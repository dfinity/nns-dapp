use crate::constants::{MEMO_CREATE_CANISTER, MEMO_TOP_UP_CANISTER};
use crate::multi_part_transactions_processor::{
    MultiPartTransactionError, MultiPartTransactionStatus, MultiPartTransactionToBeProcessed,
    MultiPartTransactionsProcessor,
};
use crate::state::StableState;
use candid::CandidType;
use dfn_candid::Candid;
use ic_base_types::{CanisterId, PrincipalId};
// use ic_certified_map::{labeled, labeled_hash, AsHashTree, Hash, RbTree};
use ic_crypto_sha256::Sha256;
use ic_nns_common::types::NeuronId;
use ic_nns_constants::GOVERNANCE_CANISTER_ID;
use itertools::Itertools;
use ledger_canister::{
    AccountIdentifier, BlockHeight, ICPTs, Memo, Subaccount, TimeStamp,
    Transfer::{self, Burn, Mint, Send},
};
use on_wire::{FromWire, IntoWire};
use serde::Deserialize;
use std::cmp::{min, Ordering};
use std::collections::{HashMap, VecDeque};
use std::iter::FromIterator;
use std::ops::RangeTo;
use std::time::{Duration, SystemTime};

type TransactionIndex = u64;

#[derive(Default)]
pub struct AccountsStore {
    transactions: VecDeque<Transaction>,
    accounts: HashMap<AccountIdentifier, AccountLocation>,
    // accounts_hashes: RbTree<Vec<u8>, Hash>,
    neuron_accounts: HashMap<AccountIdentifier, NeuronDetails>,
    block_height_synced_up_to: Option<BlockHeight>,
    multi_part_transactions_processor: MultiPartTransactionsProcessor,

    accounts_count: u64,
    sub_accounts_count: u64,
    hardware_wallet_accounts_count: u64,
    last_ledger_sync_timestamp_nanos: u64,
    neurons_topped_up_count: u64,
}

#[derive(CandidType, Deserialize, Debug)]
enum AccountLocation {
    DefaultAccount(Account),                // Account Identifier
    SubAccount(AccountIdentifier, u8),      // Account Identifier + SubAccount index
    HardwareWallet(Vec<AccountIdentifier>), // Vec of account Identifier since a hardware wallet could theoretically be shared between multiple accounts
}

#[derive(CandidType, Deserialize, Debug)]
struct Account {
    principal: Option<PrincipalId>,
    account_identifier: AccountIdentifier,
    default_account_transactions: Vec<TransactionIndex>,
    sub_accounts: HashMap<u8, NamedSubAccount>,
    hardware_wallet_accounts: Vec<NamedHardwareWalletAccount>,
    canisters: Vec<NamedCanister>,
}

#[derive(CandidType, Deserialize, Debug)]
struct NamedSubAccount {
    name: String,
    account_identifier: AccountIdentifier,
    transactions: Vec<TransactionIndex>,
}

#[derive(CandidType, Deserialize, Debug)]
struct NamedHardwareWalletAccount {
    name: String,
    principal: PrincipalId,
    transactions: Vec<TransactionIndex>,
}

#[derive(CandidType, Deserialize, Clone, Debug, PartialEq, Eq)]
pub struct NamedCanister {
    name: String,
    canister_id: CanisterId,
}

#[derive(CandidType, Deserialize)]
struct Transaction {
    transaction_index: TransactionIndex,
    block_height: BlockHeight,
    timestamp: TimeStamp,
    memo: Memo,
    transfer: Transfer,
    transaction_type: Option<TransactionType>,
}

#[derive(Copy, Clone, CandidType, Deserialize)]
pub enum TransactionToBeProcessed {
    StakeNeuron(PrincipalId, Memo),
    TopUpNeuron(PrincipalId, Memo),
}

#[derive(Copy, Clone, CandidType, Deserialize)]
pub struct CreateCanisterArgs {
    pub controller: PrincipalId,
    pub amount: ICPTs,
    pub refund_address: AccountIdentifier,
}

#[derive(Copy, Clone, CandidType, Deserialize)]
pub struct TopUpCanisterArgs {
    pub principal: PrincipalId,
    pub canister_id: CanisterId,
    pub amount: ICPTs,
    pub refund_address: AccountIdentifier,
}

#[derive(Clone, CandidType, Deserialize)]
pub struct RefundTransactionArgs {
    pub recipient_principal: PrincipalId,
    pub from_sub_account: Subaccount,
    pub amount: ICPTs,
    pub original_transaction_block_height: BlockHeight,
    pub refund_address: AccountIdentifier,
    pub error_message: String,
}

#[derive(Copy, Clone, CandidType, Deserialize, Debug, Eq, PartialEq)]
enum TransactionType {
    Burn,
    Mint,
    Send,
    StakeNeuron,
    StakeNeuronNotification,
    TopUpNeuron,
    CreateCanister,
    TopUpCanister(CanisterId),
}

#[derive(Clone, CandidType, Deserialize)]
pub struct NeuronDetails {
    account_identifier: AccountIdentifier,
    principal: PrincipalId,
    memo: Memo,
    neuron_id: Option<NeuronId>,
}

#[derive(CandidType)]
pub enum CreateSubAccountResponse {
    Ok(SubAccountDetails),
    AccountNotFound,
    SubAccountLimitExceeded,
    NameTooLong,
}

#[derive(Deserialize)]
pub struct RenameSubAccountRequest {
    account_identifier: AccountIdentifier,
    new_name: String,
}

#[derive(CandidType)]
pub enum RenameSubAccountResponse {
    Ok,
    AccountNotFound,
    SubAccountNotFound,
    NameTooLong,
}

#[derive(Deserialize)]
pub struct RegisterHardwareWalletRequest {
    name: String,
    principal: PrincipalId,
}

#[derive(CandidType)]
pub enum RegisterHardwareWalletResponse {
    Ok,
    AccountNotFound,
    HardwareWalletAlreadyRegistered,
    HardwareWalletLimitExceeded,
    NameTooLong,
}

#[derive(CandidType)]
pub struct AccountDetails {
    pub account_identifier: AccountIdentifier,
    pub sub_accounts: Vec<SubAccountDetails>,
    pub hardware_wallet_accounts: Vec<HardwareWalletAccountDetails>,
}

#[derive(CandidType)]
pub struct SubAccountDetails {
    name: String,
    sub_account: Subaccount,
    account_identifier: AccountIdentifier,
}

#[derive(CandidType)]
pub struct HardwareWalletAccountDetails {
    pub name: String,
    pub principal: PrincipalId,
    pub account_identifier: AccountIdentifier,
}

#[derive(Deserialize)]
pub struct AttachCanisterRequest {
    name: String,
    canister_id: CanisterId,
}

#[derive(CandidType)]
pub enum AttachCanisterResponse {
    Ok,
    CanisterLimitExceeded,
    CanisterAlreadyAttached,
    NameAlreadyTaken,
    NameTooLong,
    AccountNotFound,
}

#[derive(Deserialize)]
pub struct DetachCanisterRequest {
    canister_id: CanisterId,
}

#[derive(CandidType)]
pub enum DetachCanisterResponse {
    Ok,
    CanisterNotFound,
    AccountNotFound,
}

impl AccountsStore {
    pub fn get_account(&self, caller: PrincipalId) -> Option<AccountDetails> {
        let account_identifier = AccountIdentifier::from(caller);
        if let Some(account) = self.try_get_account_by_default_identifier(&account_identifier) {
            // If the principal is empty, return None so that the browser will call add_account
            // which will allow us to set the principal.
            account.principal?;

            let sub_accounts = account
                .sub_accounts
                .iter()
                .sorted_unstable_by_key(|(_, sub_account)| sub_account.name.clone())
                .map(|(id, sa)| SubAccountDetails {
                    name: sa.name.clone(),
                    sub_account: convert_byte_to_sub_account(*id),
                    account_identifier: sa.account_identifier,
                })
                .collect();

            let hardware_wallet_accounts = account
                .hardware_wallet_accounts
                .iter()
                .map(|a| HardwareWalletAccountDetails {
                    name: a.name.clone(),
                    principal: a.principal,
                    account_identifier: AccountIdentifier::from(a.principal),
                })
                .collect();

            Some(AccountDetails {
                account_identifier,
                sub_accounts,
                hardware_wallet_accounts,
            })
        } else {
            None
        }
    }

    // This will be called for new accounts and also for old accounts where the principal has not
    // yet been stored, allowing us to set the principal (since originally we created accounts
    // without storing each user's principal).
    pub fn add_account(&mut self, caller: PrincipalId) -> bool {
        let account_identifier = AccountIdentifier::from(caller);
        match self.try_get_account_mut_by_default_identifier(&account_identifier) {
            Some(account) => {
                if account.principal.is_none() {
                    account.principal = Some(caller);

                    let canister_ids: Vec<CanisterId> =
                        account.canisters.iter().map(|c| c.canister_id).collect();

                    // Now that we know the principal we can set the transaction types. The
                    // transactions must be sorted since some transaction types can only be
                    // determined based on earlier transactions (eg. we can only detect
                    // TopUpNeuron transactions that happen after StakeNeuron transactions).
                    for transaction_index in account
                        .get_all_transactions_linked_to_principal_sorted()
                        .iter()
                    {
                        let transaction = self.get_transaction(*transaction_index).unwrap();
                        if transaction.transaction_type.is_none() {
                            let transaction_type = match transaction.transfer {
                                Burn { from: _, amount: _ } => TransactionType::Burn,
                                Mint { to: _, amount: _ } => TransactionType::Mint,
                                Send {
                                    from,
                                    to,
                                    amount,
                                    fee: _,
                                } => {
                                    if self.accounts.contains_key(&to) {
                                        // If the recipient is a known account then the transaction must be a basic Send,
                                        // since for all the 'special' transaction types the recipient is not a user account
                                        TransactionType::Send
                                    } else {
                                        let memo = transaction.memo;
                                        let transaction_type = self.get_transaction_type(
                                            from,
                                            to,
                                            amount,
                                            memo,
                                            &caller,
                                            &canister_ids,
                                        );
                                        let block_height = transaction.block_height;
                                        self.process_transaction_type(
                                            transaction_type,
                                            caller,
                                            from,
                                            to,
                                            memo,
                                            amount,
                                            block_height,
                                        );
                                        transaction_type
                                    }
                                }
                            };
                            self.get_transaction_mut(*transaction_index)
                                .unwrap()
                                .transaction_type = Some(transaction_type);
                        }
                    }
                }
                false
            }
            None => {
                if self.accounts.get(&account_identifier).is_none() {
                    let new_account = Account::new(caller, account_identifier);
                    self.accounts.insert(
                        account_identifier,
                        AccountLocation::DefaultAccount(new_account),
                    );
                    self.accounts_count += 1;
                }
                true
            }
        }
    }

    pub fn create_sub_account(
        &mut self,
        caller: PrincipalId,
        sub_account_name: String,
    ) -> CreateSubAccountResponse {
        let account_identifier = AccountIdentifier::from(caller);

        if !Self::validate_account_name(&sub_account_name) {
            CreateSubAccountResponse::NameTooLong
        } else if let Some(account) =
            self.try_get_account_mut_by_default_identifier(&account_identifier)
        {
            if account.sub_accounts.len() == (u8::MAX as usize) {
                CreateSubAccountResponse::SubAccountLimitExceeded
            } else {
                let sub_account_id = (1..u8::MAX)
                    .find(|i| !account.sub_accounts.contains_key(i))
                    .unwrap();

                let sub_account = convert_byte_to_sub_account(sub_account_id);
                let sub_account_identifier = AccountIdentifier::new(caller, Some(sub_account));
                let named_sub_account =
                    NamedSubAccount::new(sub_account_name.clone(), sub_account_identifier);

                account
                    .sub_accounts
                    .insert(sub_account_id, named_sub_account);
                self.accounts.insert(
                    sub_account_identifier,
                    AccountLocation::SubAccount(account_identifier, sub_account_id),
                );
                self.sub_accounts_count += 1;

                CreateSubAccountResponse::Ok(SubAccountDetails {
                    name: sub_account_name,
                    sub_account,
                    account_identifier: sub_account_identifier,
                })
            }
        } else {
            CreateSubAccountResponse::AccountNotFound
        }
    }

    pub fn rename_sub_account(
        &mut self,
        caller: PrincipalId,
        request: RenameSubAccountRequest,
    ) -> RenameSubAccountResponse {
        if !Self::validate_account_name(&request.new_name) {
            RenameSubAccountResponse::NameTooLong
        } else if let Some(account) =
            self.try_get_account_mut_by_default_identifier(&AccountIdentifier::from(caller))
        {
            if let Some(sub_account) = account
                .sub_accounts
                .values_mut()
                .find(|sub_account| sub_account.account_identifier == request.account_identifier)
            {
                sub_account.name = request.new_name;
                RenameSubAccountResponse::Ok
            } else {
                RenameSubAccountResponse::SubAccountNotFound
            }
        } else {
            RenameSubAccountResponse::AccountNotFound
        }
    }

    pub fn register_hardware_wallet(
        &mut self,
        caller: PrincipalId,
        request: RegisterHardwareWalletRequest,
    ) -> RegisterHardwareWalletResponse {
        let (account_identifier, hardware_wallet_account_identifier);
        if !Self::validate_account_name(&request.name) {
            return RegisterHardwareWalletResponse::NameTooLong;
        } else if let Some(account) =
            self.try_get_account_mut_by_default_identifier(&AccountIdentifier::from(caller))
        {
            if account.hardware_wallet_accounts.len() == (u8::MAX as usize) {
                return RegisterHardwareWalletResponse::HardwareWalletLimitExceeded;
            } else if account
                .hardware_wallet_accounts
                .iter()
                .any(|hw| hw.principal == request.principal)
            {
                return RegisterHardwareWalletResponse::HardwareWalletAlreadyRegistered;
            } else {
                account
                    .hardware_wallet_accounts
                    .push(NamedHardwareWalletAccount {
                        name: request.name,
                        principal: request.principal,
                        transactions: Vec::new(),
                    });
                account
                    .hardware_wallet_accounts
                    .sort_unstable_by_key(|hw| hw.name.clone());

                hardware_wallet_account_identifier = AccountIdentifier::from(request.principal);
                account_identifier = account.account_identifier;
            }
        } else {
            return RegisterHardwareWalletResponse::AccountNotFound;
        }

        self.hardware_wallet_accounts_count += 1;
        self.link_hardware_wallet_to_account(
            account_identifier,
            hardware_wallet_account_identifier,
        );

        RegisterHardwareWalletResponse::Ok
    }

<<<<<<< HEAD
    pub fn remove_hardware_wallet(
        &mut self,
        caller: PrincipalId,
        request: RemoveHardwareWalletRequest,
    ) -> RemoveHardwareWalletResponse {
        if let Some(account) =
            self.try_get_account_mut_by_default_identifier(&AccountIdentifier::from(caller))
        {
            if let Some(index) = account
                .hardware_wallet_accounts
                .iter()
                .enumerate()
                .find(|(_, hw)| request.account_identifier == AccountIdentifier::from(hw.principal))
                .map(|(index, _)| index)
            {
                account.hardware_wallet_accounts.remove(index);
                RemoveHardwareWalletResponse::Ok
            } else {
                RemoveHardwareWalletResponse::HardwareWalletNotFound
            }
        } else {
            RemoveHardwareWalletResponse::AccountNotFound
        }
    }

=======
>>>>>>> dec8ccdd
    pub fn append_transaction(
        &mut self,
        transfer: Transfer,
        memo: Memo,
        block_height: BlockHeight,
        timestamp: TimeStamp,
    ) -> Result<bool, String> {
        if let Some(block_height_synced_up_to) = self.get_block_height_synced_up_to() {
            let expected_block_height = block_height_synced_up_to + 1;
            if block_height != block_height_synced_up_to + 1 {
                return Err(format!(
                    "Expected block height {}. Got block height {}",
                    expected_block_height, block_height
                ));
            }
        }

        let transaction_index = self.get_next_transaction_index();
        let mut should_store_transaction = false;
        let mut transaction_type: Option<TransactionType> = None;

        match transfer {
            Burn { from, amount: _ } => {
                if self.try_add_transaction_to_account(from, transaction_index) {
                    should_store_transaction = true;
                    transaction_type = Some(TransactionType::Burn);
                }
            }
            Mint { to, amount: _ } => {
                if self.try_add_transaction_to_account(to, transaction_index) {
                    should_store_transaction = true;
                    transaction_type = Some(TransactionType::Mint);
                }
            }
            Send {
                from,
                to,
                amount,
                fee: _,
            } => {
                if self.try_add_transaction_to_account(to, transaction_index) {
                    self.try_add_transaction_to_account(from, transaction_index);
                    should_store_transaction = true;
                    transaction_type = Some(TransactionType::Send);
                } else if self.try_add_transaction_to_account(from, transaction_index) {
                    should_store_transaction = true;
                    if let Some(principal) = self.try_get_principal(&from) {
                        let canister_ids: Vec<CanisterId> = self
                            .get_canisters(principal)
                            .iter()
                            .map(|c| c.canister_id)
                            .collect();
                        transaction_type = Some(self.get_transaction_type(
                            from,
                            to,
                            amount,
                            memo,
                            &principal,
                            &canister_ids,
                        ));
                        self.process_transaction_type(
                            transaction_type.unwrap(),
                            principal,
                            from,
                            to,
                            memo,
                            amount,
                            block_height,
                        );
                    }
                } else if let Some(neuron_details) = self.neuron_accounts.get(&to) {
                    // Handle the case where people top up their neuron from an external account
                    self.multi_part_transactions_processor.push(
                        neuron_details.principal,
                        block_height,
                        MultiPartTransactionToBeProcessed::TopUpNeuron(
                            neuron_details.principal,
                            neuron_details.memo,
                        ),
                    );
                }
            }
        }

        if should_store_transaction {
            self.transactions.push_back(Transaction::new(
                transaction_index,
                block_height,
                timestamp,
                memo,
                transfer,
                transaction_type,
            ));
        }

        self.block_height_synced_up_to = Some(block_height);

        Ok(should_store_transaction)
    }

    pub fn mark_ledger_sync_complete(&mut self) {
        self.last_ledger_sync_timestamp_nanos = dfn_core::api::now()
            .duration_since(SystemTime::UNIX_EPOCH)
            .unwrap()
            .as_nanos() as u64;
    }

    pub fn init_block_height_synced_up_to(&mut self, block_height: BlockHeight) {
        if self.block_height_synced_up_to.is_some() {
            panic!("This can only be called to initialize the 'block_height_synced_up_to' value");
        }

        self.block_height_synced_up_to = Some(block_height);
    }

    pub fn get_transactions(
        &self,
        caller: PrincipalId,
        request: GetTransactionsRequest,
    ) -> GetTransactionsResponse {
        let account_identifier = AccountIdentifier::from(caller);
        let account = self.try_get_account_by_default_identifier(&account_identifier);
        if account.is_none() {
            return GetTransactionsResponse {
                transactions: vec![],
                total: 0,
            };
        }
        let account = account.unwrap();
        let transactions: &Vec<TransactionIndex>;
        if account_identifier == request.account_identifier {
            transactions = &account.default_account_transactions;
        } else if let Some(hardware_wallet_account) = account
            .hardware_wallet_accounts
            .iter()
            .find(|a| request.account_identifier == AccountIdentifier::from(a.principal))
        {
            transactions = &hardware_wallet_account.transactions;
        } else if let Some(sub_account) = account
            .sub_accounts
            .values()
            .find(|a| a.account_identifier == request.account_identifier)
        {
            transactions = &sub_account.transactions;
        } else {
            return GetTransactionsResponse {
                transactions: vec![],
                total: 0,
            };
        }

        let results: Vec<TransactionResult> = transactions
            .iter()
            .rev()
            .skip(request.offset as usize)
            .take(request.page_size as usize)
            .cloned()
            .map(|transaction_index| {
                let transaction = self.get_transaction(transaction_index).unwrap();
                TransactionResult {
                    block_height: transaction.block_height,
                    timestamp: transaction.timestamp,
                    memo: transaction.memo,
                    transfer: match transaction.transfer {
                        Burn { amount, from: _ } => TransferResult::Burn { amount },
                        Mint { amount, to: _ } => TransferResult::Mint { amount },
                        Send {
                            from,
                            to,
                            amount,
                            fee,
                        } => {
                            if from == request.account_identifier {
                                TransferResult::Send { to, amount, fee }
                            } else {
                                TransferResult::Receive { from, amount, fee }
                            }
                        }
                    },
                    transaction_type: transaction.transaction_type,
                }
            })
            .collect();

        GetTransactionsResponse {
            transactions: results,
            total: transactions.len() as u32,
        }
    }

    pub fn attach_canister(
        &mut self,
        caller: PrincipalId,
        request: AttachCanisterRequest,
    ) -> AttachCanisterResponse {
        if !Self::validate_canister_name(&request.name) {
            AttachCanisterResponse::NameTooLong
        } else {
            let account_identifier = AccountIdentifier::from(caller);
            if let Some(account) =
                self.try_get_account_mut_by_default_identifier(&account_identifier)
            {
                if account.canisters.len() >= u8::MAX as usize {
                    return AttachCanisterResponse::CanisterLimitExceeded;
                }
                for c in account.canisters.iter() {
                    if !request.name.is_empty() && c.name == request.name {
                        return AttachCanisterResponse::NameAlreadyTaken;
                    } else if c.canister_id == request.canister_id {
                        return AttachCanisterResponse::CanisterAlreadyAttached;
                    }
                }
                account.canisters.push(NamedCanister {
                    name: request.name,
                    canister_id: request.canister_id,
                });
                sort_canisters(&mut account.canisters);

                AttachCanisterResponse::Ok
            } else {
                AttachCanisterResponse::AccountNotFound
            }
        }
    }

    pub fn detach_canister(
        &mut self,
        caller: PrincipalId,
        request: DetachCanisterRequest,
    ) -> DetachCanisterResponse {
        let account_identifier = AccountIdentifier::from(caller);
        if let Some(account) = self.try_get_account_mut_by_default_identifier(&account_identifier) {
            if let Some(index) = account
                .canisters
                .iter()
                .enumerate()
                .find(|(_, canister)| canister.canister_id == request.canister_id)
                .map(|(index, _)| index)
            {
                account.canisters.remove(index);
                DetachCanisterResponse::Ok
            } else {
                DetachCanisterResponse::CanisterNotFound
            }
        } else {
            DetachCanisterResponse::AccountNotFound
        }
    }

    pub fn get_canisters(&self, caller: PrincipalId) -> Vec<NamedCanister> {
        let account_identifier = AccountIdentifier::from(caller);
        if let Some(account) = self.try_get_account_by_default_identifier(&account_identifier) {
            account.canisters.to_vec()
        } else {
            Vec::new()
        }
    }

    // We skip the checks here since in this scenario we must store the canister otherwise the user
    // won't be able to retrieve its Id.
    pub fn attach_newly_created_canister(
        &mut self,
        principal: PrincipalId,
        block_height: BlockHeight,
        canister_id: CanisterId,
    ) {
        let account_identifier = AccountIdentifier::from(principal);
        if let Some(account) = self.try_get_account_mut_by_default_identifier(&account_identifier) {
            account.canisters.push(NamedCanister {
                name: "".to_string(),
                canister_id,
            });
            sort_canisters(&mut account.canisters);
            self.multi_part_transactions_processor.update_status(
                block_height,
                MultiPartTransactionStatus::CanisterCreated(canister_id),
            );
        }
    }

    pub fn enqueue_transaction_to_be_refunded(&mut self, args: RefundTransactionArgs) {
        self.multi_part_transactions_processor.push(
            args.recipient_principal,
            args.original_transaction_block_height,
            MultiPartTransactionToBeProcessed::RefundTransaction(args),
        );
    }

    pub fn process_transaction_refund_completed(
        &mut self,
        original_transaction_block_height: BlockHeight,
        refund_block_height: BlockHeight,
        error_message: String,
    ) {
        self.multi_part_transactions_processor.update_status(
            original_transaction_block_height,
            MultiPartTransactionStatus::Refunded(refund_block_height, error_message),
        );
    }

    pub fn process_multi_part_transaction_error(
        &mut self,
        block_height: BlockHeight,
        error: String,
        refund_pending: bool,
    ) {
        let status = if refund_pending {
            MultiPartTransactionStatus::ErrorWithRefundPending(error)
        } else {
            MultiPartTransactionStatus::Error(error)
        };

        self.multi_part_transactions_processor
            .update_status(block_height, status);
    }

    pub fn get_next_transaction_index(&self) -> TransactionIndex {
        match self.transactions.back() {
            Some(t) => t.transaction_index + 1,
            None => 0,
        }
    }

    pub fn get_block_height_synced_up_to(&self) -> Option<BlockHeight> {
        self.block_height_synced_up_to
    }

    pub fn get_multi_part_transaction_status(
        &self,
        caller: PrincipalId,
        block_height: BlockHeight,
    ) -> MultiPartTransactionStatus {
        if self.get_block_height_synced_up_to().unwrap_or(0) < block_height {
            MultiPartTransactionStatus::PendingSync
        } else {
            self.multi_part_transactions_processor
                .get_status(caller, block_height)
        }
    }

    pub fn get_multi_part_transaction_errors(&self) -> Vec<MultiPartTransactionError> {
        self.multi_part_transactions_processor.get_errors()
    }

    pub fn try_take_next_transaction_to_process(
        &mut self,
    ) -> Option<(BlockHeight, MultiPartTransactionToBeProcessed)> {
        self.multi_part_transactions_processor.take_next()
    }

    pub fn mark_neuron_created(
        &mut self,
        principal: &PrincipalId,
        block_height: BlockHeight,
        memo: Memo,
        neuron_id: NeuronId,
    ) {
        let account_identifier = Self::generate_stake_neuron_address(principal, memo);
        self.neuron_accounts
            .get_mut(&account_identifier)
            .unwrap()
            .neuron_id = Some(neuron_id);
        self.multi_part_transactions_processor.update_status(
            block_height,
            MultiPartTransactionStatus::NeuronCreated(neuron_id),
        );
    }

    pub fn mark_neuron_topped_up(&mut self, block_height: BlockHeight) {
        self.neurons_topped_up_count += 1;
        self.multi_part_transactions_processor
            .update_status(block_height, MultiPartTransactionStatus::Complete);
    }

    pub fn mark_canister_topped_up(&mut self, original_transaction_block_height: BlockHeight) {
        self.multi_part_transactions_processor.update_status(
            original_transaction_block_height,
            MultiPartTransactionStatus::Complete,
        );
    }

    #[cfg(not(target_arch = "wasm32"))]
    pub fn get_transactions_count(&self) -> u32 {
        self.transactions.len() as u32
    }

    pub fn prune_transactions(&mut self, count_to_prune: u32) -> u32 {
        let count_to_prune = min(count_to_prune, self.transactions.len() as u32);

        if count_to_prune > 0 {
            let transactions: Vec<_> = self
                .transactions
                .drain(RangeTo {
                    end: count_to_prune as usize,
                })
                .collect();

            let min_transaction_index = self.transactions.front().unwrap().transaction_index;

            for transaction in transactions {
                match transaction.transfer {
                    Burn { from, amount: _ } => {
                        self.prune_transactions_from_account(from, min_transaction_index)
                    }
                    Mint { to, amount: _ } => {
                        self.prune_transactions_from_account(to, min_transaction_index)
                    }
                    Send {
                        from,
                        to,
                        amount: _,
                        fee: _,
                    } => {
                        self.prune_transactions_from_account(from, min_transaction_index);
                        self.prune_transactions_from_account(to, min_transaction_index);
                    }
                }
            }
        }

        count_to_prune as u32
    }

    pub fn get_stats(&self) -> Stats {
        let earliest_transaction = self.transactions.front();
        let latest_transaction = self.transactions.back();
        let timestamp_now_nanos = dfn_core::api::now()
            .duration_since(SystemTime::UNIX_EPOCH)
            .unwrap()
            .as_nanos() as u64;
        let duration_since_last_sync =
            Duration::from_nanos(timestamp_now_nanos - self.last_ledger_sync_timestamp_nanos);

        Stats {
            accounts_count: self.accounts_count,
            sub_accounts_count: self.sub_accounts_count,
            hardware_wallet_accounts_count: self.hardware_wallet_accounts_count,
            transactions_count: self.transactions.len() as u64,
            block_height_synced_up_to: self.block_height_synced_up_to,
            earliest_transaction_timestamp_nanos: earliest_transaction
                .map_or(0, |t| t.timestamp.timestamp_nanos),
            earliest_transaction_block_height: earliest_transaction.map_or(0, |t| t.block_height),
            latest_transaction_timestamp_nanos: latest_transaction
                .map_or(0, |t| t.timestamp.timestamp_nanos),
            latest_transaction_block_height: latest_transaction.map_or(0, |t| t.block_height),
            seconds_since_last_ledger_sync: duration_since_last_sync.as_secs(),
            neurons_created_count: self.neuron_accounts.len() as u64,
            neurons_topped_up_count: self.neurons_topped_up_count,
            transactions_to_process_queue_length: self
                .multi_part_transactions_processor
                .get_queue_length(),
        }
    }

    fn try_add_transaction_to_account(
        &mut self,
        account_identifier: AccountIdentifier,
        transaction_index: TransactionIndex,
    ) -> bool {
        let default_account_identifier_vec = match self.accounts.get_mut(&account_identifier) {
            Some(AccountLocation::DefaultAccount(account)) => {
                account.append_default_account_transaction(transaction_index);
                vec![]
            }
            Some(AccountLocation::SubAccount(default_account_identifier, sub_account_index)) => {
                vec![(*default_account_identifier, Some(*sub_account_index))]
            }
            Some(AccountLocation::HardwareWallet(default_account_identifiers)) => {
                default_account_identifiers
                    .iter_mut()
                    .map(|default_account_identifier| (*default_account_identifier, None))
                    .collect()
            }
            None => return false,
        };

        for (default_account_identifier, sub_account_index_opt) in default_account_identifier_vec {
            let account = self
                .try_get_account_mut_by_default_identifier(&default_account_identifier)
                .unwrap();
            match sub_account_index_opt {
                Some(sub_account_index) => {
                    account.append_sub_account_transaction(sub_account_index, transaction_index);
                }
                None => {
                    account
                        .append_hardware_wallet_transaction(account_identifier, transaction_index);
                }
            }
        }

        true
    }

    fn try_get_principal(&self, account_identifier: &AccountIdentifier) -> Option<PrincipalId> {
        if let Some(account_type) = self.accounts.get(account_identifier) {
            match account_type {
                AccountLocation::DefaultAccount(account) => account.principal,
                AccountLocation::SubAccount(default_account_identifier, _) => {
                    let account = self
                        .try_get_account_by_default_identifier(default_account_identifier)
                        .unwrap();
                    account.principal
                }
                AccountLocation::HardwareWallet(default_account_identifiers) => {
                    default_account_identifiers
                        .iter()
                        .filter_map(|default_account_identifier| {
                            self.try_get_account_by_default_identifier(default_account_identifier)
                        })
                        .find_map(|a| {
                            a.hardware_wallet_accounts.iter().find(|hw| {
                                *account_identifier == AccountIdentifier::from(hw.principal)
                            })
                        })
                        .map(|hw| hw.principal)
                }
            }
        } else {
            None
        }
    }

    fn try_get_account_by_default_identifier(
        &self,
        account_identifier: &AccountIdentifier,
    ) -> Option<&Account> {
        match self.accounts.get(account_identifier) {
            Some(AccountLocation::DefaultAccount(account)) => Some(account),
            _ => None,
        }
    }

    fn try_get_account_mut_by_default_identifier(
        &mut self,
        account_identifier: &AccountIdentifier,
    ) -> Option<&mut Account> {
        match self.accounts.get_mut(account_identifier) {
            Some(AccountLocation::DefaultAccount(account)) => Some(account),
            _ => None,
        }
    }

    fn get_transaction(&self, transaction_index: TransactionIndex) -> Option<&Transaction> {
        match self.transactions.front() {
            Some(t) => {
                if t.transaction_index > transaction_index {
                    None
                } else {
                    let offset = t.transaction_index;
                    self.transactions.get((transaction_index - offset) as usize)
                }
            }
            None => None,
        }
    }

    fn get_transaction_mut(
        &mut self,
        transaction_index: TransactionIndex,
    ) -> Option<&mut Transaction> {
        match self.transactions.front() {
            Some(t) => {
                if t.transaction_index > transaction_index {
                    None
                } else {
                    let offset = t.transaction_index;
                    self.transactions
                        .get_mut((transaction_index - offset) as usize)
                }
            }
            None => None,
        }
    }

    fn link_hardware_wallet_to_account(
        &mut self,
        account_identifier: AccountIdentifier,
        hardware_wallet_account_identifier: AccountIdentifier,
    ) {
        self.accounts
            .entry(hardware_wallet_account_identifier)
            .and_modify(|e| {
                if let AccountLocation::HardwareWallet(account_identifiers) = e {
                    account_identifiers.push(account_identifier);
                }
            })
            .or_insert_with(|| AccountLocation::HardwareWallet(vec![account_identifier]));
    }

    fn validate_account_name(name: &str) -> bool {
        const ACCOUNT_NAME_MAX_LENGTH: usize = 24;

        name.len() <= ACCOUNT_NAME_MAX_LENGTH
    }

    fn validate_canister_name(name: &str) -> bool {
        const CANISTER_NAME_MAX_LENGTH: usize = 24;

        name.len() <= CANISTER_NAME_MAX_LENGTH
    }

    fn prune_transactions_from_account(
        &mut self,
        account_identifier: AccountIdentifier,
        prune_blocks_previous_to: TransactionIndex,
    ) {
        fn prune_transactions_impl(
            transactions: &mut Vec<TransactionIndex>,
            prune_blocks_previous_to: TransactionIndex,
        ) {
            let index = transactions
                .iter()
                .enumerate()
                .take_while(|(_, &block_height)| block_height < prune_blocks_previous_to)
                .map(|(index, _)| index)
                .last();

            if let Some(index) = index {
                transactions.drain(0..=index);
            }

            if transactions.capacity() >= transactions.len() * 2 {
                transactions.shrink_to_fit();
            }
        }

        let mut default_account_identifier_vec: Vec<(AccountIdentifier, Option<u8>)> = vec![];
        if let Some(account_wrapper) = self.accounts.get_mut(&account_identifier) {
            match account_wrapper {
                AccountLocation::DefaultAccount(account) => {
                    let transactions = &mut account.default_account_transactions;
                    prune_transactions_impl(transactions, prune_blocks_previous_to);
                    return;
                }
                AccountLocation::SubAccount(default_account_identifier, sub_account_index) => {
                    default_account_identifier_vec
                        .push((*default_account_identifier, Some(*sub_account_index)));
                }
                AccountLocation::HardwareWallet(default_account_identifiers) => {
                    default_account_identifier_vec = default_account_identifiers
                        .iter_mut()
                        .map(|default_account_identifier| (*default_account_identifier, None))
                        .collect();
                }
            }
        }

        for (default_account_identifier, sub_account_index_opt) in default_account_identifier_vec {
            let account = self
                .try_get_account_mut_by_default_identifier(&default_account_identifier)
                .unwrap();
            match sub_account_index_opt {
                Some(sub_account_index) => {
                    if let Some(sub_account) = &mut account.sub_accounts.get_mut(&sub_account_index)
                    {
                        let transactions = &mut sub_account.transactions;
                        prune_transactions_impl(transactions, prune_blocks_previous_to);
                    }
                }
                None => {
                    if let Some(hardware_wallet_account) = account
                        .hardware_wallet_accounts
                        .iter_mut()
                        .find(|a| account_identifier == AccountIdentifier::from(a.principal))
                    {
                        let transactions = &mut hardware_wallet_account.transactions;
                        prune_transactions_impl(transactions, prune_blocks_previous_to);
                    }
                }
            }
        }
    }

    fn get_transaction_index(&self, block_height: BlockHeight) -> Option<TransactionIndex> {
        // The binary search methods are taken from here (they will be in stable rust shortly) -
        // https://github.com/vojtechkral/rust/blob/c7a787a3276cadad7ee51577f65158b4888c058c/library/alloc/src/collections/vec_deque.rs#L2515
        fn binary_search_by_key<T, B, F>(
            vec_deque: &VecDeque<T>,
            b: &B,
            mut f: F,
        ) -> Result<usize, usize>
        where
            F: FnMut(&T) -> B,
            B: Ord,
        {
            binary_search_by(vec_deque, |k| f(k).cmp(b))
        }

        fn binary_search_by<T, F>(vec_deque: &VecDeque<T>, mut f: F) -> Result<usize, usize>
        where
            F: FnMut(&T) -> Ordering,
        {
            let (front, back) = vec_deque.as_slices();

            let search_back = matches!(
                back.first().map(|elem| f(elem)),
                Some(Ordering::Less) | Some(Ordering::Equal)
            );
            if search_back {
                back.binary_search_by(f)
                    .map(|idx| idx + front.len())
                    .map_err(|idx| idx + front.len())
            } else {
                front.binary_search_by(f)
            }
        }

        if let Some(latest_transaction) = self.transactions.back() {
            let max_block_height = latest_transaction.block_height;
            if block_height <= max_block_height {
                // binary_search_by_key is not yet in stable rust (https://github.com/rust-lang/rust/issues/78021)
                // TODO uncomment the line below once binary_search_by_key is in stable rust
                // self.transactions.binary_search_by_key(&block_height, |t| t.block_height).ok().map(|i| i as u64)
                return binary_search_by_key(&self.transactions, &block_height, |t| t.block_height)
                    .ok()
                    .map(|i| i as u64);
            }
        }
        None
    }

    fn get_transaction_type(
        &self,
        from: AccountIdentifier,
        to: AccountIdentifier,
        amount: ICPTs,
        memo: Memo,
        principal: &PrincipalId,
        canister_ids: &[CanisterId],
    ) -> TransactionType {
        if from == to {
            TransactionType::Send
        } else if self.neuron_accounts.contains_key(&to) {
            if self.is_stake_neuron_notification(memo, &from, &to, amount) {
                TransactionType::StakeNeuronNotification
            } else {
                TransactionType::TopUpNeuron
            }
        } else if memo.0 > 0 {
            if Self::is_create_canister_transaction(memo, &to, principal) {
                TransactionType::CreateCanister
            } else if let Some(canister_id) =
                Self::is_topup_canister_transaction(memo, &to, canister_ids)
            {
                TransactionType::TopUpCanister(canister_id)
            } else if Self::is_stake_neuron_transaction(memo, &to, principal) {
                TransactionType::StakeNeuron
            } else {
                TransactionType::Send
            }
        } else {
            TransactionType::Send
        }
    }

    fn is_create_canister_transaction(
        memo: Memo,
        to: &AccountIdentifier,
        principal: &PrincipalId,
    ) -> bool {
        if memo == MEMO_CREATE_CANISTER {
            let expected_to =
                AccountIdentifier::new(dfn_core::api::id().get(), Some(principal.into()));
            if *to == expected_to {
                return true;
            }
        }
        false
    }

    fn is_topup_canister_transaction(
        memo: Memo,
        to: &AccountIdentifier,
        canister_ids: &[CanisterId],
    ) -> Option<CanisterId> {
        if memo == MEMO_TOP_UP_CANISTER {
            for canister_id in canister_ids.iter() {
                let expected_to = AccountIdentifier::new(
                    dfn_core::api::id().get(),
                    Some((&canister_id.get()).into()),
                );
                if *to == expected_to {
                    return Some(*canister_id);
                }
            }
        }
        None
    }

    fn is_stake_neuron_transaction(
        memo: Memo,
        to: &AccountIdentifier,
        principal: &PrincipalId,
    ) -> bool {
        if memo.0 > 0 {
            let expected_to = Self::generate_stake_neuron_address(principal, memo);
            *to == expected_to
        } else {
            false
        }
    }

    fn is_stake_neuron_notification(
        &self,
        memo: Memo,
        from: &AccountIdentifier,
        to: &AccountIdentifier,
        amount: ICPTs,
    ) -> bool {
        if memo.0 > 0 && amount.get_e8s() == 0 {
            self.get_transaction_index(memo.0)
                .map(|index| self.get_transaction(index))
                .flatten()
                .filter(|&t| {
                    t.transaction_type.is_some()
                        && matches!(t.transaction_type.unwrap(), TransactionType::StakeNeuron)
                })
                .map_or(false, |t| {
                    if let Send {
                        from: original_transaction_from,
                        to: original_transaction_to,
                        amount: _,
                        fee: _,
                    } = t.transfer
                    {
                        from == &original_transaction_from && to == &original_transaction_to
                    } else {
                        false
                    }
                })
        } else {
            false
        }
    }

    fn generate_stake_neuron_address(principal: &PrincipalId, memo: Memo) -> AccountIdentifier {
        let subaccount = Subaccount({
            let mut state = Sha256::new();
            state.write(&[0x0c]);
            state.write(b"neuron-stake");
            state.write(principal.as_slice());
            state.write(&memo.0.to_be_bytes());
            state.finish()
        });
        AccountIdentifier::new(GOVERNANCE_CANISTER_ID.get(), Some(subaccount))
    }

    /// Certain transaction types require additional processing (Stake Neuron, Create Canister,
    /// etc). Each time we detect one of these transaction types we need to add the details to the
    /// multi_part_transactions_processor which will work through the required actions in the
    /// background.
    #[allow(clippy::too_many_arguments)]
    fn process_transaction_type(
        &mut self,
        transaction_type: TransactionType,
        principal: PrincipalId,
        from: AccountIdentifier,
        to: AccountIdentifier,
        memo: Memo,
        amount: ICPTs,
        block_height: BlockHeight,
    ) {
        match transaction_type {
            TransactionType::StakeNeuron => {
                let neuron_details = NeuronDetails {
                    account_identifier: to,
                    principal,
                    memo,
                    neuron_id: None,
                };
                self.neuron_accounts.insert(to, neuron_details);
                self.multi_part_transactions_processor.push(
                    principal,
                    block_height,
                    MultiPartTransactionToBeProcessed::StakeNeuron(principal, memo),
                );
            }
            TransactionType::TopUpNeuron => {
                if let Some(neuron_account) = self.neuron_accounts.get(&to) {
                    // We need to use the memo from the original stake neuron transaction
                    self.multi_part_transactions_processor.push(
                        principal,
                        block_height,
                        MultiPartTransactionToBeProcessed::TopUpNeuron(
                            neuron_account.principal,
                            neuron_account.memo,
                        ),
                    );
                }
            }
            TransactionType::CreateCanister => {
                let args = CreateCanisterArgs {
                    controller: principal,
                    amount,
                    refund_address: from,
                };
                self.multi_part_transactions_processor.push(
                    principal,
                    block_height,
                    MultiPartTransactionToBeProcessed::CreateCanister(args),
                );
            }
            TransactionType::TopUpCanister(canister_id) => {
                let args = TopUpCanisterArgs {
                    principal,
                    canister_id,
                    amount,
                    refund_address: from,
                };
                self.multi_part_transactions_processor.push(
                    principal,
                    block_height,
                    MultiPartTransactionToBeProcessed::TopUpCanister(args),
                );
            }
            _ => {}
        };
    }
}

impl StableState for AccountsStore {
    fn encode(&self) -> Vec<u8> {
        Candid((
            &self.transactions,
            &self.accounts,
            &self.neuron_accounts,
            &self.block_height_synced_up_to,
            &self.multi_part_transactions_processor,
            &self.last_ledger_sync_timestamp_nanos,
            &self.neurons_topped_up_count,
        ))
        .into_bytes()
        .unwrap()
    }

    fn decode(bytes: Vec<u8>) -> Result<Self, String> {
        #[allow(clippy::type_complexity)]
        let (
            transactions,
            accounts,
            neuron_accounts,
            block_height_synced_up_to,
            multi_part_transactions_processor,
            last_ledger_sync_timestamp_nanos,
            neurons_topped_up_count,
        ): (
            VecDeque<Transaction>,
            HashMap<AccountIdentifier, AccountLocation>,
            HashMap<AccountIdentifier, NeuronDetails>,
            Option<BlockHeight>,
            MultiPartTransactionsProcessor,
            u64,
            u64,
        ) = Candid::from_bytes(bytes).map(|c| c.0)?;

        let mut accounts_count: u64 = 0;
        let mut sub_accounts_count: u64 = 0;
        let mut hardware_wallet_accounts_count: u64 = 0;

        for account_wrapper in accounts.values() {
            if let AccountLocation::DefaultAccount(account) = account_wrapper {
                accounts_count += 1;
                sub_accounts_count += account.sub_accounts.len() as u64;
                hardware_wallet_accounts_count += account.hardware_wallet_accounts.len() as u64;
            }
        }

        Ok(AccountsStore {
            transactions: VecDeque::from_iter(transactions),
            accounts,
            neuron_accounts,
            block_height_synced_up_to,
            multi_part_transactions_processor,
            accounts_count,
            sub_accounts_count,
            hardware_wallet_accounts_count,
            last_ledger_sync_timestamp_nanos,
            neurons_topped_up_count,
        })
    }
}

impl Account {
    pub fn new(principal: PrincipalId, account_identifier: AccountIdentifier) -> Account {
        Account {
            principal: Some(principal),
            account_identifier,
            default_account_transactions: Vec::new(),
            sub_accounts: HashMap::new(),
            hardware_wallet_accounts: Vec::new(),
            canisters: Vec::new(),
        }
    }

    pub fn append_default_account_transaction(&mut self, transaction_index: TransactionIndex) {
        self.default_account_transactions.push(transaction_index);
    }

    pub fn append_sub_account_transaction(
        &mut self,
        sub_account: u8,
        transaction_index: TransactionIndex,
    ) {
        self.sub_accounts
            .get_mut(&sub_account)
            .unwrap()
            .transactions
            .push(transaction_index);
    }

    pub fn append_hardware_wallet_transaction(
        &mut self,
        account_identifier: AccountIdentifier,
        transaction_index: TransactionIndex,
    ) {
        let account = self
            .hardware_wallet_accounts
            .iter_mut()
            .find(|a| account_identifier == AccountIdentifier::from(a.principal))
            .unwrap();

        account.transactions.push(transaction_index);
    }

    pub fn get_all_transactions_linked_to_principal_sorted(&self) -> Vec<TransactionIndex> {
        self.default_account_transactions
            .iter()
            .cloned()
            .chain(
                self.sub_accounts
                    .values()
                    .map(|a| a.transactions.iter().cloned())
                    .flatten(),
            )
            .sorted()
            .collect()
    }
}

impl Transaction {
    pub fn new(
        transaction_index: TransactionIndex,
        block_height: BlockHeight,
        timestamp: TimeStamp,
        memo: Memo,
        transfer: Transfer,
        transaction_type: Option<TransactionType>,
    ) -> Transaction {
        Transaction {
            transaction_index,
            block_height,
            timestamp,
            memo,
            transfer,
            transaction_type,
        }
    }
}

impl NamedSubAccount {
    pub fn new(name: String, account_identifier: AccountIdentifier) -> NamedSubAccount {
        NamedSubAccount {
            name,
            account_identifier,
            transactions: Vec::new(),
        }
    }
}

fn convert_byte_to_sub_account(byte: u8) -> Subaccount {
    let mut bytes = [0u8; 32];
    bytes[31] = byte;
    Subaccount(bytes)
}

/// This will sort the canisters such that those with names specified will appear first and will be
/// sorted by their names. Then those without names will appear last, sorted by their canister Ids.
fn sort_canisters(canisters: &mut Vec<NamedCanister>) {
    canisters.sort_unstable_by_key(|c| {
        if c.name.is_empty() {
            (true, c.canister_id.to_string())
        } else {
            (false, c.name.clone())
        }
    });
}

#[derive(Deserialize)]
pub struct GetTransactionsRequest {
    account_identifier: AccountIdentifier,
    offset: u32,
    page_size: u8,
}

#[derive(CandidType)]
pub struct GetTransactionsResponse {
    transactions: Vec<TransactionResult>,
    total: u32,
}

#[derive(CandidType)]
pub struct TransactionResult {
    block_height: BlockHeight,
    timestamp: TimeStamp,
    memo: Memo,
    transfer: TransferResult,
    transaction_type: Option<TransactionType>,
}

#[derive(CandidType)]
pub enum TransferResult {
    Burn {
        amount: ICPTs,
    },
    Mint {
        amount: ICPTs,
    },
    Send {
        to: AccountIdentifier,
        amount: ICPTs,
        fee: ICPTs,
    },
    Receive {
        from: AccountIdentifier,
        amount: ICPTs,
        fee: ICPTs,
    },
}

#[derive(CandidType)]
pub struct Stats {
    accounts_count: u64,
    sub_accounts_count: u64,
    hardware_wallet_accounts_count: u64,
    transactions_count: u64,
    block_height_synced_up_to: Option<u64>,
    earliest_transaction_timestamp_nanos: u64,
    earliest_transaction_block_height: BlockHeight,
    latest_transaction_timestamp_nanos: u64,
    latest_transaction_block_height: BlockHeight,
    seconds_since_last_ledger_sync: u64,
    neurons_created_count: u64,
    neurons_topped_up_count: u64,
    transactions_to_process_queue_length: u32,
}

#[cfg(test)]
mod tests;<|MERGE_RESOLUTION|>--- conflicted
+++ resolved
@@ -463,34 +463,6 @@
         RegisterHardwareWalletResponse::Ok
     }
 
-<<<<<<< HEAD
-    pub fn remove_hardware_wallet(
-        &mut self,
-        caller: PrincipalId,
-        request: RemoveHardwareWalletRequest,
-    ) -> RemoveHardwareWalletResponse {
-        if let Some(account) =
-            self.try_get_account_mut_by_default_identifier(&AccountIdentifier::from(caller))
-        {
-            if let Some(index) = account
-                .hardware_wallet_accounts
-                .iter()
-                .enumerate()
-                .find(|(_, hw)| request.account_identifier == AccountIdentifier::from(hw.principal))
-                .map(|(index, _)| index)
-            {
-                account.hardware_wallet_accounts.remove(index);
-                RemoveHardwareWalletResponse::Ok
-            } else {
-                RemoveHardwareWalletResponse::HardwareWalletNotFound
-            }
-        } else {
-            RemoveHardwareWalletResponse::AccountNotFound
-        }
-    }
-
-=======
->>>>>>> dec8ccdd
     pub fn append_transaction(
         &mut self,
         transfer: Transfer,

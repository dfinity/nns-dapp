--- conflicted
+++ resolved
@@ -61,12 +61,7 @@
         with:
           repository: 'dfinity/snsdemo'
           path: 'snsdemo'
-<<<<<<< HEAD
-          # Version from 2023-06-06 with `dfx v0.14.1`
-          ref: '0e61f618018db099a01b1686535fff8eff980d1c'
-=======
           ref: ${{ steps.snsdemo_ref.outputs.ref }}
->>>>>>> 36c7037a
       - name: Set up SNS scripts
         run: |
           : Install more

--- conflicted
+++ resolved
@@ -270,14 +270,12 @@
     steps:
       - uses: actions/checkout@v3
       - run: scripts/nns-dapp/release-sop.test
-<<<<<<< HEAD
   split-changelog:
     name: Test split-changelog script
     runs-on: ubuntu-20.04
     steps:
       - uses: actions/checkout@v3
       - run: scripts/nns-dapp/split-changelog.test
-=======
   past-changelog:
     name: Test that no new change log entries are added to past releases.
     runs-on: ubuntu-20.04
@@ -286,9 +284,8 @@
         with:
           fetch-depth: 0
       - run: scripts/past-changelog-test
->>>>>>> 1bce3fbf
   checks-pass:
-    needs: ["formatting", "cargo-tests", "svelte-lint", "svelte-tests", "shell-checks", "e2e-lint", "ic-commit-consistency", "release-templating-works", "config-check", "sns-aggregator-patches", "asset-chunking-works", "dfx-nns-proposal-args-works", "docker-build-cli-flags", "download-nns-dapp-ci-wasm", "canister-ids-tool", "release-sop", "past-changelog"]
+    needs: ["formatting", "cargo-tests", "svelte-lint", "svelte-tests", "shell-checks", "e2e-lint", "ic-commit-consistency", "release-templating-works", "config-check", "sns-aggregator-patches", "asset-chunking-works", "dfx-nns-proposal-args-works", "docker-build-cli-flags", "download-nns-dapp-ci-wasm", "canister-ids-tool", "release-sop", "split-changelog", "past-changelog"]
     if: ${{ always() }}
     runs-on: ubuntu-20.04
     steps:

--- conflicted
+++ resolved
@@ -219,7 +219,6 @@
         run: command -v didc
       - name: Recreate and compare patches
         run: scripts/mk_nns_patch.test
-<<<<<<< HEAD
   mainnet-config-stability-test:
     name: Mainnet config is as expected
     runs-on: ubuntu-20.04
@@ -229,9 +228,6 @@
         run: DFX_VERSION="$(jq -r .dfx dfx.json)" sh -ci "$(curl -fsSL https://sdk.dfinity.org/install.sh)"
       - name: Check mainnet config
         run: scripts/nns-dapp/test-config
-  checks-pass:
-    needs: ["formatting", "cargo-tests", "svelte-lint", "svelte-tests", "shell-checks", "e2e-lint", "ic-commit-consistency", "release-templating-works", "config-check", "sns-aggregator-patches", "mainnet-config-stability-test"]
-=======
   asset-chunking-works:
     name: Asset chunking works
     runs-on: ubuntu-20.04
@@ -240,8 +236,7 @@
       - name: Test chunking
         run: scripts/nns-dapp/split-assets.test
   checks-pass:
-    needs: ["formatting", "cargo-tests", "svelte-lint", "svelte-tests", "shell-checks", "e2e-lint", "ic-commit-consistency", "release-templating-works", "config-check", "sns-aggregator-patches", "asset-chunking-works"]
->>>>>>> 0aa0251d
+    needs: ["formatting", "cargo-tests", "svelte-lint", "svelte-tests", "shell-checks", "e2e-lint", "ic-commit-consistency", "release-templating-works", "config-check", "sns-aggregator-patches", "asset-chunking-works", "mainnet-config-stability-test"]
     if: ${{ always() }}
     runs-on: ubuntu-20.04
     steps:

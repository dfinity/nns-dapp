--- conflicted
+++ resolved
@@ -74,13 +74,8 @@
     runs-on: ${{ matrix.os }}
     strategy:
       matrix:
-<<<<<<< HEAD
-        rust: [ '1.62.1' ]
-        os: [ ubuntu-20.04 ]
-=======
         rust: ["1.63.0"]
         os: [ubuntu-20.04]
->>>>>>> da28dc9e
 
     steps:
       - uses: actions/checkout@v2

--- conflicted
+++ resolved
@@ -202,11 +202,7 @@
       - name: Install tools
         run: |
           dfx-software-dfx-install --version "$(jq -r .dfx dfx.json)"
-<<<<<<< HEAD
-          curl -L --proto '=https' --tlsv1.2 -sSf https://raw.githubusercontent.com/cargo-bins/cargo-binstall/main/install-from-binstall-release.sh | bash
-=======
           curl -L --proto '=https' --tlsv1.2 -sSf https://raw.githubusercontent.com/cargo-bins/cargo-binstall/181b5293e73cfe16f7a79c5b3a4339bd522d31f3/install-from-binstall-release.sh | bash
->>>>>>> 6a488b1a
           cargo binstall --no-confirm "idl2json_cli@$(jq -r .defaults.build.config.IDL2JSON_VERSION dfx.json)"
       - name: Check config script
         run: bash -x ./config.test

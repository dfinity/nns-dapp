name: CI Checks
on:
  push:
concurrency:
  group: ${{ github.workflow }}-${{ github.ref }}
  cancel-in-progress: true
jobs:
  formatting:
    runs-on: ubuntu-20.04
    env:
      DFX_NETWORK: mainnet
    steps:
      - name: Checkout
        uses: actions/checkout@v3
      - name: Get node version
        run: jq -r '"NODE_VERSION=\(.defaults.build.config.NODE_VERSION)"' dfx.json >> $GITHUB_ENV
      - uses: actions/setup-node@v3
        with:
          node-version: ${{ env.NODE_VERSION }}
      - name: Install shfmt
        run: sudo snap install --classic shfmt
      - name: Install yq
        run: sudo snap install yq
      - name: Format
        run: ./scripts/fmt
      - name: Check formatted
        run: |
          test -z "$(git status --porcelain)" || {
                  echo "FIX: Please run ./scripts/fmt"
                  git diff
                  exit 1
          }
  cargo-tests:
    needs: formatting
    runs-on: ${{ matrix.os }}
    strategy:
      matrix:
        os: [ubuntu-20.04]
    steps:
      - uses: actions/checkout@v3
      - uses: actions/cache@v3
        with:
          path: |
            ~/.cargo/registry
            ~/.cargo/git
            target
          key: ${{ runner.os }}-cargo-${{ hashFiles('**/Cargo.lock') }}-1
      - name: Lint rust code
        run: ./scripts/lint-rs
      - name: Run Tests
        shell: bash
        run: |
          cargo test --all-targets --all-features
        env:
          RUST_BACKTRACE: 1
  svelte-tests:
    needs: formatting
    runs-on: ubuntu-20.04
    defaults:
      run:
        shell: bash
    env:
      DFX_NETWORK: mainnet
    steps:
      - name: Checkout
        uses: actions/checkout@v3
      - name: Get node version
        run: jq -r '"NODE_VERSION=\(.defaults.build.config.NODE_VERSION)"' dfx.json >> $GITHUB_ENV
      - uses: actions/setup-node@v3
        with:
          node-version: ${{ env.NODE_VERSION }}
      - name: Install dfx
        run: DFX_VERSION="$(jq -r .dfx dfx.json)" sh -ci "$(curl -fsSL https://sdk.dfinity.org/install.sh)"
      - name: Provide a config
        run: ./config.sh
      - name: Install dependencies
        run: npm ci
        working-directory: ./frontend
      - name: Compile typescript
        run: npm run build
        working-directory: ./frontend
      # Temporarily disabled:
      #- name: Run linter
      #  run: npm run check
      - name: Test
        run: npm run test
        working-directory: ./frontend
  svelte-lint:
    needs: formatting
    runs-on: ubuntu-20.04
    defaults:
      run:
        shell: bash
    env:
      DFX_NETWORK: mainnet
    steps:
      - name: Checkout
        uses: actions/checkout@v3
      - name: Get node version
        run: jq -r '"NODE_VERSION=\(.defaults.build.config.NODE_VERSION)"' dfx.json >> $GITHUB_ENV
      - uses: actions/setup-node@v3
        with:
          node-version: ${{ env.NODE_VERSION }}
      - name: Install dfx
        run: DFX_VERSION="$(jq -r .dfx dfx.json)" sh -ci "$(curl -fsSL https://sdk.dfinity.org/install.sh)"
      - name: Provide a config
        run: ./config.sh
      - name: Install dependencies
        run: npm ci
        working-directory: ./frontend
      - name: Compile typescript
        run: npm run build
        working-directory: ./frontend
      - name: Run linter
        run: npm run check
        working-directory: ./frontend
  e2e-lint:
    needs: formatting
    runs-on: ubuntu-20.04
    defaults:
      run:
        shell: bash
    env:
      DFX_NETWORK: mainnet
    steps:
      - name: Checkout
        uses: actions/checkout@v3
      - name: Get node version
        run: jq -r '"NODE_VERSION=\(.defaults.build.config.NODE_VERSION)"' dfx.json >> $GITHUB_ENV
      - uses: actions/setup-node@v3
        with:
          node-version: ${{ env.NODE_VERSION }}
      - name: Install dfx
        run: DFX_VERSION="$(jq -r .dfx dfx.json)" sh -ci "$(curl -fsSL https://sdk.dfinity.org/install.sh)"
      - name: Provide a config
        run: ./config.sh
      - name: Install dependencies
        run: npm ci
        working-directory: ./e2e-tests
      - name: Run e2e linter
        run: npm run lint
        working-directory: ./e2e-tests
  shell-checks:
    needs: formatting
    name: ShellCheck
    runs-on: ubuntu-20.04
    steps:
      - uses: actions/checkout@v3
      - name: Run ShellCheck
        uses: ludeeus/action-shellcheck@master
        env:
          SHELLCHECK_OPTS: -e SC1090 -e SC2119 -e SC1091
  ic-commit-consistency:
    needs: formatting
    name: IC Commit
    runs-on: ubuntu-20.04
    steps:
      - uses: actions/checkout@v3
      - name: Install didc
        run: |
          USER_BIN="$HOME/.local/bin"
          mkdir -p "$USER_BIN"
          echo "$USER_BIN" >> $GITHUB_PATH
          curl -Lf https://github.com/dfinity/candid/releases/download/2022-11-17/didc-linux64 | install -m 755 /dev/stdin "$USER_BIN/didc"
      - name: Check didc
        run: command -v didc
      - name: Run the ic_commit code generator
        run: ./scripts/update_ic_commit --ic_commit "$(jq -re .defaults.build.config.IC_COMMIT dfx.json)"
      - name: Verify that there are no code changes
        run: |
          if git diff | grep . ; then
                  echo "ERROR: The code is not consistent with the IC_COMMIT in dfx.json"
                  exit 1
          fi
  release-templating-works:
    needs: formatting
    name: Release template
    runs-on: ubuntu-20.04
    steps:
      - uses: actions/checkout@v3
<<<<<<< HEAD
=======
        with:
          fetch-depth: 0
>>>>>>> c5aefb88
      - name: Install didc
        run: |
          USER_BIN="$HOME/.local/bin"
          mkdir -p "$USER_BIN"
          echo "$USER_BIN" >> $GITHUB_PATH
          curl -Lf https://github.com/dfinity/candid/releases/download/2022-11-17/didc-linux64 | install -m 755 /dev/stdin "$USER_BIN/didc"
      - name: Check didc
        run: command -v didc
<<<<<<< HEAD
=======
      - name: Install dfx
        run: DFX_VERSION="$(jq -r .dfx dfx.json)" sh -ci "$(curl -fsSL https://sdk.dfinity.org/install.sh)"
>>>>>>> c5aefb88
      - name: Verify template creation
        run: |
          echo Create a fake wasm
          mkdir -p release/ci
          touch release/ci/nns-dapp.wasm
          echo Create a proposal template
          scripts/nns-dapp/release-template
          echo Check the proposal
          ./scripts/nns-dapp/release-check
  checks-pass:
    needs: ["formatting", "cargo-tests", "svelte-lint", "svelte-tests", "shell-checks", "e2e-lint", "ic-commit-consistency", "release-templating-works"]
    if: ${{ always() }}
    runs-on: ubuntu-20.04
    steps:
      - uses: actions/checkout@v3
      - uses: ./.github/actions/needs_success
        with:
          needs: '${{ toJson(needs) }}'<|MERGE_RESOLUTION|>--- conflicted
+++ resolved
@@ -178,11 +178,8 @@
     runs-on: ubuntu-20.04
     steps:
       - uses: actions/checkout@v3
-<<<<<<< HEAD
-=======
         with:
           fetch-depth: 0
->>>>>>> c5aefb88
       - name: Install didc
         run: |
           USER_BIN="$HOME/.local/bin"
@@ -191,11 +188,8 @@
           curl -Lf https://github.com/dfinity/candid/releases/download/2022-11-17/didc-linux64 | install -m 755 /dev/stdin "$USER_BIN/didc"
       - name: Check didc
         run: command -v didc
-<<<<<<< HEAD
-=======
-      - name: Install dfx
-        run: DFX_VERSION="$(jq -r .dfx dfx.json)" sh -ci "$(curl -fsSL https://sdk.dfinity.org/install.sh)"
->>>>>>> c5aefb88
+      - name: Install dfx
+        run: DFX_VERSION="$(jq -r .dfx dfx.json)" sh -ci "$(curl -fsSL https://sdk.dfinity.org/install.sh)"
       - name: Verify template creation
         run: |
           echo Create a fake wasm

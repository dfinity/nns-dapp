name: Nightly Publication
on:
  schedule:
    - cron: "10 * * * *"
  push:
    branches:
      # Commit to the nightly branch and push to test.
      - nightly
concurrency:
  group: ${{ github.workflow }}-${{ github.ref }}
  cancel-in-progress: true
jobs:
  tag-main:
    runs-on: ubuntu-20.04
    steps:
      - name: Checkout
        uses: actions/checkout@v3
      - name: Preflight checks
        id: preflight
        run: |
          tag_name="$(date +nightly-%Y-%m-%d)"
          echo "tag_name=${tag_name}" >> "$GITHUB_OUTPUT"
          if gh release view "${tag_name}"
          then echo "Skipping as the release already exists"
          elif git tag --points-at HEAD | grep -E '\<nightly-'
          then echo "Skipping as there is already a nightly tag on commit $(git rev-parse HEAD)"
          else echo "need_release=true" >> "$GITHUB_OUTPUT"
          fi
        env:
          GH_TOKEN: ${{ github.token }}
<<<<<<< HEAD
      - name: Build nns-dapp
=======
      - name: Build nns-dapp repo
>>>>>>> ca6714bb
        if: steps.preflight.outputs.need_release == 'true'
        uses: ./.github/actions/build_nns_dapp
        with:
          token: ${{ secrets.GITHUB_TOKEN }}
      - name: Tag commit
        if: steps.preflight.outputs.need_release == 'true'
        id: tag
        run: |
          git tag "${{steps.preflight.outputs.tag_name}}"
          if git push origin "refs/tags/${{steps.preflight.outputs.tag_name}}"
          then echo "success=true" >> "$GITHUB_OUTPUT"
          else echo "Abort: Failed to push tag '${{steps.preflight.outputs.tag_name}}'.  It probably already exists, possibly on a different commit."
          fi
      - name: Release
        if: (steps.preflight.outputs.need_release == 'true') && (steps.tag.outputs.success == 'true')
        uses: ./.github/actions/release_nns_dapp
        with:
          assets_dir: 'out'
          token: ${{ secrets.GITHUB_TOKEN }}
  update-ii:
    runs-on: ubuntu-20.04
    steps:
      - name: Checkout
        uses: actions/checkout@v3
      - name: Update II
        run: ./scripts/update-ii
      - name: Commit updated Internet Identity
        uses: EndBug/add-and-commit@v9.1.1
        with:
          add: .
          author_name: Nightly GitHub Action
          author_email: "<nobody@dfinity.org>"
          message: "Update Internet Identity"
          # do not pull: if this branch is behind, then we might as well let
          # the pushing fail
          pull_strategy: "NO-PULL"
  update-chromedriver:
    needs: update-ii # Forces git updates to run sequentially so that they don't conflict.
    runs-on: ubuntu-20.04
    steps:
      - name: Checkout
        uses: actions/checkout@v3
      - name: Get node version
        run: jq -r '"NODE_VERSION=\(.defaults.build.config.NODE_VERSION)"' dfx.json >> $GITHUB_ENV
      - uses: actions/setup-node@v3
        with:
          node-version: ${{ env.NODE_VERSION }}
      - name: Update chromedriver
        run: |
          node --version
          npm --version
          npm update chromedriver
          git diff package-lock.json
        working-directory: e2e-tests
      - name: Commit updated chromedriver
        uses: EndBug/add-and-commit@v9.1.1
        with:
          add: .
          author_name: Nightly GitHub Action
          author_email: "<nobody@dfinity.org>"
          message: "Update chromedriver"
          # do not pull: if this branch is behind, then we might as well let
          # the pushing fail
          pull_strategy: "NO-PULL"
  nightly-passes:
    needs: ["tag-main", "update-ii", "update-chromedriver"]
    if: ${{ always() }}
    runs-on: ubuntu-20.04
    steps:
      - uses: actions/checkout@v3
      - uses: ./.github/actions/needs_success
        with:
          needs: '${{ toJson(needs) }}'<|MERGE_RESOLUTION|>--- conflicted
+++ resolved
@@ -28,11 +28,7 @@
           fi
         env:
           GH_TOKEN: ${{ github.token }}
-<<<<<<< HEAD
-      - name: Build nns-dapp
-=======
       - name: Build nns-dapp repo
->>>>>>> ca6714bb
         if: steps.preflight.outputs.need_release == 'true'
         uses: ./.github/actions/build_nns_dapp
         with:

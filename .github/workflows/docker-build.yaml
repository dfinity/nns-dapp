name: Docker build

on:
  push:
    branches:
      - main
  pull_request:

jobs:
  builder:
    runs-on: ubuntu-20.04
    steps:
      - uses: actions/checkout@v2

      # We use buildx and its GitHub Actions caching support `type=gha`. For
      # more information, see
      # https://github.com/docker/build-push-action/issues/539
      - name: Set up docker buildx
        uses: docker/setup-buildx-action@v1

      - name: Build base Docker image
        uses: docker/build-push-action@v2
        with:
          context: .
          file: Dockerfile
          cache-from: type=gha,scope=cached-stage
          cache-to: type=gha,scope=cached-stage,mode=max
          outputs: type=cacheonly
          target: builder

  assets:
    needs: builder
    runs-on: ubuntu-20.04
    strategy:
      matrix:
       include:
         - BUILD_NAME: "testnet"
           DEPLOY_ENV: "testnet"
           OWN_CANISTER_ID: "qhbym-qaaaa-aaaaa-aaafq-cai"
           REDIRECT_TO_LEGACY: "false"
         - BUILD_NAME: "staging"
           DEPLOY_ENV: "testnet"
           OWN_CANISTER_ID: "qhbym-qaaaa-aaaaa-aaafq-cai"
           REDIRECT_TO_LEGACY: "staging"
         - BUILD_NAME: "mainnet"
           DEPLOY_ENV: "mainnet"
           OWN_CANISTER_ID: ""
           REDIRECT_TO_LEGACY: "prod"
    steps:
      - uses: actions/checkout@v2
      - name: Set up docker buildx
        uses: docker/setup-buildx-action@v1
      # Build and upload testnet assets
      - name: Build ${{ matrix.DEPLOY_ENV }} nns-dapp Docker image
        uses: docker/build-push-action@v2
        with:
          context: .
          file: Dockerfile
          build-args: |
            DEPLOY_ENV=${{ matrix.DEPLOY_ENV }}
            OWN_CANISTER_ID=${{ matrix.OWN_CANISTER_ID }}
            REDIRECT_TO_LEGACY=${{ matrix.REDIRECT_TO_LEGACY }}
          cache-from: type=gha,scope=cached-stage
          # Exports the artefacts from the final stage
          outputs: ./${{ matrix.BUILD_NAME }}-out
      - name: 'Upload ${{ matrix.BUILD_NAME }} wasm module'
        uses: actions/upload-artifact@v2
        with:
          name: NNS ${{ matrix.BUILD_NAME }} backend wasm module
          path: ${{ matrix.BUILD_NAME }}-out/nns-dapp.wasm
      - name: 'Upload ${{ matrix.BUILD_NAME }} frontend assets'
        uses: actions/upload-artifact@v2
        with:
          name: NNS ${{ matrix.BUILD_NAME }} frontend assets
          path: ${{ matrix.BUILD_NAME }}-out/assets.tar.xz
      - name: "Link the build sha to this commit"
        run: |
         : Set up git
         git config user.name "GitHub Actions Bot"
         git config user.email "<>"
         : Make a note of the WASM shasum.
<<<<<<< HEAD
         NOTES_REF="refs/notes/${{ matrix.DEPLOY_ENV }}/sha"
         SHA="$(sha256sum "${{ matrix.DEPLOY_ENV }}-out/nns-dapp.wasm")"
         printf "%s\n" "commit: $(git rev-parse HEAD)" "ref: $NOTES_REF" "sha: $SHA"
         git fetch origin "+${NOTES_REF}:${NOTES_REF}"
         if git notes --ref="$NOTES_REF" add -m "$SHA"
         then git push origin "${NOTES_REF}:${NOTES_REF}"
=======
         NOTE="refs/notes/${{ matrix.DEPLOY_ENV }}/wasm-sha"
         SHA="$(sha256sum < "${{ matrix.BUILD_NAME }}-out/nns-dapp.wasm")"
         git fetch origin "+${NOTE}:${NOTE}"
         if git notes --ref="${{ matrix.BUILD_NAME }}/wasm-sha" add -m "$SHA"
         then git push origin "${NOTE}:${NOTE}"
>>>>>>> d48382e2
         else echo SHA already set
         fi
      - name: "Verify that the WASM module is small enough to deploy"
        run: |
         wasm_size="$(wc -c < "${{ matrix.BUILD_NAME }}-out/nns-dapp.wasm")"
         max_size=3670016
         echo "WASM size:          $wasm_size"
         echo "Max supported size: $max_size"
         (( wasm_size <= max_size )) || { echo "The WASM is too large" ; exit 1 ; }

  docker-build:
    needs: assets
    runs-on: ubuntu-20.04
    steps:
       - name: Extract assets for verification
         run: echo TODO<|MERGE_RESOLUTION|>--- conflicted
+++ resolved
@@ -79,20 +79,12 @@
          git config user.name "GitHub Actions Bot"
          git config user.email "<>"
          : Make a note of the WASM shasum.
-<<<<<<< HEAD
-         NOTES_REF="refs/notes/${{ matrix.DEPLOY_ENV }}/sha"
+         NOTES_REF="refs/notes/${{ matrix.BUILD_NAME }}/sha"
          SHA="$(sha256sum "${{ matrix.DEPLOY_ENV }}-out/nns-dapp.wasm")"
          printf "%s\n" "commit: $(git rev-parse HEAD)" "ref: $NOTES_REF" "sha: $SHA"
          git fetch origin "+${NOTES_REF}:${NOTES_REF}"
          if git notes --ref="$NOTES_REF" add -m "$SHA"
          then git push origin "${NOTES_REF}:${NOTES_REF}"
-=======
-         NOTE="refs/notes/${{ matrix.DEPLOY_ENV }}/wasm-sha"
-         SHA="$(sha256sum < "${{ matrix.BUILD_NAME }}-out/nns-dapp.wasm")"
-         git fetch origin "+${NOTE}:${NOTE}"
-         if git notes --ref="${{ matrix.BUILD_NAME }}/wasm-sha" add -m "$SHA"
-         then git push origin "${NOTE}:${NOTE}"
->>>>>>> d48382e2
          else echo SHA already set
          fi
       - name: "Verify that the WASM module is small enough to deploy"

--- conflicted
+++ resolved
@@ -134,11 +134,8 @@
           cargo --version
           ic-cdk-optimizer --version
 
-      - name: Install local replica
-        run: |
-<<<<<<< HEAD
-	  ./deploy.sh local
-=======
+      - name: Start replica
+        run: |
           dfx start --background --clean
 
       # IDENTITY_SERVICE_URL needs to match `e2e-tests/test.js`
@@ -156,14 +153,16 @@
         run: |
           npm ci
           npm run build
->>>>>>> 67eb040e
 
       - name: prepare and run the test suite
         working-directory: e2e-tests
         run: |
           npm ci
+
+          # wipe the screenshots, they will be re-committed
+          rm -rf screenshots
           set -o pipefail
-          npm run test | tee -a wdio.log
+          REDIRECT_TO_LEGACY=svelte npm run test | tee -a wdio.log
 
       - name: Stop replica
         run: dfx stop

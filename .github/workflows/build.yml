--- conflicted
+++ resolved
@@ -19,11 +19,7 @@
     steps:
       - name: Checkout nns-dapp
         uses: actions/checkout@v3
-<<<<<<< HEAD
-      - name: Build nns-dapp
-=======
       - name: Build nns-dapp repo
->>>>>>> ca6714bb
         uses: ./.github/actions/build_nns_dapp
         with:
           token: ${{ secrets.GITHUB_TOKEN }}

name: Build and test
# We use "push" events so that we have the actual commit. In "pull_request"
# events we get a merge commit with main instead. The merge commit can be
# useful to check that the code would pass tests once merged, but here it just
# creates confusion and doesn't add anything since the branch must be up to
# date before merge. It's also nice to have CI running on branches without PRs.
on:
  push:
  workflow_dispatch:
    inputs:
      no_cache:
        description: 'no-cache'
        default: false
        type: boolean
concurrency:
  group: ${{ github.workflow }}-${{ github.ref }}
  cancel-in-progress: true
defaults:
  run:
    shell: bash -euxlo pipefail {0}
jobs:
  build:
    runs-on: ubuntu-latest-m
    timeout-minutes: 45
    steps:
      - name: Checkout nns-dapp
        uses: actions/checkout@v3
      - name: Build nns-dapp repo
        uses: ./.github/actions/build_nns_dapp
        with:
          token: ${{ secrets.GITHUB_TOKEN }}
      - name: 'Upload nns-dapp wasm module'
        uses: actions/upload-artifact@v3
        with:
          name: nns-dapp
          path: out/nns-dapp.wasm.gz
          retention-days: 3
      - name: 'Upload sns_aggregator wasm module'
        uses: actions/upload-artifact@v3
        with:
          name: sns_aggregator
          path: out/sns_aggregator.wasm.gz
          retention-days: 3
      - name: 'Upload sns_aggregator_dev wasm module'
        uses: actions/upload-artifact@v3
        with:
          name: sns_aggregator_dev
          path: out/sns_aggregator_dev.wasm.gz
          retention-days: 3
      - name: 'Upload whole out directory'
        uses: actions/upload-artifact@v3
        with:
          name: out
          path: out
          retention-days: 3
  test-playwright-e2e:
    needs: build
    runs-on: ubuntu-20.04
    timeout-minutes: 40
    steps:
      - name: Checkout nns-dapp
        uses: actions/checkout@v3
      - name: Get nns-dapp
        uses: actions/download-artifact@v3
        with:
          name: nns-dapp
      - name: Get sns_aggregator_dev
        uses: actions/download-artifact@v3
        with:
          name: sns_aggregator_dev
      - name: Start snapshot environment
        uses: ./.github/actions/start_dfx_snapshot
        with:
<<<<<<< HEAD
          # Version from 2023-06-06 with dfx v 0.14.1
          snsdemo_ref: '0e61f618018db099a01b1686535fff8eff980d1c'
          snapshot_url: https://github.com/dfinity/snsdemo/releases/download/release-2023-07-07/snsdemo_snapshot_ubuntu-22.04.tar.xz
=======
>>>>>>> 5ae5af53
          nns_dapp_wasm: 'nns-dapp.wasm.gz'
          sns_aggregator_wasm: 'sns_aggregator_dev.wasm.gz'
          # Upgrade innstead of reinstall to keep the preloaded SNSes.
          sns_aggregator_install_mode: 'upgrade'
      - name: Generate .env configuration for Playwright end-to-end tests
        run: |
          DFX_NETWORK=local ./config.sh
      - name: Prepare for Playwright end-to-end tests
        working-directory: frontend
        run: |
          npm ci
          npx playwright install --with-deps firefox
      - name: Run Playwright end-to-end tests
        working-directory: frontend
        run: PLAYWRIGHT_BASE_URL="$(../scripts/dfx-canister-url nns-dapp)" npm run test-e2e
      - name: Upload Playwright results
        uses: actions/upload-artifact@v3
        if: ${{ failure() }}
        with:
          name: playwright-failure-results
          path: |
            frontend/playwright-report/*
            frontend/playwright-results/*
          retention-days: 3
      - name: Stop replica
        run: dfx stop
  test-rest:
    needs: build
    runs-on: ubuntu-20.04
    timeout-minutes: 40
    steps:
      - name: Checkout nns-dapp
        uses: actions/checkout@v3
      - name: Get nns-dapp
        uses: actions/download-artifact@v3
        with:
          name: nns-dapp
      - name: Get sns_aggregator
        uses: actions/download-artifact@v3
        with:
          name: sns_aggregator
      - name: Get sns_aggregator_dev
        uses: actions/download-artifact@v3
        with:
          name: sns_aggregator_dev
      - name: Start snapshot environment
        uses: ./.github/actions/start_dfx_snapshot
        with:
<<<<<<< HEAD
          # Version from 2023-06-06 with dfx v0.14.1
          snsdemo_ref: '0e61f618018db099a01b1686535fff8eff980d1c'
          snapshot_url: https://github.com/dfinity/snsdemo/releases/download/release-2023-07-07/snsdemo_snapshot_ubuntu-22.04.tar.xz
=======
>>>>>>> 5ae5af53
          nns_dapp_wasm: 'nns-dapp.wasm.gz'
          sns_aggregator_wasm: 'sns_aggregator_dev.wasm.gz'
      - name: Add go and SNS scripts to the path
        run: |
          echo "$PWD/snsdemo/bin" >> $GITHUB_PATH
          echo "$(go env GOPATH)/bin" >> $GITHUB_PATH
      - name: Install command line HTML parser
        run: |
          go install github.com/ericchiang/pup@latest
          pup --version
      - name: Verify that arguments are set in index.html
        run: |
          for ((i=5; i>0; i--)); do
            (
              timeout 60 curl --fail --silent --retry 10 --connect-timeout 5 "http://$(dfx canister id nns-dapp).localhost:8080/" > index.html
              file index.html
              < index.html gunzip | pup 'head meta[name="nns-dapp-vars"] json{}' | tee nns_dapp_args_in_page.json
            ) || { echo "Failed.  Retrying..." ; sleep 5 ; continue ; }
            break
          done
          echo "Check a few values:"
          for key in data-own-canister-id data-fetch-root-key data-identity-service-url ; do
            # Verify that the key is non-trivial:
            # jq -e returns an error code if the value is missing
            # grep ... fails if the value is implausibly short.
            key="$key" jq -re '.[0][env.key]' nns_dapp_args_in_page.json | grep -E ...
          done
      - name: Determine ic-wasm version
        id: ic-wasm-version
        run: |
          echo "IC_WASM_VERSION=$(jq -r '.defaults.build.config.IC_WASM_VERSION' dfx.json)" >> "$GITHUB_OUTPUT"
          echo "IC_WASM_PATH=/home/runner/.cargo/bin/ic-wasm" >> "$GITHUB_OUTPUT"
      - name: Cache ic-wasm
        id: cache-ic-wasm
        uses: actions/cache@v3
        with:
          path: ${{ steps.ic-wasm-version.outputs.IC_WASM_PATH }}
          key: ${{ runner.os }}-${{ steps.ic-wasm-version.outputs.IC_WASM_VERSION }}-ic-wasm
      - name: Install ic-wasm
        if: steps.cache-ic-wasm.outputs.cache-hit != 'true'
        run: |
          curl -L --proto '=https' --tlsv1.2 -sSf https://raw.githubusercontent.com/cargo-bins/cargo-binstall/181b5293e73cfe16f7a79c5b3a4339bd522d31f3/install-from-binstall-release.sh | bash
          cargo binstall --no-confirm "ic-wasm@${{ steps.ic-wasm-version.outputs.IC_WASM_VERSION }}"
          command -v ic-wasm || {
            echo "ERROR: Failed to install ic-wasm"
            exit 1
          }>&2
          [[ "$( command -v ic-wasm )" == ${{ steps.ic-wasm-version.outputs.IC_WASM_PATH }} ]] || {
            echo "ERROR: ic-wasm was installed at an unexpected location."
            echo "EXPECTED: ${{ steps.ic-wasm-version.outputs.IC_WASM_PATH }}"
            echo "ACTUAL:   $( command -v ic-wasm )"
            echo "Please align fact and expectation."
            exit 1
          } >&2
      - name: Check that metadata is present
        run: |
          scripts/dfx-wasm-metadata-add.test --verbose
      - name: Basic downgrade-upgrade test
        run: |
          git fetch --depth 1 origin tag prod
          if git diff tags/prod rs/backend | grep -q .
          then ./scripts/nns-dapp/downgrade-upgrade-test -w nns-dapp.wasm.gz
          else echo "Skipping test as there are no relevant code changes"
          fi
      - name: Release
        run: |
          for tag in $(git tag --points-at HEAD) ; do
            : Creates or updates a release for the tag
            if gh release view "$tag"
            then gh release upload --repo dfinity/nns-dapp --clobber "$tag" nns-dapp.wasm.gz || true
            else gh release create --title "Release for tags/$tag" --draft --notes "Build artefacts from tag: $tag" "$tag" nns-dapp.wasm.gz
            fi
            : If the tag is for a proposal or nightly, make it public
            [[ "$tag" != proposal-* ]] && [[ "$tag" != nightly-* ]] || { echo "Making release public" ; gh release edit "$tag" --draft=false ; }
          done
        env:
          GITHUB_TOKEN: ${{ secrets.GITHUB_TOKEN }}
      - name: Generate .env configuration for e2e-tests
        run: |
          DFX_NETWORK=local ENV_OUTPUT_FILE=./e2e-tests/.env ./config.sh
      - name: Prepare for e2e tests
        working-directory: e2e-tests
        run: |
          npm ci
          # wipe the screenshots, they will be re-committed
          rm -rf screenshots
      - name: Run chrome e2e tests
        working-directory: e2e-tests
        run: |
          set -o pipefail
          export WDIO_BROWSER=chrome
          SCREENSHOT=1 npm run test |& tee -a chrome-wdio.log
      - name: Run firefox e2e tests
        working-directory: e2e-tests
        # Allow Firefox to fail until the source of flakiness is found and fixed.
        continue-on-error: true
        run: |
          export WDIO_BROWSER=firefox
          SCREENSHOT=1 npm run test |& tee -a firefox-wdio.log
      - name: Get the postinstall instruction count
        run: |
          dfx canister install --upgrade-unchanged nns-dapp --wasm nns-dapp.wasm.gz --mode upgrade --argument "$(cat nns-dapp-arg-local.did)"
          postinstall_instructions="$(scripts/backend/get_upgrade_instructions)"
          echo "Installation consumed ${postinstall_instructions} instructions."
          echo "Cycles consumed are instructions * some factor that depends on subnet.  There is no guarantee that that formula will not change."
      - name: Stop replica
        run: dfx stop
      - name: Archive wdio logs
        if: ${{ always() }}
        uses: actions/upload-artifact@v3
        with:
          name: wdio-logs
          path: e2e-tests/*-wdio.log
          # Disable screenshot saving until screenshots are stable.
          #      - name: Commit screenshots
          #        if: ${{ github.ref != 'refs/heads/main' }}
          #        uses: EndBug/add-and-commit@v9.1.1
          #        with:
          #          add: e2e-tests/screenshots
          #          author_name: Screenshot Committer
          #          author_email: "<nobody@example.com>"
          #          message: "Update screenshots"
          #          # do not pull: if this branch is behind, then we might as well let
          #          # the pushing fail
          #          pull: "NO-PULL"
          #
      - name: Archive screenshots
        if: ${{ always() }}
        uses: actions/upload-artifact@v3
        with:
          name: e2e-screenshots
          path: e2e-tests/screenshots/**/*.png
          retention-days: 7
      - name: Remove screenshots until they are stable
        working-directory: e2e-tests
        run: |
          rm -rf screenshots
  network_independent_wasm:
    name: "Same wasms for mainnet and local"
    # Note: The dockerfile structure SHOULD guarantee that the network is not used in any wasm build commands.
    #       As long as that holds, this test is not needed.
    needs: build
    runs-on: ubuntu-latest-m
    timeout-minutes: 45
    steps:
      - name: Checkout nns-dapp
        uses: actions/checkout@v3
        with:
          fetch-depth: 0
      - name: Check dockerfile for changes
        id: dockerfile_changed
        run: |
          common_parent_commit="$(git merge-base HEAD origin/main)"
          if git diff "$common_parent_commit" Dockerfile | grep -q .
          then echo "dockerfile_changed=true" >> "$GITHUB_OUTPUT"
          fi
      - name: Set up docker buildx
        if: steps.dockerfile_changed.outputs.dockerfile_changed == 'true'
        uses: docker/setup-buildx-action@v2
      - name: Build wasms
        if: steps.dockerfile_changed.outputs.dockerfile_changed == 'true'
        uses: docker/build-push-action@v3
        with:
          context: .
          file: Dockerfile
          build-args: |
            DFX_NETWORK=local
            COMMIT=${{ github.sha }}
          cache-from: type=gha,scope=cached-stage
          # Exports the artefacts from the final stage
          outputs: ./out-mainnet
      - name: Get nns-dapp
        if: steps.dockerfile_changed.outputs.dockerfile_changed == 'true'
        uses: actions/download-artifact@v3
        with:
          name: nns-dapp
          path: out-local
      - name: Get sns_aggregator
        if: steps.dockerfile_changed.outputs.dockerfile_changed == 'true'
        uses: actions/download-artifact@v3
        with:
          name: sns_aggregator
          path: out-local
      - name: Get sns_aggregator_dev
        if: steps.dockerfile_changed.outputs.dockerfile_changed == 'true'
        uses: actions/download-artifact@v3
        with:
          name: sns_aggregator_dev
          path: out-local
      - name: Compare wasms
        if: steps.dockerfile_changed.outputs.dockerfile_changed == 'true'
        run: |
          set -x
          ls -l
          artefacts="sns_aggregator_dev.wasm.gz sns_aggregator.wasm.gz nns-dapp.wasm.gz"
          networks=(mainnet local)
          for network in "${networks[@]}" ; do
            ls -l "out-$network"
            (cd "out-$network" && sha256sum ${artefacts[@]} ; ) > "${network}_hashes.txt"
          done
          diff local_hashes.txt mainnet_hashes.txt  || {
            echo "ERROR: wasm hashes differ between mainnet and local."
          }
  aggregator_test:
    needs: build
    runs-on: ubuntu-20.04
    timeout-minutes: 60
    steps:
      - name: Checkout nns-dapp
        uses: actions/checkout@v3
      - name: Get sns_aggregator_dev
        uses: actions/download-artifact@v3
        with:
          name: sns_aggregator_dev
      - name: Start snapshot environment
        uses: ./.github/actions/start_dfx_snapshot
        with:
<<<<<<< HEAD
          # Version from 2023-06-06 with dfx v 0.14.1
          snsdemo_ref: '0e61f618018db099a01b1686535fff8eff980d1c'
          snapshot_url: https://github.com/dfinity/snsdemo/releases/download/release-2023-07-07/snsdemo_snapshot_ubuntu-22.04.tar.xz
=======
>>>>>>> 5ae5af53
          sns_aggregator_wasm: 'sns_aggregator_dev.wasm.gz'
      - name: Get the earliest data from the sns aggregator
        run: |
          AGGREGATOR_CANISTER_ID="$(dfx canister id sns_aggregator)"
          # Wait for the aggregator to be up:
          for (( try=300; try>0; try-- )); do
            if curl -Lf "http://${AGGREGATOR_CANISTER_ID}.localhost:8080/v1/sns/list/latest/slow.json" | tee aggregate-1.json; then
              break
            fi
            sleep 2
          done
          expect=10
          actual="$(jq length aggregate-1.json)"
          # Later we expect 10 SNSs. Make sure that when we do, it's because we
          # actually collected the data and it wasn't preloaded from the
          # snapshot.
          (( actual < expect ))  || {
            echo ERROR: Should not yet have $expected SNS before collecting.
            scripts/sns/aggregator/get_log
          }
      - name: Verify that configuration is as provided
        run: scripts/sns/aggregator/test-config
      - name: Make the aggregator collect data quickly
        run: dfx canister call sns_aggregator reconfigure '(opt record { update_interval_ms = 100; fast_interval_ms = 1_000_000_000; })'
      - name: Wait for the aggregator to get data
        run: sleep 120
        # sleep time > 12 SnS & 2 block heights each + a few extra calls.
        # TODO: The aggregator can be installed and populated in the saved state, so this sleep is not needed.
      - name: Get the latest data from the sns aggregator
        run: |
          AGGREGATOR_CANISTER_ID="$(dfx canister id sns_aggregator)"
          curl -Lf "http://${AGGREGATOR_CANISTER_ID}.localhost:8080/v1/sns/list/latest/slow.json" | tee aggregate-1.json
          expect=10
          actual="$(jq length aggregate-1.json)"
          (( expect == actual ))  || {
            echo ERROR: Expected to have $expect SNS in the aggregator but found $actual.
            scripts/sns/aggregator/get_log
          }
      - name: Get the first page of data from the sns aggregator
        run: |
          AGGREGATOR_CANISTER_ID="$(dfx canister id sns_aggregator)"
          curl --retry 5 -Lf "http://${AGGREGATOR_CANISTER_ID}.localhost:8080/v1/sns/list/page/0/slow.json" | tee aggregate-1.json || {
            echo "ERROR: Failed to get data."
            scripts/sns/aggregator/get_log
          }
          expect=10
          actual="$(jq length aggregate-1.json)"
          (( expect == actual ))  || {
            echo ERROR: Expected to have $expect SNS in the aggregator but found $actual.
            scripts/sns/aggregator/get_log
          }
      - name: Get the second page of data from the sns aggregator
        run: |
          AGGREGATOR_CANISTER_ID="$(dfx canister id sns_aggregator)"
          curl -Lf "http://${AGGREGATOR_CANISTER_ID}.localhost:8080/v1/sns/list/page/1/slow.json" | tee aggregate-1.json
          expect=2
          actual="$(jq length aggregate-1.json)"
          (( expect == actual ))  || {
            echo ERROR: Expected to have $expect SNS in the aggregator but found $actual.
          }
      - name: Get logs
        run: |
          scripts/sns/aggregator/get_log > ,logs
          LOG_LINES="$(wc -l <,logs)"
          (( LOG_LINES > 10 )) || {
            echo "ERROR: Expected a non-trivial number of lines to have been logged by now but found only ${LOG_LINES}"
            cat ,logs
            exit 1
          }
      - name: Upgrade the aggregator to self with a slow refresh rate
        run: dfx canister install --mode upgrade --wasm sns_aggregator_dev.wasm.gz --upgrade-unchanged sns_aggregator '(opt record { update_interval_ms = 1_000_000_000; fast_interval_ms = 1_000_000_000; })'
      - name: Expect the first page of data to be retained over the upgrade
        run: |
          AGGREGATOR_CANISTER_ID="$(dfx canister id sns_aggregator)"
          curl -Lf "http://${AGGREGATOR_CANISTER_ID}.localhost:8080/v1/sns/list/page/0/slow.json" | tee aggregate-1.json
          expect=10
          actual="$(jq length aggregate-1.json)"
          (( expect == actual ))  || {
            echo ERROR: Expected to have $expect SNS in the aggregator but found $actual.
          }
      - name: Expect the latest data to be retained over the upgrade
        run: |
          AGGREGATOR_CANISTER_ID="$(dfx canister id sns_aggregator)"
          curl -Lf "http://${AGGREGATOR_CANISTER_ID}.localhost:8080/v1/sns/list/latest/slow.json" | tee aggregate-1.json
          expect=10
          actual="$(jq length aggregate-1.json)"
          (( expect == actual ))  || {
            echo ERROR: Expected to have $expect SNS in the aggregator but found $actual.
          }
      - name: Expect the upstream data to be retained over the upgrade
        run: |
          ./scripts/sns/aggregator/get_stable_data
          expect=12
          actual="$(jq '.sns_cache.upstream_data | length' stable_data.json)"
          (( expect == actual ))  || {
            echo ERROR: Expected to have $expect SNS in the aggregator upstream data but found $actual.
          }
      - name: Downgrade to prod and upgrade back again
        run: |
          set -euxo pipefail
          git fetch --depth 1 origin tag aggregator-prod
          diff="$(git diff tags/aggregator-prod rs/sns_aggregator)"
          if test -n "${diff:-}"
          then ./scripts/sns/aggregator/downgrade-upgrade-test -w sns_aggregator_dev.wasm.gz --verbose
          else echo "Skipping test as there are no relevant code changes"
          fi
      - name: Stop replica
        run: dfx stop
  assets:
    name: "Upload assets"
    needs: build
    runs-on: ubuntu-20.04
    steps:
      - uses: actions/checkout@v3
      - name: Get docker build outputs
        uses: actions/download-artifact@v3
        with:
          name: out
          path: out
      - name: Print the hash of all assets
        run: find out -type f | xargs sha256sum
      - name: 'Record the git commit and any tags'
        run: git log | head -n1 > out/commit.txt
      - name: 'Upload ${{ matrix.BUILD_NAME }} nns-dapp wasm module'
        uses: actions/upload-artifact@v3
        with:
          name: nns-dapp for ${{ matrix.BUILD_NAME }}
          path: |
            out/commit.txt
            out/nns-dapp.wasm.gz
            out/nns-dapp-arg-${{ matrix.DFX_NETWORK }}.did
            out/nns-dapp-arg-${{ matrix.DFX_NETWORK }}.bin
            out/frontend-config.sh
            out/deployment-config.json
      - name: 'Upload sns_aggregator wasm module'
        uses: actions/upload-artifact@v3
        with:
          name: sns_aggregator for ${{ matrix.BUILD_NAME }}
          path: |
            out/sns_aggregator.wasm.gz
            out/sns_aggregator_dev.wasm.gz
      - name: Release
        uses: ./.github/actions/release_nns_dapp
        with:
          assets_dir: 'out'
          token: ${{ secrets.GITHUB_TOKEN }}
      - name: 'Upload frontend assets'
        uses: actions/upload-artifact@v3
        with:
          name: NNS frontend assets
          path: |
            out/assets.tar.xz
            out/sourcemaps.tar.xz
      - name: "Link the build sha to this commit"
        run: |
          : Set up git
          git config user.name "GitHub Actions Bot"
          git config user.email "<>"
          : Make a note of the WASM shasum.
          NOTE="refs/notes/mainnet/wasm-sha"
          SHA="$(sha256sum < "out/nns-dapp.wasm.gz")"
          git fetch origin "+${NOTE}:${NOTE}"
          if git notes --ref="wasm-sha" add -m "$SHA"
          then git push origin "${NOTE}:${NOTE}" || true
          else echo SHA already set
          fi
      - name: "Verify that the WASM module is small enough to deploy"
        run: |
          wasm_size="$(wc -c < "out/nns-dapp.wasm.gz")"
          max_size=3145728
          echo "WASM size:          $wasm_size"
          echo "Max supported size: $max_size"
          (( wasm_size <= max_size )) || { echo "The WASM is too large" ; exit 1 ; }
  build-pass:
    needs: ["build", "test-playwright-e2e", "test-rest", "network_independent_wasm", "aggregator_test", "assets"]
    if: ${{ always() }}
    runs-on: ubuntu-20.04
    steps:
      - uses: actions/checkout@v3
      - uses: ./.github/actions/needs_success
        with:
          needs: '${{ toJson(needs) }}'<|MERGE_RESOLUTION|>--- conflicted
+++ resolved
@@ -71,12 +71,6 @@
       - name: Start snapshot environment
         uses: ./.github/actions/start_dfx_snapshot
         with:
-<<<<<<< HEAD
-          # Version from 2023-06-06 with dfx v 0.14.1
-          snsdemo_ref: '0e61f618018db099a01b1686535fff8eff980d1c'
-          snapshot_url: https://github.com/dfinity/snsdemo/releases/download/release-2023-07-07/snsdemo_snapshot_ubuntu-22.04.tar.xz
-=======
->>>>>>> 5ae5af53
           nns_dapp_wasm: 'nns-dapp.wasm.gz'
           sns_aggregator_wasm: 'sns_aggregator_dev.wasm.gz'
           # Upgrade innstead of reinstall to keep the preloaded SNSes.
@@ -125,12 +119,6 @@
       - name: Start snapshot environment
         uses: ./.github/actions/start_dfx_snapshot
         with:
-<<<<<<< HEAD
-          # Version from 2023-06-06 with dfx v0.14.1
-          snsdemo_ref: '0e61f618018db099a01b1686535fff8eff980d1c'
-          snapshot_url: https://github.com/dfinity/snsdemo/releases/download/release-2023-07-07/snsdemo_snapshot_ubuntu-22.04.tar.xz
-=======
->>>>>>> 5ae5af53
           nns_dapp_wasm: 'nns-dapp.wasm.gz'
           sns_aggregator_wasm: 'sns_aggregator_dev.wasm.gz'
       - name: Add go and SNS scripts to the path
@@ -348,12 +336,6 @@
       - name: Start snapshot environment
         uses: ./.github/actions/start_dfx_snapshot
         with:
-<<<<<<< HEAD
-          # Version from 2023-06-06 with dfx v 0.14.1
-          snsdemo_ref: '0e61f618018db099a01b1686535fff8eff980d1c'
-          snapshot_url: https://github.com/dfinity/snsdemo/releases/download/release-2023-07-07/snsdemo_snapshot_ubuntu-22.04.tar.xz
-=======
->>>>>>> 5ae5af53
           sns_aggregator_wasm: 'sns_aggregator_dev.wasm.gz'
       - name: Get the earliest data from the sns aggregator
         run: |

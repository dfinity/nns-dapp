--- conflicted
+++ resolved
@@ -61,15 +61,9 @@
       - name: Start snapshot environment
         uses: ./.github/actions/start_dfx_snapshot
         with:
-<<<<<<< HEAD
-          # Version from 2023-05-30 with didc installer
-          snsdemo_ref: '0faea390c743874db3c48ce97b69d970ae55148a'
-          snapshot_url: https://github.com/dfinity/snsdemo/releases/download/release-2023-05-24/snsdemo_snapshot_ubuntu-22.04.tar.xz
-=======
-          # Version from 2023-05-24 with longer retries to install dfx
-          snsdemo_ref: '94a006c4a4b77d7153071dee74d80939a22c835e'
+          # Version from 2023-06-06 with dfx v 0.14.1
+          snsdemo_ref: '0e61f618018db099a01b1686535fff8eff980d1c'
           snapshot_url: https://github.com/dfinity/snsdemo/releases/download/release-2023-06-06/snsdemo_snapshot_ubuntu-22.04.tar.xz
->>>>>>> 5bf5ac78
           nns_dapp_wasm: 'nns-dapp_local.wasm'
           sns_aggregator_wasm: 'sns_aggregator_dev.wasm'
       - name: Generate .env configuration for Playwright end-to-end tests
@@ -125,15 +119,9 @@
       - name: Start snapshot environment
         uses: ./.github/actions/start_dfx_snapshot
         with:
-<<<<<<< HEAD
-          # Version from 2023-05-30 with didc installer
-          snsdemo_ref: '0faea390c743874db3c48ce97b69d970ae55148a'
-          snapshot_url: https://github.com/dfinity/snsdemo/releases/download/release-2023-05-24/snsdemo_snapshot_ubuntu-22.04.tar.xz
-=======
-          # Version from 2023-05-24 with longer retries to install dfx
-          snsdemo_ref: '94a006c4a4b77d7153071dee74d80939a22c835e'
+          # Version from 2023-06-06 with dfx v0.14.1
+          snsdemo_ref: '0e61f618018db099a01b1686535fff8eff980d1c'
           snapshot_url: https://github.com/dfinity/snsdemo/releases/download/release-2023-06-06/snsdemo_snapshot_ubuntu-22.04.tar.xz
->>>>>>> 5bf5ac78
           nns_dapp_wasm: 'nns-dapp_local.wasm'
           sns_aggregator_wasm: 'sns_aggregator_dev.wasm'
       - name: Add go and SNS scripts to the path

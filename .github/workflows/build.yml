--- conflicted
+++ resolved
@@ -120,13 +120,6 @@
         working-directory: e2e-tests
         run: |
           set -o pipefail
-<<<<<<< HEAD
-          SCREENSHOT=1 npm run test | tee -a wdio.log
-      - name: Get the postinstall instruction count
-        run: |
-          dfx canister install --upgrade-unchanged nns-dapp --wasm nns-dapp.wasm --mode upgrade
-          postinstall_instructions="$(scripts/backend/get_upgrade_instructions)"
-=======
           export WDIO_BROWSER=chrome
           SCREENSHOT=1 npm run test |& tee -a chrome-wdio.log
       - name: Run firefox e2e tests
@@ -136,7 +129,10 @@
           # set -o pipefail
           export WDIO_BROWSER=firefox
           SCREENSHOT=1 npm run test |& tee -a firefox-wdio.log
->>>>>>> f2ee87bc
+      - name: Get the postinstall instruction count
+        run: |
+          dfx canister install --upgrade-unchanged nns-dapp --wasm nns-dapp.wasm --mode upgrade
+          postinstall_instructions="$(scripts/backend/get_upgrade_instructions)"
       - name: Stop replica
         run: dfx stop
       - name: Archive wdio logs

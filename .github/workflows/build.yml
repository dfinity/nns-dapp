name: E2e test
# We use "push" events so that we have the actual commit. In "pull_request"
# events we get a merge commit with main instead. The merge commit can be
# useful to check that the code would pass tests once merged, but here it just
# creates confusion and doesn't add anything since the branch must be up to
# date before merge. It's also nice to have CI running on branches without PRs.
on:
  push:
concurrency:
  group: ${{ github.workflow }}-${{ github.ref }}
  cancel-in-progress: true
defaults:
  run:
    shell: bash -euxlo pipefail {0}
jobs:
  build:
    runs-on: ubuntu-latest-m
    timeout-minutes: 45
    steps:
      - name: Checkout nns-dapp
        uses: actions/checkout@v3
      - name: Build nns-dapp repo
        uses: ./.github/actions/build_nns_dapp
        with:
          token: ${{ secrets.GITHUB_TOKEN }}
      - name: Rename nns-dapp.wasm.gz for upload
        run: cp out/nns-dapp.wasm.gz out/nns-dapp_local.wasm.gz
      - name: 'Upload nns-dapp_local wasm module'
        uses: actions/upload-artifact@v3
        with:
          name: nns-dapp_local
          path: out/nns-dapp_local.wasm.gz
          retention-days: 3
      - name: 'Upload sns_aggregator wasm module'
        uses: actions/upload-artifact@v3
        with:
          name: sns_aggregator
          path: out/sns_aggregator.wasm.gz
          retention-days: 3
      - name: 'Upload sns_aggregator_dev wasm module'
        uses: actions/upload-artifact@v3
        with:
          name: sns_aggregator_dev
          path: out/sns_aggregator_dev.wasm.gz
          retention-days: 3
  test-playwright-e2e:
    needs: build
    runs-on: ubuntu-20.04
    timeout-minutes: 40
    steps:
      - name: Checkout nns-dapp
        uses: actions/checkout@v3
      - name: Get nns-dapp_local
        uses: actions/download-artifact@v3
        with:
          name: nns-dapp_local
      - name: Get sns_aggregator_dev
        uses: actions/download-artifact@v3
        with:
          name: sns_aggregator_dev
      - name: Start snapshot environment
        uses: ./.github/actions/start_dfx_snapshot
        with:
          # Version from 2023-06-06 with dfx v 0.14.1
          snsdemo_ref: '0e61f618018db099a01b1686535fff8eff980d1c'
          snapshot_url: https://github.com/dfinity/snsdemo/releases/download/release-2023-06-06/snsdemo_snapshot_ubuntu-22.04.tar.xz
          nns_dapp_wasm: 'nns-dapp_local.wasm.gz'
          sns_aggregator_wasm: 'sns_aggregator_dev.wasm.gz'
      - name: Generate .env configuration for Playwright end-to-end tests
        run: |
          DFX_NETWORK=local ./config.sh
      - name: Prepare for Playwright end-to-end tests
        working-directory: frontend
        run: |
          npm ci
          npx playwright install --with-deps firefox
      - name: Wait for aggregator to get all SNSs
        run: |
          set +x
          for (( try=300; try>0; try-- )); do
             num_sns="$(for ((page=0; page<3; page++)) ; do { curl -fsS "http://$(dfx canister id sns_aggregator).localhost:8080/v1/sns/list/page/$page/slow.json" | jq length ; } 2>/dev/null || true ; done | awk '{i+=$1}END{print i}')"
             (( num_sns < 12)) || break
             printf "\r #SNS: % 4d   Tries remaining: %4d" "$num_sns" "$try"
             sleep 2
          done
      - name: Run Playwright end-to-end tests
        working-directory: frontend
        run: npm run test-e2e
      - name: Upload Playwright results
        uses: actions/upload-artifact@v3
        if: ${{ failure() }}
        with:
          name: playwright-failure-results
          path: |
            frontend/playwright-report/*
            frontend/playwright-results/*
          retention-days: 3
      - name: Stop replica
        run: dfx stop
  test-rest:
    needs: build
    runs-on: ubuntu-20.04
    timeout-minutes: 40
    steps:
      - name: Checkout nns-dapp
        uses: actions/checkout@v3
      - name: Get nns-dapp_local
        uses: actions/download-artifact@v3
        with:
          name: nns-dapp_local
      - name: Get sns_aggregator
        uses: actions/download-artifact@v3
        with:
          name: sns_aggregator
      - name: Get sns_aggregator_dev
        uses: actions/download-artifact@v3
        with:
          name: sns_aggregator_dev
      - name: Start snapshot environment
        uses: ./.github/actions/start_dfx_snapshot
        with:
          # Version from 2023-06-06 with dfx v0.14.1
          snsdemo_ref: '0e61f618018db099a01b1686535fff8eff980d1c'
          snapshot_url: https://github.com/dfinity/snsdemo/releases/download/release-2023-06-06/snsdemo_snapshot_ubuntu-22.04.tar.xz
          nns_dapp_wasm: 'nns-dapp_local.wasm.gz'
          sns_aggregator_wasm: 'sns_aggregator_dev.wasm.gz'
      - name: Add go and SNS scripts to the path
        run: |
          echo "$PWD/snsdemo/bin" >> $GITHUB_PATH
          echo "$(go env GOPATH)/bin" >> $GITHUB_PATH
      - name: Install command line HTML parser
        run: |
          go install github.com/ericchiang/pup@latest
          pup --version
      - name: Verify that arguments are set in index.html
        run: |
          for ((i=5; i>0; i--)); do
            (
              timeout 60 curl --fail --silent --retry 10 --connect-timeout 5 "http://$(dfx canister id nns-dapp).localhost:8080/" > index.html
              file index.html
              < index.html gunzip | pup 'head meta[name="nns-dapp-vars"] json{}' | tee nns_dapp_args_in_page.json
            ) || { echo "Failed.  Retrying..." ; sleep 5 ; continue ; }
            break
          done
          echo "Check a few values:"
          for key in data-own-canister-id data-fetch-root-key data-identity-service-url ; do
            # Verify that the key is non-trivial:
            # jq -e returns an error code if the value is missing
            # grep ... fails if the value is implausibly short.
            key="$key" jq -re '.[0][env.key]' nns_dapp_args_in_page.json | grep -E ...
          done
      - name: Determine ic-wasm version
        id: ic-wasm-version
        run: |
          echo "IC_WASM_VERSION=$(jq -r '.defaults.build.config.IC_WASM_VERSION' dfx.json)" >> "$GITHUB_OUTPUT"
          echo "IC_WASM_PATH=/home/runner/.cargo/bin/ic-wasm" >> "$GITHUB_OUTPUT"
      - name: Cache ic-wasm
        id: cache-ic-wasm
        uses: actions/cache@v3
        with:
          path: ${{ steps.ic-wasm-version.outputs.IC_WASM_PATH }}
          key: ${{ runner.os }}-${{ steps.ic-wasm-version.outputs.IC_WASM_VERSION }}-ic-wasm
      - name: Install ic-wasm
        if: steps.cache-ic-wasm.outputs.cache-hit != 'true'
        run: |
          curl -L --proto '=https' --tlsv1.2 -sSf https://raw.githubusercontent.com/cargo-bins/cargo-binstall/181b5293e73cfe16f7a79c5b3a4339bd522d31f3/install-from-binstall-release.sh | bash
          cargo binstall --no-confirm "ic-wasm@${{ steps.ic-wasm-version.outputs.IC_WASM_VERSION }}"
          command -v ic-wasm || {
            echo "ERROR: Failed to install ic-wasm"
            exit 1
          }>&2
          [[ "$( command -v ic-wasm )" == ${{ steps.ic-wasm-version.outputs.IC_WASM_PATH }} ]] || {
            echo "ERROR: ic-wasm was installed at an unexpected location."
            echo "EXPECTED: ${{ steps.ic-wasm-version.outputs.IC_WASM_PATH }}"
            echo "ACTUAL:   $( command -v ic-wasm )"
            echo "Please align fact and expectation."
            exit 1
          } >&2
      - name: Check that metadata is present
        run: |
          # dfx-wasm-metadata-add.test expects nns-dapp.wasm.gz
          cp nns-dapp_local.wasm.gz nns-dapp.wasm.gz
          scripts/dfx-wasm-metadata-add.test --verbose
      - name: Basic downgrade-upgrade test
        run: |
          git fetch --depth 1 origin tag prod
          if git diff tags/prod rs/backend | grep -q .
          then ./scripts/nns-dapp/downgrade-upgrade-test -w nns-dapp_local.wasm.gz
          else echo "Skipping test as there are no relevant code changes"
          fi
      - name: Release
        run: |
          for tag in $(git tag --points-at HEAD) ; do
            : Creates or updates a release for the tag
            if gh release view "$tag"
            then gh release upload --repo dfinity/nns-dapp --clobber "$tag" nns-dapp_local.wasm.gz || true
            else gh release create --title "Release for tags/$tag" --draft --notes "Build artefacts from tag: $tag" "$tag" nns-dapp_local.wasm.gz
            fi
            : If the tag is for a proposal or nightly, make it public
            [[ "$tag" != proposal-* ]] && [[ "$tag" != nightly-* ]] || { echo "Making release public" ; gh release edit "$tag" --draft=false ; }
          done
        env:
          GITHUB_TOKEN: ${{ secrets.GITHUB_TOKEN }}
      - name: Generate .env configuration for e2e-tests
        run: |
          DFX_NETWORK=local ENV_OUTPUT_FILE=./e2e-tests/.env ./config.sh
      - name: Prepare for e2e tests
        working-directory: e2e-tests
        run: |
          npm ci
          # wipe the screenshots, they will be re-committed
          rm -rf screenshots
      - name: Run chrome e2e tests
        working-directory: e2e-tests
        run: |
          set -o pipefail
          export WDIO_BROWSER=chrome
          SCREENSHOT=1 npm run test |& tee -a chrome-wdio.log
      - name: Run firefox e2e tests
        working-directory: e2e-tests
        # Allow Firefox to fail until the source of flakiness is found and fixed.
        continue-on-error: true
        run: |
          export WDIO_BROWSER=firefox
          SCREENSHOT=1 npm run test |& tee -a firefox-wdio.log
      - name: Get the postinstall instruction count
        run: |
          dfx canister install --upgrade-unchanged nns-dapp --wasm nns-dapp_local.wasm.gz --mode upgrade --argument "$(cat nns-dapp-arg-local.did)"
          postinstall_instructions="$(scripts/backend/get_upgrade_instructions)"
          echo "Installation consumed ${postinstall_instructions} instructions."
          echo "Cycles consumed are instructions * some factor that depends on subnet.  There is no guarantee that that formula will not change."
      - name: Stop replica
        run: dfx stop
      - name: Archive wdio logs
        if: ${{ always() }}
        uses: actions/upload-artifact@v3
        with:
          name: wdio-logs
          path: e2e-tests/*-wdio.log
          # Disable screenshot saving until screenshots are stable.
          #      - name: Commit screenshots
          #        if: ${{ github.ref != 'refs/heads/main' }}
          #        uses: EndBug/add-and-commit@v9.1.1
          #        with:
          #          add: e2e-tests/screenshots
          #          author_name: Screenshot Committer
          #          author_email: "<nobody@example.com>"
          #          message: "Update screenshots"
          #          # do not pull: if this branch is behind, then we might as well let
          #          # the pushing fail
          #          pull: "NO-PULL"
          #
      - name: Archive screenshots
        if: ${{ always() }}
        uses: actions/upload-artifact@v3
        with:
          name: e2e-screenshots
          path: e2e-tests/screenshots/**/*.png
          retention-days: 7
      - name: Remove screenshots until they are stable
        working-directory: e2e-tests
        run: |
          rm -rf screenshots
  network_independent_wasm:
    name: "Same wasms for mainnet and local"
    # Note: The dockerfile structure SHOULD guarantee that the network is not used in any wasm build commands.
    #       As long as that holds, this test is not needed.
    needs: build
    runs-on: ubuntu-latest-m
    timeout-minutes: 45
    steps:
      - name: Checkout nns-dapp
        uses: actions/checkout@v3
        with:
          fetch-depth: 0
      - name: Check dockerfile for changes
        id: dockerfile_changed
        run: |
          common_parent_commit="$(git merge-base HEAD origin/main)"
          if git diff "$common_parent_commit" Dockerfile | grep -q .
          then echo "dockerfile_changed=true" >> "$GITHUB_OUTPUT"
          fi
      - name: Set up docker buildx
        if: steps.dockerfile_changed.outputs.dockerfile_changed == 'true'
        uses: docker/setup-buildx-action@v2
      - name: Build wasms
        if: steps.dockerfile_changed.outputs.dockerfile_changed == 'true'
        uses: docker/build-push-action@v3
        with:
          context: .
          file: Dockerfile
          build-args: |
            DFX_NETWORK=local
            COMMIT=${{ github.sha }}
          cache-from: type=gha,scope=cached-stage
          # Exports the artefacts from the final stage
          outputs: ./out-mainnet
      - name: Get nns-dapp_local
        if: steps.dockerfile_changed.outputs.dockerfile_changed == 'true'
        uses: actions/download-artifact@v3
        with:
          name: nns-dapp_local
          path: out-local
      - name: Remove _local suffix
<<<<<<< HEAD
        if: needs.dockerfile_changed.outputs.dockerfile_changed == 'true'
        run: mv out-local/nns-dapp_local.wasm.gz out-local/nns-dapp.wasm.gz
=======
        if: steps.dockerfile_changed.outputs.dockerfile_changed == 'true'
        run: mv out-local/nns-dapp_local.wasm out-local/nns-dapp.wasm
>>>>>>> 85863d35
      - name: Get sns_aggregator
        if: steps.dockerfile_changed.outputs.dockerfile_changed == 'true'
        uses: actions/download-artifact@v3
        with:
          name: sns_aggregator
          path: out-local
      - name: Get sns_aggregator_dev
        if: steps.dockerfile_changed.outputs.dockerfile_changed == 'true'
        uses: actions/download-artifact@v3
        with:
          name: sns_aggregator_dev
          path: out-local
      - name: Compare wasms
        if: steps.dockerfile_changed.outputs.dockerfile_changed == 'true'
        run: |
          set -x
          ls -l
          artefacts="sns_aggregator_dev.wasm.gz sns_aggregator.wasm.gz nns-dapp.wasm.gz"
          networks=(mainnet local)
          for network in "${networks[@]}" ; do
            ls -l "out-$network"
            (cd "out-$network" && sha256sum ${artefacts[@]} ; ) > "${network}_hashes.txt"
          done
          diff local_hashes.txt mainnet_hashes.txt  || {
            echo "ERROR: wasm hashes differ between mainnet and local."
          }
  build-pass:
    needs: ["build", "test-playwright-e2e", "test-rest", "network_independent_wasm"]
    if: ${{ always() }}
    runs-on: ubuntu-20.04
    steps:
      - uses: actions/checkout@v3
      - uses: ./.github/actions/needs_success
        with:
          needs: '${{ toJson(needs) }}'<|MERGE_RESOLUTION|>--- conflicted
+++ resolved
@@ -302,13 +302,8 @@
           name: nns-dapp_local
           path: out-local
       - name: Remove _local suffix
-<<<<<<< HEAD
-        if: needs.dockerfile_changed.outputs.dockerfile_changed == 'true'
+        if: steps.dockerfile_changed.outputs.dockerfile_changed == 'true'
         run: mv out-local/nns-dapp_local.wasm.gz out-local/nns-dapp.wasm.gz
-=======
-        if: steps.dockerfile_changed.outputs.dockerfile_changed == 'true'
-        run: mv out-local/nns-dapp_local.wasm out-local/nns-dapp.wasm
->>>>>>> 85863d35
       - name: Get sns_aggregator
         if: steps.dockerfile_changed.outputs.dockerfile_changed == 'true'
         uses: actions/download-artifact@v3

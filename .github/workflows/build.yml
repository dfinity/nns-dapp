--- conflicted
+++ resolved
@@ -65,17 +65,6 @@
           ref: 'e1d7dd4c10fb8a731a534ae2ef4b08474fea5f6b'
       - name: Add SNS scripts to the path
         run: |
-<<<<<<< HEAD
-          dfx start --background --clean
-
-      - name: Deploy NNS canisters
-        run: |
-          # Note: This deploys standard NNS canisters but with:
-          # - The current code for the nns-dapp
-          # - The II version specified in dfx.json
-          ./scripts/dfx-nns-deploy-custom
-
-=======
           echo "$PWD/snsdemo/bin" >> $GITHUB_PATH
       - name: Install SNS script dependencies
         run: |
@@ -87,7 +76,6 @@
           # - The II version specified in dfx.json
           # - Functional SNS canisters
           ./scripts/dfx-nns-deploy-custom --features sns
->>>>>>> a9639b30
       - name: 'Upload nns-dapp_local wasm module'
         uses: actions/upload-artifact@v3
         with:

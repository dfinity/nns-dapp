name: E2e test
# We use "push" events so that we have the actual commit. In "pull_request"
# events we get a merge commit with main instead. The merge commit can be
# useful to check that the code would pass tests once merged, but here it just
# creates confusion and doesn't add anything since the branch must be up to
# date before merge. It's also nice to have CI running on branches without PRs.
on:
  push:
concurrency:
  group: ${{ github.workflow }}-${{ github.ref }}
  cancel-in-progress: true
defaults:
  run:
    shell: bash -euxlo pipefail {0}
jobs:
  build:
    runs-on: ubuntu-20.04
    timeout-minutes: 60
    steps:
      - name: Checkout nns-dapp
        uses: actions/checkout@v3
      - name: Set up docker buildx
        uses: docker/setup-buildx-action@v2
      - name: Build wasms
        uses: docker/build-push-action@v3
        with:
          context: .
          file: Dockerfile
          build-args: |
            DFX_NETWORK=local
          cache-from: type=gha,scope=cached-stage
          # Exports the artefacts from the final stage
          outputs: .
      - name: Get SNS scripts
        uses: actions/checkout@v3
        with:
          repository: 'dfinity/snsdemo'
          path: 'snsdemo'
          # Version from Apr 4 2023 with xz compressed state
          ref: '8160f742e10fbd1ac89549a5880ae047ff8f290d'
      - name: Add go and SNS scripts to the path
        run: |
          echo "$PWD/snsdemo/bin" >> $GITHUB_PATH
          echo "$(go env GOPATH)/bin" >> $GITHUB_PATH
      - name: Install SNS script dependencies
        run: |
          dfx-software-dfx-install --version "$(jq -r .dfx dfx.json)"
          dfx-software-idl2json-install --version "v$(jq -r .defaults.build.config.IDL2JSON_VERSION dfx.json)"
      - name: Get test environment
        run: |
          curl -fL --retry 5 https://github.com/dfinity/snsdemo/releases/download/testing/state.tar.xz > state.tar.xz
          dfx-snapshot-restore --snapshot state.tar.xz --verbose
          dfx identity use snsdemo8
          dfx-sns-demo-healthcheck
      - name: Install nns-dapp and sns_aggregator
        run: |
          echo "Create the nns-dapp install argument:"
          DFX_NETWORK=local ./config.sh
          echo "Install:"
          dfx canister install nns-dapp --wasm nns-dapp.wasm --upgrade-unchanged --mode reinstall --yes --argument "$(cat nns-dapp-arg.did)"
          dfx canister install sns_aggregator --wasm sns_aggregator_dev.wasm --upgrade-unchanged --mode reinstall --yes --argument '(opt record { update_interval_ms = 100; fast_interval_ms = 100; })'
          # TODO: The argument above is not passed to the canister by dfx.  Fix (by asking the sdk team), then remove the following line:
          dfx canister call sns_aggregator reconfigure '(opt record { update_interval_ms = 100; fast_interval_ms = 100; })'
<<<<<<< HEAD
          # We wish to upgrade the II canister, so the II canister is no longer remote per the dfx remote canister concept.
          jq '.canisters.internet_identity.remote.id={}' dfx.json > dfx.json.v2 && mv dfx.json.v2 dfx.json
          curl --retry 5 --fail -sSL "https://github.com/dfinity/internet-identity/releases/latest/download/internet_identity_dev.wasm" -o internet_identity_dev.wasm
          dfx canister install internet_identity --wasm internet_identity_dev.wasm --upgrade-unchanged --mode reinstall --yes
      - name: Install command line HTML parser
=======
      - name: Verify that arguments are set in index.html
>>>>>>> 1a72e671
        run: |
          go install github.com/ericchiang/pup@latest
          pup --version
      - name: Verify that arguments are set in index.html
        run: |
          for ((i=5; i>0; i--)); do
            (
              timeout 60 curl --fail --silent --retry 10 --connect-timeout 5 "http://$(dfx canister id nns-dapp).localhost:8080/" > index.html
              file index.html
              < index.html gunzip | pup 'head meta[name="nns-dapp-vars"] json{}' | tee nns_dapp_args_in_page.json
            ) || { echo "Failed.  Retrying..." ; sleep 5 ; continue ; }
            break
          done
          echo "Check a few values:"
          for key in data-own-canister-id data-fetch-root-key data-identity-service-url ; do
            # Verify that the key is non-trivial:
            # jq -e returns an error code if the value is missing
            # grep ... fails if the value is implausibly short.
            key="$key" jq -re '.[0][env.key]' nns_dapp_args_in_page.json | grep -E ...
          done
      - name: Basic downgrade-upgrade test
        run: |
          git fetch --depth 1 origin tag prod
          if git diff tags/prod rs/backend | grep -q .
          then ./scripts/nns-dapp/downgrade-upgrade-test -w nns-dapp.wasm
          else echo "Skipping test as there are no relevant code changes"
          fi
      - name: Rename nns-dapp.wasm for upload
        run: cp nns-dapp.wasm nns-dapp_local.wasm
      - name: 'Upload nns-dapp_local wasm module'
        uses: actions/upload-artifact@v3
        with:
          name: nns-dapp_local
          path: nns-dapp_local.wasm
          retention-days: 3
      - name: Release
        run: |
          for tag in $(git tag --points-at HEAD) ; do
            : Creates or updates a release for the tag
            if gh release view "$tag"
            then gh release upload --repo dfinity/nns-dapp --clobber "$tag" nns-dapp_local.wasm || true
            else gh release create --title "Release for tags/$tag" --draft --notes "Build artefacts from tag: $tag" "$tag" nns-dapp_local.wasm
            fi
            : If the tag is for a proposal, make it public
            [[ "$tag" != proposal-* ]] || { echo "Making release public" ; gh release edit "$tag" --draft=false ; }
          done
        env:
          GITHUB_TOKEN: ${{ secrets.GITHUB_TOKEN }}
      - name: Generate .env configuration for Playwright end-to-end tests
        run: |
          DFX_NETWORK=local ./config.sh
      - name: Prepare for Playwright end-to-end tests
        working-directory: frontend
        run: |
          npm ci
      - name: Wait for aggregator to get all SNSs
        run: |
          set +x
          for (( try=300; try>0; try-- )); do
             num_sns="$(for ((page=0; page<3; page++)) ; do { curl -fsS "http://$(dfx canister id sns_aggregator).localhost:8080/v1/sns/list/page/$page/slow.json" | jq length ; } 2>/dev/null || true ; done | awk '{i+=$1}END{print i}')"
             (( num_sns < 12)) || break
             printf "\r #SNS: % 4d   Tries remaining: %4d" "$num_sns" "$try"
             sleep 2
          done
      - name: Run Playwright end-to-end tests
        working-directory: frontend
        run: npm run test-e2e
      - name: Upload Playwright results
        uses: actions/upload-artifact@v3
        if: ${{ failure() }}
        with:
          name: playwright-failure-results
          path: |
            frontend/playwright-report/*
            frontend/playwright-results/*
          retention-days: 3
      - name: Generate .env configuration for e2e-tests
        run: |
          DFX_NETWORK=local ENV_OUTPUT_FILE=./e2e-tests/.env ./config.sh
      - name: Prepare for e2e tests
        working-directory: e2e-tests
        run: |
          npm ci
          # wipe the screenshots, they will be re-committed
          rm -rf screenshots
      - name: Run chrome e2e tests
        working-directory: e2e-tests
        run: |
          set -o pipefail
          export WDIO_BROWSER=chrome
          SCREENSHOT=1 npm run test |& tee -a chrome-wdio.log
      - name: Run firefox e2e tests
        working-directory: e2e-tests
        # Allow Firefox to fail until the source of flakiness is found and fixed.
        continue-on-error: true
        run: |
          export WDIO_BROWSER=firefox
          SCREENSHOT=1 npm run test |& tee -a firefox-wdio.log
      - name: Get the postinstall instruction count
        run: |
          dfx canister install --upgrade-unchanged nns-dapp --wasm nns-dapp.wasm --mode upgrade --argument "$(cat nns-dapp-arg.did)"
          postinstall_instructions="$(scripts/backend/get_upgrade_instructions)"
          echo "Installation consumed ${postinstall_instructions} instructions."
          echo "Cycles consumed are instructions * some factor that depends on subnet.  There is no guarantee that that formula will not change."
      - name: Stop replica
        run: dfx stop
      - name: Archive wdio logs
        if: ${{ always() }}
        uses: actions/upload-artifact@v3
        with:
          name: wdio-logs
          path: e2e-tests/*-wdio.log
          # Disable screenshot saving until screenshots are stable.
          #      - name: Commit screenshots
          #        if: ${{ github.ref != 'refs/heads/main' }}
          #        uses: EndBug/add-and-commit@v9.1.1
          #        with:
          #          add: e2e-tests/screenshots
          #          author_name: Screenshot Committer
          #          author_email: "<nobody@example.com>"
          #          message: "Update screenshots"
          #          # do not pull: if this branch is behind, then we might as well let
          #          # the pushing fail
          #          pull: "NO-PULL"
          #
      - name: Archive screenshots
        if: ${{ always() }}
        uses: actions/upload-artifact@v3
        with:
          name: e2e-screenshots
          path: e2e-tests/screenshots/**/*.png
          retention-days: 7
      - name: Remove screenshots until they are stable
        working-directory: e2e-tests
        run: |
          rm -rf screenshots
  build-pass:
    needs: ["build"]
    if: ${{ always() }}
    runs-on: ubuntu-20.04
    steps:
      - uses: actions/checkout@v3
      - uses: ./.github/actions/needs_success
        with:
          needs: '${{ toJson(needs) }}'<|MERGE_RESOLUTION|>--- conflicted
+++ resolved
@@ -61,15 +61,7 @@
           dfx canister install sns_aggregator --wasm sns_aggregator_dev.wasm --upgrade-unchanged --mode reinstall --yes --argument '(opt record { update_interval_ms = 100; fast_interval_ms = 100; })'
           # TODO: The argument above is not passed to the canister by dfx.  Fix (by asking the sdk team), then remove the following line:
           dfx canister call sns_aggregator reconfigure '(opt record { update_interval_ms = 100; fast_interval_ms = 100; })'
-<<<<<<< HEAD
-          # We wish to upgrade the II canister, so the II canister is no longer remote per the dfx remote canister concept.
-          jq '.canisters.internet_identity.remote.id={}' dfx.json > dfx.json.v2 && mv dfx.json.v2 dfx.json
-          curl --retry 5 --fail -sSL "https://github.com/dfinity/internet-identity/releases/latest/download/internet_identity_dev.wasm" -o internet_identity_dev.wasm
-          dfx canister install internet_identity --wasm internet_identity_dev.wasm --upgrade-unchanged --mode reinstall --yes
       - name: Install command line HTML parser
-=======
-      - name: Verify that arguments are set in index.html
->>>>>>> 1a72e671
         run: |
           go install github.com/ericchiang/pup@latest
           pup --version

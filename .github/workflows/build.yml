--- conflicted
+++ resolved
@@ -91,22 +91,13 @@
 
       - name: Start replica
         run: |
-<<<<<<< HEAD
-          dfx start --background
-          dfx canister create --all
-=======
           dfx start --background --clean
->>>>>>> bf21c101
 
       # IDENTITY_SERVICE_URL needs to match `e2e-tests/test.js`
       # REDIRECT_TO_LEGACY=svelte builds and deploys only Svelte
       - name: Deploy
         run: |
-<<<<<<< HEAD
-          REDIRECT_TO_LEGACY=svelte DEPLOY_ENV=local IDENTITY_SERVICE_URL=http://localhost:8087 dfx deploy --network local --argument '(null)'
-=======
           ./e2e-tests/scripts/deploy-local-canisters
->>>>>>> bf21c101
 
       - name: Build proxy
         working-directory: proxy

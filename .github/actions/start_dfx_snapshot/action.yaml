--- conflicted
+++ resolved
@@ -6,12 +6,7 @@
   snsdemo_ref:
     description: "The commit at which to use the snsdemo scripts.  Defaults to the value in dfx.json"
     required: false
-<<<<<<< HEAD
-    # Version from 2023-06-06 with `dfx v 0.14.1`
-    default: "0e61f618018db099a01b1686535fff8eff980d1c"
-=======
     default: ""
->>>>>>> 36c7037a
   snapshot_url:
     description: "The URL of the snapshot to download and install"
     required: false

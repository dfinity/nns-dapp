name: 'Release the nns-dapp'
description: |
  Creates or updates a release for every tag pointing at HEAD.

  Releases for tags named proposal-* or nightly-* are made public.
inputs:
  assets_dir:
    description: "The directory containing the assets.  Usually, the docker out directory."
    required: true
  token:
    description: "Github access token used to make the release"
    required: true
runs:
  using: "composite"
  steps:
    - name: Release
      shell: bash
      run: |
        set -euxo pipefail
        # TODO: Create the local arguments as part of a standardized build.
        DFX_NETWORK=local ./config.sh && cp nns-dapp-arg-local.did out && didc encode "$(cat out/nns-dapp-arg-local.did)" | xxd -r -p >out/nns-dapp-arg-local.bin
        cd "${{ inputs.assets_dir }}"
<<<<<<< HEAD
        daily_build_name="nns-dapp-$(git rev-parse HEAD).wasm"
        cp nns-dapp.wasm "$daily_build_name"
        artefacts=(nns-dapp.wasm sns_aggregator.wasm sns_aggregator_dev.wasm assets.tar.xz "$daily_build_name" nns-dapp-arg-mainnet.did nns-dapp-arg-mainnet.bin nns-dapp-arg-local.did nns-dapp-arg-local.bin)
=======
        daily_build_name="nns-dapp-$(git rev-parse HEAD).wasm.gz"
        cp nns-dapp.wasm.gz "$daily_build_name"
        artefacts=(nns-dapp.wasm.gz sns_aggregator.wasm.gz sns_aggregator_dev.wasm.gz assets.tar.xz "$daily_build_name")
        # For backwards compatibility we publish the wasms with a .wasm suffix as well:
        for file in "${artefacts[@]}" ; do
          [[ "${file}" == "${file%.wasm.gz}" ]]  || {
            old_name="${file%.gz}"
            cp "$file" "$old_name"
            artefacts+=("$old_name")
          }
        done
>>>>>>> a07a6599
        ls -l "${artefacts[@]}"
        for tag in $(git tag --points-at HEAD) ; do
          : Creates or updates a release for the tag
          if gh release view "$tag"
          then gh release upload --repo dfinity/nns-dapp --clobber "$tag" "${artefacts[@]}" || true
          else gh release create --title "Release for tags/$tag" --draft --notes "Build artefacts from tag: $tag" "$tag" "${artefacts[@]}"
          fi
          : If the tag is for a proposal or nightly, make it public
          [[ "$tag" != proposal-* ]] && [[ "$tag" != nightly-* ]] || { echo "Making release public" ; gh release edit "$tag" --draft=false ; }
        done
      env:
        GITHUB_TOKEN: ${{ inputs.token }}<|MERGE_RESOLUTION|>--- conflicted
+++ resolved
@@ -20,14 +20,9 @@
         # TODO: Create the local arguments as part of a standardized build.
         DFX_NETWORK=local ./config.sh && cp nns-dapp-arg-local.did out && didc encode "$(cat out/nns-dapp-arg-local.did)" | xxd -r -p >out/nns-dapp-arg-local.bin
         cd "${{ inputs.assets_dir }}"
-<<<<<<< HEAD
-        daily_build_name="nns-dapp-$(git rev-parse HEAD).wasm"
-        cp nns-dapp.wasm "$daily_build_name"
-        artefacts=(nns-dapp.wasm sns_aggregator.wasm sns_aggregator_dev.wasm assets.tar.xz "$daily_build_name" nns-dapp-arg-mainnet.did nns-dapp-arg-mainnet.bin nns-dapp-arg-local.did nns-dapp-arg-local.bin)
-=======
         daily_build_name="nns-dapp-$(git rev-parse HEAD).wasm.gz"
         cp nns-dapp.wasm.gz "$daily_build_name"
-        artefacts=(nns-dapp.wasm.gz sns_aggregator.wasm.gz sns_aggregator_dev.wasm.gz assets.tar.xz "$daily_build_name")
+        artefacts=(nns-dapp.wasm.gz sns_aggregator.wasm.gz sns_aggregator_dev.wasm.gz assets.tar.xz "$daily_build_name" nns-dapp-arg-mainnet.did nns-dapp-arg-mainnet.bin nns-dapp-arg-local.did nns-dapp-arg-local.bin)
         # For backwards compatibility we publish the wasms with a .wasm suffix as well:
         for file in "${artefacts[@]}" ; do
           [[ "${file}" == "${file%.wasm.gz}" ]]  || {
@@ -36,7 +31,6 @@
             artefacts+=("$old_name")
           }
         done
->>>>>>> a07a6599
         ls -l "${artefacts[@]}"
         for tag in $(git tag --points-at HEAD) ; do
           : Creates or updates a release for the tag

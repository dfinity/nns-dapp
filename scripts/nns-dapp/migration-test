--- conflicted
+++ resolved
@@ -28,10 +28,6 @@
 . "${BASH_SOURCE[0]}.linters"
 . "${BASH_SOURCE[0]}.getters"
 . "${BASH_SOURCE[0]}.canister"
-<<<<<<< HEAD
-=======
-. "${BASH_SOURCE[0]}.on-exit"
->>>>>>> 663011d9
 
 # Source the clap.bash file ---------------------------------------------------
 source "$SOURCE_DIR/../clap.bash"
@@ -47,33 +43,8 @@
 # Source the output file ----------------------------------------------------------
 source "$(clap.build)"
 
-<<<<<<< HEAD
-# Prints a stack trace
-function print_stack() {
-  local i stack_size func linen src
-  stack_size=${#FUNCNAME[@]}
-  # Skip print_stack (index 0) and on_exit (index 1), so start at index 2.
-  # If, as we do, set -euo pipefail is set, the line number is typically 1 for the top entry in the stack (index 2)
-  # which is not very helpful but it is worth keeping the filename and function name.
-  # Entries further down the stack are accurate.
-  for ((i = 2; i < stack_size; i++)); do
-    func="${FUNCNAME[$((i))]}"
-    func="${func:-MAIN}"
-    if ((i == 2)); then
-      linen="??" # Better nothing than misleading data.  BASH_LINENO is typically 1 in this case, which is wrong.
-    else
-      linen="${BASH_LINENO[$((i - 1))]}"
-    fi
-    src="${BASH_SOURCE[$i]}"
-    src="${src:-non_file_source}"
-    # Note: This line format is compatible with MS Code's format.  Clicking on the filename+linenumber jumps to that location.
-    printf "   at: %s:%s: %s\n" "$src" "$linen" "$func"
-  done
-}
-
-=======
->>>>>>> 663011d9
 # Clean up on exit - or print error details.
+. "${BASH_SOURCE[0]}.on-exit"
 trap on_exit EXIT
 # Called by on_exit:
 on_exit_ok() {

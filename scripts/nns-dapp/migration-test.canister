#!/usr/bin/env bash
set -euo pipefail

# Verifies that the nns-dapp canister is healthy
verify_healthy() {
  dfx canister call nns-dapp get_stats
  dfx canister call nns-dapp get_canisters
}

# Gets the number of transactions; this list may be pruned so is not invariant.
get_transactions_count() {
  dfx canister call nns-dapp get_stats | idl2json | jq -r '.transactions_count'
}

# Gets stats that should be invariant across upgrades
get_upgrade_invariant_stats() {
  dfx canister call nns-dapp get_stats | idl2json | jq '{accounts_count, neurons_created_count, neurons_topped_up_count, sub_accounts_count}'
}

# Gets some sample accounts
sample_toy_accounts() {
  seq 0 "$TOY_ACCOUNT_CHUNK_SIZE" "$((NUM_TOY_ACCOUNTS - 1))" | xargs -I{} dfx canister call nns-dapp get_toy_account "({})" --query
}

# Gets data that should be invariant across upgrades
get_upgrade_invariants() {
  echo "==== UPGRADE INVARIANT STATS ===="
  get_upgrade_invariant_stats
  echo "==== END ===="
  echo "==== SAMPLE INVARIANT STATS ===="
  sample_toy_accounts
  echo "==== END ===="
}

# Verifies that the state is at least as large as expected.
check_state_size() {
  local invariants accounts_count expected_min_accounts
  expected_min_accounts="$NUM_TOY_ACCOUNTS"
  invariants="$(get_upgrade_invariant_stats)"
  accounts_count="$(jq -r .accounts_count <<<"$invariants")"
  if ((accounts_count < expected_min_accounts)); then
    {
      echo "ERROR: 'accounts_count' is smaller than expected."
      printf "  Expected at least: %10d\n" "$expected_min_accounts"
      printf "  Actual:            %10d\n" "$accounts_count"
      printf "  State:\n%s\n" "$invariants"
      exit 1
    } >&2
  fi
}

# Verifies that the number of transactions is reasonable.  Some may be pruned, but not a lot.
# TODO: Unit Test
check_num_transactions() {
  # The toy state creates 3 transactions per account; see TRANSACTIONS_PER_ACCOUNT
  # in: rs/backend/src/accounts_store/toy_data.rs
  toy_transactions="$((NUM_TOY_ACCOUNTS * 3))"
  # Note: Transactions MAY be pruned if the state is large enough, however in tests
  # we should not make the state so large that, say, half the transactions are pruned.
  # If that many are pruned, either the test is unrealistic or we should increase the
  # amount of storage available.
  expected_min_transactions="$((toy_transactions / 2))"
  transactions_count="$(get_transactions_count)"
  if ((transactions_count < expected_min_transactions)); then
    {
      echo "ERROR: 'transactions_count' is smaller than expected."
      printf "  Expected at least: %10d\n" "$expected_min_transactions"
      printf "  Actual:            %10d\n" "$transactions_count"
      printf "  Note: Transactions MAY be pruned but if a lot are being pruned, there is insufficient memory."
      exit 1
    } >&2
  fi
}

# Wait for the migration countdown to complete.
wait_for_migration() {
  local migration_countdown
  for ((i = 0; i < 120; i++)); do
    migration_countdown="$(dfx canister call nns-dapp get_stats --query | idl2json | jq '.migration_countdown[0] // 0')" # TODO: Remove the default when prod has migration countdown stats
    echo "Migration countdown: $migration_countdown"
    if ((migration_countdown == 0)); then
      return
    fi
    sleep 1
  done
  {
    echo "ERROR: Migration did not complete within the expected time."
    echo "       For a migration to be considered complete, the migration_countdown should reach zero."
    echo "       Here are the current stats:"
    dfx canister call nns-dapp get_stats
    exit 1
  } >&2
}

# Installs the nns-dapp canister
# - Creates the canister if it doesn't exist
# - Installs the canister even if the wasm is the same
install_nnsdapp() {
  local wasm argfile
  wasm="$1"
  argfile="$2"
  if dfx canister id nns-dapp >/dev/null 2>/dev/null; then
    upgrade_nnsdapp "$wasm" "$argfile"
  else
    dfx canister create nns-dapp
    dfx canister install nns-dapp --wasm "$wasm" --argument "$(cat "$argfile")" --yes
    scripts/dfx-canister-check-wasm-hash --wasm "$wasm" --canister nns-dapp
    verify_healthy
  fi
}

# Installs the current build of nns-dapp
# TODO: Record upgrade time
# TODO: Record upgrade cycles
# TODO: Record state size
upgrade_nnsdapp() {
  local wasm argfile
  wasm="$1"
  argfile="$2"
  local prestate poststate
  prestate="$(get_upgrade_invariants | tee /dev/stderr)"
  # Check that the data is plausible
  # TODO: Check that the prestate is not empty; first we need to populate the state.
  # TODO: Consider storing all accounts data in a merkle tree so that we can check just the root hash.
  dfx canister install --upgrade-unchanged nns-dapp --wasm "$wasm" --mode upgrade --argument "$(cat "$argfile")" --yes
  scripts/dfx-canister-check-wasm-hash --wasm "$wasm" --canister nns-dapp
  verify_healthy
  wait_for_migration
  verify_healthy
  poststate="$(get_upgrade_invariants)"
  if [[ "$prestate" != "$poststate" ]]; then
    {
      echo "ERROR: The upgrade changed the state of the canister."
      echo "Prestate: $prestate"
      echo "Poststate: $poststate"
      echo "Diff:"
      diff -u <(echo "$prestate") <(echo "$poststate") || true
      exit 1
    } >&2
  fi
}

# TODO: Get this mapping from the candid file
SCHEMA_LABELS=(
  "Map"
  "AccountsInStableMemory"
)

# Gets the name for a given schema index
schema_name() {
  local schema_index schema_name
  schema_index="${1:-}"
  schema_name="${SCHEMA_LABELS[$schema_index]:-}"
  [ -n "${schema_name:-}" ] || {
    echo "ERROR: Unknown schema index."
    echo "Expected one of: ${!SCHEMA_LABELS[*]}"
    echo "Actual:           ${schema_index}"
    exit 1
  } >&2
  echo "$schema_name"
}

# Maps schema names to integers
schema_index() {
  local schema i
  schema="${1:-}"
  for i in "${!SCHEMA_LABELS[@]}"; do
    if [[ "${SCHEMA_LABELS[$i]}" == "${schema}" ]]; then
      echo "${i}"
      return
    fi
  done
  {
    echo "ERROR: Unknown schema name."
    echo "Expected one of: ${SCHEMA_LABELS[*]}"
    echo "Actual:           ${schema}"
    exit 1
  } >&2
}

# Gets the deployed schema
get_schema_name() {
  local schema_index schema_name
  schema_index="$(dfx canister call nns-dapp get_stats | idl2json | jq -e '.schema[0]')"
  schema_name="$(schema_name "${schema_index:-}")"
  echo "$schema_name"
}

# Verifies that the schema is as expected
assert_schema_is() {
  local expected_schema actual_schema
  expected_schema="${1:-}"
  actual_schema="$(get_schema_name)"
  if [[ "${expected_schema}" != "${actual_schema}" ]]; then
    {
      echo "ERROR: Schema is not as expected."
      echo "Expected: ${expected_schema}"
      echo "Actual:   ${actual_schema}"
      exit 1
    } >&2
  fi
}

<<<<<<< HEAD
# Verifies that the schema is as described, _if_ a schema is provided.
assert_schema_maybe() {
  local expected_schema
  expected_schema="${1:-}"
  if [[ -n "${expected_schema:-}" ]]; then
    echo "Checking that th eschema is ${expected_schema}..."
    assert_schema_is "${expected_schema}"
  else
    echo "Schema not provided so not checking it."
  fi
}

=======
>>>>>>> e928f7ae
# This file is intended to be sourced, but if called directly, offer some help
if [[ "${BASH_SOURCE[0]}" == "${0}" ]]; then
  if (($# == 0)) || [[ "${1:-}" == "--help" ]]; then
    cat <<-EOF
		A library of methods for getting and manipulating the nns-canister state.

		Usage:
		- Source this file from your code.
		- You can also call this file directly.  This may be useful for
		  ad-hoc runs but is not intended for production use.

      Usage: scripts/nns-dapp/migration-test.canister <function> [arguments..]
      e.g.:  scripts/nns-dapp/migration-test.canister verify_healthy

      A list of functions:
		EOF
    declare -F | awk '{print "        " $3}'
    exit 0
  fi
  "${@}"
fi<|MERGE_RESOLUTION|>--- conflicted
+++ resolved
@@ -201,21 +201,6 @@
   fi
 }
 
-<<<<<<< HEAD
-# Verifies that the schema is as described, _if_ a schema is provided.
-assert_schema_maybe() {
-  local expected_schema
-  expected_schema="${1:-}"
-  if [[ -n "${expected_schema:-}" ]]; then
-    echo "Checking that th eschema is ${expected_schema}..."
-    assert_schema_is "${expected_schema}"
-  else
-    echo "Schema not provided so not checking it."
-  fi
-}
-
-=======
->>>>>>> e928f7ae
 # This file is intended to be sourced, but if called directly, offer some help
 if [[ "${BASH_SOURCE[0]}" == "${0}" ]]; then
   if (($# == 0)) || [[ "${1:-}" == "--help" ]]; then

--- conflicted
+++ resolved
@@ -65,7 +65,6 @@
 ./scripts/docker-build
 sha256sum nns-dapp.wasm
 \`\`\`
-<<<<<<< HEAD
 
 You may also want to verify the canister arguments.  In the proposal they are binary, which is not very readable. Docker
 provides both binary and text formats and you can verify that the text format corresponds to the binary in the proposal.
@@ -75,9 +74,6 @@
 didc encode "$(cat nns-dapp-arg.did)" | xxd -r -p | sha256sum
 \`\`\`
 EOF
-=======
-EOF
 
 ./config.sh
-cp nns-dapp-arg.did ./release/nns-dapp-arg.did
->>>>>>> 6140e6cc
+cp nns-dapp-arg.did ./release/nns-dapp-arg.did
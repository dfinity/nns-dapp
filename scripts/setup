--- conflicted
+++ resolved
@@ -187,7 +187,6 @@
   chmod +x "$USER_BIN/ic-admin"
   # shellcheck disable=SC2016
   command -v ic-admin ||
-<<<<<<< HEAD
     append_to_profile "export PATH=\"\$PATH:${USER_BIN}\""
 }
 
@@ -204,8 +203,6 @@
   chmod +x "$USER_BIN/sns"
   # shellcheck disable=SC2016
   command -v sns ||
-=======
->>>>>>> d2e720ab
     append_to_profile "export PATH=\"\$PATH:${USER_BIN}\""
 }
 
@@ -228,14 +225,9 @@
 have_correct_dfx || install_dfx
 command -v gtar || tar --help | grep GNU >/dev/null || "install_tar_$OS"
 command -v cmake || "install_cmake_$OS"
-<<<<<<< HEAD
-command -v ic-cdk-optimizer || install_ic_cdk_optimizer
-command -v ic-admin || "install_ic_admin_$OS"
-command -v sns || "install_sns_$OS"
-=======
 command -V ic-cdk-optimizer || install_ic_cdk_optimizer
 command -V ic-admin || "install_ic_admin_$OS"
->>>>>>> d2e720ab
+command -v sns || "install_sns_$OS"
 
 echo "OK, all set to go!"
 [[ "$NEW_TERMINAL_NEEDED" == "false" ]] || echo "Please open a fresh terminal for these changes to take effect."
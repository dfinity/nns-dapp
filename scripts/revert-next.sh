#!/usr/bin/env bash

# Fix dependencies in frontend/package{,-lock}.json after running
# `npm run update:agent`.
#
<<<<<<< HEAD
# Running `npm run update:agent` changes some dependencies under "@icp-sdk/canisters"
=======
# Running `npm run update:agent` changes some dependencies under "@dfinity/" and "@icp-sdk/canisters"
>>>>>>> d34effd1
# from "next" to something like "^0.0.6-next-2023-03-07.1" in package.json and
# package-lock.json. This script reverts them back to just "next".

set -euo pipefail

top_dir=$(git rev-parse --show-toplevel)

revert_next() {
  package_file="$1"
  backup_extension=".backup"
<<<<<<< HEAD
  sed "-i${backup_extension}" -e 's/\("@icp-sdk\/canisters.*"\): ".*next.*"/\1: "next"/' "$package_file"
=======
  sed "-i${backup_extension}" -e 's/\("@dfinity\/.*"\): ".*next.*"/\1: "next"/' -e 's/\("@icp-sdk\/canisters.*"\): ".*next.*"/\1: "next"/' "$package_file"
>>>>>>> d34effd1
  rm "${package_file}${backup_extension}"
}

cd "$top_dir/frontend"

revert_next package.json
revert_next package-lock.json<|MERGE_RESOLUTION|>--- conflicted
+++ resolved
@@ -3,11 +3,7 @@
 # Fix dependencies in frontend/package{,-lock}.json after running
 # `npm run update:agent`.
 #
-<<<<<<< HEAD
-# Running `npm run update:agent` changes some dependencies under "@icp-sdk/canisters"
-=======
 # Running `npm run update:agent` changes some dependencies under "@dfinity/" and "@icp-sdk/canisters"
->>>>>>> d34effd1
 # from "next" to something like "^0.0.6-next-2023-03-07.1" in package.json and
 # package-lock.json. This script reverts them back to just "next".
 
@@ -18,11 +14,7 @@
 revert_next() {
   package_file="$1"
   backup_extension=".backup"
-<<<<<<< HEAD
-  sed "-i${backup_extension}" -e 's/\("@icp-sdk\/canisters.*"\): ".*next.*"/\1: "next"/' "$package_file"
-=======
   sed "-i${backup_extension}" -e 's/\("@dfinity\/.*"\): ".*next.*"/\1: "next"/' -e 's/\("@icp-sdk\/canisters.*"\): ".*next.*"/\1: "next"/' "$package_file"
->>>>>>> d34effd1
   rm "${package_file}${backup_extension}"
 }
 

--- conflicted
+++ resolved
@@ -40,11 +40,7 @@
 # In normal production builds, only these files will be generated,
 # but a small code change can easily produce much more.  We ensure that
 # even in such circumstances only expected files end up in ./.
-<<<<<<< HEAD
 assets=(assets.tar.xz nns-dapp.wasm build-inputs.txt)
-=======
-assets=(assets.tar.xz nns-dapp.wasm)
->>>>>>> 7e1c9c26
 
 set -x
 DOCKER_BUILDKIT=1 docker build \
@@ -60,18 +56,15 @@
   sha256sum "$file"
 done
 
-<<<<<<< HEAD
 untracked_inputs() {
   comm -1 -3 <(git ls-files | sort) <(sort out/build-inputs.txt)
 }
-if untracked_inputs | grep -q .
-then
-        echo WARNING:  BUILD IS NOT REPEATABLE
-        echo The following files were included in the build but are not tracked by git:
-        untracked_inputs | sed 's/^/    /g'
-        echo Please remove or commit these files.
+if untracked_inputs | grep -q .; then
+  echo WARNING: BUILD IS NOT REPEATABLE
+  echo The following files were included in the build but are not tracked by git:
+  untracked_inputs | sed 's/^/    /g'
+  echo Please remove or commit these files.
+  exit 2
 fi
 
-=======
->>>>>>> 7e1c9c26
 echo FIN
# Changelog NNS Dapp

All notable changes to the NNS Dapp will be documented in this file.

The format is based on [Keep a Changelog](https://keepachangelog.com/en/1.0.0/).

The NNS Dapp is released through proposals in the Network Nervous System. Therefore, each proposal is documented below, following the relevant changes.

## Unreleased

### Application

#### Added

<<<<<<< HEAD
* Select destination when disbursing maturity.
* New feature flag "ENABLE_FULL_WIDTH_PROPOSAL".

=======
>>>>>>> 4b6cc44a
#### Changed

* Update the IC commit in the `proposals` crate to `release-2023-08-01_23-01`.
* Separate proposals backend into a separate crate.
* Improve spacings in the page headings.
* Improve the skeletons while loading in the neuron details page.
* Review the chunking strategy to enhance the dapp's loading time and prevent random, rare flashes of unstyled content (FOUC).
* New header UI in the canister detail page.

#### Deprecated
#### Removed

#### Fixed

* Change inconsistency in the name of an NNS topic.

#### Security

* Rename `memo` on the ICRC-1 interface of the ICP ledger API to `icrc1Memo` and add a warning about the `memo` and `icrc1Memo` being unrelated.

#### Not Published

### Operations

#### Added
* Run several script tests on macos as well as ubuntu.
* Extend the release SOP script up to submitting the proposal.

#### Changed

* Populate the PR description of the `didc` updater.
* Update the `snsdemo` test environment, `dfx` and the IC commit of the NNS canisters.
* Update the snsdemo commit & automate further updates.
* Cron job to update `snsdemo` weekly.
* Update data for the Launchpad Prod test.

#### Deprecated
#### Removed

* Comment and skip dfx-nns-proposal-args.test.

#### Fixed

#### Security

## Proposal 124855

### Application

#### Added

* Select destination when disbursing maturity.

#### Changed

* Use ICRC-1 transfer on ICP ledger canister instead of generic ICRC-1 ledger canister.
* Allow `get_histogram` (an unstable API) only as a query call.
* Set `ENABLE_SNS_AGGREGATOR_STORE` true for production.
* Use custom button label for disburse maturity flow.

#### Fixed

* Fix CSS on canister cards to show tooltip and name correctly.

#### Not Published

* Use ICRC-1 transfer when staking a neuron, behind a feature flag.

### Operations

#### Changed

* Fix the `release-sop` command that set `origin/main` as the upstream.
* Specify the version of `binstall` in `dfx.json`.
* Fix the proposal matching pattern in `nns-dapp/split-changelog` that used to match aggregator proposals as well.
* Fix the rust-update action.

## Proposal 124787

### Application

#### Added

* Add the amount of maturity related to a selected percentage.
* Disburse maturity of sns neurons.

#### Changed

* Show the token selector also when not signed in.
* Use consistent positioning for the copy icon in the Hash component.
* Allow setting a dissolve delay that's shorter than what's required for voting power.
* Improve contrast of token selector's logo in light theme.
* Remove the "Project" leading word in the SNS Project card.

#### Fixed

* Fixed issues with SetDissolveDelay component.
* Fix sent transaction icon background color dark theme.
* Improve text color of total value locked's label.
* Make duration rendering consistent.
* Improve Tooltip location when container hides part of it.

### Operations

#### Changed

* Specify the `snsdemo` version in `dfx.json`.
* Make the file list stats accessible in logs and as a file in the release artefacts.
* Support using the nns-dapp downgrade-upgrade test with Wasms other than prod.

#### Fixed

* Fix build script by pinning cargo-binstall version.

## Proposal 124486

### Application

#### Added

* Make NNS Dapp accessible via wallet.ic0.app and wallet.internetcomputer.org.

#### Changed

* Add a database abstraction layer, preparing for migration.
* Put common accountsdb tests in a macro and call that rather than copying the list of tests.
* Change accounts storage heap structure from `HashMap` to `BTreeMap`.
* Made disburse neuron flow more consistent with other transaction flows.
* New colors in NNS Dapp.
* Make the format of `get_toy_account()`, used in testing, compatible with `get_account()`.
* Make a histogram of account sizes, used to optimize the new account storage.

#### Removed

* Remove unused components after new neuron details page.

### Operations

#### Added

* Add "Filter proposals by Votable only" e2e test.
* `--import-from-index-html` flag on `scripts/canister_ids` to get canister IDs from an existing (testnet) release.
* A dictionary for spell-checking.
* New "finalizing" status in SNS project detail page.

#### Changed

* Set `ENABLE_SNS_AGGREGATOR_STORE` true in unit tests.

## Proposal 124328

### Application

#### Changed

* Bigger icon and description first on Sns project page.

#### Removed

* Remove ENABLE_NEURON_SETTINGS feature flag.

#### Fixed

* Header in accounts, canisters and neurons was not visible after user came back from logging in.
* Address issue with displayed SNS balances on quickly switching between SNSes.

#### Security

* Update dependency of @adobe/css-tools because of https://github.com/advisories/GHSA-hpx4-r86g-5jrg

#### Not Published

* Disburse maturity of sns neurons.

### Operations

#### Added

- Add a command to increment the package versions.

#### Changed

- Use the upstream notification action directly, rather than using a local copy.
- Support comments in proposal titles.  Example: `Proposal 1111 (cherry-pick)`

## Proposal 124280

### Application

#### Added

* New tag for NNS neurons: "Hardware Wallet".
* New derived state store for SNS projects.
* Identify swap participation ICP transactions.
* Improve error messaging on payload size limit in proposals list page.
* New lifecycle store for SNS projects.
* New feature flag ENABLE_SNS_AGGREGATOR_STORE.
* Introduce an option to collapse or expand the application's menu on large screen.
* Remove some unused fields from the aggregator converted type.
* Display active sns neuron maturity disbursements.

#### Changed

* Access accounts only by getter and setter; do not assume that in-place modifications are possible.
* Defined an account data store interface, to allow account storage migrations.
* Update SNS Swap types to match the latest canister interface. 
* Hide by default the proposal summary in ballots.
* Review checkboxes vertical alignment, border contrast on dark mode and remove hover background colors
* Launchpad proposal requests only Open proposals of the SNS topic.
* When reusing cached agents, use the current identity instead of the one in the cached agent.
* New landing pages for Accounts, Neurons, Canister and Settings when not logged in.
* Remove login page and redirect to accounts instead.

#### Removed

* Remove ENABLE_SIMULATE_MERGE_NEURONS flag.

#### Fixed

* Fix wrong "ICP Staked" message in SNS neurons.

#### Not Published

* Use new stores as source of data instead of snsQueryStore.

### Operations

* Format markdown files, such as `README.md`, except changelogs and frontend markdown files.
* Improve the rust document generation.
* Fix shellcheck issues.

#### Added

* Make it easy to skip the CI build step for quick testing.
* Screenshot e2e tests.
* Allow specifying a test_filter to the e2e CI action.
* New test util to set SNS projects for testing.
* Make scripts/past-changelog-test check again the previous commit when run on main.
* Unit tests for the detailed `min_participant_icp_e8s` rendering.

#### Changed

* Moved e2e-tests/scripts/ to scripts/e2e-tests/ (but deleted update-chromedriver).
* Moved e2e-tests/scripts/ to scripts/e2e-tests/.
* Change some unit tests to set a system time and not rely on actual time.

#### Removed

* Remove compressed `.wasm` files from releases.  Please use `.wasm.gz` instead.
* Remove `frontend/jest-spy.ts`.
* Remove e2e-tests/

#### Fixed

* Avoid SIGPIPE in scripts/past-changelog-test which caused flakiness.

#### Security

* Fixed some tests that depended on execution order.
* [CVE-2023-38497](https://blog.rust-lang.org/2023/08/03/cve-2023-38497.html): Update Rust from version `1.71.0` to `1.71.1`.
## Proposal 124252 (cherry-pick)

### Application

#### Fixed

* Detailed `min_participant_icp_e8s` rendering hack for Modclub SNS.
* Disable HW from participating in swaps.

## Proposal 124014

### Application

#### Changed

* Don't display proposal navigation on launch-pad page.
* Update SNS Aggregator response type and related converters.
* Implement the standard accounts dropdown selector in canisters' features.
* Review and optimize the number of steps and the UI of the canisters' related modals.
* Hotkeys can now manage Neurons' Fund participation as long as the neuron is not controlled by a hardware wallet.
* Hardware Wallet users need to sign transactions only once. Except for staking a neuron.
* New NNS and SNS neuron details page layout.

#### Removed

* Remove fallback to load SNSes directly from SNS canisters.
* Remove ENABLE_SNS_AGGREGATOR flag.
* Remove relying on the swap raw metrics to get the number of buyers of a Swap.

#### Fixed

* Fix missing referrer path on subpages.
* Fix some type discrepancies with SNS aggregator data.
* Do not show unnecessary scrollbar in notifications.
* Fix error when getting an SNS Aggregator page fails.
* Maintain text color in hyperlinks card when hovered.
* Prevent default behavior of copy button to avoid unintentional navigation when used in hyperlinks cards.
* Prevent the submission of cycles for top-up review unless an amount has been entered first.

### Operations

#### Added

* Proposal details e2e test.
* Automatically populate the change log section in the release proposal.
* Remove empty section headings in scripts/nns-dapp/split-changelog.
* Make it easy to skip the CI build step for quick testing

#### Changed

* Update candid interface for NNS governance to improve 1-proposal support.
* Rename deleted workflows to start with "ZZZ".

#### Fixed

* past-changelog-test compares lines numbers correctly.
* Ignore SIGPIPE in scripts/past-changelog-test which caused flakiness.

## Proposal 123921

### Application

#### Added

* Enable merge neurons preview.
* Display page title in browser's tab.

#### Changed

* Refactor storage to prepare for schema migration.
* Enhance user experience by rendering hyperlinks for the cards displayed on the Accounts, Neurons, Proposals, Launchpad, and Canister pages instead of buttons
* Bump agent-js `v0.18.1`.
* Clarify Ledger app version error message.
* Increase the displayed size of the projects logo on the "Launchpad".
* Do not display the "Vote on Proposals" title in the page's header on wide screens to align the behavior with pages that support multiple projects.
* New icon for dissolving neuron state.
* Keep menu open and visible on large screen (not only on extra large screen).
* Use tar format `gnu` instead of `ustar` to archive the frontend assets, to keep reproducibility between GNU tar versions 1.34 and 1.35.

#### Fixed

* Show the current dissolve Delay in the modal to increase a dissolving SNS neuron.
* Avoid repeating queries to canister status if the principal is not a controller, and avoid long-lasting display of skeletons.
* Correctly set the referrer on the detail page to go back to the effective previous page. Useful for the proposal detail page that can be opened from either from the "Proposals" or "Launchpage" pages. 
* Fix incorrect error message when the user tries to set a lower sns dissolve delay than current.

#### Not Published

* New NNS and SNS neuron details page layout.

### Operations

#### Added

* A separate build of nns-dapp for testing.  See: https://github.com/dfinity/nns-dapp/releases/tag/dev-build-test-tag
* A test that state is preserved in downgrade-upgrade tests.
* Support SNS neuron permission in fake SNS governance API.
* Support selective pausing and resuming in API fakes.

#### Changed

* Create the `noassets` build using rust feature flags, for consistency, instead of with a separate build stage.
* Updated the downgrade-upgrade test summary.
* Increased the size of the persistent state in downgrade-upgrade tests.
* Moved the downgrade-upgrade test into a dedicated job.
* Faster formatting of shell and yaml files, by operating only on named or changed files.
* Updated the calls to `docker-build` to use the `--network` flag.
* Upgraded to Playwright 1.36.

#### Fixed

* Deploy.sh script
* Improve sns governance e2e test.

#### Security

## Proposal 123718

### Application

#### Added

* Support for ICP transactions with Icrc addresses as the destination.

#### Changed

* Improve visibility of proposal summary headers.
* Improve copy in button to set or increase dissolve delay of a neuron.

### Operations

#### Added

* Install `ic-wasm` as part of the setup command.
* Better visibility of upgrade cycle consumption, wasm size and memory usage.
* Check that release-sop is the newest version when it's run.
* Compile end-to-end tests to catch type errors.

#### Changed

* Use faster GitHub runners for e2e tests.
* Replace `ic-cdk-optimizer` with `ic-wasm shrink`.
* Migrate some e2e tests from wdio to playwright.

## Proposal 123471
### Application

#### Changed

* Revert display of TVL in various currencies to USD only
* Removed `OWN_CANISTER_URL`.
* Setting Dissolve Delay supports 888 years.
* Improve responsiveness in proposal filter modals.
* Only Locked neurons are mergeable.
* Add copy button to sns proposal proposer id.
* New neuron state icons.

#### Deprecated
#### Removed
#### Fixed

- Destroy sns neuron component and page after disburse.

#### Security

* Changed `OWN_CANISTER_URL` to `'self'` in the CSP.  These are equivalent but `'self'` does not depend on the deployment config.

#### Not Published

### Operations

#### Added

* Nns voting e2e test.
* Added CI workflows to update rust and didc automatically, by cron job or button click.
* Script to reorganize CHANGELOG-Nns-Dapp.md after a release.
* Test that no new change log entries are added to existing releases.
* New feature flag "ENABLE_NEURON_SETTINGS".
* Playwright connects to PLAYWRIGHT_BASE_URL if specified in the environment.
* release-sop.test now has a flag to update golden files.

#### Changed

* Updated `didc` to the latest release.
* Migrated some end-to-end tests from Wdio to Playwright.
* Use the newest snsdemo snapshot with the sns_aggregator preloaded.
* Split Playwright e2e test on CI into 2 shards.

#### Deprecated
#### Removed

* Duplicate `ic-cdk-optimizer` version field.

#### Fixed

#### Security

## Proposal 123423
### Application

#### Added

* Render SNS neuron voting power in neuron detail page.
* Users can now add names to canisters to easily identify them within NNS Dapp only.
* Periodically check for new transactions and updated balances of the ckBTC tokens/accounts.

#### Changed

* Simplify rust cache expiry with `pop_first()`.
* Updated `bitcoin-canister` revision for proposal payload support.
* Improve proposal action rendering.

#### Fixed

* Fix bug with newly created canisters where the name was ovewritten to empty string.

#### Not Published

* Progress on merge neurons preview, behind a flag.

### Operations

#### Added

- CreateServiceNervousSystem proposal support.
- Base64 image support for payload rendering.
- `scripts/canister_ids` can now remove canisters from `canister_ids.json`.
- Added a script to perform part of the release SOP.

#### Changed

- Consolidated the config tests.
- Set a custom URL for `internet_identity` on `ic` rather than using the default.
- Improve Canister Detail tests by mocking the api layer instead of services.
- Copied the newest version of clap.bash from snsdemo.

#### Fixed

* ci-link script uses correct workflow name.

## Proposal 123301

### Application

#### Added

* Periodically check for new transactions and updated balances of the SNS tokens/accounts.
* Decode the payment (amount) from the QR code reader.
* Add "Select All" and "Clear" selection in proposal filters.
* Add vesting information in SNS neuron detail.
* Render SNS neuron voting power in neuron detail page.

#### Changed

* Disable functionality buttons while SNS neuron is vesting.
* Ignore sign-in "error" `UserInterrupt`.

#### Deprecated

* Web Workers have been migrated to ES modules, which means that Firefox users using versions [prior to v114](https://caniuse.com/?search=worker%20module) won't be able to read certain data in the UI, such as TVL and canisters' cycles, unless they upgrade their browser to a more recent release.

#### Fixed

* Title of Ledger device transaction when staking two neurons on a row.
* Enable voting for proposals that are decided but still accepting votes.
* Misplaced tooltip for disabled SNS neuron split button.

### Operations

#### Added

* Added a command line tool to get the arguments of a canister upgrade proposal, for verification purposes.
* Publish the arguments used in every release.
* A script to download the WASM from GitHub CI build.
- A script to get the WASM hash from the GitHub CI build log.
* Instructions to verify canister args in proposal.
* Added a command to inspect canister upgrade proposals. (See: scripts/dfx-nns-proposal-args)
* More test for the release-sop script.

#### Changed

- Refactored CI tests to reduce network load related failures.
- Fix coreutils installation issues on M1 apple laptops.
- Made per-network configuration in dfx.json optional.
- Consolidated the `docker-build` and `aggregator` GitHub workflows into the `build` workflow, to reuse the build artefacts and so reduce network load on the runners.
- Increased timeout on end-to-end tests running on CI.

#### Removed

* Deleted the now empty `docker-build` and `aggregator` GitHub workflows.

## Proposal 123245

* Render the SNS Neuron age.
* Fix navigation issue from SNS proposal to the Launchpad.
* Use the count of participants from the derived state instead of using the
* SNS governance raw metrics.
* TVL in various currencies.

## Proposal 123006

* Improvement in NNS proposal filters.
* New field minimum participants in project detail page.
* Mobile experience improvements.
* Use minter info to retrieve ckBTC parameters (retrieve min amount, kit fee and number of confirmations).
* Fix for Dragginz SNS metrics.

## Proposal 122791

* Improve Apple install to home screen look and feel.
* Enable sns-voting.
* Add a call to "update_balance" for ckBTC during the withdrawal account check process.
* Improve participation UI.
* Fix UI warning duplicate form field id in the same form.
* Minor fixes.

## Proposal 122747

* Improve ICRC accounts loading performance.
* Improve loading state UX.
* Update (fav)icons.
* Upgrade libraries.
* Minor fixes and text changes.

## Proposal 122614

* Swap conditions.
* Parameters loading optimisation.
* Libraries loading optimisation.
* Minor bugfixes and improvements.

## Proposal 122512

* Feat reload account and transactions regardless of ckBTC update balance success or error.

## Proposal 122509

* Fix ckBTC transfer status visibility.
* Improve ckBTC transactions reload.

## Proposal 122355

* Improve participation UX.
* Simplifications to reduce stress on the system during upcoming SNS swaps.
* Fix metrics API.
* Fix number formatting on max button click.
* Minor fixes and UI improvements.

## Proposal 122282

* UI improvements.
* Minor bugfixes.

## Proposal 122267

* Receive BTC.
* Convert ckBTC to BTC.
* Minor bugfixes.

## Proposal 122210

* Performance optimization (accounts).
* Minor fixes and UI improvements.

## Proposal 121690

* Add BitcoinSetConfig proposal payload support.
* Minor fixes and UI improvements.

## Proposal 120468
* UI fixes.
* Testing improvements.
* Minor configuration clean up.
* Fix bug when filtering proposals.
* Upgrade dependencies to IC to prepare for new NNS Proposal Action.
* Improve modal width.
* Some copy changes.

## Proposal 119296
* Display info text for Last Distribution.
* Add new field to NNS payload to show arguments as hex string.
* Accessibility improvement: colors and proposal payload/summary contrast.
* Performance improvements (neuron caching).
* Redesign and review of transaction confirmation step.
* Narrowed modal design.
* Modal wizard animation.
* Make followees modal UI more compact.
* Minor style fixes.
* Fix settings title glitch.
* Label updates.
* Minor fixes.

## Proposal 115271
* Fix back to detail from "Settings" page.
* UX improvements:
  * Transaction edit submit form with "Enter".
  * Back button from SNS Proposal Detail page keeps universe.
* Minor bugfixes.

## Proposal 114127
* Select send and receive address by scanning a QR code.
* "Receive" action added to main screen and "Add account" action moved as a card.
* New settings page which displays user principal and session duration
* New proposal payload.
* New data in the project detail.
* Better validations in address inputs.
* Remove unnecessary calls when updating accounts after an action.

## Proposal 112386
* Remove button to increase stake for CF SNS neurons.
* Improve validations in address inputs.

## Proposal 111715
* Upgrade agent-js.
* Bugfixes and minor improvements.

## Proposal 111317
* Stake maturity for SNS neurons.
* Reenable update calls.
* Optimize project calls.
* Minor text updates and fixes.
* Fix bug after voting.
* Upgrade Sveltekit.
* Clean up unused state.

## Proposal 110588
* "high-load" warning fix.

## Proposal 110166
* SNS participation progress screen.
* SNS aggregator improvements.
* Network "high load" notification.
* Polling and request optimization.
* Minor UI and text updates

## Proposal 110166
* Enable SNS aggregator.
* Switch to TVL canister.
* Sale process improvement.
* Minor fixes and improvements.

## Proposal 109947
* Performance improvements by delaying requests when needed.
* Setup caching layer for neurons.
* Payment flow upgrade.
* SNS Aggregator improvements.
* Derived state api.
* Fixes and UI improvements.

## Proposal 108160
* Migration to nns.internetcomputer.org

## Proposal 106377
* Launch ckBTC wallet functionality!
* Fix bug in transactions list.
* Introduce GZIP encoding for assets.
* Fetch data with "query" for not logged in users.

## Proposal 105498
* Remove dashboard routing fallback.
* Login screen minor changes.
* Extended dissolve delay input.
* Payload rendering fix.
* Text and style updates.

## Proposal 104642
* Fix bug encoding and decoding ICRC-1 subaccounts.

## Proposal 104287
* Auto-stake for non-controlled neurons.
* Enable Merge HW controlled neurons.
* Add "created at" parameter in transactions.
* Poll and display canister status (cycles, memory and status).
* Use new library "dfinity/ledger".
* Update proposal rendering (new types).
* Minor fixes and improvements.

## Proposal 103049
* Split layout and new token selector for "Accounts" and "Neurons".
* Display TVL (total value locked) in USD.
* Remove badge "new" next to menu entry "Launchpad".
* Fixes and UI improvements.

## Proposal 101945
* Increase sns neuron stake.
* Split sns neuron.
* Permission update for sns hotkeys.
* UX changes:
  * Theme switcher on login screen.
  * Improve proposal payment and summary rendering.
* Bugfixes.

## Proposal 99659
* Fix disburse button in SNS neurons
* Fix rounding error in sns transactions

## Proposal 98559
* Gzip wasm for proposal payload
* Staking sns neuron.
* Main “Login” page.
* Update main menu entries.
* Dependencies upgrade.
* Minor bugfixes and UI improvements.

## Proposal 98082
* Enable stake maturity for HW.
* Hide vote pane from detail page if proposal reward status has settled.
* Update tcycles fee description.
* Keep track of http agent (optimisation).
* Label updates and bugfixes.

## Proposal 95968
* fix sns minimum dissolve delay description calculation
* fix sns hotkeys permissions
* minor styling and label update

## Proposal 95714
* Followees and dissolve delay in SNS neurons.
* Improvements in rendering proposal payload.
* Unspecific topic in sns.
* Documentation update.
* Tag releases in GitHub automatically.
* Bugfixes.

## Proposal 94588
* UI Improvements in Wallet page.
* UI Improvements in Neuron detail page.
* UI Improvements in Canister detail page.
* Show "undefined" properties in proposal payload.
* Parse bytes from candid payloads and show them as hash.
* UI improvements when showing the payload as JSON.
* Change order of NNS topics when adding new followees.
* Change in some colors.
* Improved title in wallet and sns neuron detail page.
* Fix calculation with voting power in dissolbe delay modal.
* Use absolute path in meta image tag.
* Fix issue with rounding of the amount in transactions.

## Proposal 93596
* Remove redirection in Launchpad page.

## Proposal 93588
* Enable Launchpad and SNS Sale pages.
* Fix bug in voting power calculation.
* UI improvements.

## Proposal 93416
* Fix bug on proposals public page.
* Improvements in wording.
* Improve error message on canister detail page.
* UI improvements in neuron detail page.

## Proposal 93366
* UI redistribution in Neuron details.
* New cards for neurons and accounts.
* Proposals list and proposal details are now public.
* UI improvements on automatic logout.

## Proposal 92180
* New design colors, spacing and layout
* Link to sub-pages on main login screen
* UI/UX fixes
* Stake SNS neuron functionality
* Improve Participate Button

## Proposal 90917
* New routing.
* New login.
* New public page for each tab.
* UI improvements.
* Fonts and font size update.
* Fix bug in topics filter.

## Proposal 89325
* Text improvements in Maturity card.
* Two new NNS Proposal topics.
* Two new nnsFunctions.
* Fix backwards compatibility of the CSP policy for older Android devices.

## Proposal 87079
* Support for new payload type.
* Support for new proposal topic.
* UI Improvements in Stake Maturity.
* Reduce bundle by removing imported test script.

## Proposal 86114
* Enable Stake Maturity for II neurons.
* Fix CSP 'strict-dynamic' issue on Firefox.

## Proposal 86090
* UI fixes for Modal in small devices.
* Fix Buffer polyfill race condition.

## Proposal 86037
* SvelteKit implementation (without routing changes).
* New Modal UI.
* Bump agent-js to v0.14.0
* New flow to top up neurons.
* Fix overflow in proposal details.

## Proposal 84936
* New login page.
* Minor UI improvements.
* Clean unused code.

## Proposal 84287
* Upgrade nns-js, sns-js and utils-js.
* Refactor to support multiple tokens in Accounts.
* Extract CMC functionality to its own library cmc-js.
* Add new proposal types.
* UI fixes on iPad.
* Add sitemap and robots.txt.

## Proposal 81792
* New Voting screens:
  * refreshed design (new cards, new buttons’ color, etc.)
  * information structure modified to present firstly “system information”
  * better use of the space for a quicker and better overview
  * ability to navigate from previous or to next proposal
  * quicker access to voting actions notably on mobile devices thanks to a sticky bottom sheet
* CSP fallback for old devices
* New transaction flow.

## Proposal 80618
* Fix android issues with modal.
* Add pending transaction state in canister.
* Persist proposal filters in local storage
* Upgrade agent-js v0.13.x (uses indexeddb instead of localstorage)
* Upgrade nns-js
* Improve CSP rules and script loader
* Infinite scrolling observer modified to handle list of cards
* Governance labels and descriptions reviewed
* Console output moves to debug information

## Proposal 77051
* Fix android issues with modal.
* Add pending transaction state in canister.

## Proposal 76202
* sanitize proposal title and account identifier for placeholders

## Proposal 75912
* Optimistic voting update
* Toast redesign
* Update nns-js, sns-js, agent-js (0.12.2) and integrate utils-js
* bump IC to the latest version
* extract some ui components and integrate gix-components
* replace .ttf with .woff2 fonts
* add org package.json "name" field
* various improvements in build scripts
* light cleanup of README.md

## Proposal 72733
* Update on maturity text info.
* Upgrade sns-js

## Proposal 72588
* Maturity is displayed without %.
* Fix a bug when adding cycles to a canister.
* Fix a bug in the transaction list.
* Various improvements in the deployment pipeline.
* Changes in font colors.
* Disable agent-js idle observer

## Proposal 71474
* Fix: Update the proposal schema to match the governance canister

## Proposal 71197
* Maturity modulation when spawning a new neuron.
* UI improvements in the modals.
* Add new SNS Proposal topic.
* Make voting for proposals available till duration expires
* Scope proposal detail data load to improve UX navigation between proposals

## Proposal 70821
* e2e tests: Update the way SNS is deployed to the current standard, which is via the wasm canister.
* Update dfx to version 0.11.0-beta.1
* User can leave community fund.
* New Input element.
* New Checkbox element.
* Split "Create or Link Canister" in two buttons.
* Improved error messages when working with hardware wallet.

## Proposal 67969
* Polyfill CSS to support older browsers
* Buttons realignment in Neuron Detail Page
* UI improvements

## Proposal 67799
* Add light theme
* Review dark theme
* Enable theming
* Upgrade agent-js
* Improve signout flow
* Improvements in error management
* No tooltip when not needed. It had problems with Android devices
* Lazy load routes to improve performance

## Proposal 66831
* Update canister payment flow
* New Navigation menu
* Improvements getting the Proposal payload
* Other UI improvements
* Removal of now unused flutter code

## Proposal 65319
* New Canisters Tab built on Svelte
* Fix minor UI issues in the Neurons tab for smaller devices
* Add tooltip to Wallet page to display all ICP
* Fix voting power amount in the Proposal page

## Proposal 63234
* Provide more detailed values for neuron ICP
* Improve support for earlier versions of iPhone

## Proposal 63105
* Truncate ICP per request

## Proposal 62937
* Fix styling of modals on Safari

## Proposal 62896
* Display the svelte version of the accounts and neurons tabs.
* Move the hardware wallet CLI out into a separate repository.
* Improvements to the UI.
* More tests

## Proposal 61859
* Do not offer merging hardware wallet controlled neurons in the UI, as it is currently not supported.
* Add the ability to dump debug info.
* Prepare for more tabs to be released as svelte.
* Improve the infrastructure for third party contributions.
* More tests.

## Proposal 60694
- Update mechanics for creating canisters
- Prepare to release the neuron and accounts tabs in svelte

## Proposal 59149
* Remove slider option for spawning maturity on wallets that don't support it.
* Confirmation screen in Merge Maturity

## Proposal 58993
* Render 32 byte hashes in proposals as strings rather than byte arrays
* New JSON payload renderer
* Refactor the configuration to suport more testing scenarios
* Prepare to render the Neurons tab using svelte
* Fix CSP domains

## Proposal 58151
- Usability and accessibility improvements
  - Add a question that reminds title and topic of the proposal before vote on related detail page
  - Add titles to my votes icons (a11y improvement)
  - Display topic and proposal ID to the proposal detail page
  - Update colours
  - Better loading skeletons
  - Add button titles
- Prevent duplicate hardware wallets from being attached to an account
- Preparations for svelte neurons tab
- Test with NNS canisters running in dfx

## Proposal 56265
* UI fixes:
  * Show the ID of followed neurons again
  * Proposal filtering
* UI improvements
* More tests

## Proposal 55738
* Fix rendering of large payloads.
* Fix double-voting error message.
* Rate limit API calls to reduce the risk of errors for users with large numbers of neurons.
* Add log messages to help diagnose issues experienced by users.
* Update dfx to 0.9.2
* A filter that excludes all proposals was previously ignored, whereas now such a filter will show no results.
* Preparation for switching more of the UI to svelte.
* UI improvements.
* More tests.

## Proposal 54295
- Display the proposals tab using svelte

## Proposal 53536
- Merge neuron functionality (using quill, not the GUI).
- Updated logo
- UI improvements
- More tests

## Proposal 47824
* Update changelog for the last release
* Remove upgrade code needed for the last release only
* Show new `node_provider_id` field in `UpdateNodeOperatorConfigPayload` proposals.
* Svelte UI development
* Fix tests
* Update js library dependencies

## Proposal 47476
* Update dependencies and Rust version.
* Enable merge maturity for hardware wallets.
* End to end test for login.
* Update icon when installed as an Android app.
* More svelte front end changes.

## Proposal 45369
* Upgrade agent-js to 0.10.3 (to resolve some issues with proposal rendering)
* Add "Powered by IC" badge to the login page
* Update the "Follow all" description as now this setting causes the neuron to follow for all proposals except governance proposals
* More Svelte changes (WIP)

## Proposal 44009
* Added entries to the whitelist of proposal types where the payload is small and useful enough to display.
* Small improvements to the UI.

## Proposal 43521
* Proposal types RemoveNodeOperatorsPayload and RerouteCanisterRangePayload are now displayed in the UI.
* Proposal type UpdateNodeOperatorConfigPayload has additional fields: `rewardable_nodes` and `dc_id`
* Small improvements to the UI.
* Resolved reproducibility issue.

## Proposal 42027
* Add custom followees
* Update styling
* Add principal to hardware wallet accounts page
* Security and technical improvements

## Proposal 39269

* Downgrade agent-js back to 0.9.1, as it was breaking hardware wallets
* UI enhancements

## Proposal 39120

* Add a console command to assist with account access
* Replace the svelte routing logic
* Serve the login page as svelte

## Proposal 36273

* Update the flutter login page graphics.
* Fix docker build scripts.
* Update the svelte login page but do not switch it live.

## Proposal 32611

* Fixed an issue where a user's expired session can lead to triggering code related to hardware wallets, even if the user has no hardware wallet accounts.
* Fixed an issue where the "Session expired" dialog didn't redirect to the login page after the user clicked "Ok".
* Removed displaying the user's principal from the Neurons page.

## Proposal 31664

* Switch mainnet to using the HTML renderer for all browsers, rather than only for mobile browsers. This has shown to resolve flickering and rendering issues observed by Monterey and iPads running iOS15. The previous upgrade only switched the renderer in the testnet setup and not production.

## Proposal 31606

*  Switch testnet to using the HTML renderer for all browsers, rather than only for mobile browsers. This has shown to resolve flickering and rendering issues observed by Monterey and iPads running iOS15.

## Proposal 30605

* Adds a 'Split Neuron' button which allows users to split a neuron into 2.
* Adds proposal definitions for 3 new NNS functions allowing their payloads to be randered properly.
* Updates the UpdateSubnetPayload definition to include a few new fields.
* Fix bug where pop-up would not automatically close after adding a hardware wallet.
* Allow payload text to be selected.

## Proposal 27241

* Display the payloads of 'Execute NNS Function' proposals
* Allow markdown in proposal summaries
* Display the new 'title' field on proposals
* Add a `metrics` endpoint for creating dashboards on Prometheus.
* Fetch accounts, balances, and neurons more securely. Rather than fetching sensitive data (e.g. ledger balances) as query calls, we now fetch the data twice in parallel: once as a query call for UI snappiness, and another as an update call to get a certified response. The certified response overwrites the result of the query.
* Ledger wallet: Allow disbursing neurons to a different account.
* Minor UI enhancements.<|MERGE_RESOLUTION|>--- conflicted
+++ resolved
@@ -12,12 +12,9 @@
 
 #### Added
 
-<<<<<<< HEAD
 * Select destination when disbursing maturity.
 * New feature flag "ENABLE_FULL_WIDTH_PROPOSAL".
 
-=======
->>>>>>> 4b6cc44a
 #### Changed
 
 * Update the IC commit in the `proposals` crate to `release-2023-08-01_23-01`.

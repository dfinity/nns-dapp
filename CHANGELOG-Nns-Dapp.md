--- conflicted
+++ resolved
@@ -50,11 +50,8 @@
 * Proposal details e2e test.
 * Automatically populate the change log section in the release proposal.
 * Remove empty section headings in scripts/nns-dapp/split-changelog.
-<<<<<<< HEAD
 * Allow specifying a test_filter to the e2e CI action.
-=======
 * Make it easy to skip the CI build step for quick testing
->>>>>>> 014564cf
 
 #### Changed
 

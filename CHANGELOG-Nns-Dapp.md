# Changelog NNS Dapp

All notable changes to the NNS Dapp will be documented in this file.

The format is based on [Keep a Changelog](https://keepachangelog.com/en/1.0.0/).

The NNS Dapp is released through proposals in the Network Nervous System. Therefore, each proposal is documented below, following the relevant changes.

## Unreleased
### Application

#### Added

* Enable merge neurons preview.
* Display page title in browser's tab.

#### Changed

* Refactor storage to prepare for schema migration.
* Enhance user experience by rendering hyperlinks for the cards displayed on the Accounts, Neurons, Proposals, Launchpad, and Canister pages instead of buttons
* Bump agent-js `v0.18.1`.
* Clarify Ledger app version error message.
* Increase the displayed size of the projects logo on the "Launchpad".
* Do not display the "Vote on Proposals" title in the page's header on wide screens to align the behavior with pages that support multiple projects.
* New icon for dissolving neuron state.
* Keep menu open and visible on large screen (not only on extra large screen).
* Use tar format `gnu` instead of `ustar` to archive the frontend assets, to keep reproducibility between GNU tar versions 1.34 and 1.35.
* Update SNS Aggregator response type and related converters.

#### Deprecated
#### Removed

* Remove fallback to load SNSes directly from SNS canisters.

#### Fixed

* Show the current dissolve Delay in the modal to increase a dissolving SNS neuron.
* Avoid repeating queries to canister status if the principal is not a controller, and avoid long-lasting display of skeletons.
* Correctly set the referrer on the detail page to go back to the effective previous page. Useful for the proposal detail page that can be opened from either from the "Proposals" or "Launchpage" pages. 
* Fix incorrect error message when the user tries to set a lower sns dissolve delay than current.
* Fix some type discrepancies with SNS aggregator data.
* Do not show unnecessary scrollbar in notifications.
* Fix error when getting an SNS Aggregator page fails.

#### Security

#### Not Published

* New NNS and SNS neuron details page layout.

### Operations

#### Added

* A separate build of nns-dapp for testing.  See: https://github.com/dfinity/nns-dapp/releases/tag/dev-build-test-tag
* A test that state is preserved in downgrade-upgrade tests.
* Support SNS neuron permission in fake SNS governance API.
* Support selective pausing and resuming in API fakes.
<<<<<<< HEAD
* Proposal details e2e test.
=======
* Automatically populate the change log section in the release proposal.
>>>>>>> 067cca3c

#### Changed

* Create the `noassets` build using rust feature flags, for consistency, instead of with a separate build stage.
* Updated the downgrade-upgrade test summary.
* Increased the size of the persistent state in downgrade-upgrade tests.
* Moved the downgrade-upgrade test into a dedicated job.
* Faster formatting of shell and yaml files, by operating only on named or changed files.
* Updated the calls to `docker-build` to use the `--network` flag.
* Upgraded to Playwright 1.36.
* Update candid interface for NNS governance to improve 1-proposal support.
* Rename deleted workflows to start with "ZZZ".

#### Deprecated
#### Removed
#### Fixed

* Deploy.sh script
* Improve sns governance e2e test.

#### Security

## Proposal 123718

### Application

#### Added

* Support for ICP transactions with Icrc addresses as the destination.

#### Changed

* Improve visibility of proposal summary headers.
* Improve copy in button to set or increase dissolve delay of a neuron.

### Operations

#### Added

* Install `ic-wasm` as part of the setup command.
* Better visibility of upgrade cycle consumption, wasm size and memory usage.
* Check that release-sop is the newest version when it's run.
* Compile end-to-end tests to catch type errors.

#### Changed

* Use faster GitHub runners for e2e tests.
* Replace `ic-cdk-optimizer` with `ic-wasm shrink`.
* Migrate some e2e tests from wdio to playwright.

## Proposal 123471
### Application

#### Changed

* Revert display of TVL in various currencies to USD only
* Removed `OWN_CANISTER_URL`.
* Setting Dissolve Delay supports 888 years.
* Improve responsiveness in proposal filter modals.
* Only Locked neurons are mergeable.
* Add copy button to sns proposal proposer id.
* New neuron state icons.

#### Deprecated
#### Removed
#### Fixed

- Destroy sns neuron component and page after disburse.

#### Security

* Changed `OWN_CANISTER_URL` to `'self'` in the CSP.  These are equivalent but `'self'` does not depend on the deployment config.

#### Not Published

### Operations

#### Added

* Nns voting e2e test.
* Added CI workflows to update rust and didc automatically, by cron job or button click.
* Script to reorganize CHANGELOG-Nns-Dapp.md after a release.
* Test that no new change log entries are added to existing releases.
* New feature flag "ENABLE_NEURON_SETTINGS".
* Playwright connects to PLAYWRIGHT_BASE_URL if specified in the environment.
* release-sop.test now has a flag to update golden files.

#### Changed

* Updated `didc` to the latest release.
* Migrated some end-to-end tests from Wdio to Playwright.
* Use the newest snsdemo snapshot with the sns_aggregator preloaded.
* Split Playwright e2e test on CI into 2 shards.

#### Deprecated
#### Removed

* Duplicate `ic-cdk-optimizer` version field.

#### Fixed

#### Security

## Proposal 123423
### Application

#### Added

* Render SNS neuron voting power in neuron detail page.
* Users can now add names to canisters to easily identify them within NNS Dapp only.
* Periodically check for new transactions and updated balances of the ckBTC tokens/accounts.

#### Changed

* Simplify rust cache expiry with `pop_first()`.
* Updated `bitcoin-canister` revision for proposal payload support.
* Improve proposal action rendering.

#### Fixed

* Fix bug with newly created canisters where the name was ovewritten to empty string.
* Fix missing referrer path on subpages.

#### Not Published

* Progress on merge neurons preview, behind a flag.

### Operations

#### Added

- CreateServiceNervousSystem proposal support.
- Base64 image support for payload rendering.
- `scripts/canister_ids` can now remove canisters from `canister_ids.json`.
- Added a script to perform part of the release SOP.

#### Changed

- Consolidated the config tests.
- Set a custom URL for `internet_identity` on `ic` rather than using the default.
- Improve Canister Detail tests by mocking the api layer instead of services.
- Copied the newest version of clap.bash from snsdemo.
- Don't display proposal navigation on launch-pad page.

#### Fixed

* ci-link script uses correct workflow name.

## Proposal 123301

### Application

#### Added

* Periodically check for new transactions and updated balances of the SNS tokens/accounts.
* Decode the payment (amount) from the QR code reader.
* Add "Select All" and "Clear" selection in proposal filters.
* Add vesting information in SNS neuron detail.
* Render SNS neuron voting power in neuron detail page.

#### Changed

* Disable functionality buttons while SNS neuron is vesting.
* Ignore sign-in "error" `UserInterrupt`.

#### Deprecated

* Web Workers have been migrated to ES modules, which means that Firefox users using versions [prior to v114](https://caniuse.com/?search=worker%20module) won't be able to read certain data in the UI, such as TVL and canisters' cycles, unless they upgrade their browser to a more recent release.

#### Fixed

* Title of Ledger device transaction when staking two neurons on a row.
* Enable voting for proposals that are decided but still accepting votes.
* Misplaced tooltip for disabled SNS neuron split button.

### Operations

#### Added

* Added a command line tool to get the arguments of a canister upgrade proposal, for verification purposes.
* Publish the arguments used in every release.
* A script to download the WASM from GitHub CI build.
- A script to get the WASM hash from the GitHub CI build log.
* Instructions to verify canister args in proposal.
* Added a command to inspect canister upgrade proposals. (See: scripts/dfx-nns-proposal-args)
* More test for the release-sop script.

#### Changed

- Refactored CI tests to reduce network load related failures.
- Fix coreutils installation issues on M1 apple laptops.
- Made per-network configuration in dfx.json optional.
- Consolidated the `docker-build` and `aggregator` GitHub workflows into the `build` workflow, to reuse the build artefacts and so reduce network load on the runners.
- Increased timeout on end-to-end tests running on CI.

#### Removed

* Deleted the now empty `docker-build` and `aggregator` GitHub workflows.

## Proposal 123245

* Render the SNS Neuron age.
* Fix navigation issue from SNS proposal to the Launchpad.
* Use the count of participants from the derived state instead of using the
* SNS governance raw metrics.
* TVL in various currencies.

## Proposal 123006

* Improvement in NNS proposal filters.
* New field minimum participants in project detail page.
* Mobile experience improvements.
* Use minter info to retrieve ckBTC parameters (retrieve min amount, kit fee and number of confirmations).
* Fix for Dragginz SNS metrics.

## Proposal 122791

* Improve Apple install to home screen look and feel.
* Enable sns-voting.
* Add a call to "update_balance" for ckBTC during the withdrawal account check process.
* Improve participation UI.
* Fix UI warning duplicate form field id in the same form.
* Minor fixes.

## Proposal 122747

* Improve ICRC accounts loading performance.
* Improve loading state UX.
* Update (fav)icons.
* Upgrade libraries.
* Minor fixes and text changes.

## Proposal 122614

* Swap conditions.
* Parameters loading optimisation.
* Libraries loading optimisation.
* Minor bugfixes and improvements.

## Proposal 122512

* Feat reload account and transactions regardless of ckBTC update balance success or error.

## Proposal 122509

* Fix ckBTC transfer status visibility.
* Improve ckBTC transactions reload.

## Proposal 122355

* Improve participation UX.
* Simplifications to reduce stress on the system during upcoming SNS swaps.
* Fix metrics API.
* Fix number formatting on max button click.
* Minor fixes and UI improvements.

## Proposal 122282

* UI improvements.
* Minor bugfixes.

## Proposal 122267

* Receive BTC.
* Convert ckBTC to BTC.
* Minor bugfixes.

## Proposal 122210

* Performance optimization (accounts).
* Minor fixes and UI improvements.

## Proposal 121690

* Add BitcoinSetConfig proposal payload support.
* Minor fixes and UI improvements.

## Proposal 120468
* UI fixes.
* Testing improvements.
* Minor configuration clean up.
* Fix bug when filtering proposals.
* Upgrade dependencies to IC to prepare for new NNS Proposal Action.
* Improve modal width.
* Some copy changes.

## Proposal 119296
* Display info text for Last Distribution.
* Add new field to NNS payload to show arguments as hex string.
* Accessibility improvement: colors and proposal payload/summary contrast.
* Performance improvements (neuron caching).
* Redesign and review of transaction confirmation step.
* Narrowed modal design.
* Modal wizard animation.
* Make followees modal UI more compact.
* Minor style fixes.
* Fix settings title glitch.
* Label updates.
* Minor fixes.

## Proposal 115271
* Fix back to detail from "Settings" page.
* UX improvements:
  * Transaction edit submit form with "Enter".
  * Back button from SNS Proposal Detail page keeps universe.
* Minor bugfixes.

## Proposal 114127
* Select send and receive address by scanning a QR code.
* "Receive" action added to main screen and "Add account" action moved as a card.
* New settings page which displays user principal and session duration
* New proposal payload.
* New data in the project detail.
* Better validations in address inputs.
* Remove unnecessary calls when updating accounts after an action.

## Proposal 112386
* Remove button to increase stake for CF SNS neurons.
* Improve validations in address inputs.

## Proposal 111715
* Upgrade agent-js.
* Bugfixes and minor improvements.

## Proposal 111317
* Stake maturity for SNS neurons.
* Reenable update calls.
* Optimize project calls.
* Minor text updates and fixes.
* Fix bug after voting.
* Upgrade Sveltekit.
* Clean up unused state.

## Proposal 110588
* "high-load" warning fix.

## Proposal 110166
* SNS participation progress screen.
* SNS aggregator improvements.
* Network "high load" notification.
* Polling and request optimization.
* Minor UI and text updates

## Proposal 110166
* Enable SNS aggregator.
* Switch to TVL canister.
* Sale process improvement.
* Minor fixes and improvements.

## Proposal 109947
* Performance improvements by delaying requests when needed.
* Setup caching layer for neurons.
* Payment flow upgrade.
* SNS Aggregator improvements.
* Derived state api.
* Fixes and UI improvements.

## Proposal 108160
* Migration to nns.internetcomputer.org

## Proposal 106377
* Launch ckBTC wallet functionality!
* Fix bug in transactions list.
* Introduce GZIP encoding for assets.
* Fetch data with "query" for not logged in users.

## Proposal 105498
* Remove dashboard routing fallback.
* Login screen minor changes.
* Extended dissolve delay input.
* Payload rendering fix.
* Text and style updates.

## Proposal 104642
* Fix bug encoding and decoding ICRC-1 subaccounts.

## Proposal 104287
* Auto-stake for non-controlled neurons.
* Enable Merge HW controlled neurons.
* Add "created at" parameter in transactions.
* Poll and display canister status (cycles, memory and status).
* Use new library "dfinity/ledger".
* Update proposal rendering (new types).
* Minor fixes and improvements.

## Proposal 103049
* Split layout and new token selector for "Accounts" and "Neurons".
* Display TVL (total value locked) in USD.
* Remove badge "new" next to menu entry "Launchpad".
* Fixes and UI improvements.

## Proposal 101945
* Increase sns neuron stake.
* Split sns neuron.
* Permission update for sns hotkeys.
* UX changes:
  * Theme switcher on login screen.
  * Improve proposal payment and summary rendering.
* Bugfixes.

## Proposal 99659
* Fix disburse button in SNS neurons
* Fix rounding error in sns transactions

## Proposal 98559
* Gzip wasm for proposal payload
* Staking sns neuron.
* Main “Login” page.
* Update main menu entries.
* Dependencies upgrade.
* Minor bugfixes and UI improvements.

## Proposal 98082
* Enable stake maturity for HW.
* Hide vote pane from detail page if proposal reward status has settled.
* Update tcycles fee description.
* Keep track of http agent (optimisation).
* Label updates and bugfixes.

## Proposal 95968
* fix sns minimum dissolve delay description calculation
* fix sns hotkeys permissions
* minor styling and label update

## Proposal 95714
* Followees and dissolve delay in SNS neurons.
* Improvements in rendering proposal payload.
* Unspecific topic in sns.
* Documentation update.
* Tag releases in GitHub automatically.
* Bugfixes.

## Proposal 94588
* UI Improvements in Wallet page.
* UI Improvements in Neuron detail page.
* UI Improvements in Canister detail page.
* Show "undefined" properties in proposal payload.
* Parse bytes from candid payloads and show them as hash.
* UI improvements when showing the payload as JSON.
* Change order of NNS topics when adding new followees.
* Change in some colors.
* Improved title in wallet and sns neuron detail page.
* Fix calculation with voting power in dissolbe delay modal.
* Use absolute path in meta image tag.
* Fix issue with rounding of the amount in transactions.

## Proposal 93596
* Remove redirection in Launchpad page.

## Proposal 93588
* Enable Launchpad and SNS Sale pages.
* Fix bug in voting power calculation.
* UI improvements.

## Proposal 93416
* Fix bug on proposals public page.
* Improvements in wording.
* Improve error message on canister detail page.
* UI improvements in neuron detail page.

## Proposal 93366
* UI redistribution in Neuron details.
* New cards for neurons and accounts.
* Proposals list and proposal details are now public.
* UI improvements on automatic logout.

## Proposal 92180
* New design colors, spacing and layout
* Link to sub-pages on main login screen
* UI/UX fixes
* Stake SNS neuron functionality
* Improve Participate Button

## Proposal 90917
* New routing.
* New login.
* New public page for each tab.
* UI improvements.
* Fonts and font size update.
* Fix bug in topics filter.

## Proposal 89325
* Text improvements in Maturity card.
* Two new NNS Proposal topics.
* Two new nnsFunctions.
* Fix backwards compatibility of the CSP policy for older Android devices.

## Proposal 87079
* Support for new payload type.
* Support for new proposal topic.
* UI Improvements in Stake Maturity.
* Reduce bundle by removing imported test script.

## Proposal 86114
* Enable Stake Maturity for II neurons.
* Fix CSP 'strict-dynamic' issue on Firefox.

## Proposal 86090
* UI fixes for Modal in small devices.
* Fix Buffer polyfill race condition.

## Proposal 86037
* SvelteKit implementation (without routing changes).
* New Modal UI.
* Bump agent-js to v0.14.0
* New flow to top up neurons.
* Fix overflow in proposal details.

## Proposal 84936
* New login page.
* Minor UI improvements.
* Clean unused code.

## Proposal 84287
* Upgrade nns-js, sns-js and utils-js.
* Refactor to support multiple tokens in Accounts.
* Extract CMC functionality to its own library cmc-js.
* Add new proposal types.
* UI fixes on iPad.
* Add sitemap and robots.txt.

## Proposal 81792
* New Voting screens:
  * refreshed design (new cards, new buttons’ color, etc.)
  * information structure modified to present firstly “system information”
  * better use of the space for a quicker and better overview
  * ability to navigate from previous or to next proposal
  * quicker access to voting actions notably on mobile devices thanks to a sticky bottom sheet
* CSP fallback for old devices
* New transaction flow.

## Proposal 80618
* Fix android issues with modal.
* Add pending transaction state in canister.
* Persist proposal filters in local storage
* Upgrade agent-js v0.13.x (uses indexeddb instead of localstorage)
* Upgrade nns-js
* Improve CSP rules and script loader
* Infinite scrolling observer modified to handle list of cards
* Governance labels and descriptions reviewed
* Console output moves to debug information

## Proposal 77051
* Fix android issues with modal.
* Add pending transaction state in canister.

## Proposal 76202
* sanitize proposal title and account identifier for placeholders

## Proposal 75912
* Optimistic voting update
* Toast redesign
* Update nns-js, sns-js, agent-js (0.12.2) and integrate utils-js
* bump IC to the latest version
* extract some ui components and integrate gix-components
* replace .ttf with .woff2 fonts
* add org package.json "name" field
* various improvements in build scripts
* light cleanup of README.md

## Proposal 72733
* Update on maturity text info.
* Upgrade sns-js

## Proposal 72588
* Maturity is displayed without %.
* Fix a bug when adding cycles to a canister.
* Fix a bug in the transaction list.
* Various improvements in the deployment pipeline.
* Changes in font colors.
* Disable agent-js idle observer

## Proposal 71474
* Fix: Update the proposal schema to match the governance canister

## Proposal 71197
* Maturity modulation when spawning a new neuron.
* UI improvements in the modals.
* Add new SNS Proposal topic.
* Make voting for proposals available till duration expires
* Scope proposal detail data load to improve UX navigation between proposals

## Proposal 70821
* e2e tests: Update the way SNS is deployed to the current standard, which is via the wasm canister.
* Update dfx to version 0.11.0-beta.1
* User can leave community fund.
* New Input element.
* New Checkbox element.
* Split "Create or Link Canister" in two buttons.
* Improved error messages when working with hardware wallet.

## Proposal 67969
* Polyfill CSS to support older browsers
* Buttons realignment in Neuron Detail Page
* UI improvements

## Proposal 67799
* Add light theme
* Review dark theme
* Enable theming
* Upgrade agent-js
* Improve signout flow
* Improvements in error management
* No tooltip when not needed. It had problems with Android devices
* Lazy load routes to improve performance

## Proposal 66831
* Update canister payment flow
* New Navigation menu
* Improvements getting the Proposal payload
* Other UI improvements
* Removal of now unused flutter code

## Proposal 65319
* New Canisters Tab built on Svelte
* Fix minor UI issues in the Neurons tab for smaller devices
* Add tooltip to Wallet page to display all ICP
* Fix voting power amount in the Proposal page

## Proposal 63234
* Provide more detailed values for neuron ICP
* Improve support for earlier versions of iPhone

## Proposal 63105
* Truncate ICP per request

## Proposal 62937
* Fix styling of modals on Safari

## Proposal 62896
* Display the svelte version of the accounts and neurons tabs.
* Move the hardware wallet CLI out into a separate repository.
* Improvements to the UI.
* More tests

## Proposal 61859
* Do not offer merging hardware wallet controlled neurons in the UI, as it is currently not supported.
* Add the ability to dump debug info.
* Prepare for more tabs to be released as svelte.
* Improve the infrastructure for third party contributions.
* More tests.

## Proposal 60694
- Update mechanics for creating canisters
- Prepare to release the neuron and accounts tabs in svelte

## Proposal 59149
* Remove slider option for spawning maturity on wallets that don't support it.
* Confirmation screen in Merge Maturity

## Proposal 58993
* Render 32 byte hashes in proposals as strings rather than byte arrays
* New JSON payload renderer
* Refactor the configuration to suport more testing scenarios
* Prepare to render the Neurons tab using svelte
* Fix CSP domains

## Proposal 58151
- Usability and accessibility improvements
  - Add a question that reminds title and topic of the proposal before vote on related detail page
  - Add titles to my votes icons (a11y improvement)
  - Display topic and proposal ID to the proposal detail page
  - Update colours
  - Better loading skeletons
  - Add button titles
- Prevent duplicate hardware wallets from being attached to an account
- Preparations for svelte neurons tab
- Test with NNS canisters running in dfx

## Proposal 56265
* UI fixes:
  * Show the ID of followed neurons again
  * Proposal filtering
* UI improvements
* More tests

## Proposal 55738
* Fix rendering of large payloads.
* Fix double-voting error message.
* Rate limit API calls to reduce the risk of errors for users with large numbers of neurons.
* Add log messages to help diagnose issues experienced by users.
* Update dfx to 0.9.2
* A filter that excludes all proposals was previously ignored, whereas now such a filter will show no results.
* Preparation for switching more of the UI to svelte.
* UI improvements.
* More tests.

## Proposal 54295
- Display the proposals tab using svelte

## Proposal 53536
- Merge neuron functionality (using quill, not the GUI).
- Updated logo
- UI improvements
- More tests

## Proposal 47824
* Update changelog for the last release
* Remove upgrade code needed for the last release only
* Show new `node_provider_id` field in `UpdateNodeOperatorConfigPayload` proposals.
* Svelte UI development
* Fix tests
* Update js library dependencies

## Proposal 47476
* Update dependencies and Rust version.
* Enable merge maturity for hardware wallets.
* End to end test for login.
* Update icon when installed as an Android app.
* More svelte front end changes.

## Proposal 45369
* Upgrade agent-js to 0.10.3 (to resolve some issues with proposal rendering)
* Add "Powered by IC" badge to the login page
* Update the "Follow all" description as now this setting causes the neuron to follow for all proposals except governance proposals
* More Svelte changes (WIP)

## Proposal 44009
* Added entries to the whitelist of proposal types where the payload is small and useful enough to display.
* Small improvements to the UI.

## Proposal 43521
* Proposal types RemoveNodeOperatorsPayload and RerouteCanisterRangePayload are now displayed in the UI.
* Proposal type UpdateNodeOperatorConfigPayload has additional fields: `rewardable_nodes` and `dc_id`
* Small improvements to the UI.
* Resolved reproducibility issue.

## Proposal 42027
* Add custom followees
* Update styling
* Add principal to hardware wallet accounts page
* Security and technical improvements

## Proposal 39269

* Downgrade agent-js back to 0.9.1, as it was breaking hardware wallets
* UI enhancements

## Proposal 39120

* Add a console command to assist with account access
* Replace the svelte routing logic
* Serve the login page as svelte

## Proposal 36273

* Update the flutter login page graphics.
* Fix docker build scripts.
* Update the svelte login page but do not switch it live.

## Proposal 32611

* Fixed an issue where a user's expired session can lead to triggering code related to hardware wallets, even if the user has no hardware wallet accounts.
* Fixed an issue where the "Session expired" dialog didn't redirect to the login page after the user clicked "Ok".
* Removed displaying the user's principal from the Neurons page.

## Proposal 31664

* Switch mainnet to using the HTML renderer for all browsers, rather than only for mobile browsers. This has shown to resolve flickering and rendering issues observed by Monterey and iPads running iOS15. The previous upgrade only switched the renderer in the testnet setup and not production.

## Proposal 31606

*  Switch testnet to using the HTML renderer for all browsers, rather than only for mobile browsers. This has shown to resolve flickering and rendering issues observed by Monterey and iPads running iOS15.

## Proposal 30605

* Adds a 'Split Neuron' button which allows users to split a neuron into 2.
* Adds proposal definitions for 3 new NNS functions allowing their payloads to be randered properly.
* Updates the UpdateSubnetPayload definition to include a few new fields.
* Fix bug where pop-up would not automatically close after adding a hardware wallet.
* Allow payload text to be selected.

## Proposal 27241

* Display the payloads of 'Execute NNS Function' proposals
* Allow markdown in proposal summaries
* Display the new 'title' field on proposals
* Add a `metrics` endpoint for creating dashboards on Prometheus.
* Fetch accounts, balances, and neurons more securely. Rather than fetching sensitive data (e.g. ledger balances) as query calls, we now fetch the data twice in parallel: once as a query call for UI snappiness, and another as an update call to get a certified response. The certified response overwrites the result of the query.
* Ledger wallet: Allow disbursing neurons to a different account.
* Minor UI enhancements.<|MERGE_RESOLUTION|>--- conflicted
+++ resolved
@@ -56,11 +56,8 @@
 * A test that state is preserved in downgrade-upgrade tests.
 * Support SNS neuron permission in fake SNS governance API.
 * Support selective pausing and resuming in API fakes.
-<<<<<<< HEAD
 * Proposal details e2e test.
-=======
 * Automatically populate the change log section in the release proposal.
->>>>>>> 067cca3c
 
 #### Changed
 

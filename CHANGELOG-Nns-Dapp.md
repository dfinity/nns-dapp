--- conflicted
+++ resolved
@@ -12,12 +12,9 @@
 #### Added
 
 * Render SNS neuron voting power in neuron detail page.
-<<<<<<< HEAD
 * Users can now add names to canisters to easily identify them within NNS dapp only.
-=======
 * Users can now add names to canisters to easily identify them.
 * Periodically check for new transactions and updated balances of the ckBTC tokens/accounts.
->>>>>>> 9fb4a16a
 
 #### Changed
 

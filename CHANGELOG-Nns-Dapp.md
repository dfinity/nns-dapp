--- conflicted
+++ resolved
@@ -33,15 +33,12 @@
 ### Operations
 
 #### Added
-<<<<<<< HEAD
 * Add "Filter proposals by Votable only" e2e test.
 
 * `--import-from-index-html` flag on `scripts/canister_ids` to get canister IDs from an existing (testnet) release.
 * A dictionary for spell-checking.
 * New "finalizing" status in SNS project detail page.
 * Cron job to update `snsdemo` weekly.
-=======
->>>>>>> 6ea54921
 
 #### Changed
 * Specify the `snsdemo` version in `dfx.json`.

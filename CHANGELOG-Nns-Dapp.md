--- conflicted
+++ resolved
@@ -12,12 +12,7 @@
 
 #### Added
 
-<<<<<<< HEAD
-* Select destination when disbursing maturity.
-* Escape additional images in the proposal summary markdown to enhance security.
-=======
 * New feature flag `ENABLE_FULL_WIDTH_PROPOSAL`.
->>>>>>> ed1e470a
 
 #### Changed
 
@@ -81,6 +76,7 @@
 #### Added
 
 * Select destination when disbursing maturity.
+* Escape additional images in the proposal summary markdown to enhance security.
 
 #### Changed
 

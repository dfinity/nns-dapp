--- conflicted
+++ resolved
@@ -21,11 +21,8 @@
 * Change accounts storage heap structure from `HashMap` to `BTreeMap`.
 * Made disburse neuron flow more consistent with other transaction flows.
 * New colors in NNS Dapp.
-<<<<<<< HEAD
 * Make the format of `get_test_account()`, used in testing, compatible with `get_account()`.
-=======
 * Make the format of `get_toy_account()`, used in testing, compatible with `get_account()`.
->>>>>>> 4a0b8496
 
 #### Deprecated
 #### Removed

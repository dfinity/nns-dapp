# Changelog NNS Dapp

All notable changes to the NNS Dapp will be documented in this file.

The format is based on [Keep a Changelog](https://keepachangelog.com/en/1.0.0/).

The NNS Dapp is released through proposals in the Network Nervous System. Therefore, each proposal is documented below, following the relevant changes.

## Unreleased
### Application

#### Added

* Nns voting e2e test.

#### Changed

* Removed `OWN_CANISTER_URL`.

#### Deprecated
#### Removed
#### Fixed

#### Security

* Changed `OWN_CANISTER_URL` to `'self'` in the CSP.  These are equivalent but `'self'` does not depend on the deployment config.

#### Not Published

### Operations

#### Added

* Added CI workflows to update rust and didc automatically, by cron job or button click.
* Script to reorganize CHANGELOG-Nns-Dapp.md after a release.
* Test that no new change log entries are added to existing releases.
* New feature flag "ENABLE_NEURON_SETTINGS".
* Playwright connects to PLAYWRIGHT_BASE_URL if specified in the environment.
* release-sop.test now has a flag to update golden files.

#### Changed

* Migrated some end-to-end tests from Wdio to Playwright.
* Use the newest snsdemo snapshot with the sns_aggregator preloaded.

#### Deprecated
#### Removed
#### Fixed

#### Security

## Proposal 123423
### Application

#### Added

* Render SNS neuron voting power in neuron detail page.
* Users can now add names to canisters to easily identify them within NNS dapp only.
* Periodically check for new transactions and updated balances of the ckBTC tokens/accounts.

#### Changed

* Simplify rust cache expiry with `pop_first()`.
* Updated `bitcoin-canister` revision for proposal payload support.
* Improve proposal action rendering.

#### Fixed

* Fix bug with newly created canisters where the name was ovewritten to empty string.

#### Not Published

* Progress on merge neurons preview, behind a flag.

### Operations

#### Added

- CreateServiceNervousSystem proposal support.
- Base64 image support for payload rendering.
- `scripts/canister_ids` can now remove canisters from `canister_ids.json`.
- Added a script to perform part of the release SOP.

#### Changed

- Consolidated the config tests.
- Set a custom URL for `internet_identity` on `ic` rather than using the default.
- Improve Canister Detail tests by mocking the api layer instead of services.
- Copied the newest version of clap.bash from snsdemo.
<<<<<<< HEAD
=======
- Migrated some end-to-end tests from Wdio to Playwright.
- Use the newest snsdemo snapshot with the sns_aggregator preloaded.
- Split Playwright e2e test on CI into 2 shards.
>>>>>>> edaeb72b

#### Fixed

* ci-link script uses correct workflow name.

## Proposal 123301

### Application

#### Added

* Periodically check for new transactions and updated balances of the SNS tokens/accounts.
* Decode the payment (amount) from the QR code reader.
* Add "Select All" and "Clear" selection in proposal filters.
* Add vesting information in SNS neuron detail.
* Render SNS neuron voting power in neuron detail page.

#### Changed

* Disable functionality buttons while SNS neuron is vesting.
* Ignore sign-in "error" `UserInterrupt`.

#### Deprecated

* Web Workers have been migrated to ES modules, which means that Firefox users using versions [prior to v114](https://caniuse.com/?search=worker%20module) won't be able to read certain data in the UI, such as TVL and canisters' cycles, unless they upgrade their browser to a more recent release.

#### Fixed

* Title of Ledger device transaction when staking two neurons on a row.
* Enable voting for proposals that are decided but still accepting votes.
* Misplaced tooltip for disabled SNS neuron split button.

### Operations

#### Added

* Added a command line tool to get the arguments of a canister upgrade proposal, for verification purposes.
* Publish the arguments used in every release.
* A script to download the WASM from GitHub CI build.
- A script to get the WASM hash from the GitHub CI build log.
* Instructions to verify canister args in proposal.
* Added a command to inspect canister upgrade proposals. (See: scripts/dfx-nns-proposal-args)

#### Changed

- Refactored CI tests to reduce network load related failures.
- Fix coreutils installation issues on M1 apple laptops.
- Made per-network configuration in dfx.json optional.
- Consolidated the `docker-build` and `aggregator` GitHub workflows into the `build` workflow, to reuse the build artefacts and so reduce network load on the runners.
- Increased timeout on end-to-end tests running on CI.

#### Removed

* Deleted the now empty `docker-build` and `aggregator` GitHub workflows.

## Proposal 123245

* Render the SNS Neuron age.
* Fix navigation issue from SNS proposal to the Launchpad.
* Use the count of participants from the derived state instead of using the
* SNS governance raw metrics.
* TVL in various currencies.

## Proposal 123006

* Improvement in NNS proposal filters.
* New field minimum participants in project detail page.
* Mobile experience improvements.
* Use minter info to retrieve ckBTC parameters (retrieve min amount, kit fee and number of confirmations).
* Fix for Dragginz SNS metrics.

## Proposal 122791

* Improve Apple install to home screen look and feel.
* Enable sns-voting.
* Add a call to "update_balance" for ckBTC during the withdrawal account check process.
* Improve participation UI.
* Fix UI warning duplicate form field id in the same form.
* Minor fixes.

## Proposal 122747

* Improve ICRC accounts loading performance.
* Improve loading state UX.
* Update (fav)icons.
* Upgrade libraries.
* Minor fixes and text changes.

## Proposal 122614

* Swap conditions.
* Parameters loading optimisation.
* Libraries loading optimisation.
* Minor bugfixes and improvements.

## Proposal 122512

* Feat reload account and transactions regardless of ckBTC update balance success or error.

## Proposal 122509

* Fix ckBTC transfer status visibility.
* Improve ckBTC transactions reload.

## Proposal 122355

* Improve participation UX.
* Simplifications to reduce stress on the system during upcoming SNS swaps.
* Fix metrics API.
* Fix number formatting on max button click.
* Minor fixes and UI improvements.

## Proposal 122282

* UI improvements.
* Minor bugfixes.

## Proposal 122267

* Receive BTC.
* Convert ckBTC to BTC.
* Minor bugfixes.

## Proposal 122210

* Performance optimization (accounts).
* Minor fixes and UI improvements.

## Proposal 121690

* Add BitcoinSetConfig proposal payload support.
* Minor fixes and UI improvements.

## Proposal 120468
* UI fixes.
* Testing improvements.
* Minor configuration clean up.
* Fix bug when filtering proposals.
* Upgrade dependencies to IC to prepare for new NNS Proposal Action.
* Improve modal width.
* Some copy changes.

## Proposal 119296
* Display info text for Last Distribution.
* Add new field to NNS payload to show arguments as hex string.
* Accessibility improvement: colors and proposal payload/summary contrast.
* Performance improvements (neuron caching).
* Redesign and review of transaction confirmation step.
* Narrowed modal design.
* Modal wizard animation.
* Make followees modal UI more compact.
* Minor style fixes.
* Fix settings title glitch.
* Label updates.
* Minor fixes.

## Proposal 115271
* Fix back to detail from "Settings" page.
* UX improvements:
  * Transaction edit submit form with "Enter".
  * Back button from SNS Proposal Detail page keeps universe.
* Minor bugfixes.

## Proposal 114127
* Select send and receive address by scanning a QR code.
* "Receive" action added to main screen and "Add account" action moved as a card.
* New settings page which displays user principal and session duration
* New proposal payload.
* New data in the project detail.
* Better validations in address inputs.
* Remove unnecessary calls when updating accounts after an action.

## Proposal 112386
* Remove button to increase stake for CF SNS neurons.
* Improve validations in address inputs.

## Proposal 111715
* Upgrade agent-js.
* Bugfixes and minor improvements.

## Proposal 111317
* Stake maturity for SNS neurons.
* Reenable update calls.
* Optimize project calls.
* Minor text updates and fixes.
* Fix bug after voting.
* Upgrade Sveltekit.
* Clean up unused state.

## Proposal 110588
* "high-load" warning fix.

## Proposal 110166
* SNS participation progress screen.
* SNS aggregator improvements.
* Network "high load" notification.
* Polling and request optimization.
* Minor UI and text updates

## Proposal 110166
* Enable SNS aggregator.
* Switch to TVL canister.
* Sale process improvement.
* Minor fixes and improvements.

## Proposal 109947
* Performance improvements by delaying requests when needed.
* Setup caching layer for neurons.
* Payment flow upgrade.
* SNS Aggregator improvements.
* Derived state api.
* Fixes and UI improvements.

## Proposal 108160
* Migration to nns.internetcomputer.org

## Proposal 106377
* Launch ckBTC wallet functionality!
* Fix bug in transactions list.
* Introduce GZIP encoding for assets.
* Fetch data with "query" for not logged in users.

## Proposal 105498
* Remove dashboard routing fallback.
* Login screen minor changes.
* Extended dissolve delay input.
* Payload rendering fix.
* Text and style updates.

## Proposal 104642
* Fix bug encoding and decoding ICRC-1 subaccounts.

## Proposal 104287
* Auto-stake for non-controlled neurons.
* Enable Merge HW controlled neurons.
* Add "created at" parameter in transactions.
* Poll and display canister status (cycles, memory and status).
* Use new library "dfinity/ledger".
* Update proposal rendering (new types).
* Minor fixes and improvements.

## Proposal 103049
* Split layout and new token selector for "Accounts" and "Neurons".
* Display TVL (total value locked) in USD.
* Remove badge "new" next to menu entry "Launchpad".
* Fixes and UI improvements.

## Proposal 101945
* Increase sns neuron stake.
* Split sns neuron.
* Permission update for sns hotkeys.
* UX changes:
  * Theme switcher on login screen.
  * Improve proposal payment and summary rendering.
* Bugfixes.

## Proposal 99659
* Fix disburse button in SNS neurons
* Fix rounding error in sns transactions

## Proposal 98559
* Gzip wasm for proposal payload
* Staking sns neuron.
* Main “Login” page.
* Update main menu entries.
* Dependencies upgrade.
* Minor bugfixes and UI improvements.

## Proposal 98082
* Enable stake maturity for HW.
* Hide vote pane from detail page if proposal reward status has settled.
* Update tcycles fee description.
* Keep track of http agent (optimisation).
* Label updates and bugfixes.

## Proposal 95968
* fix sns minimum dissolve delay description calculation
* fix sns hotkeys permissions
* minor styling and label update

## Proposal 95714
* Followees and dissolve delay in SNS neurons.
* Improvements in rendering proposal payload.
* Unspecific topic in sns.
* Documentation update.
* Tag releases in GitHub automatically.
* Bugfixes.

## Proposal 94588
* UI Improvements in Wallet page.
* UI Improvements in Neuron detail page.
* UI Improvements in Canister detail page.
* Show "undefined" properties in proposal payload.
* Parse bytes from candid payloads and show them as hash.
* UI improvements when showing the payload as JSON.
* Change order of NNS topics when adding new followees.
* Change in some colors.
* Improved title in wallet and sns neuron detail page.
* Fix calculation with voting power in dissolbe delay modal.
* Use absolute path in meta image tag.
* Fix issue with rounding of the amount in transactions.

## Proposal 93596
* Remove redirection in Launchpad page.

## Proposal 93588
* Enable Launchpad and SNS Sale pages.
* Fix bug in voting power calculation.
* UI improvements.

## Proposal 93416
* Fix bug on proposals public page.
* Improvements in wording.
* Improve error message on canister detail page.
* UI improvements in neuron detail page.

## Proposal 93366
* UI redistribution in Neuron details.
* New cards for neurons and accounts.
* Proposals list and proposal details are now public.
* UI improvements on automatic logout.

## Proposal 92180
* New design colors, spacing and layout
* Link to sub-pages on main login screen
* UI/UX fixes
* Stake SNS neuron functionality
* Improve Participate Button

## Proposal 90917
* New routing.
* New login.
* New public page for each tab.
* UI improvements.
* Fonts and font size update.
* Fix bug in topics filter.

## Proposal 89325
* Text improvements in Maturity card.
* Two new NNS Proposal topics.
* Two new nnsFunctions.
* Fix backwards compatibility of the CSP policy for older Android devices.

## Proposal 87079
* Support for new payload type.
* Support for new proposal topic.
* UI Improvements in Stake Maturity.
* Reduce bundle by removing imported test script.

## Proposal 86114
* Enable Stake Maturity for II neurons.
* Fix CSP 'strict-dynamic' issue on Firefox.

## Proposal 86090
* UI fixes for Modal in small devices.
* Fix Buffer polyfill race condition.

## Proposal 86037
* SvelteKit implementation (without routing changes).
* New Modal UI.
* Bump agent-js to v0.14.0
* New flow to top up neurons.
* Fix overflow in proposal details.

## Proposal 84936
* New login page.
* Minor UI improvements.
* Clean unused code.

## Proposal 84287
* Upgrade nns-js, sns-js and utils-js.
* Refactor to support multiple tokens in Accounts.
* Extract CMC functionality to its own library cmc-js.
* Add new proposal types.
* UI fixes on iPad.
* Add sitemap and robots.txt.

## Proposal 81792
* New Voting screens:
  * refreshed design (new cards, new buttons’ color, etc.)
  * information structure modified to present firstly “system information”
  * better use of the space for a quicker and better overview
  * ability to navigate from previous or to next proposal
  * quicker access to voting actions notably on mobile devices thanks to a sticky bottom sheet
* CSP fallback for old devices
* New transaction flow.

## Proposal 80618
* Fix android issues with modal.
* Add pending transaction state in canister.
* Persist proposal filters in local storage
* Upgrade agent-js v0.13.x (uses indexeddb instead of localstorage)
* Upgrade nns-js
* Improve CSP rules and script loader
* Infinite scrolling observer modified to handle list of cards
* Governance labels and descriptions reviewed
* Console output moves to debug information

## Proposal 77051
* Fix android issues with modal.
* Add pending transaction state in canister.

## Proposal 76202
* sanitize proposal title and account identifier for placeholders

## Proposal 75912
* Optimistic voting update
* Toast redesign
* Update nns-js, sns-js, agent-js (0.12.2) and integrate utils-js
* bump IC to the latest version
* extract some ui components and integrate gix-components
* replace .ttf with .woff2 fonts
* add org package.json "name" field
* various improvements in build scripts
* light cleanup of README.md

## Proposal 72733
* Update on maturity text info.
* Upgrade sns-js

## Proposal 72588
* Maturity is displayed without %.
* Fix a bug when adding cycles to a canister.
* Fix a bug in the transaction list.
* Various improvements in the deployment pipeline.
* Changes in font colors.
* Disable agent-js idle observer

## Proposal 71474
* Fix: Update the proposal schema to match the governance canister

## Proposal 71197
* Maturity modulation when spawning a new neuron.
* UI improvements in the modals.
* Add new SNS Proposal topic.
* Make voting for proposals available till duration expires
* Scope proposal detail data load to improve UX navigation between proposals

## Proposal 70821
* e2e tests: Update the way SNS is deployed to the current standard, which is via the wasm canister.
* Update dfx to version 0.11.0-beta.1
* User can leave community fund.
* New Input element.
* New Checkbox element.
* Split "Create or Link Canister" in two buttons.
* Improved error messages when working with hardware wallet.

## Proposal 67969
* Polyfill CSS to support older browsers
* Buttons realignment in Neuron Detail Page
* UI improvements

## Proposal 67799
* Add light theme
* Review dark theme
* Enable theming
* Upgrade agent-js
* Improve signout flow
* Improvements in error management
* No tooltip when not needed. It had problems with Android devices
* Lazy load routes to improve performance

## Proposal 66831
* Update canister payment flow
* New Navigation menu
* Improvements getting the Proposal payload
* Other UI improvements
* Removal of now unused flutter code

## Proposal 65319
* New Canisters Tab built on Svelte
* Fix minor UI issues in the Neurons tab for smaller devices
* Add tooltip to Wallet page to display all ICP
* Fix voting power amount in the Proposal page

## Proposal 63234
* Provide more detailed values for neuron ICP
* Improve support for earlier versions of iPhone

## Proposal 63105
* Truncate ICP per request

## Proposal 62937
* Fix styling of modals on Safari

## Proposal 62896
* Display the svelte version of the accounts and neurons tabs.
* Move the hardware wallet CLI out into a separate repository.
* Improvements to the UI.
* More tests

## Proposal 61859
* Do not offer merging hardware wallet controlled neurons in the UI, as it is currently not supported.
* Add the ability to dump debug info.
* Prepare for more tabs to be released as svelte.
* Improve the infrastructure for third party contributions.
* More tests.

## Proposal 60694
- Update mechanics for creating canisters
- Prepare to release the neuron and accounts tabs in svelte

## Proposal 59149
* Remove slider option for spawning maturity on wallets that don't support it.
* Confirmation screen in Merge Maturity

## Proposal 58993
* Render 32 byte hashes in proposals as strings rather than byte arrays
* New JSON payload renderer
* Refactor the configuration to suport more testing scenarios
* Prepare to render the Neurons tab using svelte
* Fix CSP domains

## Proposal 58151
- Usability and accessibility improvements
  - Add a question that reminds title and topic of the proposal before vote on related detail page
  - Add titles to my votes icons (a11y improvement)
  - Display topic and proposal ID to the proposal detail page
  - Update colours
  - Better loading skeletons
  - Add button titles
- Prevent duplicate hardware wallets from being attached to an account
- Preparations for svelte neurons tab
- Test with NNS canisters running in dfx

## Proposal 56265
* UI fixes:
  * Show the ID of followed neurons again
  * Proposal filtering
* UI improvements
* More tests

## Proposal 55738
* Fix rendering of large payloads.
* Fix double-voting error message.
* Rate limit API calls to reduce the risk of errors for users with large numbers of neurons.
* Add log messages to help diagnose issues experienced by users.
* Update dfx to 0.9.2
* A filter that excludes all proposals was previously ignored, whereas now such a filter will show no results.
* Preparation for switching more of the UI to svelte.
* UI improvements.
* More tests.

## Proposal 54295
- Display the proposals tab using svelte

## Proposal 53536
- Merge neuron functionality (using quill, not the GUI).
- Updated logo
- UI improvements
- More tests

## Proposal 47824
* Update changelog for the last release
* Remove upgrade code needed for the last release only
* Show new `node_provider_id` field in `UpdateNodeOperatorConfigPayload` proposals.
* Svelte UI development
* Fix tests
* Update js library dependencies

## Proposal 47476
* Update dependencies and Rust version.
* Enable merge maturity for hardware wallets.
* End to end test for login.
* Update icon when installed as an Android app.
* More svelte front end changes.

## Proposal 45369
* Upgrade agent-js to 0.10.3 (to resolve some issues with proposal rendering)
* Add "Powered by IC" badge to the login page
* Update the "Follow all" description as now this setting causes the neuron to follow for all proposals except governance proposals
* More Svelte changes (WIP)

## Proposal 44009
* Added entries to the whitelist of proposal types where the payload is small and useful enough to display.
* Small improvements to the UI.

## Proposal 43521
* Proposal types RemoveNodeOperatorsPayload and RerouteCanisterRangePayload are now displayed in the UI.
* Proposal type UpdateNodeOperatorConfigPayload has additional fields: `rewardable_nodes` and `dc_id`
* Small improvements to the UI.
* Resolved reproducibility issue.

## Proposal 42027
* Add custom followees
* Update styling
* Add principal to hardware wallet accounts page
* Security and technical improvements

## Proposal 39269

* Downgrade agent-js back to 0.9.1, as it was breaking hardware wallets
* UI enhancements

## Proposal 39120

* Add a console command to assist with account access
* Replace the svelte routing logic
* Serve the login page as svelte

## Proposal 36273

* Update the flutter login page graphics.
* Fix docker build scripts.
* Update the svelte login page but do not switch it live.

## Proposal 32611

* Fixed an issue where a user's expired session can lead to triggering code related to hardware wallets, even if the user has no hardware wallet accounts.
* Fixed an issue where the "Session expired" dialog didn't redirect to the login page after the user clicked "Ok".
* Removed displaying the user's principal from the Neurons page.

## Proposal 31664

* Switch mainnet to using the HTML renderer for all browsers, rather than only for mobile browsers. This has shown to resolve flickering and rendering issues observed by Monterey and iPads running iOS15. The previous upgrade only switched the renderer in the testnet setup and not production.

## Proposal 31606

*  Switch testnet to using the HTML renderer for all browsers, rather than only for mobile browsers. This has shown to resolve flickering and rendering issues observed by Monterey and iPads running iOS15.

## Proposal 30605

* Adds a 'Split Neuron' button which allows users to split a neuron into 2.
* Adds proposal definitions for 3 new NNS functions allowing their payloads to be randered properly.
* Updates the UpdateSubnetPayload definition to include a few new fields.
* Fix bug where pop-up would not automatically close after adding a hardware wallet.
* Allow payload text to be selected.

## Proposal 27241

* Display the payloads of 'Execute NNS Function' proposals
* Allow markdown in proposal summaries
* Display the new 'title' field on proposals
* Add a `metrics` endpoint for creating dashboards on Prometheus.
* Fetch accounts, balances, and neurons more securely. Rather than fetching sensitive data (e.g. ledger balances) as query calls, we now fetch the data twice in parallel: once as a query call for UI snappiness, and another as an update call to get a certified response. The certified response overwrites the result of the query.
* Ledger wallet: Allow disbursing neurons to a different account.
* Minor UI enhancements.<|MERGE_RESOLUTION|>--- conflicted
+++ resolved
@@ -42,6 +42,7 @@
 
 * Migrated some end-to-end tests from Wdio to Playwright.
 * Use the newest snsdemo snapshot with the sns_aggregator preloaded.
+* Split Playwright e2e test on CI into 2 shards.
 
 #### Deprecated
 #### Removed
@@ -87,12 +88,6 @@
 - Set a custom URL for `internet_identity` on `ic` rather than using the default.
 - Improve Canister Detail tests by mocking the api layer instead of services.
 - Copied the newest version of clap.bash from snsdemo.
-<<<<<<< HEAD
-=======
-- Migrated some end-to-end tests from Wdio to Playwright.
-- Use the newest snsdemo snapshot with the sns_aggregator preloaded.
-- Split Playwright e2e test on CI into 2 shards.
->>>>>>> edaeb72b
 
 #### Fixed
 

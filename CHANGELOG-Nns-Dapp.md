--- conflicted
+++ resolved
@@ -20,11 +20,8 @@
 
 * Simplify rust cache expiry with `pop_first()`.
 * Updated `bitcoin-canister` revision for proposal payload support.
-<<<<<<< HEAD
 * Improve proposal action rendering.
-=======
 * Allow renaming canister with empty string.
->>>>>>> 3c31c16d
 
 #### Deprecated
 #### Removed

# Changelog NNS Dapp

All notable changes to the NNS Dapp will be documented in this file.

The format is based on [Keep a Changelog](https://keepachangelog.com/en/1.0.0/).

The NNS Dapp is released through proposals in the Network Nervous System. Therefore, each proposal is documented below, following the relevant changes.

## Unreleased
### Application

#### Added

#### Changed

#### Deprecated
#### Removed
#### Fixed

#### Security

#### Not Published

### Operations

#### Added

* Install `ic-wasm` as part of the setup command.
* Better visibility of upgrade cycle consumption, wasm size and memory usage.
* Check that release-sop is the newest version when it's run.

#### Changed

<<<<<<< HEAD
Use faster GitHub runners for e2e tests.
=======
* Replace `ic-cdk-optimizer` with `ic-wasm shrink`.
>>>>>>> 71cda05a

#### Deprecated
#### Removed

#### Fixed

#### Security

## Proposal 123471
### Application

#### Changed

* Revert display of TVL in various currencies to USD only
* Removed `OWN_CANISTER_URL`.
* Setting Dissolve Delay supports 888 years.
* Improve responsiveness in proposal filter modals.
* Only Locked neurons are mergeable.
* Add copy button to sns proposal proposer id.
* New neuron state icons.

#### Deprecated
#### Removed
#### Fixed

- Destroy sns neuron component and page after disburse.

#### Security

* Changed `OWN_CANISTER_URL` to `'self'` in the CSP.  These are equivalent but `'self'` does not depend on the deployment config.

#### Not Published

### Operations

#### Added

* Nns voting e2e test.
* Added CI workflows to update rust and didc automatically, by cron job or button click.
* Script to reorganize CHANGELOG-Nns-Dapp.md after a release.
* Test that no new change log entries are added to existing releases.
* New feature flag "ENABLE_NEURON_SETTINGS".
* Playwright connects to PLAYWRIGHT_BASE_URL if specified in the environment.
* release-sop.test now has a flag to update golden files.

#### Changed

* Updated `didc` to the latest release.
* Migrated some end-to-end tests from Wdio to Playwright.
* Use the newest snsdemo snapshot with the sns_aggregator preloaded.
* Split Playwright e2e test on CI into 2 shards.

#### Deprecated
#### Removed

* Duplicate `ic-cdk-optimizer` version field.

#### Fixed

#### Security

## Proposal 123423
### Application

#### Added

* Render SNS neuron voting power in neuron detail page.
* Users can now add names to canisters to easily identify them within NNS dapp only.
* Periodically check for new transactions and updated balances of the ckBTC tokens/accounts.

#### Changed

* Simplify rust cache expiry with `pop_first()`.
* Updated `bitcoin-canister` revision for proposal payload support.
* Improve proposal action rendering.

#### Fixed

* Fix bug with newly created canisters where the name was ovewritten to empty string.

#### Not Published

* Progress on merge neurons preview, behind a flag.

### Operations

#### Added

- CreateServiceNervousSystem proposal support.
- Base64 image support for payload rendering.
- `scripts/canister_ids` can now remove canisters from `canister_ids.json`.
- Added a script to perform part of the release SOP.

#### Changed

- Consolidated the config tests.
- Set a custom URL for `internet_identity` on `ic` rather than using the default.
- Improve Canister Detail tests by mocking the api layer instead of services.
- Copied the newest version of clap.bash from snsdemo.

#### Fixed

* ci-link script uses correct workflow name.

## Proposal 123301

### Application

#### Added

* Periodically check for new transactions and updated balances of the SNS tokens/accounts.
* Decode the payment (amount) from the QR code reader.
* Add "Select All" and "Clear" selection in proposal filters.
* Add vesting information in SNS neuron detail.
* Render SNS neuron voting power in neuron detail page.

#### Changed

* Disable functionality buttons while SNS neuron is vesting.
* Ignore sign-in "error" `UserInterrupt`.

#### Deprecated

* Web Workers have been migrated to ES modules, which means that Firefox users using versions [prior to v114](https://caniuse.com/?search=worker%20module) won't be able to read certain data in the UI, such as TVL and canisters' cycles, unless they upgrade their browser to a more recent release.

#### Fixed

* Title of Ledger device transaction when staking two neurons on a row.
* Enable voting for proposals that are decided but still accepting votes.
* Misplaced tooltip for disabled SNS neuron split button.

### Operations

#### Added

* Added a command line tool to get the arguments of a canister upgrade proposal, for verification purposes.
* Publish the arguments used in every release.
* A script to download the WASM from GitHub CI build.
- A script to get the WASM hash from the GitHub CI build log.
* Instructions to verify canister args in proposal.
* Added a command to inspect canister upgrade proposals. (See: scripts/dfx-nns-proposal-args)
* More test for the release-sop script.

#### Changed

- Refactored CI tests to reduce network load related failures.
- Fix coreutils installation issues on M1 apple laptops.
- Made per-network configuration in dfx.json optional.
- Consolidated the `docker-build` and `aggregator` GitHub workflows into the `build` workflow, to reuse the build artefacts and so reduce network load on the runners.
- Increased timeout on end-to-end tests running on CI.

#### Removed

* Deleted the now empty `docker-build` and `aggregator` GitHub workflows.

## Proposal 123245

* Render the SNS Neuron age.
* Fix navigation issue from SNS proposal to the Launchpad.
* Use the count of participants from the derived state instead of using the
* SNS governance raw metrics.
* TVL in various currencies.

## Proposal 123006

* Improvement in NNS proposal filters.
* New field minimum participants in project detail page.
* Mobile experience improvements.
* Use minter info to retrieve ckBTC parameters (retrieve min amount, kit fee and number of confirmations).
* Fix for Dragginz SNS metrics.

## Proposal 122791

* Improve Apple install to home screen look and feel.
* Enable sns-voting.
* Add a call to "update_balance" for ckBTC during the withdrawal account check process.
* Improve participation UI.
* Fix UI warning duplicate form field id in the same form.
* Minor fixes.

## Proposal 122747

* Improve ICRC accounts loading performance.
* Improve loading state UX.
* Update (fav)icons.
* Upgrade libraries.
* Minor fixes and text changes.

## Proposal 122614

* Swap conditions.
* Parameters loading optimisation.
* Libraries loading optimisation.
* Minor bugfixes and improvements.

## Proposal 122512

* Feat reload account and transactions regardless of ckBTC update balance success or error.

## Proposal 122509

* Fix ckBTC transfer status visibility.
* Improve ckBTC transactions reload.

## Proposal 122355

* Improve participation UX.
* Simplifications to reduce stress on the system during upcoming SNS swaps.
* Fix metrics API.
* Fix number formatting on max button click.
* Minor fixes and UI improvements.

## Proposal 122282

* UI improvements.
* Minor bugfixes.

## Proposal 122267

* Receive BTC.
* Convert ckBTC to BTC.
* Minor bugfixes.

## Proposal 122210

* Performance optimization (accounts).
* Minor fixes and UI improvements.

## Proposal 121690

* Add BitcoinSetConfig proposal payload support.
* Minor fixes and UI improvements.

## Proposal 120468
* UI fixes.
* Testing improvements.
* Minor configuration clean up.
* Fix bug when filtering proposals.
* Upgrade dependencies to IC to prepare for new NNS Proposal Action.
* Improve modal width.
* Some copy changes.

## Proposal 119296
* Display info text for Last Distribution.
* Add new field to NNS payload to show arguments as hex string.
* Accessibility improvement: colors and proposal payload/summary contrast.
* Performance improvements (neuron caching).
* Redesign and review of transaction confirmation step.
* Narrowed modal design.
* Modal wizard animation.
* Make followees modal UI more compact.
* Minor style fixes.
* Fix settings title glitch.
* Label updates.
* Minor fixes.

## Proposal 115271
* Fix back to detail from "Settings" page.
* UX improvements:
  * Transaction edit submit form with "Enter".
  * Back button from SNS Proposal Detail page keeps universe.
* Minor bugfixes.

## Proposal 114127
* Select send and receive address by scanning a QR code.
* "Receive" action added to main screen and "Add account" action moved as a card.
* New settings page which displays user principal and session duration
* New proposal payload.
* New data in the project detail.
* Better validations in address inputs.
* Remove unnecessary calls when updating accounts after an action.

## Proposal 112386
* Remove button to increase stake for CF SNS neurons.
* Improve validations in address inputs.

## Proposal 111715
* Upgrade agent-js.
* Bugfixes and minor improvements.

## Proposal 111317
* Stake maturity for SNS neurons.
* Reenable update calls.
* Optimize project calls.
* Minor text updates and fixes.
* Fix bug after voting.
* Upgrade Sveltekit.
* Clean up unused state.

## Proposal 110588
* "high-load" warning fix.

## Proposal 110166
* SNS participation progress screen.
* SNS aggregator improvements.
* Network "high load" notification.
* Polling and request optimization.
* Minor UI and text updates

## Proposal 110166
* Enable SNS aggregator.
* Switch to TVL canister.
* Sale process improvement.
* Minor fixes and improvements.

## Proposal 109947
* Performance improvements by delaying requests when needed.
* Setup caching layer for neurons.
* Payment flow upgrade.
* SNS Aggregator improvements.
* Derived state api.
* Fixes and UI improvements.

## Proposal 108160
* Migration to nns.internetcomputer.org

## Proposal 106377
* Launch ckBTC wallet functionality!
* Fix bug in transactions list.
* Introduce GZIP encoding for assets.
* Fetch data with "query" for not logged in users.

## Proposal 105498
* Remove dashboard routing fallback.
* Login screen minor changes.
* Extended dissolve delay input.
* Payload rendering fix.
* Text and style updates.

## Proposal 104642
* Fix bug encoding and decoding ICRC-1 subaccounts.

## Proposal 104287
* Auto-stake for non-controlled neurons.
* Enable Merge HW controlled neurons.
* Add "created at" parameter in transactions.
* Poll and display canister status (cycles, memory and status).
* Use new library "dfinity/ledger".
* Update proposal rendering (new types).
* Minor fixes and improvements.

## Proposal 103049
* Split layout and new token selector for "Accounts" and "Neurons".
* Display TVL (total value locked) in USD.
* Remove badge "new" next to menu entry "Launchpad".
* Fixes and UI improvements.

## Proposal 101945
* Increase sns neuron stake.
* Split sns neuron.
* Permission update for sns hotkeys.
* UX changes:
  * Theme switcher on login screen.
  * Improve proposal payment and summary rendering.
* Bugfixes.

## Proposal 99659
* Fix disburse button in SNS neurons
* Fix rounding error in sns transactions

## Proposal 98559
* Gzip wasm for proposal payload
* Staking sns neuron.
* Main “Login” page.
* Update main menu entries.
* Dependencies upgrade.
* Minor bugfixes and UI improvements.

## Proposal 98082
* Enable stake maturity for HW.
* Hide vote pane from detail page if proposal reward status has settled.
* Update tcycles fee description.
* Keep track of http agent (optimisation).
* Label updates and bugfixes.

## Proposal 95968
* fix sns minimum dissolve delay description calculation
* fix sns hotkeys permissions
* minor styling and label update

## Proposal 95714
* Followees and dissolve delay in SNS neurons.
* Improvements in rendering proposal payload.
* Unspecific topic in sns.
* Documentation update.
* Tag releases in GitHub automatically.
* Bugfixes.

## Proposal 94588
* UI Improvements in Wallet page.
* UI Improvements in Neuron detail page.
* UI Improvements in Canister detail page.
* Show "undefined" properties in proposal payload.
* Parse bytes from candid payloads and show them as hash.
* UI improvements when showing the payload as JSON.
* Change order of NNS topics when adding new followees.
* Change in some colors.
* Improved title in wallet and sns neuron detail page.
* Fix calculation with voting power in dissolbe delay modal.
* Use absolute path in meta image tag.
* Fix issue with rounding of the amount in transactions.

## Proposal 93596
* Remove redirection in Launchpad page.

## Proposal 93588
* Enable Launchpad and SNS Sale pages.
* Fix bug in voting power calculation.
* UI improvements.

## Proposal 93416
* Fix bug on proposals public page.
* Improvements in wording.
* Improve error message on canister detail page.
* UI improvements in neuron detail page.

## Proposal 93366
* UI redistribution in Neuron details.
* New cards for neurons and accounts.
* Proposals list and proposal details are now public.
* UI improvements on automatic logout.

## Proposal 92180
* New design colors, spacing and layout
* Link to sub-pages on main login screen
* UI/UX fixes
* Stake SNS neuron functionality
* Improve Participate Button

## Proposal 90917
* New routing.
* New login.
* New public page for each tab.
* UI improvements.
* Fonts and font size update.
* Fix bug in topics filter.

## Proposal 89325
* Text improvements in Maturity card.
* Two new NNS Proposal topics.
* Two new nnsFunctions.
* Fix backwards compatibility of the CSP policy for older Android devices.

## Proposal 87079
* Support for new payload type.
* Support for new proposal topic.
* UI Improvements in Stake Maturity.
* Reduce bundle by removing imported test script.

## Proposal 86114
* Enable Stake Maturity for II neurons.
* Fix CSP 'strict-dynamic' issue on Firefox.

## Proposal 86090
* UI fixes for Modal in small devices.
* Fix Buffer polyfill race condition.

## Proposal 86037
* SvelteKit implementation (without routing changes).
* New Modal UI.
* Bump agent-js to v0.14.0
* New flow to top up neurons.
* Fix overflow in proposal details.

## Proposal 84936
* New login page.
* Minor UI improvements.
* Clean unused code.

## Proposal 84287
* Upgrade nns-js, sns-js and utils-js.
* Refactor to support multiple tokens in Accounts.
* Extract CMC functionality to its own library cmc-js.
* Add new proposal types.
* UI fixes on iPad.
* Add sitemap and robots.txt.

## Proposal 81792
* New Voting screens:
  * refreshed design (new cards, new buttons’ color, etc.)
  * information structure modified to present firstly “system information”
  * better use of the space for a quicker and better overview
  * ability to navigate from previous or to next proposal
  * quicker access to voting actions notably on mobile devices thanks to a sticky bottom sheet
* CSP fallback for old devices
* New transaction flow.

## Proposal 80618
* Fix android issues with modal.
* Add pending transaction state in canister.
* Persist proposal filters in local storage
* Upgrade agent-js v0.13.x (uses indexeddb instead of localstorage)
* Upgrade nns-js
* Improve CSP rules and script loader
* Infinite scrolling observer modified to handle list of cards
* Governance labels and descriptions reviewed
* Console output moves to debug information

## Proposal 77051
* Fix android issues with modal.
* Add pending transaction state in canister.

## Proposal 76202
* sanitize proposal title and account identifier for placeholders

## Proposal 75912
* Optimistic voting update
* Toast redesign
* Update nns-js, sns-js, agent-js (0.12.2) and integrate utils-js
* bump IC to the latest version
* extract some ui components and integrate gix-components
* replace .ttf with .woff2 fonts
* add org package.json "name" field
* various improvements in build scripts
* light cleanup of README.md

## Proposal 72733
* Update on maturity text info.
* Upgrade sns-js

## Proposal 72588
* Maturity is displayed without %.
* Fix a bug when adding cycles to a canister.
* Fix a bug in the transaction list.
* Various improvements in the deployment pipeline.
* Changes in font colors.
* Disable agent-js idle observer

## Proposal 71474
* Fix: Update the proposal schema to match the governance canister

## Proposal 71197
* Maturity modulation when spawning a new neuron.
* UI improvements in the modals.
* Add new SNS Proposal topic.
* Make voting for proposals available till duration expires
* Scope proposal detail data load to improve UX navigation between proposals

## Proposal 70821
* e2e tests: Update the way SNS is deployed to the current standard, which is via the wasm canister.
* Update dfx to version 0.11.0-beta.1
* User can leave community fund.
* New Input element.
* New Checkbox element.
* Split "Create or Link Canister" in two buttons.
* Improved error messages when working with hardware wallet.

## Proposal 67969
* Polyfill CSS to support older browsers
* Buttons realignment in Neuron Detail Page
* UI improvements

## Proposal 67799
* Add light theme
* Review dark theme
* Enable theming
* Upgrade agent-js
* Improve signout flow
* Improvements in error management
* No tooltip when not needed. It had problems with Android devices
* Lazy load routes to improve performance

## Proposal 66831
* Update canister payment flow
* New Navigation menu
* Improvements getting the Proposal payload
* Other UI improvements
* Removal of now unused flutter code

## Proposal 65319
* New Canisters Tab built on Svelte
* Fix minor UI issues in the Neurons tab for smaller devices
* Add tooltip to Wallet page to display all ICP
* Fix voting power amount in the Proposal page

## Proposal 63234
* Provide more detailed values for neuron ICP
* Improve support for earlier versions of iPhone

## Proposal 63105
* Truncate ICP per request

## Proposal 62937
* Fix styling of modals on Safari

## Proposal 62896
* Display the svelte version of the accounts and neurons tabs.
* Move the hardware wallet CLI out into a separate repository.
* Improvements to the UI.
* More tests

## Proposal 61859
* Do not offer merging hardware wallet controlled neurons in the UI, as it is currently not supported.
* Add the ability to dump debug info.
* Prepare for more tabs to be released as svelte.
* Improve the infrastructure for third party contributions.
* More tests.

## Proposal 60694
- Update mechanics for creating canisters
- Prepare to release the neuron and accounts tabs in svelte

## Proposal 59149
* Remove slider option for spawning maturity on wallets that don't support it.
* Confirmation screen in Merge Maturity

## Proposal 58993
* Render 32 byte hashes in proposals as strings rather than byte arrays
* New JSON payload renderer
* Refactor the configuration to suport more testing scenarios
* Prepare to render the Neurons tab using svelte
* Fix CSP domains

## Proposal 58151
- Usability and accessibility improvements
  - Add a question that reminds title and topic of the proposal before vote on related detail page
  - Add titles to my votes icons (a11y improvement)
  - Display topic and proposal ID to the proposal detail page
  - Update colours
  - Better loading skeletons
  - Add button titles
- Prevent duplicate hardware wallets from being attached to an account
- Preparations for svelte neurons tab
- Test with NNS canisters running in dfx

## Proposal 56265
* UI fixes:
  * Show the ID of followed neurons again
  * Proposal filtering
* UI improvements
* More tests

## Proposal 55738
* Fix rendering of large payloads.
* Fix double-voting error message.
* Rate limit API calls to reduce the risk of errors for users with large numbers of neurons.
* Add log messages to help diagnose issues experienced by users.
* Update dfx to 0.9.2
* A filter that excludes all proposals was previously ignored, whereas now such a filter will show no results.
* Preparation for switching more of the UI to svelte.
* UI improvements.
* More tests.

## Proposal 54295
- Display the proposals tab using svelte

## Proposal 53536
- Merge neuron functionality (using quill, not the GUI).
- Updated logo
- UI improvements
- More tests

## Proposal 47824
* Update changelog for the last release
* Remove upgrade code needed for the last release only
* Show new `node_provider_id` field in `UpdateNodeOperatorConfigPayload` proposals.
* Svelte UI development
* Fix tests
* Update js library dependencies

## Proposal 47476
* Update dependencies and Rust version.
* Enable merge maturity for hardware wallets.
* End to end test for login.
* Update icon when installed as an Android app.
* More svelte front end changes.

## Proposal 45369
* Upgrade agent-js to 0.10.3 (to resolve some issues with proposal rendering)
* Add "Powered by IC" badge to the login page
* Update the "Follow all" description as now this setting causes the neuron to follow for all proposals except governance proposals
* More Svelte changes (WIP)

## Proposal 44009
* Added entries to the whitelist of proposal types where the payload is small and useful enough to display.
* Small improvements to the UI.

## Proposal 43521
* Proposal types RemoveNodeOperatorsPayload and RerouteCanisterRangePayload are now displayed in the UI.
* Proposal type UpdateNodeOperatorConfigPayload has additional fields: `rewardable_nodes` and `dc_id`
* Small improvements to the UI.
* Resolved reproducibility issue.

## Proposal 42027
* Add custom followees
* Update styling
* Add principal to hardware wallet accounts page
* Security and technical improvements

## Proposal 39269

* Downgrade agent-js back to 0.9.1, as it was breaking hardware wallets
* UI enhancements

## Proposal 39120

* Add a console command to assist with account access
* Replace the svelte routing logic
* Serve the login page as svelte

## Proposal 36273

* Update the flutter login page graphics.
* Fix docker build scripts.
* Update the svelte login page but do not switch it live.

## Proposal 32611

* Fixed an issue where a user's expired session can lead to triggering code related to hardware wallets, even if the user has no hardware wallet accounts.
* Fixed an issue where the "Session expired" dialog didn't redirect to the login page after the user clicked "Ok".
* Removed displaying the user's principal from the Neurons page.

## Proposal 31664

* Switch mainnet to using the HTML renderer for all browsers, rather than only for mobile browsers. This has shown to resolve flickering and rendering issues observed by Monterey and iPads running iOS15. The previous upgrade only switched the renderer in the testnet setup and not production.

## Proposal 31606

*  Switch testnet to using the HTML renderer for all browsers, rather than only for mobile browsers. This has shown to resolve flickering and rendering issues observed by Monterey and iPads running iOS15.

## Proposal 30605

* Adds a 'Split Neuron' button which allows users to split a neuron into 2.
* Adds proposal definitions for 3 new NNS functions allowing their payloads to be randered properly.
* Updates the UpdateSubnetPayload definition to include a few new fields.
* Fix bug where pop-up would not automatically close after adding a hardware wallet.
* Allow payload text to be selected.

## Proposal 27241

* Display the payloads of 'Execute NNS Function' proposals
* Allow markdown in proposal summaries
* Display the new 'title' field on proposals
* Add a `metrics` endpoint for creating dashboards on Prometheus.
* Fetch accounts, balances, and neurons more securely. Rather than fetching sensitive data (e.g. ledger balances) as query calls, we now fetch the data twice in parallel: once as a query call for UI snappiness, and another as an update call to get a certified response. The certified response overwrites the result of the query.
* Ledger wallet: Allow disbursing neurons to a different account.
* Minor UI enhancements.<|MERGE_RESOLUTION|>--- conflicted
+++ resolved
@@ -31,11 +31,8 @@
 
 #### Changed
 
-<<<<<<< HEAD
 Use faster GitHub runners for e2e tests.
-=======
 * Replace `ic-cdk-optimizer` with `ic-wasm shrink`.
->>>>>>> 71cda05a
 
 #### Deprecated
 #### Removed

# Changelog NNS Dapp

All notable changes to the NNS Dapp will be documented in this file.

The format is based on [Keep a Changelog](https://keepachangelog.com/en/1.0.0/).

The NNS Dapp is released through proposals in the Network Nervous System. Therefore, each proposal is documented below, following the relevant changes.

## Unreleased

### Application

#### Added

<<<<<<< HEAD
- New tag for NNS neurons: "Hardware Wallet".
- New derived state store for SNS projects.
- Identify swap participation ICP transactions.
- Improve error messaging on payload size limit in proposals list page.
- New lifecycle store for SNS projects.
- New feature flag ENABLE_SNS_AGGREGATOR_STORE.
- Detailed `min_participant_icp_e8s` rendering hack for Modclub SNS.
=======
* New tag for NNS neurons: "Hardware Wallet".
* New derived state store for SNS projects.
* Identify swap participation ICP transactions.
* Improve error messaging on payload size limit in proposals list page.
* New lifecycle store for SNS projects.
* New feature flag ENABLE_SNS_AGGREGATOR_STORE.
>>>>>>> 739c5582

#### Changed

- bump agent-js `v0.18.1`
- Clarify Ledger app version error message.
- Update SNS Swap types to match the latest canister interface.
- Hide by default the proposal summary in ballots.
- Review checkboxes vertical alignment, border contrast on dark mode and remove hover background colors
- Launchpad proposal requests only Open proposals of the SNS topic.

#### Deprecated

#### Removed

#### Fixed

- Show the current dissolve Delay in the modal to increase a dissolving SNS neuron.

#### Security

- Remove ENABLE_SIMULATE_MERGE_NEURONS flag.

#### Fixed

<<<<<<< HEAD
- Fix wrong "ICP Staked" message in SNS neurons.
- Disable HW from participating in swaps.
=======
* Fix wrong "ICP Staked" message in SNS neurons.
>>>>>>> 739c5582

#### Security

#### Not Published

### Operations

#### Added

- Make it easy to skip the CI build step for quick testing.
- Screenshot e2e tests.
- Allow specifying a test_filter to the e2e CI action.
- New test util to set SNS projects for testing.
- Make scripts/past-changelog-test check again the previous commit when run on main.

#### Changed

- Moved e2e-tests/scripts/ to scripts/e2e-tests/ (but deleted update-chromedriver).
- Moved e2e-tests/scripts/ to scripts/e2e-tests/.
- Change some unit tests to set a system time and not rely on actual time.

#### Deprecated

#### Removed

- Remove compressed `.wasm` files from releases. Please use `.wasm.gz` instead.
- Remove `frontend/jest-spy.ts`.
- Remove e2e-tests/

#### Fixed

- Avoid SIGPIPE in scripts/past-changelog-test which caused flakiness.

#### Security

- Fixed some tests that depended on execution order.
- [CVE-2023-38497](https://blog.rust-lang.org/2023/08/03/cve-2023-38497.html): Update Rust from version `1.71.0` to `1.71.1`.

## Proposal 124252 (cherry-pick)

### Application

#### Fixed

* Detailed `min_participant_icp_e8s` rendering hack for Modclub SNS.
* Disable HW from participating in swaps.

## Proposal 124014

### Application

#### Changed

- Don't display proposal navigation on launch-pad page.
- Update SNS Aggregator response type and related converters.
- Implement the standard accounts dropdown selector in canisters' features.
- Review and optimize the number of steps and the UI of the canisters' related modals.
- Hotkeys can now manage Neurons' Fund participation as long as the neuron is not controlled by a hardware wallet.
- Hardware Wallet users need to sign transactions only once. Except for staking a neuron.
- New NNS and SNS neuron details page layout.

#### Removed

- Remove fallback to load SNSes directly from SNS canisters.
- Remove ENABLE_SNS_AGGREGATOR flag.
- Remove relying on the swap raw metrics to get the number of buyers of a Swap.

#### Fixed

- Fix missing referrer path on subpages.
- Fix some type discrepancies with SNS aggregator data.
- Do not show unnecessary scrollbar in notifications.
- Fix error when getting an SNS Aggregator page fails.
- Maintain text color in hyperlinks card when hovered.
- Prevent default behavior of copy button to avoid unintentional navigation when used in hyperlinks cards.
- Prevent the submission of cycles for top-up review unless an amount has been entered first.

### Operations

#### Added

- Proposal details e2e test.
- Automatically populate the change log section in the release proposal.
- Remove empty section headings in scripts/nns-dapp/split-changelog.
- Make it easy to skip the CI build step for quick testing

#### Changed

- Update candid interface for NNS governance to improve 1-proposal support.
- Rename deleted workflows to start with "ZZZ".

#### Fixed

- past-changelog-test compares lines numbers correctly.
- Ignore SIGPIPE in scripts/past-changelog-test which caused flakiness.

## Proposal 123921

### Application

#### Added

- Enable merge neurons preview.
- Display page title in browser's tab.

#### Changed

- Refactor storage to prepare for schema migration.
- Enhance user experience by rendering hyperlinks for the cards displayed on the Accounts, Neurons, Proposals, Launchpad, and Canister pages instead of buttons
- Bump agent-js `v0.18.1`.
- Clarify Ledger app version error message.
- Increase the displayed size of the projects logo on the "Launchpad".
- Do not display the "Vote on Proposals" title in the page's header on wide screens to align the behavior with pages that support multiple projects.
- New icon for dissolving neuron state.
- Keep menu open and visible on large screen (not only on extra large screen).
- Use tar format `gnu` instead of `ustar` to archive the frontend assets, to keep reproducibility between GNU tar versions 1.34 and 1.35.

#### Fixed

- Show the current dissolve Delay in the modal to increase a dissolving SNS neuron.
- Avoid repeating queries to canister status if the principal is not a controller, and avoid long-lasting display of skeletons.
- Correctly set the referrer on the detail page to go back to the effective previous page. Useful for the proposal detail page that can be opened from either from the "Proposals" or "Launchpage" pages.
- Fix incorrect error message when the user tries to set a lower sns dissolve delay than current.

#### Not Published

- New NNS and SNS neuron details page layout.

### Operations

#### Added

- Support SNS neuron permission in fake SNS governance API.
- Support selective pausing and resuming in API fakes.
- Format CHANGELOG-Nns-Dapp.md automatically

#### Changed

- Upgraded to Playwright 1.36.

#### Deprecated

#### Removed

- A separate build of nns-dapp for testing. See: https://github.com/dfinity/nns-dapp/releases/tag/dev-build-test-tag
- A test that state is preserved in downgrade-upgrade tests.
- Support SNS neuron permission in fake SNS governance API.
- Support selective pausing and resuming in API fakes.

#### Changed

- Create the `noassets` build using rust feature flags, for consistency, instead of with a separate build stage.
- Updated the downgrade-upgrade test summary.
- Increased the size of the persistent state in downgrade-upgrade tests.
- Moved the downgrade-upgrade test into a dedicated job.
- Faster formatting of shell and yaml files, by operating only on named or changed files.
- Updated the calls to `docker-build` to use the `--network` flag.
- Upgraded to Playwright 1.36.

#### Fixed

- Deploy.sh script
- Improve sns governance e2e test.

#### Security

## Proposal 123718

### Application

#### Added

- Support for ICP transactions with Icrc addresses as the destination.

#### Changed

- Improve visibility of proposal summary headers.
- Improve copy in button to set or increase dissolve delay of a neuron.

### Operations

#### Added

- Install `ic-wasm` as part of the setup command.
- Better visibility of upgrade cycle consumption, wasm size and memory usage.
- Check that release-sop is the newest version when it's run.
- Compile end-to-end tests to catch type errors.

#### Changed

- Use faster GitHub runners for e2e tests.
- Replace `ic-cdk-optimizer` with `ic-wasm shrink`.
- Migrate some e2e tests from wdio to playwright.

## Proposal 123471

### Application

#### Changed

- Revert display of TVL in various currencies to USD only
- Removed `OWN_CANISTER_URL`.
- Setting Dissolve Delay supports 888 years.
- Improve responsiveness in proposal filter modals.
- Only Locked neurons are mergeable.
- Add copy button to sns proposal proposer id.
- New neuron state icons.

#### Deprecated

#### Removed

#### Fixed

- Destroy sns neuron component and page after disburse.

#### Security

- Changed `OWN_CANISTER_URL` to `'self'` in the CSP. These are equivalent but `'self'` does not depend on the deployment config.

#### Not Published

### Operations

#### Added

- Nns voting e2e test.
- Added CI workflows to update rust and didc automatically, by cron job or button click.
- Script to reorganize CHANGELOG-Nns-Dapp.md after a release.
- Test that no new change log entries are added to existing releases.
- New feature flag "ENABLE_NEURON_SETTINGS".
- Playwright connects to PLAYWRIGHT_BASE_URL if specified in the environment.
- release-sop.test now has a flag to update golden files.

#### Changed

- Updated `didc` to the latest release.
- Migrated some end-to-end tests from Wdio to Playwright.
- Use the newest snsdemo snapshot with the sns_aggregator preloaded.
- Split Playwright e2e test on CI into 2 shards.

#### Deprecated

#### Removed

- Duplicate `ic-cdk-optimizer` version field.

#### Fixed

#### Security

## Proposal 123423

### Application

#### Added

- Render SNS neuron voting power in neuron detail page.
- Users can now add names to canisters to easily identify them within NNS dapp only.
- Periodically check for new transactions and updated balances of the ckBTC tokens/accounts.
- Render SNS neuron voting power in neuron detail page.
- Users can now add names to canisters to easily identify them within NNS Dapp only.
- Periodically check for new transactions and updated balances of the ckBTC tokens/accounts.

#### Changed

- Simplify rust cache expiry with `pop_first()`.
- Updated `bitcoin-canister` revision for proposal payload support.
- Improve proposal action rendering.

#### Fixed

- Fix bug with newly created canisters where the name was ovewritten to empty string.

#### Not Published

- Progress on merge neurons preview, behind a flag.

### Operations

#### Added

- CreateServiceNervousSystem proposal support.
- Base64 image support for payload rendering.
- `scripts/canister_ids` can now remove canisters from `canister_ids.json`.
- Added a script to perform part of the release SOP.

#### Changed

- Consolidated the config tests.
- Set a custom URL for `internet_identity` on `ic` rather than using the default.
- Improve Canister Detail tests by mocking the api layer instead of services.
- Copied the newest version of clap.bash from snsdemo.

#### Fixed

- ci-link script uses correct workflow name.

## Proposal 123301

### Application

#### Added

- Periodically check for new transactions and updated balances of the SNS tokens/accounts.
- Decode the payment (amount) from the QR code reader.
- Add "Select All" and "Clear" selection in proposal filters.
- Add vesting information in SNS neuron detail.
- Render SNS neuron voting power in neuron detail page.

#### Changed

- Disable functionality buttons while SNS neuron is vesting.
- Ignore sign-in "error" `UserInterrupt`.

#### Deprecated

- Web Workers have been migrated to ES modules, which means that Firefox users using versions [prior to v114](https://caniuse.com/?search=worker%20module) won't be able to read certain data in the UI, such as TVL and canisters' cycles, unless they upgrade their browser to a more recent release.

#### Fixed

- Title of Ledger device transaction when staking two neurons on a row.
- Enable voting for proposals that are decided but still accepting votes.
- Misplaced tooltip for disabled SNS neuron split button.

### Operations

#### Added

- Added a command line tool to get the arguments of a canister upgrade proposal, for verification purposes.
- Publish the arguments used in every release.
- A script to download the WASM from GitHub CI build.
- A script to get the WASM hash from the GitHub CI build log.
- Instructions to verify canister args in proposal.
- Added a command to inspect canister upgrade proposals. (See: scripts/dfx-nns-proposal-args)
- More test for the release-sop script.

#### Changed

- Refactored CI tests to reduce network load related failures.
- Fix coreutils installation issues on M1 apple laptops.
- Made per-network configuration in dfx.json optional.
- Consolidated the `docker-build` and `aggregator` GitHub workflows into the `build` workflow, to reuse the build artefacts and so reduce network load on the runners.
- Increased timeout on end-to-end tests running on CI.

#### Removed

- Deleted the now empty `docker-build` and `aggregator` GitHub workflows.

## Proposal 123245

- Render the SNS Neuron age.
- Fix navigation issue from SNS proposal to the Launchpad.
- Use the count of participants from the derived state instead of using the
- SNS governance raw metrics.
- TVL in various currencies.

## Proposal 123006

- Improvement in NNS proposal filters.
- New field minimum participants in project detail page.
- Mobile experience improvements.
- Use minter info to retrieve ckBTC parameters (retrieve min amount, kit fee and number of confirmations).
- Fix for Dragginz SNS metrics.

## Proposal 122791

- Improve Apple install to home screen look and feel.
- Enable sns-voting.
- Add a call to "update_balance" for ckBTC during the withdrawal account check process.
- Improve participation UI.
- Fix UI warning duplicate form field id in the same form.
- Minor fixes.

## Proposal 122747

- Improve ICRC accounts loading performance.
- Improve loading state UX.
- Update (fav)icons.
- Upgrade libraries.
- Minor fixes and text changes.

## Proposal 122614

- Swap conditions.
- Parameters loading optimisation.
- Libraries loading optimisation.
- Minor bugfixes and improvements.

## Proposal 122512

- Feat reload account and transactions regardless of ckBTC update balance success or error.

## Proposal 122509

- Fix ckBTC transfer status visibility.
- Improve ckBTC transactions reload.

## Proposal 122355

- Improve participation UX.
- Simplifications to reduce stress on the system during upcoming SNS swaps.
- Fix metrics API.
- Fix number formatting on max button click.
- Minor fixes and UI improvements.

## Proposal 122282

- UI improvements.
- Minor bugfixes.

## Proposal 122267

- Receive BTC.
- Convert ckBTC to BTC.
- Minor bugfixes.

## Proposal 122210

- Performance optimization (accounts).
- Minor fixes and UI improvements.

## Proposal 121690

- Add BitcoinSetConfig proposal payload support.
- Minor fixes and UI improvements.

## Proposal 120468

- UI fixes.
- Testing improvements.
- Minor configuration clean up.
- Fix bug when filtering proposals.
- Upgrade dependencies to IC to prepare for new NNS Proposal Action.
- Improve modal width.
- Some copy changes.

## Proposal 119296

- Display info text for Last Distribution.
- Add new field to NNS payload to show arguments as hex string.
- Accessibility improvement: colors and proposal payload/summary contrast.
- Performance improvements (neuron caching).
- Redesign and review of transaction confirmation step.
- Narrowed modal design.
- Modal wizard animation.
- Make followees modal UI more compact.
- Minor style fixes.
- Fix settings title glitch.
- Label updates.
- Minor fixes.

## Proposal 115271

- Fix back to detail from "Settings" page.
- UX improvements:
  - Transaction edit submit form with "Enter".
  - Back button from SNS Proposal Detail page keeps universe.
- Minor bugfixes.

## Proposal 114127

- Select send and receive address by scanning a QR code.
- "Receive" action added to main screen and "Add account" action moved as a card.
- New settings page which displays user principal and session duration
- New proposal payload.
- New data in the project detail.
- Better validations in address inputs.
- Remove unnecessary calls when updating accounts after an action.

## Proposal 112386

- Remove button to increase stake for CF SNS neurons.
- Improve validations in address inputs.

## Proposal 111715

- Upgrade agent-js.
- Bugfixes and minor improvements.

## Proposal 111317

- Stake maturity for SNS neurons.
- Reenable update calls.
- Optimize project calls.
- Minor text updates and fixes.
- Fix bug after voting.
- Upgrade Sveltekit.
- Clean up unused state.

## Proposal 110588

- "high-load" warning fix.

## Proposal 110166

- SNS participation progress screen.
- SNS aggregator improvements.
- Network "high load" notification.
- Polling and request optimization.
- Minor UI and text updates

## Proposal 110166

- Enable SNS aggregator.
- Switch to TVL canister.
- Sale process improvement.
- Minor fixes and improvements.

## Proposal 109947

- Performance improvements by delaying requests when needed.
- Setup caching layer for neurons.
- Payment flow upgrade.
- SNS Aggregator improvements.
- Derived state api.
- Fixes and UI improvements.

## Proposal 108160

- Migration to nns.internetcomputer.org

## Proposal 106377

- Launch ckBTC wallet functionality!
- Fix bug in transactions list.
- Introduce GZIP encoding for assets.
- Fetch data with "query" for not logged in users.

## Proposal 105498

- Remove dashboard routing fallback.
- Login screen minor changes.
- Extended dissolve delay input.
- Payload rendering fix.
- Text and style updates.

## Proposal 104642

- Fix bug encoding and decoding ICRC-1 subaccounts.

## Proposal 104287

- Auto-stake for non-controlled neurons.
- Enable Merge HW controlled neurons.
- Add "created at" parameter in transactions.
- Poll and display canister status (cycles, memory and status).
- Use new library "dfinity/ledger".
- Update proposal rendering (new types).
- Minor fixes and improvements.

## Proposal 103049

- Split layout and new token selector for "Accounts" and "Neurons".
- Display TVL (total value locked) in USD.
- Remove badge "new" next to menu entry "Launchpad".
- Fixes and UI improvements.

## Proposal 101945

- Increase sns neuron stake.
- Split sns neuron.
- Permission update for sns hotkeys.
- UX changes:
  - Theme switcher on login screen.
  - Improve proposal payment and summary rendering.
- Bugfixes.

## Proposal 99659

- Fix disburse button in SNS neurons
- Fix rounding error in sns transactions

## Proposal 98559

- Gzip wasm for proposal payload
- Staking sns neuron.
- Main “Login” page.
- Update main menu entries.
- Dependencies upgrade.
- Minor bugfixes and UI improvements.

## Proposal 98082

- Enable stake maturity for HW.
- Hide vote pane from detail page if proposal reward status has settled.
- Update tcycles fee description.
- Keep track of http agent (optimisation).
- Label updates and bugfixes.

## Proposal 95968

- fix sns minimum dissolve delay description calculation
- fix sns hotkeys permissions
- minor styling and label update

## Proposal 95714

- Followees and dissolve delay in SNS neurons.
- Improvements in rendering proposal payload.
- Unspecific topic in sns.
- Documentation update.
- Tag releases in GitHub automatically.
- Bugfixes.

## Proposal 94588

- UI Improvements in Wallet page.
- UI Improvements in Neuron detail page.
- UI Improvements in Canister detail page.
- Show "undefined" properties in proposal payload.
- Parse bytes from candid payloads and show them as hash.
- UI improvements when showing the payload as JSON.
- Change order of NNS topics when adding new followees.
- Change in some colors.
- Improved title in wallet and sns neuron detail page.
- Fix calculation with voting power in dissolbe delay modal.
- Use absolute path in meta image tag.
- Fix issue with rounding of the amount in transactions.

## Proposal 93596

- Remove redirection in Launchpad page.

## Proposal 93588

- Enable Launchpad and SNS Sale pages.
- Fix bug in voting power calculation.
- UI improvements.

## Proposal 93416

- Fix bug on proposals public page.
- Improvements in wording.
- Improve error message on canister detail page.
- UI improvements in neuron detail page.

## Proposal 93366

- UI redistribution in Neuron details.
- New cards for neurons and accounts.
- Proposals list and proposal details are now public.
- UI improvements on automatic logout.

## Proposal 92180

- New design colors, spacing and layout
- Link to sub-pages on main login screen
- UI/UX fixes
- Stake SNS neuron functionality
- Improve Participate Button

## Proposal 90917

- New routing.
- New login.
- New public page for each tab.
- UI improvements.
- Fonts and font size update.
- Fix bug in topics filter.

## Proposal 89325

- Text improvements in Maturity card.
- Two new NNS Proposal topics.
- Two new nnsFunctions.
- Fix backwards compatibility of the CSP policy for older Android devices.

## Proposal 87079

- Support for new payload type.
- Support for new proposal topic.
- UI Improvements in Stake Maturity.
- Reduce bundle by removing imported test script.

## Proposal 86114

- Enable Stake Maturity for II neurons.
- Fix CSP 'strict-dynamic' issue on Firefox.

## Proposal 86090

- UI fixes for Modal in small devices.
- Fix Buffer polyfill race condition.

## Proposal 86037

- SvelteKit implementation (without routing changes).
- New Modal UI.
- Bump agent-js to v0.14.0
- New flow to top up neurons.
- Fix overflow in proposal details.

## Proposal 84936

- New login page.
- Minor UI improvements.
- Clean unused code.

## Proposal 84287

- Upgrade nns-js, sns-js and utils-js.
- Refactor to support multiple tokens in Accounts.
- Extract CMC functionality to its own library cmc-js.
- Add new proposal types.
- UI fixes on iPad.
- Add sitemap and robots.txt.

## Proposal 81792

- New Voting screens:
  - refreshed design (new cards, new buttons’ color, etc.)
  - information structure modified to present firstly “system information”
  - better use of the space for a quicker and better overview
  - ability to navigate from previous or to next proposal
  - quicker access to voting actions notably on mobile devices thanks to a sticky bottom sheet
- CSP fallback for old devices
- New transaction flow.

## Proposal 80618

- Fix android issues with modal.
- Add pending transaction state in canister.
- Persist proposal filters in local storage
- Upgrade agent-js v0.13.x (uses indexeddb instead of localstorage)
- Upgrade nns-js
- Improve CSP rules and script loader
- Infinite scrolling observer modified to handle list of cards
- Governance labels and descriptions reviewed
- Console output moves to debug information

## Proposal 77051

- Fix android issues with modal.
- Add pending transaction state in canister.

## Proposal 76202

- sanitize proposal title and account identifier for placeholders

## Proposal 75912

- Optimistic voting update
- Toast redesign
- Update nns-js, sns-js, agent-js (0.12.2) and integrate utils-js
- bump IC to the latest version
- extract some ui components and integrate gix-components
- replace .ttf with .woff2 fonts
- add org package.json "name" field
- various improvements in build scripts
- light cleanup of README.md

## Proposal 72733

- Update on maturity text info.
- Upgrade sns-js

## Proposal 72588

- Maturity is displayed without %.
- Fix a bug when adding cycles to a canister.
- Fix a bug in the transaction list.
- Various improvements in the deployment pipeline.
- Changes in font colors.
- Disable agent-js idle observer

## Proposal 71474

- Fix: Update the proposal schema to match the governance canister

## Proposal 71197

- Maturity modulation when spawning a new neuron.
- UI improvements in the modals.
- Add new SNS Proposal topic.
- Make voting for proposals available till duration expires
- Scope proposal detail data load to improve UX navigation between proposals

## Proposal 70821

- e2e tests: Update the way SNS is deployed to the current standard, which is via the wasm canister.
- Update dfx to version 0.11.0-beta.1
- User can leave community fund.
- New Input element.
- New Checkbox element.
- Split "Create or Link Canister" in two buttons.
- Improved error messages when working with hardware wallet.

## Proposal 67969

- Polyfill CSS to support older browsers
- Buttons realignment in Neuron Detail Page
- UI improvements

## Proposal 67799

- Add light theme
- Review dark theme
- Enable theming
- Upgrade agent-js
- Improve signout flow
- Improvements in error management
- No tooltip when not needed. It had problems with Android devices
- Lazy load routes to improve performance

## Proposal 66831

- Update canister payment flow
- New Navigation menu
- Improvements getting the Proposal payload
- Other UI improvements
- Removal of now unused flutter code

## Proposal 65319

- New Canisters Tab built on Svelte
- Fix minor UI issues in the Neurons tab for smaller devices
- Add tooltip to Wallet page to display all ICP
- Fix voting power amount in the Proposal page

## Proposal 63234

- Provide more detailed values for neuron ICP
- Improve support for earlier versions of iPhone

## Proposal 63105

- Truncate ICP per request

## Proposal 62937

- Fix styling of modals on Safari

## Proposal 62896

- Display the svelte version of the accounts and neurons tabs.
- Move the hardware wallet CLI out into a separate repository.
- Improvements to the UI.
- More tests

## Proposal 61859

- Do not offer merging hardware wallet controlled neurons in the UI, as it is currently not supported.
- Add the ability to dump debug info.
- Prepare for more tabs to be released as svelte.
- Improve the infrastructure for third party contributions.
- More tests.

## Proposal 60694

- Update mechanics for creating canisters
- Prepare to release the neuron and accounts tabs in svelte

## Proposal 59149

- Remove slider option for spawning maturity on wallets that don't support it.
- Confirmation screen in Merge Maturity

## Proposal 58993

- Render 32 byte hashes in proposals as strings rather than byte arrays
- New JSON payload renderer
- Refactor the configuration to suport more testing scenarios
- Prepare to render the Neurons tab using svelte
- Fix CSP domains

## Proposal 58151

- Usability and accessibility improvements
  - Add a question that reminds title and topic of the proposal before vote on related detail page
  - Add titles to my votes icons (a11y improvement)
  - Display topic and proposal ID to the proposal detail page
  - Update colours
  - Better loading skeletons
  - Add button titles
- Prevent duplicate hardware wallets from being attached to an account
- Preparations for svelte neurons tab
- Test with NNS canisters running in dfx

## Proposal 56265

- UI fixes:
  - Show the ID of followed neurons again
  - Proposal filtering
- UI improvements
- More tests

## Proposal 55738

- Fix rendering of large payloads.
- Fix double-voting error message.
- Rate limit API calls to reduce the risk of errors for users with large numbers of neurons.
- Add log messages to help diagnose issues experienced by users.
- Update dfx to 0.9.2
- A filter that excludes all proposals was previously ignored, whereas now such a filter will show no results.
- Preparation for switching more of the UI to svelte.
- UI improvements.
- More tests.

## Proposal 54295

- Display the proposals tab using svelte

## Proposal 53536

- Merge neuron functionality (using quill, not the GUI).
- Updated logo
- UI improvements
- More tests

## Proposal 47824

- Update changelog for the last release
- Remove upgrade code needed for the last release only
- Show new `node_provider_id` field in `UpdateNodeOperatorConfigPayload` proposals.
- Svelte UI development
- Fix tests
- Update js library dependencies

## Proposal 47476

- Update dependencies and Rust version.
- Enable merge maturity for hardware wallets.
- End to end test for login.
- Update icon when installed as an Android app.
- More svelte front end changes.

## Proposal 45369

- Upgrade agent-js to 0.10.3 (to resolve some issues with proposal rendering)
- Add "Powered by IC" badge to the login page
- Update the "Follow all" description as now this setting causes the neuron to follow for all proposals except governance proposals
- More Svelte changes (WIP)

## Proposal 44009

- Added entries to the whitelist of proposal types where the payload is small and useful enough to display.
- Small improvements to the UI.

## Proposal 43521

- Proposal types RemoveNodeOperatorsPayload and RerouteCanisterRangePayload are now displayed in the UI.
- Proposal type UpdateNodeOperatorConfigPayload has additional fields: `rewardable_nodes` and `dc_id`
- Small improvements to the UI.
- Resolved reproducibility issue.

## Proposal 42027

- Add custom followees
- Update styling
- Add principal to hardware wallet accounts page
- Security and technical improvements

## Proposal 39269

- Downgrade agent-js back to 0.9.1, as it was breaking hardware wallets
- UI enhancements

## Proposal 39120

- Add a console command to assist with account access
- Replace the svelte routing logic
- Serve the login page as svelte

## Proposal 36273

- Update the flutter login page graphics.
- Fix docker build scripts.
- Update the svelte login page but do not switch it live.

## Proposal 32611

- Fixed an issue where a user's expired session can lead to triggering code related to hardware wallets, even if the user has no hardware wallet accounts.
- Fixed an issue where the "Session expired" dialog didn't redirect to the login page after the user clicked "Ok".
- Removed displaying the user's principal from the Neurons page.

## Proposal 31664

- Switch mainnet to using the HTML renderer for all browsers, rather than only for mobile browsers. This has shown to resolve flickering and rendering issues observed by Monterey and iPads running iOS15. The previous upgrade only switched the renderer in the testnet setup and not production.

## Proposal 31606

- Switch testnet to using the HTML renderer for all browsers, rather than only for mobile browsers. This has shown to resolve flickering and rendering issues observed by Monterey and iPads running iOS15.

## Proposal 30605

- Adds a 'Split Neuron' button which allows users to split a neuron into 2.
- Adds proposal definitions for 3 new NNS functions allowing their payloads to be randered properly.
- Updates the UpdateSubnetPayload definition to include a few new fields.
- Fix bug where pop-up would not automatically close after adding a hardware wallet.
- Allow payload text to be selected.

## Proposal 27241

- Display the payloads of 'Execute NNS Function' proposals
- Allow markdown in proposal summaries
- Display the new 'title' field on proposals
- Add a `metrics` endpoint for creating dashboards on Prometheus.
- Fetch accounts, balances, and neurons more securely. Rather than fetching sensitive data (e.g. ledger balances) as query calls, we now fetch the data twice in parallel: once as a query call for UI snappiness, and another as an update call to get a certified response. The certified response overwrites the result of the query.
- Ledger wallet: Allow disbursing neurons to a different account.
- Minor UI enhancements.<|MERGE_RESOLUTION|>--- conflicted
+++ resolved
@@ -12,7 +12,6 @@
 
 #### Added
 
-<<<<<<< HEAD
 - New tag for NNS neurons: "Hardware Wallet".
 - New derived state store for SNS projects.
 - Identify swap participation ICP transactions.
@@ -20,14 +19,12 @@
 - New lifecycle store for SNS projects.
 - New feature flag ENABLE_SNS_AGGREGATOR_STORE.
 - Detailed `min_participant_icp_e8s` rendering hack for Modclub SNS.
-=======
 * New tag for NNS neurons: "Hardware Wallet".
 * New derived state store for SNS projects.
 * Identify swap participation ICP transactions.
 * Improve error messaging on payload size limit in proposals list page.
 * New lifecycle store for SNS projects.
 * New feature flag ENABLE_SNS_AGGREGATOR_STORE.
->>>>>>> 739c5582
 
 #### Changed
 
@@ -52,12 +49,9 @@
 
 #### Fixed
 
-<<<<<<< HEAD
 - Fix wrong "ICP Staked" message in SNS neurons.
 - Disable HW from participating in swaps.
-=======
 * Fix wrong "ICP Staked" message in SNS neurons.
->>>>>>> 739c5582
 
 #### Security
 

--- conflicted
+++ resolved
@@ -21,12 +21,6 @@
 
 #### Changed
 
-<<<<<<< HEAD
-* Add a command line tool that uses the proposals rendering crate to render proposals locally.
-* Update the schemas for the governance, registry and SNS Wasm canisters, used for proposal rendering.
-* Get the governance, registry and SNS Wasm schemas direcly from `.did` files rather than importing the canisters.
-=======
->>>>>>> 3a510d79
 * Make a histogram of transactions per account, used to optimize the new account storage.
 * Include a copy of the `nns-governance` candid file in the `nns-dapp` repository.
 * Update the IC commit in the `proposals` crate to `release-2023-08-01_23-01`.

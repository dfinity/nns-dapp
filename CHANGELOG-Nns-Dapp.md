--- conflicted
+++ resolved
@@ -17,12 +17,8 @@
 #### Changed
 
 * Use ICRC-1 transfer on ICP ledger canister instead of generic ICRC-1 ledger canister.
-<<<<<<< HEAD
 * Allow `get_histogram` (an unstable API) only as a query call.
-* Set ENABLE_SNS_AGGREGATOR_STORE true for production.
-=======
 * Set `ENABLE_SNS_AGGREGATOR_STORE` true for production.
->>>>>>> 378bc298
 
 #### Deprecated
 #### Removed

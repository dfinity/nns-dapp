# Changelog NNS Dapp

All notable changes to the NNS Dapp will be documented in this file.

The format is based on [Keep a Changelog](https://keepachangelog.com/en/1.0.0/).

The NNS Dapp is released through proposals in the Network Nervous System. Therefore, each proposal is documented below, following the relevant changes.

## Unreleased

### Application

#### Added

#### Changed

* Don't display proposal navigation on launch-pad page.
* Update SNS Aggregator response type and related converters.
* Implement the standard accounts dropdown selector in canisters' features.
* Review and optimize the number of steps and the UI of the canisters' related modals.
* Hotkeys can now manage Neurons' Fund participation as long as the neuron is not controlled by a hardware wallet.
* Hardware Wallet users need to sign transactions only once. Except for staking a neuron.
* New NNS and SNS neuron details page layout.

#### Deprecated
#### Removed

* Remove fallback to load SNSes directly from SNS canisters.
* Remove ENABLE_SNS_AGGREGATOR flag.
* Remove relying on the swap raw metrics to get the number of buyers of a Swap.

#### Fixed

* Fix missing referrer path on subpages.
* Fix some type discrepancies with SNS aggregator data.
* Do not show unnecessary scrollbar in notifications.
* Fix error when getting an SNS Aggregator page fails.
* Maintain text color in hyperlinks card when hovered.
* Prevent default behavior of copy button to avoid unintentional navigation when used in hyperlinks cards.
* Prevent the submission of cycles for top-up review unless an amount has been entered first.

#### Security

#### Not Published

### Operations

#### Added

* Proposal details e2e test.
* Automatically populate the change log section in the release proposal.
* Remove empty section headings in scripts/nns-dapp/split-changelog.
<<<<<<< HEAD
* Make it easy to skip the CI build step for quick testing.
* Screenshot e2e tests.
=======
* Allow specifying a test_filter to the e2e CI action.
* Make it easy to skip the CI build step for quick testing
>>>>>>> 020d1eec

#### Changed

* Update candid interface for NNS governance to improve 1-proposal support.
* Rename deleted workflows to start with "ZZZ".

#### Deprecated
#### Removed
#### Fixed

* past-changelog-test compares lines numbers correctly.
* Ignore SIGPIPE in scripts/past-changelog-test which caused flakiness.

#### Security

## Proposal 123921

### Application

#### Added

* Enable merge neurons preview.
* Display page title in browser's tab.

#### Changed

* Refactor storage to prepare for schema migration.
* Enhance user experience by rendering hyperlinks for the cards displayed on the Accounts, Neurons, Proposals, Launchpad, and Canister pages instead of buttons
* Bump agent-js `v0.18.1`.
* Clarify Ledger app version error message.
* Increase the displayed size of the projects logo on the "Launchpad".
* Do not display the "Vote on Proposals" title in the page's header on wide screens to align the behavior with pages that support multiple projects.
* New icon for dissolving neuron state.
* Keep menu open and visible on large screen (not only on extra large screen).
* Use tar format `gnu` instead of `ustar` to archive the frontend assets, to keep reproducibility between GNU tar versions 1.34 and 1.35.

#### Fixed

* Show the current dissolve Delay in the modal to increase a dissolving SNS neuron.
* Avoid repeating queries to canister status if the principal is not a controller, and avoid long-lasting display of skeletons.
* Correctly set the referrer on the detail page to go back to the effective previous page. Useful for the proposal detail page that can be opened from either from the "Proposals" or "Launchpage" pages. 
* Fix incorrect error message when the user tries to set a lower sns dissolve delay than current.

#### Not Published

* New NNS and SNS neuron details page layout.

### Operations

#### Added

* A separate build of nns-dapp for testing.  See: https://github.com/dfinity/nns-dapp/releases/tag/dev-build-test-tag
* A test that state is preserved in downgrade-upgrade tests.
* Support SNS neuron permission in fake SNS governance API.
* Support selective pausing and resuming in API fakes.

#### Changed

* Create the `noassets` build using rust feature flags, for consistency, instead of with a separate build stage.
* Updated the downgrade-upgrade test summary.
* Increased the size of the persistent state in downgrade-upgrade tests.
* Moved the downgrade-upgrade test into a dedicated job.
* Faster formatting of shell and yaml files, by operating only on named or changed files.
* Updated the calls to `docker-build` to use the `--network` flag.
* Upgraded to Playwright 1.36.

#### Fixed

* Deploy.sh script
* Improve sns governance e2e test.

#### Security

## Proposal 123718

### Application

#### Added

* Support for ICP transactions with Icrc addresses as the destination.

#### Changed

* Improve visibility of proposal summary headers.
* Improve copy in button to set or increase dissolve delay of a neuron.

### Operations

#### Added

* Install `ic-wasm` as part of the setup command.
* Better visibility of upgrade cycle consumption, wasm size and memory usage.
* Check that release-sop is the newest version when it's run.
* Compile end-to-end tests to catch type errors.

#### Changed

* Use faster GitHub runners for e2e tests.
* Replace `ic-cdk-optimizer` with `ic-wasm shrink`.
* Migrate some e2e tests from wdio to playwright.

## Proposal 123471
### Application

#### Changed

* Revert display of TVL in various currencies to USD only
* Removed `OWN_CANISTER_URL`.
* Setting Dissolve Delay supports 888 years.
* Improve responsiveness in proposal filter modals.
* Only Locked neurons are mergeable.
* Add copy button to sns proposal proposer id.
* New neuron state icons.

#### Deprecated
#### Removed
#### Fixed

- Destroy sns neuron component and page after disburse.

#### Security

* Changed `OWN_CANISTER_URL` to `'self'` in the CSP.  These are equivalent but `'self'` does not depend on the deployment config.

#### Not Published

### Operations

#### Added

* Nns voting e2e test.
* Added CI workflows to update rust and didc automatically, by cron job or button click.
* Script to reorganize CHANGELOG-Nns-Dapp.md after a release.
* Test that no new change log entries are added to existing releases.
* New feature flag "ENABLE_NEURON_SETTINGS".
* Playwright connects to PLAYWRIGHT_BASE_URL if specified in the environment.
* release-sop.test now has a flag to update golden files.

#### Changed

* Updated `didc` to the latest release.
* Migrated some end-to-end tests from Wdio to Playwright.
* Use the newest snsdemo snapshot with the sns_aggregator preloaded.
* Split Playwright e2e test on CI into 2 shards.

#### Deprecated
#### Removed

* Duplicate `ic-cdk-optimizer` version field.

#### Fixed

#### Security

## Proposal 123423
### Application

#### Added

* Render SNS neuron voting power in neuron detail page.
* Users can now add names to canisters to easily identify them within NNS Dapp only.
* Periodically check for new transactions and updated balances of the ckBTC tokens/accounts.

#### Changed

* Simplify rust cache expiry with `pop_first()`.
* Updated `bitcoin-canister` revision for proposal payload support.
* Improve proposal action rendering.

#### Fixed

* Fix bug with newly created canisters where the name was ovewritten to empty string.

#### Not Published

* Progress on merge neurons preview, behind a flag.

### Operations

#### Added

- CreateServiceNervousSystem proposal support.
- Base64 image support for payload rendering.
- `scripts/canister_ids` can now remove canisters from `canister_ids.json`.
- Added a script to perform part of the release SOP.

#### Changed

- Consolidated the config tests.
- Set a custom URL for `internet_identity` on `ic` rather than using the default.
- Improve Canister Detail tests by mocking the api layer instead of services.
- Copied the newest version of clap.bash from snsdemo.

#### Fixed

* ci-link script uses correct workflow name.

## Proposal 123301

### Application

#### Added

* Periodically check for new transactions and updated balances of the SNS tokens/accounts.
* Decode the payment (amount) from the QR code reader.
* Add "Select All" and "Clear" selection in proposal filters.
* Add vesting information in SNS neuron detail.
* Render SNS neuron voting power in neuron detail page.

#### Changed

* Disable functionality buttons while SNS neuron is vesting.
* Ignore sign-in "error" `UserInterrupt`.

#### Deprecated

* Web Workers have been migrated to ES modules, which means that Firefox users using versions [prior to v114](https://caniuse.com/?search=worker%20module) won't be able to read certain data in the UI, such as TVL and canisters' cycles, unless they upgrade their browser to a more recent release.

#### Fixed

* Title of Ledger device transaction when staking two neurons on a row.
* Enable voting for proposals that are decided but still accepting votes.
* Misplaced tooltip for disabled SNS neuron split button.

### Operations

#### Added

* Added a command line tool to get the arguments of a canister upgrade proposal, for verification purposes.
* Publish the arguments used in every release.
* A script to download the WASM from GitHub CI build.
- A script to get the WASM hash from the GitHub CI build log.
* Instructions to verify canister args in proposal.
* Added a command to inspect canister upgrade proposals. (See: scripts/dfx-nns-proposal-args)
* More test for the release-sop script.

#### Changed

- Refactored CI tests to reduce network load related failures.
- Fix coreutils installation issues on M1 apple laptops.
- Made per-network configuration in dfx.json optional.
- Consolidated the `docker-build` and `aggregator` GitHub workflows into the `build` workflow, to reuse the build artefacts and so reduce network load on the runners.
- Increased timeout on end-to-end tests running on CI.

#### Removed

* Deleted the now empty `docker-build` and `aggregator` GitHub workflows.

## Proposal 123245

* Render the SNS Neuron age.
* Fix navigation issue from SNS proposal to the Launchpad.
* Use the count of participants from the derived state instead of using the
* SNS governance raw metrics.
* TVL in various currencies.

## Proposal 123006

* Improvement in NNS proposal filters.
* New field minimum participants in project detail page.
* Mobile experience improvements.
* Use minter info to retrieve ckBTC parameters (retrieve min amount, kit fee and number of confirmations).
* Fix for Dragginz SNS metrics.

## Proposal 122791

* Improve Apple install to home screen look and feel.
* Enable sns-voting.
* Add a call to "update_balance" for ckBTC during the withdrawal account check process.
* Improve participation UI.
* Fix UI warning duplicate form field id in the same form.
* Minor fixes.

## Proposal 122747

* Improve ICRC accounts loading performance.
* Improve loading state UX.
* Update (fav)icons.
* Upgrade libraries.
* Minor fixes and text changes.

## Proposal 122614

* Swap conditions.
* Parameters loading optimisation.
* Libraries loading optimisation.
* Minor bugfixes and improvements.

## Proposal 122512

* Feat reload account and transactions regardless of ckBTC update balance success or error.

## Proposal 122509

* Fix ckBTC transfer status visibility.
* Improve ckBTC transactions reload.

## Proposal 122355

* Improve participation UX.
* Simplifications to reduce stress on the system during upcoming SNS swaps.
* Fix metrics API.
* Fix number formatting on max button click.
* Minor fixes and UI improvements.

## Proposal 122282

* UI improvements.
* Minor bugfixes.

## Proposal 122267

* Receive BTC.
* Convert ckBTC to BTC.
* Minor bugfixes.

## Proposal 122210

* Performance optimization (accounts).
* Minor fixes and UI improvements.

## Proposal 121690

* Add BitcoinSetConfig proposal payload support.
* Minor fixes and UI improvements.

## Proposal 120468
* UI fixes.
* Testing improvements.
* Minor configuration clean up.
* Fix bug when filtering proposals.
* Upgrade dependencies to IC to prepare for new NNS Proposal Action.
* Improve modal width.
* Some copy changes.

## Proposal 119296
* Display info text for Last Distribution.
* Add new field to NNS payload to show arguments as hex string.
* Accessibility improvement: colors and proposal payload/summary contrast.
* Performance improvements (neuron caching).
* Redesign and review of transaction confirmation step.
* Narrowed modal design.
* Modal wizard animation.
* Make followees modal UI more compact.
* Minor style fixes.
* Fix settings title glitch.
* Label updates.
* Minor fixes.

## Proposal 115271
* Fix back to detail from "Settings" page.
* UX improvements:
  * Transaction edit submit form with "Enter".
  * Back button from SNS Proposal Detail page keeps universe.
* Minor bugfixes.

## Proposal 114127
* Select send and receive address by scanning a QR code.
* "Receive" action added to main screen and "Add account" action moved as a card.
* New settings page which displays user principal and session duration
* New proposal payload.
* New data in the project detail.
* Better validations in address inputs.
* Remove unnecessary calls when updating accounts after an action.

## Proposal 112386
* Remove button to increase stake for CF SNS neurons.
* Improve validations in address inputs.

## Proposal 111715
* Upgrade agent-js.
* Bugfixes and minor improvements.

## Proposal 111317
* Stake maturity for SNS neurons.
* Reenable update calls.
* Optimize project calls.
* Minor text updates and fixes.
* Fix bug after voting.
* Upgrade Sveltekit.
* Clean up unused state.

## Proposal 110588
* "high-load" warning fix.

## Proposal 110166
* SNS participation progress screen.
* SNS aggregator improvements.
* Network "high load" notification.
* Polling and request optimization.
* Minor UI and text updates

## Proposal 110166
* Enable SNS aggregator.
* Switch to TVL canister.
* Sale process improvement.
* Minor fixes and improvements.

## Proposal 109947
* Performance improvements by delaying requests when needed.
* Setup caching layer for neurons.
* Payment flow upgrade.
* SNS Aggregator improvements.
* Derived state api.
* Fixes and UI improvements.

## Proposal 108160
* Migration to nns.internetcomputer.org

## Proposal 106377
* Launch ckBTC wallet functionality!
* Fix bug in transactions list.
* Introduce GZIP encoding for assets.
* Fetch data with "query" for not logged in users.

## Proposal 105498
* Remove dashboard routing fallback.
* Login screen minor changes.
* Extended dissolve delay input.
* Payload rendering fix.
* Text and style updates.

## Proposal 104642
* Fix bug encoding and decoding ICRC-1 subaccounts.

## Proposal 104287
* Auto-stake for non-controlled neurons.
* Enable Merge HW controlled neurons.
* Add "created at" parameter in transactions.
* Poll and display canister status (cycles, memory and status).
* Use new library "dfinity/ledger".
* Update proposal rendering (new types).
* Minor fixes and improvements.

## Proposal 103049
* Split layout and new token selector for "Accounts" and "Neurons".
* Display TVL (total value locked) in USD.
* Remove badge "new" next to menu entry "Launchpad".
* Fixes and UI improvements.

## Proposal 101945
* Increase sns neuron stake.
* Split sns neuron.
* Permission update for sns hotkeys.
* UX changes:
  * Theme switcher on login screen.
  * Improve proposal payment and summary rendering.
* Bugfixes.

## Proposal 99659
* Fix disburse button in SNS neurons
* Fix rounding error in sns transactions

## Proposal 98559
* Gzip wasm for proposal payload
* Staking sns neuron.
* Main “Login” page.
* Update main menu entries.
* Dependencies upgrade.
* Minor bugfixes and UI improvements.

## Proposal 98082
* Enable stake maturity for HW.
* Hide vote pane from detail page if proposal reward status has settled.
* Update tcycles fee description.
* Keep track of http agent (optimisation).
* Label updates and bugfixes.

## Proposal 95968
* fix sns minimum dissolve delay description calculation
* fix sns hotkeys permissions
* minor styling and label update

## Proposal 95714
* Followees and dissolve delay in SNS neurons.
* Improvements in rendering proposal payload.
* Unspecific topic in sns.
* Documentation update.
* Tag releases in GitHub automatically.
* Bugfixes.

## Proposal 94588
* UI Improvements in Wallet page.
* UI Improvements in Neuron detail page.
* UI Improvements in Canister detail page.
* Show "undefined" properties in proposal payload.
* Parse bytes from candid payloads and show them as hash.
* UI improvements when showing the payload as JSON.
* Change order of NNS topics when adding new followees.
* Change in some colors.
* Improved title in wallet and sns neuron detail page.
* Fix calculation with voting power in dissolbe delay modal.
* Use absolute path in meta image tag.
* Fix issue with rounding of the amount in transactions.

## Proposal 93596
* Remove redirection in Launchpad page.

## Proposal 93588
* Enable Launchpad and SNS Sale pages.
* Fix bug in voting power calculation.
* UI improvements.

## Proposal 93416
* Fix bug on proposals public page.
* Improvements in wording.
* Improve error message on canister detail page.
* UI improvements in neuron detail page.

## Proposal 93366
* UI redistribution in Neuron details.
* New cards for neurons and accounts.
* Proposals list and proposal details are now public.
* UI improvements on automatic logout.

## Proposal 92180
* New design colors, spacing and layout
* Link to sub-pages on main login screen
* UI/UX fixes
* Stake SNS neuron functionality
* Improve Participate Button

## Proposal 90917
* New routing.
* New login.
* New public page for each tab.
* UI improvements.
* Fonts and font size update.
* Fix bug in topics filter.

## Proposal 89325
* Text improvements in Maturity card.
* Two new NNS Proposal topics.
* Two new nnsFunctions.
* Fix backwards compatibility of the CSP policy for older Android devices.

## Proposal 87079
* Support for new payload type.
* Support for new proposal topic.
* UI Improvements in Stake Maturity.
* Reduce bundle by removing imported test script.

## Proposal 86114
* Enable Stake Maturity for II neurons.
* Fix CSP 'strict-dynamic' issue on Firefox.

## Proposal 86090
* UI fixes for Modal in small devices.
* Fix Buffer polyfill race condition.

## Proposal 86037
* SvelteKit implementation (without routing changes).
* New Modal UI.
* Bump agent-js to v0.14.0
* New flow to top up neurons.
* Fix overflow in proposal details.

## Proposal 84936
* New login page.
* Minor UI improvements.
* Clean unused code.

## Proposal 84287
* Upgrade nns-js, sns-js and utils-js.
* Refactor to support multiple tokens in Accounts.
* Extract CMC functionality to its own library cmc-js.
* Add new proposal types.
* UI fixes on iPad.
* Add sitemap and robots.txt.

## Proposal 81792
* New Voting screens:
  * refreshed design (new cards, new buttons’ color, etc.)
  * information structure modified to present firstly “system information”
  * better use of the space for a quicker and better overview
  * ability to navigate from previous or to next proposal
  * quicker access to voting actions notably on mobile devices thanks to a sticky bottom sheet
* CSP fallback for old devices
* New transaction flow.

## Proposal 80618
* Fix android issues with modal.
* Add pending transaction state in canister.
* Persist proposal filters in local storage
* Upgrade agent-js v0.13.x (uses indexeddb instead of localstorage)
* Upgrade nns-js
* Improve CSP rules and script loader
* Infinite scrolling observer modified to handle list of cards
* Governance labels and descriptions reviewed
* Console output moves to debug information

## Proposal 77051
* Fix android issues with modal.
* Add pending transaction state in canister.

## Proposal 76202
* sanitize proposal title and account identifier for placeholders

## Proposal 75912
* Optimistic voting update
* Toast redesign
* Update nns-js, sns-js, agent-js (0.12.2) and integrate utils-js
* bump IC to the latest version
* extract some ui components and integrate gix-components
* replace .ttf with .woff2 fonts
* add org package.json "name" field
* various improvements in build scripts
* light cleanup of README.md

## Proposal 72733
* Update on maturity text info.
* Upgrade sns-js

## Proposal 72588
* Maturity is displayed without %.
* Fix a bug when adding cycles to a canister.
* Fix a bug in the transaction list.
* Various improvements in the deployment pipeline.
* Changes in font colors.
* Disable agent-js idle observer

## Proposal 71474
* Fix: Update the proposal schema to match the governance canister

## Proposal 71197
* Maturity modulation when spawning a new neuron.
* UI improvements in the modals.
* Add new SNS Proposal topic.
* Make voting for proposals available till duration expires
* Scope proposal detail data load to improve UX navigation between proposals

## Proposal 70821
* e2e tests: Update the way SNS is deployed to the current standard, which is via the wasm canister.
* Update dfx to version 0.11.0-beta.1
* User can leave community fund.
* New Input element.
* New Checkbox element.
* Split "Create or Link Canister" in two buttons.
* Improved error messages when working with hardware wallet.

## Proposal 67969
* Polyfill CSS to support older browsers
* Buttons realignment in Neuron Detail Page
* UI improvements

## Proposal 67799
* Add light theme
* Review dark theme
* Enable theming
* Upgrade agent-js
* Improve signout flow
* Improvements in error management
* No tooltip when not needed. It had problems with Android devices
* Lazy load routes to improve performance

## Proposal 66831
* Update canister payment flow
* New Navigation menu
* Improvements getting the Proposal payload
* Other UI improvements
* Removal of now unused flutter code

## Proposal 65319
* New Canisters Tab built on Svelte
* Fix minor UI issues in the Neurons tab for smaller devices
* Add tooltip to Wallet page to display all ICP
* Fix voting power amount in the Proposal page

## Proposal 63234
* Provide more detailed values for neuron ICP
* Improve support for earlier versions of iPhone

## Proposal 63105
* Truncate ICP per request

## Proposal 62937
* Fix styling of modals on Safari

## Proposal 62896
* Display the svelte version of the accounts and neurons tabs.
* Move the hardware wallet CLI out into a separate repository.
* Improvements to the UI.
* More tests

## Proposal 61859
* Do not offer merging hardware wallet controlled neurons in the UI, as it is currently not supported.
* Add the ability to dump debug info.
* Prepare for more tabs to be released as svelte.
* Improve the infrastructure for third party contributions.
* More tests.

## Proposal 60694
- Update mechanics for creating canisters
- Prepare to release the neuron and accounts tabs in svelte

## Proposal 59149
* Remove slider option for spawning maturity on wallets that don't support it.
* Confirmation screen in Merge Maturity

## Proposal 58993
* Render 32 byte hashes in proposals as strings rather than byte arrays
* New JSON payload renderer
* Refactor the configuration to suport more testing scenarios
* Prepare to render the Neurons tab using svelte
* Fix CSP domains

## Proposal 58151
- Usability and accessibility improvements
  - Add a question that reminds title and topic of the proposal before vote on related detail page
  - Add titles to my votes icons (a11y improvement)
  - Display topic and proposal ID to the proposal detail page
  - Update colours
  - Better loading skeletons
  - Add button titles
- Prevent duplicate hardware wallets from being attached to an account
- Preparations for svelte neurons tab
- Test with NNS canisters running in dfx

## Proposal 56265
* UI fixes:
  * Show the ID of followed neurons again
  * Proposal filtering
* UI improvements
* More tests

## Proposal 55738
* Fix rendering of large payloads.
* Fix double-voting error message.
* Rate limit API calls to reduce the risk of errors for users with large numbers of neurons.
* Add log messages to help diagnose issues experienced by users.
* Update dfx to 0.9.2
* A filter that excludes all proposals was previously ignored, whereas now such a filter will show no results.
* Preparation for switching more of the UI to svelte.
* UI improvements.
* More tests.

## Proposal 54295
- Display the proposals tab using svelte

## Proposal 53536
- Merge neuron functionality (using quill, not the GUI).
- Updated logo
- UI improvements
- More tests

## Proposal 47824
* Update changelog for the last release
* Remove upgrade code needed for the last release only
* Show new `node_provider_id` field in `UpdateNodeOperatorConfigPayload` proposals.
* Svelte UI development
* Fix tests
* Update js library dependencies

## Proposal 47476
* Update dependencies and Rust version.
* Enable merge maturity for hardware wallets.
* End to end test for login.
* Update icon when installed as an Android app.
* More svelte front end changes.

## Proposal 45369
* Upgrade agent-js to 0.10.3 (to resolve some issues with proposal rendering)
* Add "Powered by IC" badge to the login page
* Update the "Follow all" description as now this setting causes the neuron to follow for all proposals except governance proposals
* More Svelte changes (WIP)

## Proposal 44009
* Added entries to the whitelist of proposal types where the payload is small and useful enough to display.
* Small improvements to the UI.

## Proposal 43521
* Proposal types RemoveNodeOperatorsPayload and RerouteCanisterRangePayload are now displayed in the UI.
* Proposal type UpdateNodeOperatorConfigPayload has additional fields: `rewardable_nodes` and `dc_id`
* Small improvements to the UI.
* Resolved reproducibility issue.

## Proposal 42027
* Add custom followees
* Update styling
* Add principal to hardware wallet accounts page
* Security and technical improvements

## Proposal 39269

* Downgrade agent-js back to 0.9.1, as it was breaking hardware wallets
* UI enhancements

## Proposal 39120

* Add a console command to assist with account access
* Replace the svelte routing logic
* Serve the login page as svelte

## Proposal 36273

* Update the flutter login page graphics.
* Fix docker build scripts.
* Update the svelte login page but do not switch it live.

## Proposal 32611

* Fixed an issue where a user's expired session can lead to triggering code related to hardware wallets, even if the user has no hardware wallet accounts.
* Fixed an issue where the "Session expired" dialog didn't redirect to the login page after the user clicked "Ok".
* Removed displaying the user's principal from the Neurons page.

## Proposal 31664

* Switch mainnet to using the HTML renderer for all browsers, rather than only for mobile browsers. This has shown to resolve flickering and rendering issues observed by Monterey and iPads running iOS15. The previous upgrade only switched the renderer in the testnet setup and not production.

## Proposal 31606

*  Switch testnet to using the HTML renderer for all browsers, rather than only for mobile browsers. This has shown to resolve flickering and rendering issues observed by Monterey and iPads running iOS15.

## Proposal 30605

* Adds a 'Split Neuron' button which allows users to split a neuron into 2.
* Adds proposal definitions for 3 new NNS functions allowing their payloads to be randered properly.
* Updates the UpdateSubnetPayload definition to include a few new fields.
* Fix bug where pop-up would not automatically close after adding a hardware wallet.
* Allow payload text to be selected.

## Proposal 27241

* Display the payloads of 'Execute NNS Function' proposals
* Allow markdown in proposal summaries
* Display the new 'title' field on proposals
* Add a `metrics` endpoint for creating dashboards on Prometheus.
* Fetch accounts, balances, and neurons more securely. Rather than fetching sensitive data (e.g. ledger balances) as query calls, we now fetch the data twice in parallel: once as a query call for UI snappiness, and another as an update call to get a certified response. The certified response overwrites the result of the query.
* Ledger wallet: Allow disbursing neurons to a different account.
* Minor UI enhancements.<|MERGE_RESOLUTION|>--- conflicted
+++ resolved
@@ -50,13 +50,10 @@
 * Proposal details e2e test.
 * Automatically populate the change log section in the release proposal.
 * Remove empty section headings in scripts/nns-dapp/split-changelog.
-<<<<<<< HEAD
 * Make it easy to skip the CI build step for quick testing.
 * Screenshot e2e tests.
-=======
 * Allow specifying a test_filter to the e2e CI action.
 * Make it easy to skip the CI build step for quick testing
->>>>>>> 020d1eec
 
 #### Changed
 

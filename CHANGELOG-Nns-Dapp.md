--- conflicted
+++ resolved
@@ -18,12 +18,9 @@
 * Improve error messaging on payload size limit in proposals list page.
 * New lifecycle store for SNS projects.
 * New feature flag ENABLE_SNS_AGGREGATOR_STORE.
-<<<<<<< HEAD
 * Disburse maturity of sns neurons.
-=======
 * Introduce an option to collapse or expand the application's menu on large screen.
 * Remove some unused fields from the aggregator converted type.
->>>>>>> 0798566c
 
 #### Changed
 

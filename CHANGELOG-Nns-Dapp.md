--- conflicted
+++ resolved
@@ -32,14 +32,10 @@
 ### Operations
 
 #### Added
-<<<<<<< HEAD
-=======
+
 - A script to get the WASM hash from the GitHub CI build log.
 - CreateServiceNervousSystem proposal support.
 - Base64 image support for payload rendering.
-- `scripts/canister_ids` can now remove canisters from `canister_ids.json`.
->>>>>>> 8c4ede3b
-
 - `scripts/canister_ids` can now remove canisters from `canister_ids.json`.
 
 #### Changed

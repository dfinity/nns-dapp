# Changelog NNS Dapp

All notable changes to the NNS Dapp will be documented in this file.

The format is based on [Keep a Changelog](https://keepachangelog.com/en/1.0.0/).

The NNS Dapp is released through proposals in the Network Nervous System. Therefore, each proposal is documented below, following the relevant changes.

## Unreleased

### Application

#### Added

* New tag for NNS neurons: "Hardware Wallet".
* New derived state store for SNS projects.
* Identify swap participation ICP transactions.
* Improve error messaging on payload size limit in proposals list page.
* New lifecycle store for SNS projects.
* New feature flag ENABLE_SNS_AGGREGATOR_STORE.
<<<<<<< HEAD
* Introduce an option to collapse or expand the application's menu on large screen.
=======
* Remove some unused fields from the aggregator converted type.
>>>>>>> 1a924d87

#### Changed

* Update SNS Swap types to match the latest canister interface. 
* Hide by default the proposal summary in ballots.
* Review checkboxes vertical alignment, border contrast on dark mode and remove hover background colors
* Launchpad proposal requests only Open proposals of the SNS topic.

#### Deprecated
#### Removed

* Remove ENABLE_SIMULATE_MERGE_NEURONS flag.

#### Fixed

* Fix wrong "ICP Staked" message in SNS neurons.

#### Security

#### Not Published

### Operations

#### Added

* Make it easy to skip the CI build step for quick testing.
* Screenshot e2e tests.
* Allow specifying a test_filter to the e2e CI action.
* New test util to set SNS projects for testing.
* Make scripts/past-changelog-test check again the previous commit when run on main.
* Unit tests for the detailed `min_participant_icp_e8s` rendering.

#### Changed

* Moved e2e-tests/scripts/ to scripts/e2e-tests/ (but deleted update-chromedriver).
* Moved e2e-tests/scripts/ to scripts/e2e-tests/.
* Change some unit tests to set a system time and not rely on actual time.

#### Deprecated
#### Removed

* Remove compressed `.wasm` files from releases.  Please use `.wasm.gz` instead.
* Remove `frontend/jest-spy.ts`.
* Remove e2e-tests/

#### Fixed

* Avoid SIGPIPE in scripts/past-changelog-test which caused flakiness.

#### Security

* Fixed some tests that depended on execution order.
* [CVE-2023-38497](https://blog.rust-lang.org/2023/08/03/cve-2023-38497.html): Update Rust from version `1.71.0` to `1.71.1`.

## Proposal 124252 (cherry-pick)

### Application

#### Fixed

* Detailed `min_participant_icp_e8s` rendering hack for Modclub SNS.
* Disable HW from participating in swaps.

## Proposal 124014

### Application

#### Changed

* Don't display proposal navigation on launch-pad page.
* Update SNS Aggregator response type and related converters.
* Implement the standard accounts dropdown selector in canisters' features.
* Review and optimize the number of steps and the UI of the canisters' related modals.
* Hotkeys can now manage Neurons' Fund participation as long as the neuron is not controlled by a hardware wallet.
* Hardware Wallet users need to sign transactions only once. Except for staking a neuron.
* New NNS and SNS neuron details page layout.

#### Removed

* Remove fallback to load SNSes directly from SNS canisters.
* Remove ENABLE_SNS_AGGREGATOR flag.
* Remove relying on the swap raw metrics to get the number of buyers of a Swap.

#### Fixed

* Fix missing referrer path on subpages.
* Fix some type discrepancies with SNS aggregator data.
* Do not show unnecessary scrollbar in notifications.
* Fix error when getting an SNS Aggregator page fails.
* Maintain text color in hyperlinks card when hovered.
* Prevent default behavior of copy button to avoid unintentional navigation when used in hyperlinks cards.
* Prevent the submission of cycles for top-up review unless an amount has been entered first.

### Operations

#### Added

* Proposal details e2e test.
* Automatically populate the change log section in the release proposal.
* Remove empty section headings in scripts/nns-dapp/split-changelog.
* Make it easy to skip the CI build step for quick testing

#### Changed

* Update candid interface for NNS governance to improve 1-proposal support.
* Rename deleted workflows to start with "ZZZ".

#### Fixed

* past-changelog-test compares lines numbers correctly.
* Ignore SIGPIPE in scripts/past-changelog-test which caused flakiness.

## Proposal 123921

### Application

#### Added

* Enable merge neurons preview.
* Display page title in browser's tab.

#### Changed

* Refactor storage to prepare for schema migration.
* Enhance user experience by rendering hyperlinks for the cards displayed on the Accounts, Neurons, Proposals, Launchpad, and Canister pages instead of buttons
* Bump agent-js `v0.18.1`.
* Clarify Ledger app version error message.
* Increase the displayed size of the projects logo on the "Launchpad".
* Do not display the "Vote on Proposals" title in the page's header on wide screens to align the behavior with pages that support multiple projects.
* New icon for dissolving neuron state.
* Keep menu open and visible on large screen (not only on extra large screen).
* Use tar format `gnu` instead of `ustar` to archive the frontend assets, to keep reproducibility between GNU tar versions 1.34 and 1.35.

#### Fixed

* Show the current dissolve Delay in the modal to increase a dissolving SNS neuron.
* Avoid repeating queries to canister status if the principal is not a controller, and avoid long-lasting display of skeletons.
* Correctly set the referrer on the detail page to go back to the effective previous page. Useful for the proposal detail page that can be opened from either from the "Proposals" or "Launchpage" pages. 
* Fix incorrect error message when the user tries to set a lower sns dissolve delay than current.

#### Not Published

* New NNS and SNS neuron details page layout.

### Operations

#### Added

* A separate build of nns-dapp for testing.  See: https://github.com/dfinity/nns-dapp/releases/tag/dev-build-test-tag
* A test that state is preserved in downgrade-upgrade tests.
* Support SNS neuron permission in fake SNS governance API.
* Support selective pausing and resuming in API fakes.

#### Changed

* Create the `noassets` build using rust feature flags, for consistency, instead of with a separate build stage.
* Updated the downgrade-upgrade test summary.
* Increased the size of the persistent state in downgrade-upgrade tests.
* Moved the downgrade-upgrade test into a dedicated job.
* Faster formatting of shell and yaml files, by operating only on named or changed files.
* Updated the calls to `docker-build` to use the `--network` flag.
* Upgraded to Playwright 1.36.

#### Fixed

* Deploy.sh script
* Improve sns governance e2e test.

#### Security

## Proposal 123718

### Application

#### Added

* Support for ICP transactions with Icrc addresses as the destination.

#### Changed

* Improve visibility of proposal summary headers.
* Improve copy in button to set or increase dissolve delay of a neuron.

### Operations

#### Added

* Install `ic-wasm` as part of the setup command.
* Better visibility of upgrade cycle consumption, wasm size and memory usage.
* Check that release-sop is the newest version when it's run.
* Compile end-to-end tests to catch type errors.

#### Changed

* Use faster GitHub runners for e2e tests.
* Replace `ic-cdk-optimizer` with `ic-wasm shrink`.
* Migrate some e2e tests from wdio to playwright.

## Proposal 123471
### Application

#### Changed

* Revert display of TVL in various currencies to USD only
* Removed `OWN_CANISTER_URL`.
* Setting Dissolve Delay supports 888 years.
* Improve responsiveness in proposal filter modals.
* Only Locked neurons are mergeable.
* Add copy button to sns proposal proposer id.
* New neuron state icons.

#### Deprecated
#### Removed
#### Fixed

- Destroy sns neuron component and page after disburse.

#### Security

* Changed `OWN_CANISTER_URL` to `'self'` in the CSP.  These are equivalent but `'self'` does not depend on the deployment config.

#### Not Published

### Operations

#### Added

* Nns voting e2e test.
* Added CI workflows to update rust and didc automatically, by cron job or button click.
* Script to reorganize CHANGELOG-Nns-Dapp.md after a release.
* Test that no new change log entries are added to existing releases.
* New feature flag "ENABLE_NEURON_SETTINGS".
* Playwright connects to PLAYWRIGHT_BASE_URL if specified in the environment.
* release-sop.test now has a flag to update golden files.

#### Changed

* Updated `didc` to the latest release.
* Migrated some end-to-end tests from Wdio to Playwright.
* Use the newest snsdemo snapshot with the sns_aggregator preloaded.
* Split Playwright e2e test on CI into 2 shards.

#### Deprecated
#### Removed

* Duplicate `ic-cdk-optimizer` version field.

#### Fixed

#### Security

## Proposal 123423
### Application

#### Added

* Render SNS neuron voting power in neuron detail page.
* Users can now add names to canisters to easily identify them within NNS Dapp only.
* Periodically check for new transactions and updated balances of the ckBTC tokens/accounts.

#### Changed

* Simplify rust cache expiry with `pop_first()`.
* Updated `bitcoin-canister` revision for proposal payload support.
* Improve proposal action rendering.

#### Fixed

* Fix bug with newly created canisters where the name was ovewritten to empty string.

#### Not Published

* Progress on merge neurons preview, behind a flag.

### Operations

#### Added

- CreateServiceNervousSystem proposal support.
- Base64 image support for payload rendering.
- `scripts/canister_ids` can now remove canisters from `canister_ids.json`.
- Added a script to perform part of the release SOP.

#### Changed

- Consolidated the config tests.
- Set a custom URL for `internet_identity` on `ic` rather than using the default.
- Improve Canister Detail tests by mocking the api layer instead of services.
- Copied the newest version of clap.bash from snsdemo.

#### Fixed

* ci-link script uses correct workflow name.

## Proposal 123301

### Application

#### Added

* Periodically check for new transactions and updated balances of the SNS tokens/accounts.
* Decode the payment (amount) from the QR code reader.
* Add "Select All" and "Clear" selection in proposal filters.
* Add vesting information in SNS neuron detail.
* Render SNS neuron voting power in neuron detail page.

#### Changed

* Disable functionality buttons while SNS neuron is vesting.
* Ignore sign-in "error" `UserInterrupt`.

#### Deprecated

* Web Workers have been migrated to ES modules, which means that Firefox users using versions [prior to v114](https://caniuse.com/?search=worker%20module) won't be able to read certain data in the UI, such as TVL and canisters' cycles, unless they upgrade their browser to a more recent release.

#### Fixed

* Title of Ledger device transaction when staking two neurons on a row.
* Enable voting for proposals that are decided but still accepting votes.
* Misplaced tooltip for disabled SNS neuron split button.

### Operations

#### Added

* Added a command line tool to get the arguments of a canister upgrade proposal, for verification purposes.
* Publish the arguments used in every release.
* A script to download the WASM from GitHub CI build.
- A script to get the WASM hash from the GitHub CI build log.
* Instructions to verify canister args in proposal.
* Added a command to inspect canister upgrade proposals. (See: scripts/dfx-nns-proposal-args)
* More test for the release-sop script.

#### Changed

- Refactored CI tests to reduce network load related failures.
- Fix coreutils installation issues on M1 apple laptops.
- Made per-network configuration in dfx.json optional.
- Consolidated the `docker-build` and `aggregator` GitHub workflows into the `build` workflow, to reuse the build artefacts and so reduce network load on the runners.
- Increased timeout on end-to-end tests running on CI.

#### Removed

* Deleted the now empty `docker-build` and `aggregator` GitHub workflows.

## Proposal 123245

* Render the SNS Neuron age.
* Fix navigation issue from SNS proposal to the Launchpad.
* Use the count of participants from the derived state instead of using the
* SNS governance raw metrics.
* TVL in various currencies.

## Proposal 123006

* Improvement in NNS proposal filters.
* New field minimum participants in project detail page.
* Mobile experience improvements.
* Use minter info to retrieve ckBTC parameters (retrieve min amount, kit fee and number of confirmations).
* Fix for Dragginz SNS metrics.

## Proposal 122791

* Improve Apple install to home screen look and feel.
* Enable sns-voting.
* Add a call to "update_balance" for ckBTC during the withdrawal account check process.
* Improve participation UI.
* Fix UI warning duplicate form field id in the same form.
* Minor fixes.

## Proposal 122747

* Improve ICRC accounts loading performance.
* Improve loading state UX.
* Update (fav)icons.
* Upgrade libraries.
* Minor fixes and text changes.

## Proposal 122614

* Swap conditions.
* Parameters loading optimisation.
* Libraries loading optimisation.
* Minor bugfixes and improvements.

## Proposal 122512

* Feat reload account and transactions regardless of ckBTC update balance success or error.

## Proposal 122509

* Fix ckBTC transfer status visibility.
* Improve ckBTC transactions reload.

## Proposal 122355

* Improve participation UX.
* Simplifications to reduce stress on the system during upcoming SNS swaps.
* Fix metrics API.
* Fix number formatting on max button click.
* Minor fixes and UI improvements.

## Proposal 122282

* UI improvements.
* Minor bugfixes.

## Proposal 122267

* Receive BTC.
* Convert ckBTC to BTC.
* Minor bugfixes.

## Proposal 122210

* Performance optimization (accounts).
* Minor fixes and UI improvements.

## Proposal 121690

* Add BitcoinSetConfig proposal payload support.
* Minor fixes and UI improvements.

## Proposal 120468
* UI fixes.
* Testing improvements.
* Minor configuration clean up.
* Fix bug when filtering proposals.
* Upgrade dependencies to IC to prepare for new NNS Proposal Action.
* Improve modal width.
* Some copy changes.

## Proposal 119296
* Display info text for Last Distribution.
* Add new field to NNS payload to show arguments as hex string.
* Accessibility improvement: colors and proposal payload/summary contrast.
* Performance improvements (neuron caching).
* Redesign and review of transaction confirmation step.
* Narrowed modal design.
* Modal wizard animation.
* Make followees modal UI more compact.
* Minor style fixes.
* Fix settings title glitch.
* Label updates.
* Minor fixes.

## Proposal 115271
* Fix back to detail from "Settings" page.
* UX improvements:
  * Transaction edit submit form with "Enter".
  * Back button from SNS Proposal Detail page keeps universe.
* Minor bugfixes.

## Proposal 114127
* Select send and receive address by scanning a QR code.
* "Receive" action added to main screen and "Add account" action moved as a card.
* New settings page which displays user principal and session duration
* New proposal payload.
* New data in the project detail.
* Better validations in address inputs.
* Remove unnecessary calls when updating accounts after an action.

## Proposal 112386
* Remove button to increase stake for CF SNS neurons.
* Improve validations in address inputs.

## Proposal 111715
* Upgrade agent-js.
* Bugfixes and minor improvements.

## Proposal 111317
* Stake maturity for SNS neurons.
* Reenable update calls.
* Optimize project calls.
* Minor text updates and fixes.
* Fix bug after voting.
* Upgrade Sveltekit.
* Clean up unused state.

## Proposal 110588
* "high-load" warning fix.

## Proposal 110166
* SNS participation progress screen.
* SNS aggregator improvements.
* Network "high load" notification.
* Polling and request optimization.
* Minor UI and text updates

## Proposal 110166
* Enable SNS aggregator.
* Switch to TVL canister.
* Sale process improvement.
* Minor fixes and improvements.

## Proposal 109947
* Performance improvements by delaying requests when needed.
* Setup caching layer for neurons.
* Payment flow upgrade.
* SNS Aggregator improvements.
* Derived state api.
* Fixes and UI improvements.

## Proposal 108160
* Migration to nns.internetcomputer.org

## Proposal 106377
* Launch ckBTC wallet functionality!
* Fix bug in transactions list.
* Introduce GZIP encoding for assets.
* Fetch data with "query" for not logged in users.

## Proposal 105498
* Remove dashboard routing fallback.
* Login screen minor changes.
* Extended dissolve delay input.
* Payload rendering fix.
* Text and style updates.

## Proposal 104642
* Fix bug encoding and decoding ICRC-1 subaccounts.

## Proposal 104287
* Auto-stake for non-controlled neurons.
* Enable Merge HW controlled neurons.
* Add "created at" parameter in transactions.
* Poll and display canister status (cycles, memory and status).
* Use new library "dfinity/ledger".
* Update proposal rendering (new types).
* Minor fixes and improvements.

## Proposal 103049
* Split layout and new token selector for "Accounts" and "Neurons".
* Display TVL (total value locked) in USD.
* Remove badge "new" next to menu entry "Launchpad".
* Fixes and UI improvements.

## Proposal 101945
* Increase sns neuron stake.
* Split sns neuron.
* Permission update for sns hotkeys.
* UX changes:
  * Theme switcher on login screen.
  * Improve proposal payment and summary rendering.
* Bugfixes.

## Proposal 99659
* Fix disburse button in SNS neurons
* Fix rounding error in sns transactions

## Proposal 98559
* Gzip wasm for proposal payload
* Staking sns neuron.
* Main “Login” page.
* Update main menu entries.
* Dependencies upgrade.
* Minor bugfixes and UI improvements.

## Proposal 98082
* Enable stake maturity for HW.
* Hide vote pane from detail page if proposal reward status has settled.
* Update tcycles fee description.
* Keep track of http agent (optimisation).
* Label updates and bugfixes.

## Proposal 95968
* fix sns minimum dissolve delay description calculation
* fix sns hotkeys permissions
* minor styling and label update

## Proposal 95714
* Followees and dissolve delay in SNS neurons.
* Improvements in rendering proposal payload.
* Unspecific topic in sns.
* Documentation update.
* Tag releases in GitHub automatically.
* Bugfixes.

## Proposal 94588
* UI Improvements in Wallet page.
* UI Improvements in Neuron detail page.
* UI Improvements in Canister detail page.
* Show "undefined" properties in proposal payload.
* Parse bytes from candid payloads and show them as hash.
* UI improvements when showing the payload as JSON.
* Change order of NNS topics when adding new followees.
* Change in some colors.
* Improved title in wallet and sns neuron detail page.
* Fix calculation with voting power in dissolbe delay modal.
* Use absolute path in meta image tag.
* Fix issue with rounding of the amount in transactions.

## Proposal 93596
* Remove redirection in Launchpad page.

## Proposal 93588
* Enable Launchpad and SNS Sale pages.
* Fix bug in voting power calculation.
* UI improvements.

## Proposal 93416
* Fix bug on proposals public page.
* Improvements in wording.
* Improve error message on canister detail page.
* UI improvements in neuron detail page.

## Proposal 93366
* UI redistribution in Neuron details.
* New cards for neurons and accounts.
* Proposals list and proposal details are now public.
* UI improvements on automatic logout.

## Proposal 92180
* New design colors, spacing and layout
* Link to sub-pages on main login screen
* UI/UX fixes
* Stake SNS neuron functionality
* Improve Participate Button

## Proposal 90917
* New routing.
* New login.
* New public page for each tab.
* UI improvements.
* Fonts and font size update.
* Fix bug in topics filter.

## Proposal 89325
* Text improvements in Maturity card.
* Two new NNS Proposal topics.
* Two new nnsFunctions.
* Fix backwards compatibility of the CSP policy for older Android devices.

## Proposal 87079
* Support for new payload type.
* Support for new proposal topic.
* UI Improvements in Stake Maturity.
* Reduce bundle by removing imported test script.

## Proposal 86114
* Enable Stake Maturity for II neurons.
* Fix CSP 'strict-dynamic' issue on Firefox.

## Proposal 86090
* UI fixes for Modal in small devices.
* Fix Buffer polyfill race condition.

## Proposal 86037
* SvelteKit implementation (without routing changes).
* New Modal UI.
* Bump agent-js to v0.14.0
* New flow to top up neurons.
* Fix overflow in proposal details.

## Proposal 84936
* New login page.
* Minor UI improvements.
* Clean unused code.

## Proposal 84287
* Upgrade nns-js, sns-js and utils-js.
* Refactor to support multiple tokens in Accounts.
* Extract CMC functionality to its own library cmc-js.
* Add new proposal types.
* UI fixes on iPad.
* Add sitemap and robots.txt.

## Proposal 81792
* New Voting screens:
  * refreshed design (new cards, new buttons’ color, etc.)
  * information structure modified to present firstly “system information”
  * better use of the space for a quicker and better overview
  * ability to navigate from previous or to next proposal
  * quicker access to voting actions notably on mobile devices thanks to a sticky bottom sheet
* CSP fallback for old devices
* New transaction flow.

## Proposal 80618
* Fix android issues with modal.
* Add pending transaction state in canister.
* Persist proposal filters in local storage
* Upgrade agent-js v0.13.x (uses indexeddb instead of localstorage)
* Upgrade nns-js
* Improve CSP rules and script loader
* Infinite scrolling observer modified to handle list of cards
* Governance labels and descriptions reviewed
* Console output moves to debug information

## Proposal 77051
* Fix android issues with modal.
* Add pending transaction state in canister.

## Proposal 76202
* sanitize proposal title and account identifier for placeholders

## Proposal 75912
* Optimistic voting update
* Toast redesign
* Update nns-js, sns-js, agent-js (0.12.2) and integrate utils-js
* bump IC to the latest version
* extract some ui components and integrate gix-components
* replace .ttf with .woff2 fonts
* add org package.json "name" field
* various improvements in build scripts
* light cleanup of README.md

## Proposal 72733
* Update on maturity text info.
* Upgrade sns-js

## Proposal 72588
* Maturity is displayed without %.
* Fix a bug when adding cycles to a canister.
* Fix a bug in the transaction list.
* Various improvements in the deployment pipeline.
* Changes in font colors.
* Disable agent-js idle observer

## Proposal 71474
* Fix: Update the proposal schema to match the governance canister

## Proposal 71197
* Maturity modulation when spawning a new neuron.
* UI improvements in the modals.
* Add new SNS Proposal topic.
* Make voting for proposals available till duration expires
* Scope proposal detail data load to improve UX navigation between proposals

## Proposal 70821
* e2e tests: Update the way SNS is deployed to the current standard, which is via the wasm canister.
* Update dfx to version 0.11.0-beta.1
* User can leave community fund.
* New Input element.
* New Checkbox element.
* Split "Create or Link Canister" in two buttons.
* Improved error messages when working with hardware wallet.

## Proposal 67969
* Polyfill CSS to support older browsers
* Buttons realignment in Neuron Detail Page
* UI improvements

## Proposal 67799
* Add light theme
* Review dark theme
* Enable theming
* Upgrade agent-js
* Improve signout flow
* Improvements in error management
* No tooltip when not needed. It had problems with Android devices
* Lazy load routes to improve performance

## Proposal 66831
* Update canister payment flow
* New Navigation menu
* Improvements getting the Proposal payload
* Other UI improvements
* Removal of now unused flutter code

## Proposal 65319
* New Canisters Tab built on Svelte
* Fix minor UI issues in the Neurons tab for smaller devices
* Add tooltip to Wallet page to display all ICP
* Fix voting power amount in the Proposal page

## Proposal 63234
* Provide more detailed values for neuron ICP
* Improve support for earlier versions of iPhone

## Proposal 63105
* Truncate ICP per request

## Proposal 62937
* Fix styling of modals on Safari

## Proposal 62896
* Display the svelte version of the accounts and neurons tabs.
* Move the hardware wallet CLI out into a separate repository.
* Improvements to the UI.
* More tests

## Proposal 61859
* Do not offer merging hardware wallet controlled neurons in the UI, as it is currently not supported.
* Add the ability to dump debug info.
* Prepare for more tabs to be released as svelte.
* Improve the infrastructure for third party contributions.
* More tests.

## Proposal 60694
- Update mechanics for creating canisters
- Prepare to release the neuron and accounts tabs in svelte

## Proposal 59149
* Remove slider option for spawning maturity on wallets that don't support it.
* Confirmation screen in Merge Maturity

## Proposal 58993
* Render 32 byte hashes in proposals as strings rather than byte arrays
* New JSON payload renderer
* Refactor the configuration to suport more testing scenarios
* Prepare to render the Neurons tab using svelte
* Fix CSP domains

## Proposal 58151
- Usability and accessibility improvements
  - Add a question that reminds title and topic of the proposal before vote on related detail page
  - Add titles to my votes icons (a11y improvement)
  - Display topic and proposal ID to the proposal detail page
  - Update colours
  - Better loading skeletons
  - Add button titles
- Prevent duplicate hardware wallets from being attached to an account
- Preparations for svelte neurons tab
- Test with NNS canisters running in dfx

## Proposal 56265
* UI fixes:
  * Show the ID of followed neurons again
  * Proposal filtering
* UI improvements
* More tests

## Proposal 55738
* Fix rendering of large payloads.
* Fix double-voting error message.
* Rate limit API calls to reduce the risk of errors for users with large numbers of neurons.
* Add log messages to help diagnose issues experienced by users.
* Update dfx to 0.9.2
* A filter that excludes all proposals was previously ignored, whereas now such a filter will show no results.
* Preparation for switching more of the UI to svelte.
* UI improvements.
* More tests.

## Proposal 54295
- Display the proposals tab using svelte

## Proposal 53536
- Merge neuron functionality (using quill, not the GUI).
- Updated logo
- UI improvements
- More tests

## Proposal 47824
* Update changelog for the last release
* Remove upgrade code needed for the last release only
* Show new `node_provider_id` field in `UpdateNodeOperatorConfigPayload` proposals.
* Svelte UI development
* Fix tests
* Update js library dependencies

## Proposal 47476
* Update dependencies and Rust version.
* Enable merge maturity for hardware wallets.
* End to end test for login.
* Update icon when installed as an Android app.
* More svelte front end changes.

## Proposal 45369
* Upgrade agent-js to 0.10.3 (to resolve some issues with proposal rendering)
* Add "Powered by IC" badge to the login page
* Update the "Follow all" description as now this setting causes the neuron to follow for all proposals except governance proposals
* More Svelte changes (WIP)

## Proposal 44009
* Added entries to the whitelist of proposal types where the payload is small and useful enough to display.
* Small improvements to the UI.

## Proposal 43521
* Proposal types RemoveNodeOperatorsPayload and RerouteCanisterRangePayload are now displayed in the UI.
* Proposal type UpdateNodeOperatorConfigPayload has additional fields: `rewardable_nodes` and `dc_id`
* Small improvements to the UI.
* Resolved reproducibility issue.

## Proposal 42027
* Add custom followees
* Update styling
* Add principal to hardware wallet accounts page
* Security and technical improvements

## Proposal 39269

* Downgrade agent-js back to 0.9.1, as it was breaking hardware wallets
* UI enhancements

## Proposal 39120

* Add a console command to assist with account access
* Replace the svelte routing logic
* Serve the login page as svelte

## Proposal 36273

* Update the flutter login page graphics.
* Fix docker build scripts.
* Update the svelte login page but do not switch it live.

## Proposal 32611

* Fixed an issue where a user's expired session can lead to triggering code related to hardware wallets, even if the user has no hardware wallet accounts.
* Fixed an issue where the "Session expired" dialog didn't redirect to the login page after the user clicked "Ok".
* Removed displaying the user's principal from the Neurons page.

## Proposal 31664

* Switch mainnet to using the HTML renderer for all browsers, rather than only for mobile browsers. This has shown to resolve flickering and rendering issues observed by Monterey and iPads running iOS15. The previous upgrade only switched the renderer in the testnet setup and not production.

## Proposal 31606

*  Switch testnet to using the HTML renderer for all browsers, rather than only for mobile browsers. This has shown to resolve flickering and rendering issues observed by Monterey and iPads running iOS15.

## Proposal 30605

* Adds a 'Split Neuron' button which allows users to split a neuron into 2.
* Adds proposal definitions for 3 new NNS functions allowing their payloads to be randered properly.
* Updates the UpdateSubnetPayload definition to include a few new fields.
* Fix bug where pop-up would not automatically close after adding a hardware wallet.
* Allow payload text to be selected.

## Proposal 27241

* Display the payloads of 'Execute NNS Function' proposals
* Allow markdown in proposal summaries
* Display the new 'title' field on proposals
* Add a `metrics` endpoint for creating dashboards on Prometheus.
* Fetch accounts, balances, and neurons more securely. Rather than fetching sensitive data (e.g. ledger balances) as query calls, we now fetch the data twice in parallel: once as a query call for UI snappiness, and another as an update call to get a certified response. The certified response overwrites the result of the query.
* Ledger wallet: Allow disbursing neurons to a different account.
* Minor UI enhancements.<|MERGE_RESOLUTION|>--- conflicted
+++ resolved
@@ -18,11 +18,8 @@
 * Improve error messaging on payload size limit in proposals list page.
 * New lifecycle store for SNS projects.
 * New feature flag ENABLE_SNS_AGGREGATOR_STORE.
-<<<<<<< HEAD
 * Introduce an option to collapse or expand the application's menu on large screen.
-=======
 * Remove some unused fields from the aggregator converted type.
->>>>>>> 1a924d87
 
 #### Changed
 

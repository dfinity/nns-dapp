--- conflicted
+++ resolved
@@ -17,11 +17,8 @@
 #### Changed
 
 * Bigger icon and description first on Sns project page.
-<<<<<<< HEAD
 * Put common accountsdb tests in a macro and call that rather than copying the list of tests.
-=======
 * Change accounts storage heap structure from `HashMap` to `BTreeMap`.
->>>>>>> d563dc43
 
 #### Deprecated
 #### Removed

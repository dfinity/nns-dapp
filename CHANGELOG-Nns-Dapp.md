# Changelog NNS Dapp

All notable changes to the NNS Dapp will be documented in this file.

The format is based on [Keep a Changelog](https://keepachangelog.com/en/1.0.0/).

The NNS Dapp is released through proposals in the Network Nervous System. Therefore, each proposal is documented below, following the relevant changes.

## Unreleased

### Application

#### Added

* Select destination when disbursing maturity.

#### Changed

* Use ICRC-1 transfer on ICP ledger canister instead of generic ICRC-1 ledger canister.
* Allow `get_histogram` (an unstable API) only as a query call.
* Set `ENABLE_SNS_AGGREGATOR_STORE` true for production.
* Use custom button label for disburse maturity flow.
* Improve spacings in the page headings.
<<<<<<< HEAD
* Review the chunking strategy to enhance the dapp's loading time and prevent random, rare flashes of unstyled content (FOUC).
=======
* Improve the skeletons while loading in the neuron details page.
>>>>>>> fe52cec6

#### Deprecated
#### Removed

#### Fixed

* Fix CSS on canister cards to show tooltip and name correctly.

#### Security

* Rename `memo` on the ICRC-1 interface of the ICP ledger API to `icrc1Memo` and add a warning about the `memo` and `icrc1Memo` being unrelated.

#### Not Published

* Use ICRC-1 transfer when staking a neuron, behind a feature flag.

### Operations

#### Added
* Run several script tests on macos as well as ubuntu.

#### Changed

* Fix the `release-sop` command that set `origin/main` as the upstream.
* Specify the version of `binstall` in `dfx.json`.
* Fix the proposal matching pattern in `nns-dapp/split-changelog` that used to match aggregator proposals as well.
* Fix the rust-update action.
* Update the snsdemo commit & automate further updates.
* Cron job to update `snsdemo` weekly.


#### Deprecated
#### Removed

#### Fixed

#### Security

## Proposal 124787

### Application

#### Added

* Add the amount of maturity related to a selected percentage.
* Disburse maturity of sns neurons.

#### Changed

* Show the token selector also when not signed in.
* Use consistent positioning for the copy icon in the Hash component.
* Allow setting a dissolve delay that's shorter than what's required for voting power.
* Improve contrast of token selector's logo in light theme.
* Remove the "Project" leading word in the SNS Project card.

#### Fixed

* Fixed issues with SetDissolveDelay component.
* Fix sent transaction icon background color dark theme.
* Improve text color of total value locked's label.
* Make duration rendering consistent.
* Improve Tooltip location when container hides part of it.

### Operations

#### Changed

* Specify the `snsdemo` version in `dfx.json`.
* Make the file list stats accessible in logs and as a file in the release artefacts.
* Support using the nns-dapp downgrade-upgrade test with Wasms other than prod.

#### Fixed

* Fix build script by pinning cargo-binstall version.

## Proposal 124486

### Application

#### Added

* Make NNS Dapp accessible via wallet.ic0.app and wallet.internetcomputer.org.

#### Changed

* Add a database abstraction layer, preparing for migration.
* Put common accountsdb tests in a macro and call that rather than copying the list of tests.
* Change accounts storage heap structure from `HashMap` to `BTreeMap`.
* Made disburse neuron flow more consistent with other transaction flows.
* New colors in NNS Dapp.
* Make the format of `get_toy_account()`, used in testing, compatible with `get_account()`.
* Make a histogram of account sizes, used to optimize the new account storage.

#### Removed

* Remove unused components after new neuron details page.

### Operations

#### Added

* Add "Filter proposals by Votable only" e2e test.
* `--import-from-index-html` flag on `scripts/canister_ids` to get canister IDs from an existing (testnet) release.
* A dictionary for spell-checking.
* New "finalizing" status in SNS project detail page.

#### Changed

* Set `ENABLE_SNS_AGGREGATOR_STORE` true in unit tests.

## Proposal 124328

### Application

#### Changed

* Bigger icon and description first on Sns project page.

#### Removed

* Remove ENABLE_NEURON_SETTINGS feature flag.

#### Fixed

* Header in accounts, canisters and neurons was not visible after user came back from logging in.
* Address issue with displayed SNS balances on quickly switching between SNSes.

#### Security

* Update dependency of @adobe/css-tools because of https://github.com/advisories/GHSA-hpx4-r86g-5jrg

#### Not Published

* Disburse maturity of sns neurons.

### Operations

#### Added

- Add a command to increment the package versions.

#### Changed

- Use the upstream notification action directly, rather than using a local copy.
- Support comments in proposal titles.  Example: `Proposal 1111 (cherry-pick)`

## Proposal 124280

### Application

#### Added

* New tag for NNS neurons: "Hardware Wallet".
* New derived state store for SNS projects.
* Identify swap participation ICP transactions.
* Improve error messaging on payload size limit in proposals list page.
* New lifecycle store for SNS projects.
* New feature flag ENABLE_SNS_AGGREGATOR_STORE.
* Introduce an option to collapse or expand the application's menu on large screen.
* Remove some unused fields from the aggregator converted type.
* Display active sns neuron maturity disbursements.

#### Changed

* Access accounts only by getter and setter; do not assume that in-place modifications are possible.
* Defined an account data store interface, to allow account storage migrations.
* Update SNS Swap types to match the latest canister interface. 
* Hide by default the proposal summary in ballots.
* Review checkboxes vertical alignment, border contrast on dark mode and remove hover background colors
* Launchpad proposal requests only Open proposals of the SNS topic.
* When reusing cached agents, use the current identity instead of the one in the cached agent.
* New landing pages for Accounts, Neurons, Canister and Settings when not logged in.
* Remove login page and redirect to accounts instead.

#### Removed

* Remove ENABLE_SIMULATE_MERGE_NEURONS flag.

#### Fixed

* Fix wrong "ICP Staked" message in SNS neurons.

#### Not Published

* Use new stores as source of data instead of snsQueryStore.

### Operations

* Format markdown files, such as `README.md`, except changelogs and frontend markdown files.
* Improve the rust document generation.
* Fix shellcheck issues.

#### Added

* Make it easy to skip the CI build step for quick testing.
* Screenshot e2e tests.
* Allow specifying a test_filter to the e2e CI action.
* New test util to set SNS projects for testing.
* Make scripts/past-changelog-test check again the previous commit when run on main.
* Unit tests for the detailed `min_participant_icp_e8s` rendering.

#### Changed

* Moved e2e-tests/scripts/ to scripts/e2e-tests/ (but deleted update-chromedriver).
* Moved e2e-tests/scripts/ to scripts/e2e-tests/.
* Change some unit tests to set a system time and not rely on actual time.

#### Removed

* Remove compressed `.wasm` files from releases.  Please use `.wasm.gz` instead.
* Remove `frontend/jest-spy.ts`.
* Remove e2e-tests/

#### Fixed

* Avoid SIGPIPE in scripts/past-changelog-test which caused flakiness.

#### Security

* Fixed some tests that depended on execution order.
* [CVE-2023-38497](https://blog.rust-lang.org/2023/08/03/cve-2023-38497.html): Update Rust from version `1.71.0` to `1.71.1`.
## Proposal 124252 (cherry-pick)

### Application

#### Fixed

* Detailed `min_participant_icp_e8s` rendering hack for Modclub SNS.
* Disable HW from participating in swaps.

## Proposal 124014

### Application

#### Changed

* Don't display proposal navigation on launch-pad page.
* Update SNS Aggregator response type and related converters.
* Implement the standard accounts dropdown selector in canisters' features.
* Review and optimize the number of steps and the UI of the canisters' related modals.
* Hotkeys can now manage Neurons' Fund participation as long as the neuron is not controlled by a hardware wallet.
* Hardware Wallet users need to sign transactions only once. Except for staking a neuron.
* New NNS and SNS neuron details page layout.

#### Removed

* Remove fallback to load SNSes directly from SNS canisters.
* Remove ENABLE_SNS_AGGREGATOR flag.
* Remove relying on the swap raw metrics to get the number of buyers of a Swap.

#### Fixed

* Fix missing referrer path on subpages.
* Fix some type discrepancies with SNS aggregator data.
* Do not show unnecessary scrollbar in notifications.
* Fix error when getting an SNS Aggregator page fails.
* Maintain text color in hyperlinks card when hovered.
* Prevent default behavior of copy button to avoid unintentional navigation when used in hyperlinks cards.
* Prevent the submission of cycles for top-up review unless an amount has been entered first.

### Operations

#### Added

* Proposal details e2e test.
* Automatically populate the change log section in the release proposal.
* Remove empty section headings in scripts/nns-dapp/split-changelog.
* Make it easy to skip the CI build step for quick testing

#### Changed

* Update candid interface for NNS governance to improve 1-proposal support.
* Rename deleted workflows to start with "ZZZ".

#### Fixed

* past-changelog-test compares lines numbers correctly.
* Ignore SIGPIPE in scripts/past-changelog-test which caused flakiness.

## Proposal 123921

### Application

#### Added

* Enable merge neurons preview.
* Display page title in browser's tab.

#### Changed

* Refactor storage to prepare for schema migration.
* Enhance user experience by rendering hyperlinks for the cards displayed on the Accounts, Neurons, Proposals, Launchpad, and Canister pages instead of buttons
* Bump agent-js `v0.18.1`.
* Clarify Ledger app version error message.
* Increase the displayed size of the projects logo on the "Launchpad".
* Do not display the "Vote on Proposals" title in the page's header on wide screens to align the behavior with pages that support multiple projects.
* New icon for dissolving neuron state.
* Keep menu open and visible on large screen (not only on extra large screen).
* Use tar format `gnu` instead of `ustar` to archive the frontend assets, to keep reproducibility between GNU tar versions 1.34 and 1.35.

#### Fixed

* Show the current dissolve Delay in the modal to increase a dissolving SNS neuron.
* Avoid repeating queries to canister status if the principal is not a controller, and avoid long-lasting display of skeletons.
* Correctly set the referrer on the detail page to go back to the effective previous page. Useful for the proposal detail page that can be opened from either from the "Proposals" or "Launchpage" pages. 
* Fix incorrect error message when the user tries to set a lower sns dissolve delay than current.

#### Not Published

* New NNS and SNS neuron details page layout.

### Operations

#### Added

* A separate build of nns-dapp for testing.  See: https://github.com/dfinity/nns-dapp/releases/tag/dev-build-test-tag
* A test that state is preserved in downgrade-upgrade tests.
* Support SNS neuron permission in fake SNS governance API.
* Support selective pausing and resuming in API fakes.

#### Changed

* Create the `noassets` build using rust feature flags, for consistency, instead of with a separate build stage.
* Updated the downgrade-upgrade test summary.
* Increased the size of the persistent state in downgrade-upgrade tests.
* Moved the downgrade-upgrade test into a dedicated job.
* Faster formatting of shell and yaml files, by operating only on named or changed files.
* Updated the calls to `docker-build` to use the `--network` flag.
* Upgraded to Playwright 1.36.

#### Fixed

* Deploy.sh script
* Improve sns governance e2e test.

#### Security

## Proposal 123718

### Application

#### Added

* Support for ICP transactions with Icrc addresses as the destination.

#### Changed

* Improve visibility of proposal summary headers.
* Improve copy in button to set or increase dissolve delay of a neuron.

### Operations

#### Added

* Install `ic-wasm` as part of the setup command.
* Better visibility of upgrade cycle consumption, wasm size and memory usage.
* Check that release-sop is the newest version when it's run.
* Compile end-to-end tests to catch type errors.

#### Changed

* Use faster GitHub runners for e2e tests.
* Replace `ic-cdk-optimizer` with `ic-wasm shrink`.
* Migrate some e2e tests from wdio to playwright.

## Proposal 123471
### Application

#### Changed

* Revert display of TVL in various currencies to USD only
* Removed `OWN_CANISTER_URL`.
* Setting Dissolve Delay supports 888 years.
* Improve responsiveness in proposal filter modals.
* Only Locked neurons are mergeable.
* Add copy button to sns proposal proposer id.
* New neuron state icons.

#### Deprecated
#### Removed
#### Fixed

- Destroy sns neuron component and page after disburse.

#### Security

* Changed `OWN_CANISTER_URL` to `'self'` in the CSP.  These are equivalent but `'self'` does not depend on the deployment config.

#### Not Published

### Operations

#### Added

* Nns voting e2e test.
* Added CI workflows to update rust and didc automatically, by cron job or button click.
* Script to reorganize CHANGELOG-Nns-Dapp.md after a release.
* Test that no new change log entries are added to existing releases.
* New feature flag "ENABLE_NEURON_SETTINGS".
* Playwright connects to PLAYWRIGHT_BASE_URL if specified in the environment.
* release-sop.test now has a flag to update golden files.

#### Changed

* Updated `didc` to the latest release.
* Migrated some end-to-end tests from Wdio to Playwright.
* Use the newest snsdemo snapshot with the sns_aggregator preloaded.
* Split Playwright e2e test on CI into 2 shards.

#### Deprecated
#### Removed

* Duplicate `ic-cdk-optimizer` version field.

#### Fixed

#### Security

## Proposal 123423
### Application

#### Added

* Render SNS neuron voting power in neuron detail page.
* Users can now add names to canisters to easily identify them within NNS Dapp only.
* Periodically check for new transactions and updated balances of the ckBTC tokens/accounts.

#### Changed

* Simplify rust cache expiry with `pop_first()`.
* Updated `bitcoin-canister` revision for proposal payload support.
* Improve proposal action rendering.

#### Fixed

* Fix bug with newly created canisters where the name was ovewritten to empty string.

#### Not Published

* Progress on merge neurons preview, behind a flag.

### Operations

#### Added

- CreateServiceNervousSystem proposal support.
- Base64 image support for payload rendering.
- `scripts/canister_ids` can now remove canisters from `canister_ids.json`.
- Added a script to perform part of the release SOP.

#### Changed

- Consolidated the config tests.
- Set a custom URL for `internet_identity` on `ic` rather than using the default.
- Improve Canister Detail tests by mocking the api layer instead of services.
- Copied the newest version of clap.bash from snsdemo.

#### Fixed

* ci-link script uses correct workflow name.

## Proposal 123301

### Application

#### Added

* Periodically check for new transactions and updated balances of the SNS tokens/accounts.
* Decode the payment (amount) from the QR code reader.
* Add "Select All" and "Clear" selection in proposal filters.
* Add vesting information in SNS neuron detail.
* Render SNS neuron voting power in neuron detail page.

#### Changed

* Disable functionality buttons while SNS neuron is vesting.
* Ignore sign-in "error" `UserInterrupt`.

#### Deprecated

* Web Workers have been migrated to ES modules, which means that Firefox users using versions [prior to v114](https://caniuse.com/?search=worker%20module) won't be able to read certain data in the UI, such as TVL and canisters' cycles, unless they upgrade their browser to a more recent release.

#### Fixed

* Title of Ledger device transaction when staking two neurons on a row.
* Enable voting for proposals that are decided but still accepting votes.
* Misplaced tooltip for disabled SNS neuron split button.

### Operations

#### Added

* Added a command line tool to get the arguments of a canister upgrade proposal, for verification purposes.
* Publish the arguments used in every release.
* A script to download the WASM from GitHub CI build.
- A script to get the WASM hash from the GitHub CI build log.
* Instructions to verify canister args in proposal.
* Added a command to inspect canister upgrade proposals. (See: scripts/dfx-nns-proposal-args)
* More test for the release-sop script.

#### Changed

- Refactored CI tests to reduce network load related failures.
- Fix coreutils installation issues on M1 apple laptops.
- Made per-network configuration in dfx.json optional.
- Consolidated the `docker-build` and `aggregator` GitHub workflows into the `build` workflow, to reuse the build artefacts and so reduce network load on the runners.
- Increased timeout on end-to-end tests running on CI.

#### Removed

* Deleted the now empty `docker-build` and `aggregator` GitHub workflows.

## Proposal 123245

* Render the SNS Neuron age.
* Fix navigation issue from SNS proposal to the Launchpad.
* Use the count of participants from the derived state instead of using the
* SNS governance raw metrics.
* TVL in various currencies.

## Proposal 123006

* Improvement in NNS proposal filters.
* New field minimum participants in project detail page.
* Mobile experience improvements.
* Use minter info to retrieve ckBTC parameters (retrieve min amount, kit fee and number of confirmations).
* Fix for Dragginz SNS metrics.

## Proposal 122791

* Improve Apple install to home screen look and feel.
* Enable sns-voting.
* Add a call to "update_balance" for ckBTC during the withdrawal account check process.
* Improve participation UI.
* Fix UI warning duplicate form field id in the same form.
* Minor fixes.

## Proposal 122747

* Improve ICRC accounts loading performance.
* Improve loading state UX.
* Update (fav)icons.
* Upgrade libraries.
* Minor fixes and text changes.

## Proposal 122614

* Swap conditions.
* Parameters loading optimisation.
* Libraries loading optimisation.
* Minor bugfixes and improvements.

## Proposal 122512

* Feat reload account and transactions regardless of ckBTC update balance success or error.

## Proposal 122509

* Fix ckBTC transfer status visibility.
* Improve ckBTC transactions reload.

## Proposal 122355

* Improve participation UX.
* Simplifications to reduce stress on the system during upcoming SNS swaps.
* Fix metrics API.
* Fix number formatting on max button click.
* Minor fixes and UI improvements.

## Proposal 122282

* UI improvements.
* Minor bugfixes.

## Proposal 122267

* Receive BTC.
* Convert ckBTC to BTC.
* Minor bugfixes.

## Proposal 122210

* Performance optimization (accounts).
* Minor fixes and UI improvements.

## Proposal 121690

* Add BitcoinSetConfig proposal payload support.
* Minor fixes and UI improvements.

## Proposal 120468
* UI fixes.
* Testing improvements.
* Minor configuration clean up.
* Fix bug when filtering proposals.
* Upgrade dependencies to IC to prepare for new NNS Proposal Action.
* Improve modal width.
* Some copy changes.

## Proposal 119296
* Display info text for Last Distribution.
* Add new field to NNS payload to show arguments as hex string.
* Accessibility improvement: colors and proposal payload/summary contrast.
* Performance improvements (neuron caching).
* Redesign and review of transaction confirmation step.
* Narrowed modal design.
* Modal wizard animation.
* Make followees modal UI more compact.
* Minor style fixes.
* Fix settings title glitch.
* Label updates.
* Minor fixes.

## Proposal 115271
* Fix back to detail from "Settings" page.
* UX improvements:
  * Transaction edit submit form with "Enter".
  * Back button from SNS Proposal Detail page keeps universe.
* Minor bugfixes.

## Proposal 114127
* Select send and receive address by scanning a QR code.
* "Receive" action added to main screen and "Add account" action moved as a card.
* New settings page which displays user principal and session duration
* New proposal payload.
* New data in the project detail.
* Better validations in address inputs.
* Remove unnecessary calls when updating accounts after an action.

## Proposal 112386
* Remove button to increase stake for CF SNS neurons.
* Improve validations in address inputs.

## Proposal 111715
* Upgrade agent-js.
* Bugfixes and minor improvements.

## Proposal 111317
* Stake maturity for SNS neurons.
* Reenable update calls.
* Optimize project calls.
* Minor text updates and fixes.
* Fix bug after voting.
* Upgrade Sveltekit.
* Clean up unused state.

## Proposal 110588
* "high-load" warning fix.

## Proposal 110166
* SNS participation progress screen.
* SNS aggregator improvements.
* Network "high load" notification.
* Polling and request optimization.
* Minor UI and text updates

## Proposal 110166
* Enable SNS aggregator.
* Switch to TVL canister.
* Sale process improvement.
* Minor fixes and improvements.

## Proposal 109947
* Performance improvements by delaying requests when needed.
* Setup caching layer for neurons.
* Payment flow upgrade.
* SNS Aggregator improvements.
* Derived state api.
* Fixes and UI improvements.

## Proposal 108160
* Migration to nns.internetcomputer.org

## Proposal 106377
* Launch ckBTC wallet functionality!
* Fix bug in transactions list.
* Introduce GZIP encoding for assets.
* Fetch data with "query" for not logged in users.

## Proposal 105498
* Remove dashboard routing fallback.
* Login screen minor changes.
* Extended dissolve delay input.
* Payload rendering fix.
* Text and style updates.

## Proposal 104642
* Fix bug encoding and decoding ICRC-1 subaccounts.

## Proposal 104287
* Auto-stake for non-controlled neurons.
* Enable Merge HW controlled neurons.
* Add "created at" parameter in transactions.
* Poll and display canister status (cycles, memory and status).
* Use new library "dfinity/ledger".
* Update proposal rendering (new types).
* Minor fixes and improvements.

## Proposal 103049
* Split layout and new token selector for "Accounts" and "Neurons".
* Display TVL (total value locked) in USD.
* Remove badge "new" next to menu entry "Launchpad".
* Fixes and UI improvements.

## Proposal 101945
* Increase sns neuron stake.
* Split sns neuron.
* Permission update for sns hotkeys.
* UX changes:
  * Theme switcher on login screen.
  * Improve proposal payment and summary rendering.
* Bugfixes.

## Proposal 99659
* Fix disburse button in SNS neurons
* Fix rounding error in sns transactions

## Proposal 98559
* Gzip wasm for proposal payload
* Staking sns neuron.
* Main “Login” page.
* Update main menu entries.
* Dependencies upgrade.
* Minor bugfixes and UI improvements.

## Proposal 98082
* Enable stake maturity for HW.
* Hide vote pane from detail page if proposal reward status has settled.
* Update tcycles fee description.
* Keep track of http agent (optimisation).
* Label updates and bugfixes.

## Proposal 95968
* fix sns minimum dissolve delay description calculation
* fix sns hotkeys permissions
* minor styling and label update

## Proposal 95714
* Followees and dissolve delay in SNS neurons.
* Improvements in rendering proposal payload.
* Unspecific topic in sns.
* Documentation update.
* Tag releases in GitHub automatically.
* Bugfixes.

## Proposal 94588
* UI Improvements in Wallet page.
* UI Improvements in Neuron detail page.
* UI Improvements in Canister detail page.
* Show "undefined" properties in proposal payload.
* Parse bytes from candid payloads and show them as hash.
* UI improvements when showing the payload as JSON.
* Change order of NNS topics when adding new followees.
* Change in some colors.
* Improved title in wallet and sns neuron detail page.
* Fix calculation with voting power in dissolbe delay modal.
* Use absolute path in meta image tag.
* Fix issue with rounding of the amount in transactions.

## Proposal 93596
* Remove redirection in Launchpad page.

## Proposal 93588
* Enable Launchpad and SNS Sale pages.
* Fix bug in voting power calculation.
* UI improvements.

## Proposal 93416
* Fix bug on proposals public page.
* Improvements in wording.
* Improve error message on canister detail page.
* UI improvements in neuron detail page.

## Proposal 93366
* UI redistribution in Neuron details.
* New cards for neurons and accounts.
* Proposals list and proposal details are now public.
* UI improvements on automatic logout.

## Proposal 92180
* New design colors, spacing and layout
* Link to sub-pages on main login screen
* UI/UX fixes
* Stake SNS neuron functionality
* Improve Participate Button

## Proposal 90917
* New routing.
* New login.
* New public page for each tab.
* UI improvements.
* Fonts and font size update.
* Fix bug in topics filter.

## Proposal 89325
* Text improvements in Maturity card.
* Two new NNS Proposal topics.
* Two new nnsFunctions.
* Fix backwards compatibility of the CSP policy for older Android devices.

## Proposal 87079
* Support for new payload type.
* Support for new proposal topic.
* UI Improvements in Stake Maturity.
* Reduce bundle by removing imported test script.

## Proposal 86114
* Enable Stake Maturity for II neurons.
* Fix CSP 'strict-dynamic' issue on Firefox.

## Proposal 86090
* UI fixes for Modal in small devices.
* Fix Buffer polyfill race condition.

## Proposal 86037
* SvelteKit implementation (without routing changes).
* New Modal UI.
* Bump agent-js to v0.14.0
* New flow to top up neurons.
* Fix overflow in proposal details.

## Proposal 84936
* New login page.
* Minor UI improvements.
* Clean unused code.

## Proposal 84287
* Upgrade nns-js, sns-js and utils-js.
* Refactor to support multiple tokens in Accounts.
* Extract CMC functionality to its own library cmc-js.
* Add new proposal types.
* UI fixes on iPad.
* Add sitemap and robots.txt.

## Proposal 81792
* New Voting screens:
  * refreshed design (new cards, new buttons’ color, etc.)
  * information structure modified to present firstly “system information”
  * better use of the space for a quicker and better overview
  * ability to navigate from previous or to next proposal
  * quicker access to voting actions notably on mobile devices thanks to a sticky bottom sheet
* CSP fallback for old devices
* New transaction flow.

## Proposal 80618
* Fix android issues with modal.
* Add pending transaction state in canister.
* Persist proposal filters in local storage
* Upgrade agent-js v0.13.x (uses indexeddb instead of localstorage)
* Upgrade nns-js
* Improve CSP rules and script loader
* Infinite scrolling observer modified to handle list of cards
* Governance labels and descriptions reviewed
* Console output moves to debug information

## Proposal 77051
* Fix android issues with modal.
* Add pending transaction state in canister.

## Proposal 76202
* sanitize proposal title and account identifier for placeholders

## Proposal 75912
* Optimistic voting update
* Toast redesign
* Update nns-js, sns-js, agent-js (0.12.2) and integrate utils-js
* bump IC to the latest version
* extract some ui components and integrate gix-components
* replace .ttf with .woff2 fonts
* add org package.json "name" field
* various improvements in build scripts
* light cleanup of README.md

## Proposal 72733
* Update on maturity text info.
* Upgrade sns-js

## Proposal 72588
* Maturity is displayed without %.
* Fix a bug when adding cycles to a canister.
* Fix a bug in the transaction list.
* Various improvements in the deployment pipeline.
* Changes in font colors.
* Disable agent-js idle observer

## Proposal 71474
* Fix: Update the proposal schema to match the governance canister

## Proposal 71197
* Maturity modulation when spawning a new neuron.
* UI improvements in the modals.
* Add new SNS Proposal topic.
* Make voting for proposals available till duration expires
* Scope proposal detail data load to improve UX navigation between proposals

## Proposal 70821
* e2e tests: Update the way SNS is deployed to the current standard, which is via the wasm canister.
* Update dfx to version 0.11.0-beta.1
* User can leave community fund.
* New Input element.
* New Checkbox element.
* Split "Create or Link Canister" in two buttons.
* Improved error messages when working with hardware wallet.

## Proposal 67969
* Polyfill CSS to support older browsers
* Buttons realignment in Neuron Detail Page
* UI improvements

## Proposal 67799
* Add light theme
* Review dark theme
* Enable theming
* Upgrade agent-js
* Improve signout flow
* Improvements in error management
* No tooltip when not needed. It had problems with Android devices
* Lazy load routes to improve performance

## Proposal 66831
* Update canister payment flow
* New Navigation menu
* Improvements getting the Proposal payload
* Other UI improvements
* Removal of now unused flutter code

## Proposal 65319
* New Canisters Tab built on Svelte
* Fix minor UI issues in the Neurons tab for smaller devices
* Add tooltip to Wallet page to display all ICP
* Fix voting power amount in the Proposal page

## Proposal 63234
* Provide more detailed values for neuron ICP
* Improve support for earlier versions of iPhone

## Proposal 63105
* Truncate ICP per request

## Proposal 62937
* Fix styling of modals on Safari

## Proposal 62896
* Display the svelte version of the accounts and neurons tabs.
* Move the hardware wallet CLI out into a separate repository.
* Improvements to the UI.
* More tests

## Proposal 61859
* Do not offer merging hardware wallet controlled neurons in the UI, as it is currently not supported.
* Add the ability to dump debug info.
* Prepare for more tabs to be released as svelte.
* Improve the infrastructure for third party contributions.
* More tests.

## Proposal 60694
- Update mechanics for creating canisters
- Prepare to release the neuron and accounts tabs in svelte

## Proposal 59149
* Remove slider option for spawning maturity on wallets that don't support it.
* Confirmation screen in Merge Maturity

## Proposal 58993
* Render 32 byte hashes in proposals as strings rather than byte arrays
* New JSON payload renderer
* Refactor the configuration to suport more testing scenarios
* Prepare to render the Neurons tab using svelte
* Fix CSP domains

## Proposal 58151
- Usability and accessibility improvements
  - Add a question that reminds title and topic of the proposal before vote on related detail page
  - Add titles to my votes icons (a11y improvement)
  - Display topic and proposal ID to the proposal detail page
  - Update colours
  - Better loading skeletons
  - Add button titles
- Prevent duplicate hardware wallets from being attached to an account
- Preparations for svelte neurons tab
- Test with NNS canisters running in dfx

## Proposal 56265
* UI fixes:
  * Show the ID of followed neurons again
  * Proposal filtering
* UI improvements
* More tests

## Proposal 55738
* Fix rendering of large payloads.
* Fix double-voting error message.
* Rate limit API calls to reduce the risk of errors for users with large numbers of neurons.
* Add log messages to help diagnose issues experienced by users.
* Update dfx to 0.9.2
* A filter that excludes all proposals was previously ignored, whereas now such a filter will show no results.
* Preparation for switching more of the UI to svelte.
* UI improvements.
* More tests.

## Proposal 54295
- Display the proposals tab using svelte

## Proposal 53536
- Merge neuron functionality (using quill, not the GUI).
- Updated logo
- UI improvements
- More tests

## Proposal 47824
* Update changelog for the last release
* Remove upgrade code needed for the last release only
* Show new `node_provider_id` field in `UpdateNodeOperatorConfigPayload` proposals.
* Svelte UI development
* Fix tests
* Update js library dependencies

## Proposal 47476
* Update dependencies and Rust version.
* Enable merge maturity for hardware wallets.
* End to end test for login.
* Update icon when installed as an Android app.
* More svelte front end changes.

## Proposal 45369
* Upgrade agent-js to 0.10.3 (to resolve some issues with proposal rendering)
* Add "Powered by IC" badge to the login page
* Update the "Follow all" description as now this setting causes the neuron to follow for all proposals except governance proposals
* More Svelte changes (WIP)

## Proposal 44009
* Added entries to the whitelist of proposal types where the payload is small and useful enough to display.
* Small improvements to the UI.

## Proposal 43521
* Proposal types RemoveNodeOperatorsPayload and RerouteCanisterRangePayload are now displayed in the UI.
* Proposal type UpdateNodeOperatorConfigPayload has additional fields: `rewardable_nodes` and `dc_id`
* Small improvements to the UI.
* Resolved reproducibility issue.

## Proposal 42027
* Add custom followees
* Update styling
* Add principal to hardware wallet accounts page
* Security and technical improvements

## Proposal 39269

* Downgrade agent-js back to 0.9.1, as it was breaking hardware wallets
* UI enhancements

## Proposal 39120

* Add a console command to assist with account access
* Replace the svelte routing logic
* Serve the login page as svelte

## Proposal 36273

* Update the flutter login page graphics.
* Fix docker build scripts.
* Update the svelte login page but do not switch it live.

## Proposal 32611

* Fixed an issue where a user's expired session can lead to triggering code related to hardware wallets, even if the user has no hardware wallet accounts.
* Fixed an issue where the "Session expired" dialog didn't redirect to the login page after the user clicked "Ok".
* Removed displaying the user's principal from the Neurons page.

## Proposal 31664

* Switch mainnet to using the HTML renderer for all browsers, rather than only for mobile browsers. This has shown to resolve flickering and rendering issues observed by Monterey and iPads running iOS15. The previous upgrade only switched the renderer in the testnet setup and not production.

## Proposal 31606

*  Switch testnet to using the HTML renderer for all browsers, rather than only for mobile browsers. This has shown to resolve flickering and rendering issues observed by Monterey and iPads running iOS15.

## Proposal 30605

* Adds a 'Split Neuron' button which allows users to split a neuron into 2.
* Adds proposal definitions for 3 new NNS functions allowing their payloads to be randered properly.
* Updates the UpdateSubnetPayload definition to include a few new fields.
* Fix bug where pop-up would not automatically close after adding a hardware wallet.
* Allow payload text to be selected.

## Proposal 27241

* Display the payloads of 'Execute NNS Function' proposals
* Allow markdown in proposal summaries
* Display the new 'title' field on proposals
* Add a `metrics` endpoint for creating dashboards on Prometheus.
* Fetch accounts, balances, and neurons more securely. Rather than fetching sensitive data (e.g. ledger balances) as query calls, we now fetch the data twice in parallel: once as a query call for UI snappiness, and another as an update call to get a certified response. The certified response overwrites the result of the query.
* Ledger wallet: Allow disbursing neurons to a different account.
* Minor UI enhancements.<|MERGE_RESOLUTION|>--- conflicted
+++ resolved
@@ -21,11 +21,8 @@
 * Set `ENABLE_SNS_AGGREGATOR_STORE` true for production.
 * Use custom button label for disburse maturity flow.
 * Improve spacings in the page headings.
-<<<<<<< HEAD
+* Improve the skeletons while loading in the neuron details page.
 * Review the chunking strategy to enhance the dapp's loading time and prevent random, rare flashes of unstyled content (FOUC).
-=======
-* Improve the skeletons while loading in the neuron details page.
->>>>>>> fe52cec6
 
 #### Deprecated
 #### Removed

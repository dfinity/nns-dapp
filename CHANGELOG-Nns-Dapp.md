# Changelog NNS Dapp

All notable changes to the NNS Dapp will be documented in this file.

The format is based on [Keep a Changelog](https://keepachangelog.com/en/1.0.0/).

The NNS Dapp is released through proposals in the Network Nervous System. Therefore, each proposal is documented below, following the relevant changes.

## Unreleased
### Application

#### Added

* Render SNS neuron voting power in neuron detail page.
<<<<<<< HEAD
* Users can now add names to canisters to easily identify them.
* Nns voting e2e test.
=======
* Users can now add names to canisters to easily identify them within NNS dapp only.
* Periodically check for new transactions and updated balances of the ckBTC tokens/accounts.
>>>>>>> aafcca95

#### Changed

* Simplify rust cache expiry with `pop_first()`.
* Updated `bitcoin-canister` revision for proposal payload support.
* Improve proposal action rendering.

#### Deprecated
#### Removed
#### Fixed

* Fix bug with newly created canisters where the name was ovewritten to empty string.

#### Security
#### Not Published

* Progress on merge neurons preview, behind a flag.

### Operations

#### Added

- CreateServiceNervousSystem proposal support.
- Base64 image support for payload rendering.
- `scripts/canister_ids` can now remove canisters from `canister_ids.json`.
- Added a script to perform part of the release SOP.

#### Changed

- Consolidated the config tests.
- Set a custom URL for `internet_identity` on `ic` rather than using the default.
- Improve Canister Detail tests by mocking the api layer instead of services.
- Copied the newest version of clap.bash from snsdemo.

#### Deprecated
#### Removed
#### Fixed

* ci-link script uses correct workflow name.

#### Security

## Proposal 123301

### Application

#### Added

* Periodically check for new transactions and updated balances of the SNS tokens/accounts.
* Decode the payment (amount) from the QR code reader.
* Add "Select All" and "Clear" selection in proposal filters.
* Add vesting information in SNS neuron detail.
* Render SNS neuron voting power in neuron detail page.

#### Changed

* Disable functionality buttons while SNS neuron is vesting.
* Ignore sign-in "error" `UserInterrupt`.

#### Deprecated

* Web Workers have been migrated to ES modules, which means that Firefox users using versions [prior to v114](https://caniuse.com/?search=worker%20module) won't be able to read certain data in the UI, such as TVL and canisters' cycles, unless they upgrade their browser to a more recent release.

#### Fixed

* Title of Ledger device transaction when staking two neurons on a row.
* Enable voting for proposals that are decided but still accepting votes.
* Misplaced tooltip for disabled SNS neuron split button.

### Operations

#### Added

* Added a command line tool to get the arguments of a canister upgrade proposal, for verification purposes.
* Publish the arguments used in every release.
* A script to download the WASM from GitHub CI build.
- A script to get the WASM hash from the GitHub CI build log.
* Instructions to verify canister args in proposal.
* Added a command to inspect canister upgrade proposals. (See: scripts/dfx-nns-proposal-args)

#### Changed

- Refactored CI tests to reduce network load related failures.
- Fix coreutils installation issues on M1 apple laptops.
- Made per-network configuration in dfx.json optional.
- Consolidated the `docker-build` and `aggregator` GitHub workflows into the `build` workflow, to reuse the build artefacts and so reduce network load on the runners.
- Increased timeout on end-to-end tests running on CI.

#### Removed

* Deleted the now empty `docker-build` and `aggregator` GitHub workflows.


## Proposal 123245

* Render the SNS Neuron age.
* Fix navigation issue from SNS proposal to the Launchpad.
* Use the count of participants from the derived state instead of using the
* SNS governance raw metrics.
* TVL in various currencies.

## Proposal 123006

* Improvement in NNS proposal filters.
* New field minimum participants in project detail page.
* Mobile experience improvements.
* Use minter info to retrieve ckBTC parameters (retrieve min amount, kit fee and number of confirmations).
* Fix for Dragginz SNS metrics.

## Proposal 122791

* Improve Apple install to home screen look and feel.
* Enable sns-voting.
* Add a call to "update_balance" for ckBTC during the withdrawal account check process.
* Improve participation UI.
* Fix UI warning duplicate form field id in the same form.
* Minor fixes.

## Proposal 122747

* Improve ICRC accounts loading performance.
* Improve loading state UX.
* Update (fav)icons.
* Upgrade libraries.
* Minor fixes and text changes.

## Proposal 122614

* Swap conditions.
* Parameters loading optimisation.
* Libraries loading optimisation.
* Minor bugfixes and improvements.

## Proposal 122512

* Feat reload account and transactions regardless of ckBTC update balance success or error.

## Proposal 122509

* Fix ckBTC transfer status visibility.
* Improve ckBTC transactions reload.

## Proposal 122355

* Improve participation UX.
* Simplifications to reduce stress on the system during upcoming SNS swaps.
* Fix metrics API.
* Fix number formatting on max button click.
* Minor fixes and UI improvements.

## Proposal 122282

* UI improvements.
* Minor bugfixes.

## Proposal 122267

* Receive BTC.
* Convert ckBTC to BTC.
* Minor bugfixes.

## Proposal 122210

* Performance optimization (accounts).
* Minor fixes and UI improvements.

## Proposal 121690

* Add BitcoinSetConfig proposal payload support.
* Minor fixes and UI improvements.

## Proposal 120468
* UI fixes.
* Testing improvements.
* Minor configuration clean up.
* Fix bug when filtering proposals.
* Upgrade dependencies to IC to prepare for new NNS Proposal Action.
* Improve modal width.
* Some copy changes.

## Proposal 119296
* Display info text for Last Distribution.
* Add new field to NNS payload to show arguments as hex string.
* Accessibility improvement: colors and proposal payload/summary contrast.
* Performance improvements (neuron caching).
* Redesign and review of transaction confirmation step.
* Narrowed modal design.
* Modal wizard animation.
* Make followees modal UI more compact.
* Minor style fixes.
* Fix settings title glitch.
* Label updates.
* Minor fixes.

## Proposal 115271
* Fix back to detail from "Settings" page.
* UX improvements:
  * Transaction edit submit form with "Enter".
  * Back button from SNS Proposal Detail page keeps universe.
* Minor bugfixes.

## Proposal 114127
* Select send and receive address by scanning a QR code.
* "Receive" action added to main screen and "Add account" action moved as a card.
* New settings page which displays user principal and session duration
* New proposal payload.
* New data in the project detail.
* Better validations in address inputs.
* Remove unnecessary calls when updating accounts after an action.

## Proposal 112386
* Remove button to increase stake for CF SNS neurons.
* Improve validations in address inputs.

## Proposal 111715
* Upgrade agent-js.
* Bugfixes and minor improvements.

## Proposal 111317
* Stake maturity for SNS neurons.
* Reenable update calls.
* Optimize project calls.
* Minor text updates and fixes.
* Fix bug after voting.
* Upgrade Sveltekit.
* Clean up unused state.

## Proposal 110588
* "high-load" warning fix.

## Proposal 110166
* SNS participation progress screen.
* SNS aggregator improvements.
* Network "high load" notification.
* Polling and request optimization.
* Minor UI and text updates

## Proposal 110166
* Enable SNS aggregator.
* Switch to TVL canister.
* Sale process improvement.
* Minor fixes and improvements.

## Proposal 109947
* Performance improvements by delaying requests when needed.
* Setup caching layer for neurons.
* Payment flow upgrade.
* SNS Aggregator improvements.
* Derived state api.
* Fixes and UI improvements.

## Proposal 108160
* Migration to nns.internetcomputer.org

## Proposal 106377
* Launch ckBTC wallet functionality!
* Fix bug in transactions list.
* Introduce GZIP encoding for assets.
* Fetch data with "query" for not logged in users.

## Proposal 105498
* Remove dashboard routing fallback.
* Login screen minor changes.
* Extended dissolve delay input.
* Payload rendering fix.
* Text and style updates.

## Proposal 104642
* Fix bug encoding and decoding ICRC-1 subaccounts.

## Proposal 104287
* Auto-stake for non-controlled neurons.
* Enable Merge HW controlled neurons.
* Add "created at" parameter in transactions.
* Poll and display canister status (cycles, memory and status).
* Use new library "dfinity/ledger".
* Update proposal rendering (new types).
* Minor fixes and improvements.

## Proposal 103049
* Split layout and new token selector for "Accounts" and "Neurons".
* Display TVL (total value locked) in USD.
* Remove badge "new" next to menu entry "Launchpad".
* Fixes and UI improvements.

## Proposal 101945
* Increase sns neuron stake.
* Split sns neuron.
* Permission update for sns hotkeys.
* UX changes:
  * Theme switcher on login screen.
  * Improve proposal payment and summary rendering.
* Bugfixes.

## Proposal 99659
* Fix disburse button in SNS neurons
* Fix rounding error in sns transactions

## Proposal 98559
* Gzip wasm for proposal payload
* Staking sns neuron.
* Main “Login” page.
* Update main menu entries.
* Dependencies upgrade.
* Minor bugfixes and UI improvements.

## Proposal 98082
* Enable stake maturity for HW.
* Hide vote pane from detail page if proposal reward status has settled.
* Update tcycles fee description.
* Keep track of http agent (optimisation).
* Label updates and bugfixes.

## Proposal 95968
* fix sns minimum dissolve delay description calculation
* fix sns hotkeys permissions
* minor styling and label update

## Proposal 95714
* Followees and dissolve delay in SNS neurons.
* Improvements in rendering proposal payload.
* Unspecific topic in sns.
* Documentation update.
* Tag releases in GitHub automatically.
* Bugfixes.

## Proposal 94588
* UI Improvements in Wallet page.
* UI Improvements in Neuron detail page.
* UI Improvements in Canister detail page.
* Show "undefined" properties in proposal payload.
* Parse bytes from candid payloads and show them as hash.
* UI improvements when showing the payload as JSON.
* Change order of NNS topics when adding new followees.
* Change in some colors.
* Improved title in wallet and sns neuron detail page.
* Fix calculation with voting power in dissolbe delay modal.
* Use absolute path in meta image tag.
* Fix issue with rounding of the amount in transactions.

## Proposal 93596
* Remove redirection in Launchpad page.

## Proposal 93588
* Enable Launchpad and SNS Sale pages.
* Fix bug in voting power calculation.
* UI improvements.

## Proposal 93416
* Fix bug on proposals public page.
* Improvements in wording.
* Improve error message on canister detail page.
* UI improvements in neuron detail page.

## Proposal 93366
* UI redistribution in Neuron details.
* New cards for neurons and accounts.
* Proposals list and proposal details are now public.
* UI improvements on automatic logout.

## Proposal 92180
* New design colors, spacing and layout
* Link to sub-pages on main login screen
* UI/UX fixes
* Stake SNS neuron functionality
* Improve Participate Button

## Proposal 90917
* New routing.
* New login.
* New public page for each tab.
* UI improvements.
* Fonts and font size update.
* Fix bug in topics filter.

## Proposal 89325
* Text improvements in Maturity card.
* Two new NNS Proposal topics.
* Two new nnsFunctions.
* Fix backwards compatibility of the CSP policy for older Android devices.

## Proposal 87079
* Support for new payload type.
* Support for new proposal topic.
* UI Improvements in Stake Maturity.
* Reduce bundle by removing imported test script.

## Proposal 86114
* Enable Stake Maturity for II neurons.
* Fix CSP 'strict-dynamic' issue on Firefox.

## Proposal 86090
* UI fixes for Modal in small devices.
* Fix Buffer polyfill race condition.

## Proposal 86037
* SvelteKit implementation (without routing changes).
* New Modal UI.
* Bump agent-js to v0.14.0
* New flow to top up neurons.
* Fix overflow in proposal details.

## Proposal 84936
* New login page.
* Minor UI improvements.
* Clean unused code.

## Proposal 84287
* Upgrade nns-js, sns-js and utils-js.
* Refactor to support multiple tokens in Accounts.
* Extract CMC functionality to its own library cmc-js.
* Add new proposal types.
* UI fixes on iPad.
* Add sitemap and robots.txt.

## Proposal 81792
* New Voting screens:
  * refreshed design (new cards, new buttons’ color, etc.)
  * information structure modified to present firstly “system information”
  * better use of the space for a quicker and better overview
  * ability to navigate from previous or to next proposal
  * quicker access to voting actions notably on mobile devices thanks to a sticky bottom sheet
* CSP fallback for old devices
* New transaction flow.

## Proposal 80618
* Fix android issues with modal.
* Add pending transaction state in canister.
* Persist proposal filters in local storage
* Upgrade agent-js v0.13.x (uses indexeddb instead of localstorage)
* Upgrade nns-js
* Improve CSP rules and script loader
* Infinite scrolling observer modified to handle list of cards
* Governance labels and descriptions reviewed
* Console output moves to debug information

## Proposal 77051
* Fix android issues with modal.
* Add pending transaction state in canister.

## Proposal 76202
* sanitize proposal title and account identifier for placeholders

## Proposal 75912
* Optimistic voting update
* Toast redesign
* Update nns-js, sns-js, agent-js (0.12.2) and integrate utils-js
* bump IC to the latest version
* extract some ui components and integrate gix-components
* replace .ttf with .woff2 fonts
* add org package.json "name" field
* various improvements in build scripts
* light cleanup of README.md

## Proposal 72733
* Update on maturity text info.
* Upgrade sns-js

## Proposal 72588
* Maturity is displayed without %.
* Fix a bug when adding cycles to a canister.
* Fix a bug in the transaction list.
* Various improvements in the deployment pipeline.
* Changes in font colors.
* Disable agent-js idle observer

## Proposal 71474
* Fix: Update the proposal schema to match the governance canister

## Proposal 71197
* Maturity modulation when spawning a new neuron.
* UI improvements in the modals.
* Add new SNS Proposal topic.
* Make voting for proposals available till duration expires
* Scope proposal detail data load to improve UX navigation between proposals

## Proposal 70821
* e2e tests: Update the way SNS is deployed to the current standard, which is via the wasm canister.
* Update dfx to version 0.11.0-beta.1
* User can leave community fund.
* New Input element.
* New Checkbox element.
* Split "Create or Link Canister" in two buttons.
* Improved error messages when working with hardware wallet.

## Proposal 67969
* Polyfill CSS to support older browsers
* Buttons realignment in Neuron Detail Page
* UI improvements

## Proposal 67799
* Add light theme
* Review dark theme
* Enable theming
* Upgrade agent-js
* Improve signout flow
* Improvements in error management
* No tooltip when not needed. It had problems with Android devices
* Lazy load routes to improve performance

## Proposal 66831
* Update canister payment flow
* New Navigation menu
* Improvements getting the Proposal payload
* Other UI improvements
* Removal of now unused flutter code

## Proposal 65319
* New Canisters Tab built on Svelte
* Fix minor UI issues in the Neurons tab for smaller devices
* Add tooltip to Wallet page to display all ICP
* Fix voting power amount in the Proposal page

## Proposal 63234
* Provide more detailed values for neuron ICP
* Improve support for earlier versions of iPhone

## Proposal 63105
* Truncate ICP per request

## Proposal 62937
* Fix styling of modals on Safari

## Proposal 62896
* Display the svelte version of the accounts and neurons tabs.
* Move the hardware wallet CLI out into a separate repository.
* Improvements to the UI.
* More tests

## Proposal 61859
* Do not offer merging hardware wallet controlled neurons in the UI, as it is currently not supported.
* Add the ability to dump debug info.
* Prepare for more tabs to be released as svelte.
* Improve the infrastructure for third party contributions.
* More tests.

## Proposal 60694
- Update mechanics for creating canisters
- Prepare to release the neuron and accounts tabs in svelte

## Proposal 59149
* Remove slider option for spawning maturity on wallets that don't support it.
* Confirmation screen in Merge Maturity

## Proposal 58993
* Render 32 byte hashes in proposals as strings rather than byte arrays
* New JSON payload renderer
* Refactor the configuration to suport more testing scenarios
* Prepare to render the Neurons tab using svelte
* Fix CSP domains

## Proposal 58151
- Usability and accessibility improvements
  - Add a question that reminds title and topic of the proposal before vote on related detail page
  - Add titles to my votes icons (a11y improvement)
  - Display topic and proposal ID to the proposal detail page
  - Update colours
  - Better loading skeletons
  - Add button titles
- Prevent duplicate hardware wallets from being attached to an account
- Preparations for svelte neurons tab
- Test with NNS canisters running in dfx

## Proposal 56265
* UI fixes:
  * Show the ID of followed neurons again
  * Proposal filtering
* UI improvements
* More tests

## Proposal 55738
* Fix rendering of large payloads.
* Fix double-voting error message.
* Rate limit API calls to reduce the risk of errors for users with large numbers of neurons.
* Add log messages to help diagnose issues experienced by users.
* Update dfx to 0.9.2
* A filter that excludes all proposals was previously ignored, whereas now such a filter will show no results.
* Preparation for switching more of the UI to svelte.
* UI improvements.
* More tests.

## Proposal 54295
- Display the proposals tab using svelte

## Proposal 53536
- Merge neuron functionality (using quill, not the GUI).
- Updated logo
- UI improvements
- More tests

## Proposal 47824
* Update changelog for the last release
* Remove upgrade code needed for the last release only
* Show new `node_provider_id` field in `UpdateNodeOperatorConfigPayload` proposals.
* Svelte UI development
* Fix tests
* Update js library dependencies

## Proposal 47476
* Update dependencies and Rust version.
* Enable merge maturity for hardware wallets.
* End to end test for login.
* Update icon when installed as an Android app.
* More svelte front end changes.

## Proposal 45369
* Upgrade agent-js to 0.10.3 (to resolve some issues with proposal rendering)
* Add "Powered by IC" badge to the login page
* Update the "Follow all" description as now this setting causes the neuron to follow for all proposals except governance proposals
* More Svelte changes (WIP)

## Proposal 44009
* Added entries to the whitelist of proposal types where the payload is small and useful enough to display.
* Small improvements to the UI.

## Proposal 43521
* Proposal types RemoveNodeOperatorsPayload and RerouteCanisterRangePayload are now displayed in the UI.
* Proposal type UpdateNodeOperatorConfigPayload has additional fields: `rewardable_nodes` and `dc_id`
* Small improvements to the UI.
* Resolved reproducibility issue.

## Proposal 42027
* Add custom followees
* Update styling
* Add principal to hardware wallet accounts page
* Security and technical improvements

## Proposal 39269

* Downgrade agent-js back to 0.9.1, as it was breaking hardware wallets
* UI enhancements

## Proposal 39120

* Add a console command to assist with account access
* Replace the svelte routing logic
* Serve the login page as svelte

## Proposal 36273

* Update the flutter login page graphics.
* Fix docker build scripts.
* Update the svelte login page but do not switch it live.

## Proposal 32611

* Fixed an issue where a user's expired session can lead to triggering code related to hardware wallets, even if the user has no hardware wallet accounts.
* Fixed an issue where the "Session expired" dialog didn't redirect to the login page after the user clicked "Ok".
* Removed displaying the user's principal from the Neurons page.

## Proposal 31664

* Switch mainnet to using the HTML renderer for all browsers, rather than only for mobile browsers. This has shown to resolve flickering and rendering issues observed by Monterey and iPads running iOS15. The previous upgrade only switched the renderer in the testnet setup and not production.

## Proposal 31606

*  Switch testnet to using the HTML renderer for all browsers, rather than only for mobile browsers. This has shown to resolve flickering and rendering issues observed by Monterey and iPads running iOS15.

## Proposal 30605

* Adds a 'Split Neuron' button which allows users to split a neuron into 2.
* Adds proposal definitions for 3 new NNS functions allowing their payloads to be randered properly.
* Updates the UpdateSubnetPayload definition to include a few new fields.
* Fix bug where pop-up would not automatically close after adding a hardware wallet.
* Allow payload text to be selected.

## Proposal 27241

* Display the payloads of 'Execute NNS Function' proposals
* Allow markdown in proposal summaries
* Display the new 'title' field on proposals
* Add a `metrics` endpoint for creating dashboards on Prometheus.
* Fetch accounts, balances, and neurons more securely. Rather than fetching sensitive data (e.g. ledger balances) as query calls, we now fetch the data twice in parallel: once as a query call for UI snappiness, and another as an update call to get a certified response. The certified response overwrites the result of the query.
* Ledger wallet: Allow disbursing neurons to a different account.
* Minor UI enhancements.<|MERGE_RESOLUTION|>--- conflicted
+++ resolved
@@ -12,13 +12,9 @@
 #### Added
 
 * Render SNS neuron voting power in neuron detail page.
-<<<<<<< HEAD
-* Users can now add names to canisters to easily identify them.
-* Nns voting e2e test.
-=======
 * Users can now add names to canisters to easily identify them within NNS dapp only.
 * Periodically check for new transactions and updated balances of the ckBTC tokens/accounts.
->>>>>>> aafcca95
+* Nns voting e2e test.
 
 #### Changed
 

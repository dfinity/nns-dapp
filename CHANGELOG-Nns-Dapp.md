--- conflicted
+++ resolved
@@ -47,12 +47,9 @@
 
 #### Changed
 
-<<<<<<< HEAD
 * Create the `noassets` build using rust feature flags, for consistency, instead of with a separate build stage.
-=======
 * Increased the size of the persistent state in downgrade-upgrade tests.
 * Moved the downgrade-upgrade test into a dedicated job.
->>>>>>> 7d772ea7
 * Faster formatting of shell and yaml files, by operating only on named or changed files.
 * Updated the calls to `docker-build` to use the `--network` flag.
 * Upgraded to Playwright 1.36.

--- conflicted
+++ resolved
@@ -30,15 +30,8 @@
       "candid": "internet_identity.did",
       "build": "curl --fail -sSL \"https://github.com/dfinity/internet-identity/releases/download/release-2022-07-11/internet_identity_dev.wasm\" -o internet_identity.wasm"
     },
-<<<<<<< HEAD
-    "wasm_canister": {
-      "build": ["true"],
-=======
     "nns-sns-wasm": {
-      "build": [
-        "true"
-      ],
->>>>>>> 79e929ff
+      "build": ["true"],
       "candid": "target/ic/sns_wasm.did",
       "wasm": "target/ic/sns-wasm-canister.wasm",
       "type": "custom"

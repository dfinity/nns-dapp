{
  "dfx": "0.13.1",
  "canisters": {
    "nns-governance": {
      "type": "custom",
      "candid": "target/ic/governance.did",
      "wasm": "target/ic/governance-canister_test.wasm",
      "build": "./e2e-tests/scripts/nns-canister-download && ./e2e-tests/scripts/nns-canister-build",
      "remote": {
        "id": {
          "mainnet": "rrkah-fqaaa-aaaaa-aaaaq-cai",
          "__default": "rrkah-fqaaa-aaaaa-aaaaq-cai"
        }
      }
    },
    "nns-dapp": {
      "type": "custom",
      "candid": "rs/backend/nns-dapp.did",
      "wasm": "nns-dapp.wasm",
      "build": "./build.sh",
      "remote": {
        "id": {
          "ic": "qoctq-giaaa-aaaaa-aaaea-cai",
          "mainnet": "qoctq-giaaa-aaaaa-aaaea-cai"
        }
      }
    },
    "internet_identity": {
      "type": "custom",
      "wasm": "internet_identity_dev.wasm",
      "candid": "internet_identity.did",
      "build": "curl --fail -sSL \"https://github.com/dfinity/internet-identity/releases/latest/download/internet_identity_dev.wasm\" -o internet_identity_dev.wasm",
      "remote": {
        "id": {
          "local": "qhbym-qaaaa-aaaaa-aaafq-cai"
        }
      }
    },
    "nns-sns-wasm": {
      "build": [
        "true"
      ],
      "candid": "target/ic/sns_wasm.did",
      "wasm": "target/ic/sns-wasm-canister.wasm",
      "type": "custom",
      "remote": {
        "id": {
          "mainnet": "qaa6y-5yaaa-aaaaa-aaafa-cai",
          "__default": "qaa6y-5yaaa-aaaaa-aaafa-cai"
        }
      }
    },
    "sns_governance": {
      "build": [
        "true"
      ],
      "candid": "target/ic/sns_governance.did",
      "wasm": "target/ic/sns-governance-canister.wasm",
      "type": "custom"
    },
    "sns_ledger": {
      "build": [
        "true"
      ],
      "candid": "target/ic/ic-icrc1-ledger.did",
      "wasm": "target/ic/ic-icrc1-ledger.wasm",
      "type": "custom"
    },
    "sns_archive": {
      "build": [
        "true"
      ],
      "candid": "target/ic/ic-icrc1-archive.did",
      "wasm": "target/ic/ic-icrc1-archive.wasm",
      "type": "custom"
    },
    "sns_index": {
      "build": [
        "true"
      ],
      "candid": "target/ic/ic-icrc1-index.did",
      "wasm": "target/ic/ic-icrc1-index.wasm",
      "type": "custom"
    },
    "sns_swap": {
      "build": [
        "true"
      ],
      "candid": "target/ic/sns_swap.did",
      "wasm": "target/ic/sns-swap-canister.wasm",
      "type": "custom"
    },
    "sns_root": {
      "build": [
        "true"
      ],
      "candid": "target/ic/sns_root.did",
      "wasm": "target/ic/sns-root-canister.wasm",
      "type": "custom"
    },
    "sns_aggregator": {
      "build": [
        "./build-sns-aggregator.sh"
      ],
      "candid": "rs/sns_aggregator/sns_aggregator.did",
      "wasm": "sns_aggregator.wasm",
      "type": "custom",
      "remote": {
        "id": {
          "mainnet": "3r4gx-wqaaa-aaaaq-aaaia-cai"
        }
      }
    },
    "ckbtc_ledger": {
      "build": [
        "true"
      ],
      "candid": "target/ic/ckbtc_ledger.did",
      "wasm": "target/ic/ckbtc_ledger.wasm",
      "type": "custom",
      "remote": {
        "id": {
          "mainnet": "mxzaz-hqaaa-aaaar-qaada-cai"
        }
      }
    },
    "ckbtc_minter": {
      "build": [
        "true"
      ],
      "candid": "target/ic/ckbtc_minter.did",
      "wasm": "target/ic/ckbtc_minter.wasm",
      "type": "custom"
    },
    "ckbtc_index": {
      "build": [
        "true"
      ],
      "candid": "target/ic/ckbtc_index.did",
      "wasm": "target/ic/ckbtc_index.wasm",
      "type": "custom",
      "remote": {
        "id": {
          "mainnet": "n5wcd-faaaa-aaaar-qaaea-cai"
        }
      }
    }
  },
  "networks": {
    "mainnet": {
      "config": {
        "FETCH_ROOT_KEY": false,
        "API_HOST": "https://icp-api.io",
        "STATIC_HOST": "https://icp0.io",
        "OWN_CANISTER_URL": "https://nns.internetcomputer.org",
        "IDENTITY_SERVICE_URL": "https://identity.internetcomputer.org/",
        "FEATURE_FLAGS": {
          "ENABLE_SNS_2": false,
          "ENABLE_SNS_VOTING": false,
<<<<<<< HEAD
          "ENABLE_SNS_AGGREGATOR": false,
          "ENABLE_CKBTC": true,
          "ENABLE_CKTESTBTC": false
=======
          "ENABLE_SNS_AGGREGATOR": true,
          "ENABLE_CKBTC_LEDGER": true,
          "ENABLE_CKBTC_MINTER": false
>>>>>>> bd8c11da
        }
      },
      "providers": [
        "https://icp-api.io/"
      ],
      "type": "persistent"
    },
    "staging": {
      "config": {
        "FETCH_ROOT_KEY": true,
        "HOST": "https://nnsdapp.testnet.dfinity.network",
        "FEATURE_FLAGS": {
          "ENABLE_SNS_2": false,
          "ENABLE_SNS_VOTING": false,
<<<<<<< HEAD
          "ENABLE_SNS_AGGREGATOR": false,
          "ENABLE_CKBTC": true,
          "ENABLE_CKTESTBTC": false
=======
          "ENABLE_SNS_AGGREGATOR": true,
          "ENABLE_CKBTC_LEDGER": true,
          "ENABLE_CKBTC_MINTER": false
>>>>>>> bd8c11da
        }
      },
      "providers": [
        "http://[2a00:fb01:400:42:5000:d1ff:fefe:987e]:8080"
      ],
      "type": "persistent"
    },
    "testnet": {
      "config": {
        "FETCH_ROOT_KEY": true,
        "HOST": "https://nnsdapp.testnet.dfinity.network",
        "FEATURE_FLAGS": {
          "ENABLE_SNS_2": true,
          "ENABLE_SNS_VOTING": true,
          "ENABLE_SNS_AGGREGATOR": false,
          "ENABLE_CKBTC": false,
          "ENABLE_CKTESTBTC": false
        }
      },
      "providers": [
        "http://[2a00:fb01:400:42:5000:d1ff:fefe:987e]:8080"
      ],
      "type": "persistent"
    },
    "nnsdapp": {
      "config": {
        "FETCH_ROOT_KEY": true,
        "HOST": "https://nnsdapp.testnet.dfinity.network",
        "FEATURE_FLAGS": {
          "ENABLE_SNS_2": false,
          "ENABLE_SNS_VOTING": false,
          "ENABLE_SNS_AGGREGATOR": false,
          "ENABLE_CKBTC": false,
          "ENABLE_CKTESTBTC": false
        }
      },
      "providers": [
        "http://[2a00:fb01:400:42:5000:d1ff:fefe:987e]:8080"
      ],
      "type": "persistent"
    },
    "small14": {
      "config": {
        "FETCH_ROOT_KEY": true,
        "HOST": "https://small14.testnet.dfinity.network",
        "FEATURE_FLAGS": {
          "ENABLE_SNS_2": true,
          "ENABLE_SNS_VOTING": true,
          "ENABLE_SNS_AGGREGATOR": false,
          "ENABLE_CKBTC": false,
          "ENABLE_CKTESTBTC": false
        }
      },
      "providers": [
        "http://[2a00:fb01:400:42:5000:a4ff:fe4f:a75e]:8080"
      ],
      "type": "persistent"
    },
    "small13": {
      "config": {
        "FETCH_ROOT_KEY": true,
        "HOST": "https://small13.testnet.dfinity.network",
        "FEATURE_FLAGS": {
          "ENABLE_SNS_2": true,
          "ENABLE_SNS_VOTING": true,
          "ENABLE_SNS_AGGREGATOR": false,
          "ENABLE_CKBTC": false,
          "ENABLE_CKTESTBTC": false
        }
      },
      "providers": [
        "http://[2a00:fb01:400:42:5000:c6ff:fe29:bfba]:8080"
      ],
      "type": "persistent"
    },
    "small12": {
      "config": {
        "FETCH_ROOT_KEY": true,
        "HOST": "https://small12.testnet.dfinity.network",
        "FEATURE_FLAGS": {
          "ENABLE_SNS_2": true,
          "ENABLE_SNS_VOTING": true,
          "ENABLE_SNS_AGGREGATOR": false,
          "ENABLE_CKBTC": false,
          "ENABLE_CKTESTBTC": false
        }
      },
      "providers": [
        "http://[2a00:fb01:400:42:5000:54ff:fef3:eb8]:8080"
      ],
      "type": "persistent"
    },
    "small11": {
      "config": {
        "FETCH_ROOT_KEY": true,
        "HOST": "https://small11.testnet.dfinity.network",
        "FEATURE_FLAGS": {
          "ENABLE_SNS_2": true,
          "ENABLE_SNS_VOTING": true,
          "ENABLE_SNS_AGGREGATOR": false,
          "ENABLE_CKBTC": false,
          "ENABLE_CKTESTBTC": false
        }
      },
      "providers": [
        "http://[2a00:fb01:400:42:5000:eeff:feae:ab37]:8080"
      ],
      "type": "persistent"
    },
    "large02": {
      "config": {
        "FETCH_ROOT_KEY": true,
        "HOST": "https://large02.testnet.dfinity.network",
        "FEATURE_FLAGS": {
          "ENABLE_SNS_2": true,
          "ENABLE_SNS_VOTING": true,
          "ENABLE_SNS_AGGREGATOR": false,
          "ENABLE_CKBTC": false,
          "ENABLE_CKTESTBTC": false
        }
      },
      "providers": [
        "http://[2607:f6f0:3004:1:5000:78ff:fe1b:9a48]:8080",
        "http://[2001:4d78:40d:0:5000:60ff:fe26:5213]:8080",
        "http://[2602:fb2b:100:10:5000:8fff:fe36:740b]:8080",
        "http://[2a00:fb01:400:42:5000:71ff:fe4d:c80e]:8080",
        "http://[2607:f6f0:3004:1:5000:21ff:fea4:508e]:8080",
        "http://[2001:4d78:40d:0:5000:d0ff:fe4e:f35e]:8080",
        "http://[2602:fb2b:100:10:5000:cbff:fe70:b9e7]:8080",
        "http://[2a00:fb01:400:42:5000:d6ff:feef:a597]:8080"
      ],
      "type": "persistent"
    },
    "small09": {
      "config": {
        "FETCH_ROOT_KEY": true,
        "HOST": "https://small09.testnet.dfinity.network",
        "FEATURE_FLAGS": {
          "ENABLE_SNS_2": true,
          "ENABLE_SNS_VOTING": true,
          "ENABLE_SNS_AGGREGATOR": false,
          "ENABLE_CKBTC": false,
          "ENABLE_CKTESTBTC": false
        }
      },
      "providers": [
        "http://[2a00:fb01:400:42:5000:d0ff:fe7c:bd3f]:8080"
      ],
      "type": "persistent"
    },
    "small06": {
      "config": {
        "FETCH_ROOT_KEY": true,
        "HOST": "https://small06.testnet.dfinity.network",
        "FEATURE_FLAGS": {
          "ENABLE_SNS_2": true,
          "ENABLE_SNS_VOTING": true,
          "ENABLE_SNS_AGGREGATOR": false,
          "ENABLE_CKBTC": false,
          "ENABLE_CKTESTBTC": false
        }
      },
      "providers": [
        "http://[2a00:fb01:400:42:5000:caff:fed1:b2e7]:8080"
      ],
      "type": "persistent"
    },
    "local": {
      "config": {
        "FETCH_ROOT_KEY": true,
        "HOST": "http://localhost:8080",
        "OWN_CANISTER_ID": "qsgjb-riaaa-aaaaa-aaaga-cai",
        "FEATURE_FLAGS": {
          "ENABLE_SNS_2": true,
          "ENABLE_SNS_VOTING": true,
          "ENABLE_SNS_AGGREGATOR": false,
          "ENABLE_CKBTC": false,
          "ENABLE_CKTESTBTC": false
        }
      },
      "bind": "127.0.0.1:8080",
      "type": "ephemeral"
    },
    "https___benchmarklarge_testnet_dfinity_network": {
      "config": {
        "FETCH_ROOT_KEY": true,
        "HOST": "https://benchmarklarge.testnet.dfinity.network",
        "FEATURE_FLAGS": {
          "ENABLE_SNS_2": true,
          "ENABLE_SNS_VOTING": true,
          "ENABLE_SNS_AGGREGATOR": true,
          "ENABLE_CKBTC": false,
          "ENABLE_CKTESTBTC": false
        }
      },
      "type": "ephemeral"
    },
    "https___large01_testnet_dfinity_network": {
      "config": {
        "FETCH_ROOT_KEY": true,
        "HOST": "https://large01.testnet.dfinity.network",
        "FEATURE_FLAGS": {
          "ENABLE_SNS_2": true,
          "ENABLE_SNS_VOTING": true,
          "ENABLE_SNS_AGGREGATOR": true,
          "ENABLE_CKBTC": false,
          "ENABLE_CKTESTBTC": false
        }
      },
      "type": "ephemeral"
    },
    "https___large02_testnet_dfinity_network": {
      "config": {
        "FETCH_ROOT_KEY": true,
        "HOST": "https://large02.testnet.dfinity.network",
        "FEATURE_FLAGS": {
          "ENABLE_SNS_2": true,
          "ENABLE_SNS_VOTING": true,
          "ENABLE_SNS_AGGREGATOR": true,
          "ENABLE_CKBTC": false,
          "ENABLE_CKTESTBTC": false
        }
      },
      "type": "ephemeral"
    },
    "https___large03_testnet_dfinity_network": {
      "config": {
        "FETCH_ROOT_KEY": true,
        "HOST": "https://large03.testnet.dfinity.network",
        "FEATURE_FLAGS": {
          "ENABLE_SNS_2": true,
          "ENABLE_SNS_VOTING": true,
          "ENABLE_SNS_AGGREGATOR": true,
          "ENABLE_CKBTC": false,
          "ENABLE_CKTESTBTC": false
        }
      },
      "type": "ephemeral"
    },
    "https___large04_testnet_dfinity_network": {
      "config": {
        "FETCH_ROOT_KEY": true,
        "HOST": "https://large04.testnet.dfinity.network",
        "FEATURE_FLAGS": {
          "ENABLE_SNS_2": true,
          "ENABLE_SNS_VOTING": true,
          "ENABLE_SNS_AGGREGATOR": true,
          "ENABLE_CKBTC": false,
          "ENABLE_CKTESTBTC": false
        }
      },
      "type": "ephemeral"
    },
    "https___large05_testnet_dfinity_network": {
      "config": {
        "FETCH_ROOT_KEY": true,
        "HOST": "https://large05.testnet.dfinity.network",
        "FEATURE_FLAGS": {
          "ENABLE_SNS_2": true,
          "ENABLE_SNS_VOTING": true,
          "ENABLE_SNS_AGGREGATOR": true,
          "ENABLE_CKBTC": false,
          "ENABLE_CKTESTBTC": false
        }
      },
      "type": "ephemeral"
    },
    "https___medium05_testnet_dfinity_network": {
      "config": {
        "FETCH_ROOT_KEY": true,
        "HOST": "https://medium05.testnet.dfinity.network",
        "FEATURE_FLAGS": {
          "ENABLE_SNS_2": true,
          "ENABLE_SNS_VOTING": true,
          "ENABLE_SNS_AGGREGATOR": true,
          "ENABLE_CKBTC": false,
          "ENABLE_CKTESTBTC": false
        }
      },
      "type": "ephemeral"
    },
    "https___medium06_testnet_dfinity_network": {
      "config": {
        "FETCH_ROOT_KEY": true,
        "HOST": "https://medium06.testnet.dfinity.network",
        "FEATURE_FLAGS": {
          "ENABLE_SNS_2": true,
          "ENABLE_SNS_VOTING": true,
          "ENABLE_SNS_AGGREGATOR": true,
          "ENABLE_CKBTC": false,
          "ENABLE_CKTESTBTC": false
        }
      },
      "type": "ephemeral"
    },
    "https___medium07_testnet_dfinity_network": {
      "config": {
        "FETCH_ROOT_KEY": true,
        "HOST": "https://medium07.testnet.dfinity.network",
        "FEATURE_FLAGS": {
          "ENABLE_SNS_2": true,
          "ENABLE_SNS_VOTING": true,
          "ENABLE_SNS_AGGREGATOR": true,
          "ENABLE_CKBTC": false,
          "ENABLE_CKTESTBTC": false
        }
      },
      "type": "ephemeral"
    },
    "https___medium08_testnet_dfinity_network": {
      "config": {
        "FETCH_ROOT_KEY": true,
        "HOST": "https://medium08.testnet.dfinity.network",
        "FEATURE_FLAGS": {
          "ENABLE_SNS_2": true,
          "ENABLE_SNS_VOTING": true,
          "ENABLE_SNS_AGGREGATOR": true,
          "ENABLE_CKBTC": false,
          "ENABLE_CKTESTBTC": false
        }
      },
      "type": "ephemeral"
    },
    "https___medium09_testnet_dfinity_network": {
      "config": {
        "FETCH_ROOT_KEY": true,
        "HOST": "https://medium09.testnet.dfinity.network",
        "FEATURE_FLAGS": {
          "ENABLE_SNS_2": true,
          "ENABLE_SNS_VOTING": true,
          "ENABLE_SNS_AGGREGATOR": true,
          "ENABLE_CKBTC": false,
          "ENABLE_CKTESTBTC": false
        }
      },
      "type": "ephemeral"
    },
    "https___medium10_testnet_dfinity_network": {
      "config": {
        "FETCH_ROOT_KEY": true,
        "HOST": "https://medium10.testnet.dfinity.network",
        "FEATURE_FLAGS": {
          "ENABLE_SNS_2": true,
          "ENABLE_SNS_VOTING": true,
          "ENABLE_SNS_AGGREGATOR": true,
          "ENABLE_CKBTC": false,
          "ENABLE_CKTESTBTC": false
        }
      },
      "type": "ephemeral"
    },
    "large01": {
      "config": {
        "FETCH_ROOT_KEY": true,
        "HOST": "https://large01.testnet.dfinity.network",
        "FEATURE_FLAGS": {
          "ENABLE_SNS_2": true,
          "ENABLE_SNS_VOTING": true
        }
      },
      "providers": [
        "http://[2607:f6f0:3004:1:5000:f6ff:fef6:c05a]:8080",
        "http://[2001:4d78:40d:0:5000:53ff:fe8a:5990]:8080",
        "http://[2602:fb2b:100:10:5000:a8ff:fee0:e3dc]:8080",
        "http://[2a00:fb01:400:42:5000:9fff:fef4:7014]:8080",
        "http://[2607:f6f0:3004:1:5000:8aff:fe64:710b]:8080",
        "http://[2001:4d78:40d:0:5000:b0ff:fe3d:2f1f]:8080",
        "http://[2602:fb2b:100:10:5000:b7ff:fe7d:e6b4]:8080",
        "http://[2a00:fb01:400:42:5000:38ff:fe58:e205]:8080"
      ],
      "type": "persistent"
    },
    "large03": {
      "config": {
        "FETCH_ROOT_KEY": true,
        "HOST": "https://large03.testnet.dfinity.network",
        "FEATURE_FLAGS": {
          "ENABLE_SNS_2": true,
          "ENABLE_SNS_VOTING": true
        }
      },
      "providers": [
        "http://[2607:f6f0:3004:1:5000:bbff:fe41:e451]:8080",
        "http://[2001:4d78:40d:0:5000:4dff:fe0b:d6a2]:8080",
        "http://[2602:fb2b:100:10:5000:26ff:feeb:c89d]:8080",
        "http://[2a00:fb01:400:42:5000:35ff:fe21:ba32]:8080",
        "http://[2607:f6f0:3004:1:5000:2eff:fe3a:aa00]:8080",
        "http://[2001:4d78:40d:0:5000:efff:fe65:333]:8080",
        "http://[2602:fb2b:100:10:5000:6dff:fe62:98da]:8080",
        "http://[2a00:fb01:400:42:5000:48ff:fe03:8e96]:8080"
      ],
      "type": "persistent"
    },
    "large04": {
      "config": {
        "FETCH_ROOT_KEY": true,
        "HOST": "https://large04.testnet.dfinity.network",
        "FEATURE_FLAGS": {
          "ENABLE_SNS_2": true,
          "ENABLE_SNS_VOTING": true
        }
      },
      "providers": [
        "http://[2607:f6f0:3004:1:5000:3dff:fe4b:2aa0]:8080",
        "http://[2001:4d78:40d:0:5000:67ff:fe59:7d35]:8080",
        "http://[2602:fb2b:100:10:5000:45ff:fe1a:c4ae]:8080",
        "http://[2a00:fb01:400:42:5000:28ff:fe9a:35fa]:8080",
        "http://[2607:f6f0:3004:1:5000:6eff:fefd:ccdd]:8080",
        "http://[2001:4d78:40d:0:5000:42ff:fe0f:b469]:8080",
        "http://[2602:fb2b:100:10:5000:65ff:fe6a:b435]:8080",
        "http://[2a00:fb01:400:42:5000:28ff:fec0:189a]:8080"
      ],
      "type": "persistent"
    },
    "large05": {
      "config": {
        "FETCH_ROOT_KEY": true,
        "HOST": "https://large05.testnet.dfinity.network",
        "FEATURE_FLAGS": {
          "ENABLE_SNS_2": true,
          "ENABLE_SNS_VOTING": true
        }
      },
      "providers": [
        "http://[2607:f6f0:3004:1:5000:3dff:febf:9908]:8080",
        "http://[2001:4d78:40d:0:5000:27ff:fea7:a1fe]:8080",
        "http://[2602:fb2b:100:10:5000:b7ff:feb7:4bbb]:8080",
        "http://[2a00:fb01:400:42:5000:9fff:fef4:10e0]:8080",
        "http://[2607:f6f0:3004:1:5000:eaff:fe18:f5f6]:8080",
        "http://[2001:4d78:40d:0:5000:69ff:fe10:ee13]:8080",
        "http://[2602:fb2b:100:10:5000:3dff:fe68:9f95]:8080",
        "http://[2a00:fb01:400:42:5000:58ff:fe36:c6b6]:8080"
      ],
      "type": "persistent"
    },
    "medium01": {
      "config": {
        "FETCH_ROOT_KEY": true,
        "HOST": "https://medium01.testnet.dfinity.network",
        "FEATURE_FLAGS": {
          "ENABLE_SNS_2": true,
          "ENABLE_SNS_VOTING": true
        }
      },
      "providers": [
        "http://[2602:fb2b:100:10:5000:fbff:feb9:875b]:8080",
        "http://[2602:fb2b:100:10:5000:1fff:fefb:ac01]:8080",
        "http://[2a00:fb01:400:42:5000:43ff:fe58:1cec]:8080",
        "http://[2a00:fb01:400:42:5000:f0ff:fe75:5078]:8080"
      ],
      "type": "persistent"
    },
    "medium02": {
      "config": {
        "FETCH_ROOT_KEY": true,
        "HOST": "https://medium02.testnet.dfinity.network",
        "FEATURE_FLAGS": {
          "ENABLE_SNS_2": true,
          "ENABLE_SNS_VOTING": true
        }
      },
      "providers": [
        "http://[2602:fb2b:100:10:5000:c6ff:fe7c:8ac6]:8080",
        "http://[2602:fb2b:100:10:5000:79ff:febf:fd27]:8080",
        "http://[2a00:fb01:400:42:5000:30ff:fe0b:68d]:8080",
        "http://[2a00:fb01:400:42:5000:5dff:fe30:d32e]:8080"
      ],
      "type": "persistent"
    },
    "medium03": {
      "config": {
        "FETCH_ROOT_KEY": true,
        "HOST": "https://medium03.testnet.dfinity.network",
        "FEATURE_FLAGS": {
          "ENABLE_SNS_2": true,
          "ENABLE_SNS_VOTING": true
        }
      },
      "providers": [
        "http://[2602:fb2b:100:10:5000:12ff:feec:cae3]:8080",
        "http://[2602:fb2b:100:10:5000:6dff:fe9f:3530]:8080",
        "http://[2a00:fb01:400:42:5000:c5ff:fe53:98c4]:8080",
        "http://[2a00:fb01:400:42:5000:e0ff:fe77:a237]:8080"
      ],
      "type": "persistent"
    },
    "medium04": {
      "config": {
        "FETCH_ROOT_KEY": true,
        "HOST": "https://medium04.testnet.dfinity.network",
        "FEATURE_FLAGS": {
          "ENABLE_SNS_2": true,
          "ENABLE_SNS_VOTING": true
        }
      },
      "providers": [
        "http://[2602:fb2b:100:10:5000:d2ff:fe81:6264]:8080",
        "http://[2602:fb2b:100:10:5000:63ff:fec2:8dae]:8080",
        "http://[2a00:fb01:400:42:5000:9dff:feaf:edd3]:8080",
        "http://[2a00:fb01:400:42:5000:4aff:fe5c:359b]:8080"
      ],
      "type": "persistent"
    },
    "medium05": {
      "config": {
        "FETCH_ROOT_KEY": true,
        "HOST": "https://medium05.testnet.dfinity.network",
        "FEATURE_FLAGS": {
          "ENABLE_SNS_2": true,
          "ENABLE_SNS_VOTING": true
        }
      },
      "providers": [
        "http://[2602:fb2b:100:10:5000:e6ff:fe0b:eca2]:8080",
        "http://[2602:fb2b:100:10:5000:56ff:fe3b:a226]:8080",
        "http://[2a00:fb01:400:42:5000:edff:fe6c:d1ec]:8080",
        "http://[2a00:fb01:400:42:5000:8bff:fed7:7b01]:8080"
      ],
      "type": "persistent"
    },
    "medium06": {
      "config": {
        "FETCH_ROOT_KEY": true,
        "HOST": "https://medium06.testnet.dfinity.network",
        "FEATURE_FLAGS": {
          "ENABLE_SNS_2": true,
          "ENABLE_SNS_VOTING": true
        }
      },
      "providers": [
        "http://[2602:fb2b:100:10:5000:ffff:fe9e:83e5]:8080",
        "http://[2602:fb2b:100:10:5000:bbff:fec3:69bc]:8080",
        "http://[2a00:fb01:400:42:5000:dcff:fe2e:93d5]:8080",
        "http://[2a00:fb01:400:42:5000:83ff:fef0:543e]:8080"
      ],
      "type": "persistent"
    },
    "medium07": {
      "config": {
        "FETCH_ROOT_KEY": true,
        "HOST": "https://medium07.testnet.dfinity.network",
        "FEATURE_FLAGS": {
          "ENABLE_SNS_2": true,
          "ENABLE_SNS_VOTING": true
        }
      },
      "providers": [
        "http://[2602:fb2b:100:10:5000:b4ff:fe50:57a0]:8080",
        "http://[2602:fb2b:100:10:5000:d8ff:feb4:2a30]:8080",
        "http://[2a00:fb01:400:42:5000:56ff:fe50:7df4]:8080",
        "http://[2a00:fb01:400:42:5000:c5ff:fee9:21e9]:8080"
      ],
      "type": "persistent"
    },
    "medium08": {
      "config": {
        "FETCH_ROOT_KEY": true,
        "HOST": "https://medium08.testnet.dfinity.network",
        "FEATURE_FLAGS": {
          "ENABLE_SNS_2": true,
          "ENABLE_SNS_VOTING": true
        }
      },
      "providers": [
        "http://[2602:fb2b:100:10:5000:cdff:fe0f:4ff]:8080",
        "http://[2602:fb2b:100:10:5000:8cff:fe0e:1fae]:8080",
        "http://[2a00:fb01:400:42:5000:88ff:fe68:9323]:8080",
        "http://[2a00:fb01:400:42:5000:78ff:fe3a:1f41]:8080"
      ],
      "type": "persistent"
    },
    "medium09": {
      "config": {
        "FETCH_ROOT_KEY": true,
        "HOST": "https://medium09.testnet.dfinity.network",
        "FEATURE_FLAGS": {
          "ENABLE_SNS_2": true,
          "ENABLE_SNS_VOTING": true
        }
      },
      "providers": [
        "http://[2602:fb2b:100:10:5000:73ff:fe41:db8e]:8080",
        "http://[2602:fb2b:100:10:5000:d9ff:fe40:44be]:8080",
        "http://[2a00:fb01:400:42:5000:64ff:fe75:4715]:8080",
        "http://[2a00:fb01:400:42:5000:eeff:fe8b:e8bf]:8080"
      ],
      "type": "persistent"
    },
    "medium10": {
      "config": {
        "FETCH_ROOT_KEY": true,
        "HOST": "https://medium10.testnet.dfinity.network",
        "FEATURE_FLAGS": {
          "ENABLE_SNS_2": true,
          "ENABLE_SNS_VOTING": true
        }
      },
      "providers": [
        "http://[2602:fb2b:100:10:5000:71ff:fe1a:cf99]:8080",
        "http://[2602:fb2b:100:10:5000:99ff:feeb:55a4]:8080",
        "http://[2a00:fb01:400:42:5000:70ff:fe8f:f5a6]:8080",
        "http://[2a00:fb01:400:42:5000:30ff:fef2:2886]:8080"
      ],
      "type": "persistent"
    },
    "small01": {
      "config": {
        "FETCH_ROOT_KEY": true,
        "HOST": "https://small01.testnet.dfinity.network",
        "FEATURE_FLAGS": {
          "ENABLE_SNS_2": true,
          "ENABLE_SNS_VOTING": true
        }
      },
      "providers": [
        "http://[2a00:fb01:400:42:5000:c9ff:fe17:cc3a]:8080"
      ],
      "type": "persistent"
    },
    "small02": {
      "config": {
        "FETCH_ROOT_KEY": true,
        "HOST": "https://small02.testnet.dfinity.network",
        "FEATURE_FLAGS": {
          "ENABLE_SNS_2": true,
          "ENABLE_SNS_VOTING": true
        }
      },
      "providers": [
        "http://[2a00:fb01:400:42:5000:6aff:feed:6c6a]:8080"
      ],
      "type": "persistent"
    },
    "small03": {
      "config": {
        "FETCH_ROOT_KEY": true,
        "HOST": "https://small03.testnet.dfinity.network",
        "FEATURE_FLAGS": {
          "ENABLE_SNS_2": true,
          "ENABLE_SNS_VOTING": true
        }
      },
      "providers": [
        "http://[2a00:fb01:400:42:5000:45ff:fe8b:20f1]:8080"
      ],
      "type": "persistent"
    },
    "small04": {
      "config": {
        "FETCH_ROOT_KEY": true,
        "HOST": "https://small04.testnet.dfinity.network",
        "FEATURE_FLAGS": {
          "ENABLE_SNS_2": true,
          "ENABLE_SNS_VOTING": true
        }
      },
      "providers": [
        "http://[2a00:fb01:400:42:5000:3cff:fe45:6c61]:8080"
      ],
      "type": "persistent"
    },
    "small05": {
      "config": {
        "FETCH_ROOT_KEY": true,
        "HOST": "https://small05.testnet.dfinity.network",
        "FEATURE_FLAGS": {
          "ENABLE_SNS_2": true,
          "ENABLE_SNS_VOTING": true
        }
      },
      "providers": [
        "http://[2a00:fb01:400:42:5000:e6ff:fe0f:1a73]:8080"
      ],
      "type": "persistent"
    },
    "small07": {
      "config": {
        "FETCH_ROOT_KEY": true,
        "HOST": "https://small07.testnet.dfinity.network",
        "FEATURE_FLAGS": {
          "ENABLE_SNS_2": true,
          "ENABLE_SNS_VOTING": true
        }
      },
      "providers": [
        "http://[2a00:fb01:400:42:5000:fbff:fe8d:cb73]:8080"
      ],
      "type": "persistent"
    },
    "small08": {
      "config": {
        "FETCH_ROOT_KEY": true,
        "HOST": "https://small08.testnet.dfinity.network",
        "FEATURE_FLAGS": {
          "ENABLE_SNS_2": true,
          "ENABLE_SNS_VOTING": true
        }
      },
      "providers": [
        "http://[2a00:fb01:400:42:5000:c3ff:fe84:757]:8080"
      ],
      "type": "persistent"
    },
    "small10": {
      "config": {
        "FETCH_ROOT_KEY": true,
        "HOST": "https://small10.testnet.dfinity.network",
        "FEATURE_FLAGS": {
          "ENABLE_SNS_2": true,
          "ENABLE_SNS_VOTING": true
        }
      },
      "providers": [
        "http://[2a00:fb01:400:42:5000:18ff:fe0e:13f6]:8080"
      ],
      "type": "persistent"
    },
    "small15": {
      "config": {
        "FETCH_ROOT_KEY": true,
        "HOST": "https://small15.testnet.dfinity.network",
        "FEATURE_FLAGS": {
          "ENABLE_SNS_2": true,
          "ENABLE_SNS_VOTING": true
        }
      },
      "providers": [
        "http://[2a00:fb01:400:42:5000:59ff:feca:510b]:8080"
      ],
      "type": "persistent"
    },
    "benchmarklarge": {
      "config": {
        "FETCH_ROOT_KEY": true,
        "HOST": "https://benchmarklarge.testnet.dfinity.network",
        "FEATURE_FLAGS": {
          "ENABLE_SNS_2": true,
          "ENABLE_SNS_VOTING": true,
<<<<<<< HEAD
          "ENABLE_SNS_AGGREGATOR": false,
          "ENABLE_CKBTC": false
=======
          "ENABLE_SNS_AGGREGATOR": true,
          "ENABLE_CKBTC_LEDGER": false
>>>>>>> bd8c11da
        }
      },
      "providers": [
        "http://[2607:f6f0:3004:1:5000:84ff:fede:d302]:8080",
        "http://[2001:4d78:40d:0:5000:8aff:febb:940]:8080",
        "http://[2602:fb2b:100:10:5000:25ff:fea8:3102]:8080",
        "http://[2a00:fb01:400:42:5000:47ff:fe24:18e3]:8080",
        "http://[2607:f6f0:3004:1:5000:baff:fe21:1788]:8080",
        "http://[2001:4d78:40d:0:5000:cbff:fe9f:7716]:8080",
        "http://[2602:fb2b:100:10:5000:beff:fe60:7957]:8080",
        "http://[2a00:fb01:400:42:5000:b7ff:fe18:16ee]:8080",
        "http://[2607:f6f0:3004:1:5000:b7ff:fe39:7218]:8080",
        "http://[2001:4d78:40d:0:5000:30ff:fe09:7347]:8080",
        "http://[2602:fb2b:100:10:5000:a9ff:fe72:34d3]:8080",
        "http://[2a00:fb01:400:42:5000:19ff:feba:4071]:8080",
        "http://[2602:fb2b:100:10:5000:8fff:fe79:c97f]:8080",
        "http://[2607:f6f0:3004:1:5000:8aff:fe15:9e70]:8080",
        "http://[2a00:fb01:400:42:5000:3cff:fe52:9419]:8080",
        "http://[2607:f6f0:3004:1:5000:ddff:fe03:161c]:8080",
        "http://[2001:4d78:40d:0:5000:17ff:fe8f:1c33]:8080",
        "http://[2602:fb2b:100:10:5000:88ff:feac:1e67]:8080",
        "http://[2a00:fb01:400:42:5000:6eff:fe05:c0ee]:8080",
        "http://[2607:f6f0:3004:1:5000:14ff:feaf:7279]:8080",
        "http://[2001:4d78:40d:0:5000:92ff:fe4a:77af]:8080"
      ],
      "type": "persistent"
    }
  },
  "defaults": {
    "replica": {
      "subnet_type": "system"
    },
    "network": {
      "config": {
        "CYCLES_MINTING_CANISTER_ID": "rkp4c-7iaaa-aaaaa-aaaca-cai",
        "LEDGER_CANISTER_ID": "ryjl3-tyaaa-aaaaa-aaaba-cai"
      }
    },
    "build": {
      "config": {
        "RUSTC_VERSION": "1.64.0",
        "IC_CDK_OPTIMIZER_VERSION": "0.3.1",
        "IC_COMMIT": "ced285287d5513832ba8c66fc3793e438c74b531"
      },
      "packtool": ""
    }
  },
  "version": 1
}<|MERGE_RESOLUTION|>--- conflicted
+++ resolved
@@ -157,15 +157,9 @@
         "FEATURE_FLAGS": {
           "ENABLE_SNS_2": false,
           "ENABLE_SNS_VOTING": false,
-<<<<<<< HEAD
-          "ENABLE_SNS_AGGREGATOR": false,
-          "ENABLE_CKBTC": true,
-          "ENABLE_CKTESTBTC": false
-=======
           "ENABLE_SNS_AGGREGATOR": true,
           "ENABLE_CKBTC_LEDGER": true,
           "ENABLE_CKBTC_MINTER": false
->>>>>>> bd8c11da
         }
       },
       "providers": [
@@ -180,32 +174,26 @@
         "FEATURE_FLAGS": {
           "ENABLE_SNS_2": false,
           "ENABLE_SNS_VOTING": false,
-<<<<<<< HEAD
+          "ENABLE_SNS_AGGREGATOR": true,
+          "ENABLE_CKBTC_LEDGER": true,
+          "ENABLE_CKBTC_MINTER": false
+        }
+      },
+      "providers": [
+        "http://[2a00:fb01:400:42:5000:d1ff:fefe:987e]:8080"
+      ],
+      "type": "persistent"
+    },
+    "testnet": {
+      "config": {
+        "FETCH_ROOT_KEY": true,
+        "HOST": "https://nnsdapp.testnet.dfinity.network",
+        "FEATURE_FLAGS": {
+          "ENABLE_SNS_2": true,
+          "ENABLE_SNS_VOTING": true,
           "ENABLE_SNS_AGGREGATOR": false,
-          "ENABLE_CKBTC": true,
-          "ENABLE_CKTESTBTC": false
-=======
-          "ENABLE_SNS_AGGREGATOR": true,
-          "ENABLE_CKBTC_LEDGER": true,
-          "ENABLE_CKBTC_MINTER": false
->>>>>>> bd8c11da
-        }
-      },
-      "providers": [
-        "http://[2a00:fb01:400:42:5000:d1ff:fefe:987e]:8080"
-      ],
-      "type": "persistent"
-    },
-    "testnet": {
-      "config": {
-        "FETCH_ROOT_KEY": true,
-        "HOST": "https://nnsdapp.testnet.dfinity.network",
-        "FEATURE_FLAGS": {
-          "ENABLE_SNS_2": true,
-          "ENABLE_SNS_VOTING": true,
-          "ENABLE_SNS_AGGREGATOR": false,
-          "ENABLE_CKBTC": false,
-          "ENABLE_CKTESTBTC": false
+          "ENABLE_CKBTC_LEDGER": false,
+          "ENABLE_CKBTC_MINTER": false
         }
       },
       "providers": [
@@ -221,8 +209,8 @@
           "ENABLE_SNS_2": false,
           "ENABLE_SNS_VOTING": false,
           "ENABLE_SNS_AGGREGATOR": false,
-          "ENABLE_CKBTC": false,
-          "ENABLE_CKTESTBTC": false
+          "ENABLE_CKBTC_LEDGER": false,
+          "ENABLE_CKBTC_MINTER": false
         }
       },
       "providers": [
@@ -238,8 +226,8 @@
           "ENABLE_SNS_2": true,
           "ENABLE_SNS_VOTING": true,
           "ENABLE_SNS_AGGREGATOR": false,
-          "ENABLE_CKBTC": false,
-          "ENABLE_CKTESTBTC": false
+          "ENABLE_CKBTC_LEDGER": false,
+          "ENABLE_CKBTC_MINTER": false
         }
       },
       "providers": [
@@ -255,8 +243,8 @@
           "ENABLE_SNS_2": true,
           "ENABLE_SNS_VOTING": true,
           "ENABLE_SNS_AGGREGATOR": false,
-          "ENABLE_CKBTC": false,
-          "ENABLE_CKTESTBTC": false
+          "ENABLE_CKBTC_LEDGER": false,
+          "ENABLE_CKBTC_MINTER": false
         }
       },
       "providers": [
@@ -272,8 +260,8 @@
           "ENABLE_SNS_2": true,
           "ENABLE_SNS_VOTING": true,
           "ENABLE_SNS_AGGREGATOR": false,
-          "ENABLE_CKBTC": false,
-          "ENABLE_CKTESTBTC": false
+          "ENABLE_CKBTC_LEDGER": false,
+          "ENABLE_CKBTC_MINTER": false
         }
       },
       "providers": [
@@ -289,8 +277,8 @@
           "ENABLE_SNS_2": true,
           "ENABLE_SNS_VOTING": true,
           "ENABLE_SNS_AGGREGATOR": false,
-          "ENABLE_CKBTC": false,
-          "ENABLE_CKTESTBTC": false
+          "ENABLE_CKBTC_LEDGER": false,
+          "ENABLE_CKBTC_MINTER": false
         }
       },
       "providers": [
@@ -306,8 +294,8 @@
           "ENABLE_SNS_2": true,
           "ENABLE_SNS_VOTING": true,
           "ENABLE_SNS_AGGREGATOR": false,
-          "ENABLE_CKBTC": false,
-          "ENABLE_CKTESTBTC": false
+          "ENABLE_CKBTC_LEDGER": false,
+          "ENABLE_CKBTC_MINTER": false
         }
       },
       "providers": [
@@ -330,8 +318,8 @@
           "ENABLE_SNS_2": true,
           "ENABLE_SNS_VOTING": true,
           "ENABLE_SNS_AGGREGATOR": false,
-          "ENABLE_CKBTC": false,
-          "ENABLE_CKTESTBTC": false
+          "ENABLE_CKBTC_LEDGER": false,
+          "ENABLE_CKBTC_MINTER": false
         }
       },
       "providers": [
@@ -347,8 +335,8 @@
           "ENABLE_SNS_2": true,
           "ENABLE_SNS_VOTING": true,
           "ENABLE_SNS_AGGREGATOR": false,
-          "ENABLE_CKBTC": false,
-          "ENABLE_CKTESTBTC": false
+          "ENABLE_CKBTC_LEDGER": false,
+          "ENABLE_CKBTC_MINTER": false
         }
       },
       "providers": [
@@ -365,8 +353,8 @@
           "ENABLE_SNS_2": true,
           "ENABLE_SNS_VOTING": true,
           "ENABLE_SNS_AGGREGATOR": false,
-          "ENABLE_CKBTC": false,
-          "ENABLE_CKTESTBTC": false
+          "ENABLE_CKBTC_LEDGER": false,
+          "ENABLE_CKBTC_MINTER": false
         }
       },
       "bind": "127.0.0.1:8080",
@@ -380,8 +368,8 @@
           "ENABLE_SNS_2": true,
           "ENABLE_SNS_VOTING": true,
           "ENABLE_SNS_AGGREGATOR": true,
-          "ENABLE_CKBTC": false,
-          "ENABLE_CKTESTBTC": false
+          "ENABLE_CKBTC_LEDGER": false,
+          "ENABLE_CKBTC_MINTER": false
         }
       },
       "type": "ephemeral"
@@ -394,8 +382,8 @@
           "ENABLE_SNS_2": true,
           "ENABLE_SNS_VOTING": true,
           "ENABLE_SNS_AGGREGATOR": true,
-          "ENABLE_CKBTC": false,
-          "ENABLE_CKTESTBTC": false
+          "ENABLE_CKBTC_LEDGER": false,
+          "ENABLE_CKBTC_MINTER": false
         }
       },
       "type": "ephemeral"
@@ -408,8 +396,8 @@
           "ENABLE_SNS_2": true,
           "ENABLE_SNS_VOTING": true,
           "ENABLE_SNS_AGGREGATOR": true,
-          "ENABLE_CKBTC": false,
-          "ENABLE_CKTESTBTC": false
+          "ENABLE_CKBTC_LEDGER": false,
+          "ENABLE_CKBTC_MINTER": false
         }
       },
       "type": "ephemeral"
@@ -422,8 +410,8 @@
           "ENABLE_SNS_2": true,
           "ENABLE_SNS_VOTING": true,
           "ENABLE_SNS_AGGREGATOR": true,
-          "ENABLE_CKBTC": false,
-          "ENABLE_CKTESTBTC": false
+          "ENABLE_CKBTC_LEDGER": false,
+          "ENABLE_CKBTC_MINTER": false
         }
       },
       "type": "ephemeral"
@@ -436,8 +424,8 @@
           "ENABLE_SNS_2": true,
           "ENABLE_SNS_VOTING": true,
           "ENABLE_SNS_AGGREGATOR": true,
-          "ENABLE_CKBTC": false,
-          "ENABLE_CKTESTBTC": false
+          "ENABLE_CKBTC_LEDGER": false,
+          "ENABLE_CKBTC_MINTER": false
         }
       },
       "type": "ephemeral"
@@ -450,8 +438,8 @@
           "ENABLE_SNS_2": true,
           "ENABLE_SNS_VOTING": true,
           "ENABLE_SNS_AGGREGATOR": true,
-          "ENABLE_CKBTC": false,
-          "ENABLE_CKTESTBTC": false
+          "ENABLE_CKBTC_LEDGER": false,
+          "ENABLE_CKBTC_MINTER": false
         }
       },
       "type": "ephemeral"
@@ -464,8 +452,8 @@
           "ENABLE_SNS_2": true,
           "ENABLE_SNS_VOTING": true,
           "ENABLE_SNS_AGGREGATOR": true,
-          "ENABLE_CKBTC": false,
-          "ENABLE_CKTESTBTC": false
+          "ENABLE_CKBTC_LEDGER": false,
+          "ENABLE_CKBTC_MINTER": false
         }
       },
       "type": "ephemeral"
@@ -478,8 +466,8 @@
           "ENABLE_SNS_2": true,
           "ENABLE_SNS_VOTING": true,
           "ENABLE_SNS_AGGREGATOR": true,
-          "ENABLE_CKBTC": false,
-          "ENABLE_CKTESTBTC": false
+          "ENABLE_CKBTC_LEDGER": false,
+          "ENABLE_CKBTC_MINTER": false
         }
       },
       "type": "ephemeral"
@@ -492,8 +480,8 @@
           "ENABLE_SNS_2": true,
           "ENABLE_SNS_VOTING": true,
           "ENABLE_SNS_AGGREGATOR": true,
-          "ENABLE_CKBTC": false,
-          "ENABLE_CKTESTBTC": false
+          "ENABLE_CKBTC_LEDGER": false,
+          "ENABLE_CKBTC_MINTER": false
         }
       },
       "type": "ephemeral"
@@ -506,8 +494,8 @@
           "ENABLE_SNS_2": true,
           "ENABLE_SNS_VOTING": true,
           "ENABLE_SNS_AGGREGATOR": true,
-          "ENABLE_CKBTC": false,
-          "ENABLE_CKTESTBTC": false
+          "ENABLE_CKBTC_LEDGER": false,
+          "ENABLE_CKBTC_MINTER": false
         }
       },
       "type": "ephemeral"
@@ -520,8 +508,8 @@
           "ENABLE_SNS_2": true,
           "ENABLE_SNS_VOTING": true,
           "ENABLE_SNS_AGGREGATOR": true,
-          "ENABLE_CKBTC": false,
-          "ENABLE_CKTESTBTC": false
+          "ENABLE_CKBTC_LEDGER": false,
+          "ENABLE_CKBTC_MINTER": false
         }
       },
       "type": "ephemeral"
@@ -534,8 +522,8 @@
           "ENABLE_SNS_2": true,
           "ENABLE_SNS_VOTING": true,
           "ENABLE_SNS_AGGREGATOR": true,
-          "ENABLE_CKBTC": false,
-          "ENABLE_CKTESTBTC": false
+          "ENABLE_CKBTC_LEDGER": false,
+          "ENABLE_CKBTC_MINTER": false
         }
       },
       "type": "ephemeral"
@@ -927,13 +915,8 @@
         "FEATURE_FLAGS": {
           "ENABLE_SNS_2": true,
           "ENABLE_SNS_VOTING": true,
-<<<<<<< HEAD
-          "ENABLE_SNS_AGGREGATOR": false,
-          "ENABLE_CKBTC": false
-=======
           "ENABLE_SNS_AGGREGATOR": true,
           "ENABLE_CKBTC_LEDGER": false
->>>>>>> bd8c11da
         }
       },
       "providers": [

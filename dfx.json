{
  "dfx": "0.20.1",
  "canisters": {
    "nns-governance": {
      "type": "custom",
      "candid": "declarations/used_by_proposals/nns_governance/nns_governance.did",
      "wasm": "target/ic/governance-canister_test.wasm",
      "build": "./scripts/e2e-tests/nns-canister-download && ./scripts/e2e-tests/nns-canister-build",
      "remote": {
        "id": {
          "mainnet": "rrkah-fqaaa-aaaaa-aaaaq-cai",
          "__default": "rrkah-fqaaa-aaaaa-aaaaq-cai"
        }
      }
    },
    "nns-ledger": {
      "type": "custom",
      "candid": "declarations/nns_ledger/nns_ledger.did",
      "wasm": "target/ic/ic-icrc1-ledger.wasm",
      "build": "./scripts/e2e-tests/nns-canister-download && ./scripts/e2e-tests/nns-canister-build",
      "remote": {
        "id": {
          "mainnet": "ryjl3-tyaaa-aaaaa-aaaba-cai",
          "__default": "ryjl3-tyaaa-aaaaa-aaaba-cai"
        }
      }
    },
    "nns-index": {
      "build": [
        "true"
      ],
      "candid": "target/ic/nns-index.did",
      "wasm": "target/ic/nns-index.wasm",
      "type": "custom",
      "remote": {
        "id": {
          "app": "qhbym-qaaaa-aaaaa-aaafq-cai",
          "mainnet": "qhbym-qaaaa-aaaaa-aaafq-cai"
        }
      }
    },
    "nns-cycles-minting": {
      "build": "",
      "candid": "target/ic/nns-cycles-minting.did",
      "remote": {
        "id": {
          "mainnet": "rkp4c-7iaaa-aaaaa-aaaca-cai",
          "__default": "rkp4c-7iaaa-aaaaa-aaaca-cai"
        }
      },
      "type": "custom",
      "wasm": ""
    },
    "nns-dapp": {
      "type": "custom",
      "candid": "rs/backend/nns-dapp.did",
      "wasm": "nns-dapp.wasm.gz",
      "build": "./build.sh",
      "url": {
        "mainnet": "https://nns.internetcomputer.org"
      },
      "remote": {
        "id": {
          "app": "xnjld-hqaaa-aaaal-qb56q-cai",
          "ic": "qoctq-giaaa-aaaaa-aaaea-cai",
          "mainnet": "qoctq-giaaa-aaaaa-aaaea-cai"
        }
      }
    },
    "internet_identity": {
      "type": "custom",
      "wasm": "internet_identity_dev.wasm",
      "candid": "internet_identity.did",
      "build": "curl --fail -sSL \"https://github.com/dfinity/internet-identity/releases/download/release-2023-01-31/internet_identity_dev.wasm\" -o internet_identity_dev.wasm",
      "url": {
        "mainnet": "https://identity.internetcomputer.org/",
        "app": "https://identity.internetcomputer.org/"
      },
      "remote": {
        "id": {
          "local": "qhbym-qaaaa-aaaaa-aaafq-cai"
        }
      }
    },
    "nns-sns-wasm": {
      "build": [
        "true"
      ],
      "candid": "declarations/used_by_sns_aggregator/sns_wasm/sns_wasm.did",
      "wasm": "target/ic/sns-wasm-canister.wasm",
      "type": "custom",
      "remote": {
        "id": {
          "mainnet": "qaa6y-5yaaa-aaaaa-aaafa-cai",
          "__default": "qaa6y-5yaaa-aaaaa-aaafa-cai"
        }
      }
    },
    "sns_governance": {
      "build": [
        "true"
      ],
      "candid": "declarations/used_by_sns_aggregator/sns_governance/sns_governance.did",
      "wasm": "target/ic/sns-governance-canister.wasm",
      "type": "custom"
    },
    "sns_ledger": {
      "build": [
        "true"
      ],
      "candid": "declarations/used_by_sns_aggregator/sns_ledger/sns_ledger.did",
      "wasm": "target/ic/ic-icrc1-ledger.wasm",
      "type": "custom"
    },
    "sns_archive": {
      "build": [
        "true"
      ],
      "candid": "target/ic/ic-icrc1-archive.did",
      "wasm": "target/ic/ic-icrc1-archive.wasm",
      "type": "custom"
    },
    "sns_index": {
      "build": [
        "true"
      ],
      "candid": "target/ic/ic-icrc1-index.did",
      "wasm": "target/ic/ic-icrc1-index.wasm",
      "type": "custom"
    },
    "sns_swap": {
      "build": [
        "true"
      ],
      "candid": "declarations/used_by_sns_aggregator/sns_swap/sns_swap.did",
      "wasm": "target/ic/sns-swap-canister.wasm",
      "type": "custom"
    },
    "sns_root": {
      "build": [
        "true"
      ],
      "candid": "declarations/used_by_sns_aggregator/sns_root/sns_root.did",
      "wasm": "target/ic/sns-root-canister.wasm",
      "type": "custom"
    },
    "sns_aggregator": {
      "build": [
        "./build-sns-aggregator.sh"
      ],
      "candid": "rs/sns_aggregator/sns_aggregator.did",
      "wasm": "sns_aggregator.wasm.gz",
      "type": "custom",
      "remote": {
        "id": {
          "app": "otgyv-wyaaa-aaaak-qcgba-cai",
          "mainnet": "3r4gx-wqaaa-aaaaq-aaaia-cai"
        }
      }
    },
    "bitcoin": {
      "remote": {
        "id": {
          "mainnet": "ghsi2-tqaaa-aaaan-aaaca-cai"
        }
      }
    },
    "ckbtc_ledger": {
      "build": [
        "true"
      ],
      "candid": "target/ic/ckbtc_ledger.did",
      "wasm": "target/ic/ckbtc_ledger.wasm",
      "type": "custom",
      "remote": {
        "id": {
          "app": "mxzaz-hqaaa-aaaar-qaada-cai",
          "mainnet": "mxzaz-hqaaa-aaaar-qaada-cai"
        }
      }
    },
    "ckbtc_minter": {
      "build": [
        "true"
      ],
      "candid": "target/ic/ckbtc_minter.did",
      "wasm": "target/ic/ckbtc_minter.wasm",
      "type": "custom",
      "remote": {
        "id": {
          "app": "mqygn-kiaaa-aaaar-qaadq-cai",
          "mainnet": "mqygn-kiaaa-aaaar-qaadq-cai"
        }
      }
    },
    "ckbtc_index": {
      "build": [
        "true"
      ],
      "candid": "target/ic/ckbtc_index.did",
      "wasm": "target/ic/ckbtc_index.wasm",
      "type": "custom",
      "remote": {
        "id": {
          "app": "n5wcd-faaaa-aaaar-qaaea-cai",
          "mainnet": "n5wcd-faaaa-aaaar-qaaea-cai"
        }
      }
    },
    "cketh_ledger": {
      "build": [
        "true"
      ],
      "candid": "target/ic/cketh_ledger.did",
      "wasm": "target/ic/ckbtc_ledger.wasm",
      "type": "custom",
      "remote": {
        "id": {
          "app": "ss2fx-dyaaa-aaaar-qacoq-cai",
          "mainnet": "ss2fx-dyaaa-aaaar-qacoq-cai"
        }
      }
    },
    "cketh_index": {
      "build": [
        "true"
      ],
      "candid": "target/ic/ckbtc_index.did",
      "wasm": "target/ic/ckbtc_index.wasm",
      "type": "custom",
      "remote": {
        "id": {
          "app": "s3zol-vqaaa-aaaar-qacpa-cai",
          "mainnet": "s3zol-vqaaa-aaaar-qacpa-cai"
        }
      }
    },
    "ckusdc_ledger": {
      "build": [
        "true"
      ],
      "candid": "target/ic/ckusdc_ledger.did",
      "wasm": "target/ic/ckusdc_ledger.wasm",
      "type": "custom",
      "remote": {
        "id": {
          "app": "xevnm-gaaaa-aaaar-qafnq-cai",
          "mainnet": "xevnm-gaaaa-aaaar-qafnq-cai"
        }
      }
    },
    "ckusdc_index": {
      "build": [
        "true"
      ],
      "candid": "target/ic/ckusdc_index.did",
      "wasm": "target/ic/ckusdc_index.wasm",
      "type": "custom",
      "remote": {
        "id": {
          "app": "xrs4b-hiaaa-aaaar-qafoa-cai",
          "mainnet": "xrs4b-hiaaa-aaaar-qafoa-cai"
        }
      }
    },
    "tvl": {
      "build": [
        "true"
      ],
      "type": "custom",
      "candid": "TODO-deploy-tvl-testnet",
      "wasm": "TODO-deploy-tvl-testnet",
      "remote": {
        "id": {
          "app": "ewh3f-3qaaa-aaaap-aazjq-cai",
          "mainnet": "ewh3f-3qaaa-aaaap-aazjq-cai"
        }
      }
    }
  },
  "networks": {
    "mainnet": {
      "config": {
        "FETCH_ROOT_KEY": false,
        "API_HOST": "https://icp-api.io",
        "STATIC_HOST": "https://icp0.io",
        "FEATURE_FLAGS": {
          "ENABLE_CKBTC": true,
          "ENABLE_CKTESTBTC": false
        }
      },
      "providers": [
        "https://icp0.io"
      ],
      "type": "persistent"
    },
    "app": {
      "config": {
        "FETCH_ROOT_KEY": false,
        "API_HOST": "https://icp-api.io",
        "STATIC_HOST": "https://icp0.io",
        "FEATURE_FLAGS": {
          "ENABLE_CKBTC": true,
          "ENABLE_CKTESTBTC": false
        }
      },
      "providers": [
        "https://icp0.io"
      ],
      "type": "persistent"
    },
    "devenv_llorenc": {
      "config": {
        "HOST": "https://llorenc-ingress.devenv.dfinity.network",
        "FEATURE_FLAGS": {
          "ENABLE_CKBTC": true,
          "ENABLE_CKTESTBTC": false
        }
      },
      "providers": [
        "https://llorenc-ingress.devenv.dfinity.network"
      ],
      "type": "persistent"
    },
    "devenv_dskloet": {
      "config": {
        "HOST": "https://dskloet-ingress.devenv.dfinity.network",
        "FEATURE_FLAGS": {
          "ENABLE_CKBTC": true,
          "ENABLE_CKTESTBTC": false
        }
      },
      "providers": [
        "https://dskloet-ingress.devenv.dfinity.network"
      ],
      "type": "persistent"
    },
    "devenv_mstr": {
      "config": {
        "HOST": "https://mstr-ingress.devenv.dfinity.network",
        "FEATURE_FLAGS": {
          "ENABLE_CKBTC": true,
          "ENABLE_CKTESTBTC": false
        }
      },
      "providers": [
        "https://mstr-ingress.devenv.dfinity.network"
      ],
      "type": "persistent"
    },
    "local": {
      "config": {
        "HOST": "http://localhost:8080",
        "OWN_CANISTER_ID": "qsgjb-riaaa-aaaaa-aaaga-cai",
        "FEATURE_FLAGS": {
          "ENABLE_CKBTC": true,
          "ENABLE_CKTESTBTC": false
        }
      },
      "bind": "127.0.0.1:8080",
      "type": "ephemeral"
    }
  },
  "defaults": {
    "replica": {
      "subnet_type": "system"
    },
    "network": {
      "config": {
        "FETCH_ROOT_KEY": true,
        "FEATURE_FLAGS": {
          "ENABLE_CKBTC": true,
          "ENABLE_CKTESTBTC": false,
          "ENABLE_ACTIONABLE_TAB": true,
          "ENABLE_NEURONS_TABLE": true,
          "ENABLE_CKUSDC": true
        }
      }
    },
    "build": {
      "config": {
        "NODE_VERSION": "18.14.2",
        "IC_WASM_VERSION": "0.6.0",
        "IDL2JSON_VERSION": "0.8.8",
        "OPTIMIZER_VERSION": "0.3.6",
        "BINSTALL_VERSION": "1.3.0",
        "DIDC_VERSION": "2024-05-14",
        "POCKETIC_VERSION": "3.0.1",
        "CARGO_SORT_VERSION": "1.0.9",
<<<<<<< HEAD
        "SNSDEMO_RELEASE": "release-2024-06-19",
        "IC_COMMIT_FOR_PROPOSALS": "release-2024-06-12_23-01-base",
=======
        "SNSDEMO_RELEASE": "release-2024-06-12",
        "IC_COMMIT_FOR_PROPOSALS": "release-2024-06-19_23-01-base",
>>>>>>> e17eb298
        "IC_COMMIT_FOR_SNS_AGGREGATOR": "release-2024-06-05_23-01-storage-layer-disabled"
      },
      "packtool": ""
    }
  },
  "version": 1
}<|MERGE_RESOLUTION|>--- conflicted
+++ resolved
@@ -387,13 +387,8 @@
         "DIDC_VERSION": "2024-05-14",
         "POCKETIC_VERSION": "3.0.1",
         "CARGO_SORT_VERSION": "1.0.9",
-<<<<<<< HEAD
         "SNSDEMO_RELEASE": "release-2024-06-19",
-        "IC_COMMIT_FOR_PROPOSALS": "release-2024-06-12_23-01-base",
-=======
-        "SNSDEMO_RELEASE": "release-2024-06-12",
         "IC_COMMIT_FOR_PROPOSALS": "release-2024-06-19_23-01-base",
->>>>>>> e17eb298
         "IC_COMMIT_FOR_SNS_AGGREGATOR": "release-2024-06-05_23-01-storage-layer-disabled"
       },
       "packtool": ""

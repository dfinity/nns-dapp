--- conflicted
+++ resolved
@@ -94,13 +94,9 @@
         "OWN_CANISTER_URL": "https://nns.ic0.app",
         "IDENTITY_SERVICE_URL": "https://identity.ic0.app/",
         "FEATURE_FLAGS": {
-<<<<<<< HEAD
-          "ENABLE_SNS": false
-=======
           "ENABLE_SNS": false,
           "ENABLE_SNS_2": false,
           "STAKE_MATURITY": false
->>>>>>> 90a733c5
         }
       },
       "providers": [
@@ -113,13 +109,9 @@
         "FETCH_ROOT_KEY": true,
         "HOST": "https://nnsdapp.dfinity.network",
         "FEATURE_FLAGS": {
-<<<<<<< HEAD
-          "ENABLE_SNS": false
-=======
           "ENABLE_SNS": false,
           "ENABLE_SNS_2": false,
           "STAKE_MATURITY": false
->>>>>>> 90a733c5
         }
       },
       "providers": [
@@ -132,13 +124,9 @@
         "FETCH_ROOT_KEY": true,
         "HOST": "https://nnsdapp.dfinity.network",
         "FEATURE_FLAGS": {
-<<<<<<< HEAD
-          "ENABLE_SNS": true
-=======
-          "ENABLE_SNS": true,
-          "ENABLE_SNS_2": true,
-          "STAKE_MATURITY": true
->>>>>>> 90a733c5
+          "ENABLE_SNS": true,
+          "ENABLE_SNS_2": true,
+          "STAKE_MATURITY": true
         }
       },
       "providers": [
@@ -151,13 +139,9 @@
         "FETCH_ROOT_KEY": true,
         "HOST": "https://small13.dfinity.network",
         "FEATURE_FLAGS": {
-<<<<<<< HEAD
-          "ENABLE_SNS": true
-=======
-          "ENABLE_SNS": true,
-          "ENABLE_SNS_2": true,
-          "STAKE_MATURITY": true
->>>>>>> 90a733c5
+          "ENABLE_SNS": true,
+          "ENABLE_SNS_2": true,
+          "STAKE_MATURITY": true
         }
       },
       "providers": [
@@ -170,13 +154,9 @@
         "FETCH_ROOT_KEY": true,
         "HOST": "https://small12.dfinity.network",
         "FEATURE_FLAGS": {
-<<<<<<< HEAD
-          "ENABLE_SNS": true
-=======
-          "ENABLE_SNS": true,
-          "ENABLE_SNS_2": true,
-          "STAKE_MATURITY": true
->>>>>>> 90a733c5
+          "ENABLE_SNS": true,
+          "ENABLE_SNS_2": true,
+          "STAKE_MATURITY": true
         }
       },
       "providers": [
@@ -189,13 +169,9 @@
         "FETCH_ROOT_KEY": true,
         "HOST": "https://small11.dfinity.network",
         "FEATURE_FLAGS": {
-<<<<<<< HEAD
-          "ENABLE_SNS": true
-=======
-          "ENABLE_SNS": true,
-          "ENABLE_SNS_2": true,
-          "STAKE_MATURITY": true
->>>>>>> 90a733c5
+          "ENABLE_SNS": true,
+          "ENABLE_SNS_2": true,
+          "STAKE_MATURITY": true
         }
       },
       "providers": [
@@ -208,13 +184,9 @@
         "FETCH_ROOT_KEY": true,
         "HOST": "https://small06.dfinity.network",
         "FEATURE_FLAGS": {
-<<<<<<< HEAD
-          "ENABLE_SNS": true
-=======
-          "ENABLE_SNS": true,
-          "ENABLE_SNS_2": true,
-          "STAKE_MATURITY": true
->>>>>>> 90a733c5
+          "ENABLE_SNS": true,
+          "ENABLE_SNS_2": true,
+          "STAKE_MATURITY": true
         }
       },
       "providers": [
@@ -227,13 +199,9 @@
         "FETCH_ROOT_KEY": true,
         "HOST": "http://localhost:8080",
         "FEATURE_FLAGS": {
-<<<<<<< HEAD
-          "ENABLE_SNS": true
-=======
-          "ENABLE_SNS": true,
-          "ENABLE_SNS_2": true,
-          "STAKE_MATURITY": true
->>>>>>> 90a733c5
+          "ENABLE_SNS": true,
+          "ENABLE_SNS_2": true,
+          "STAKE_MATURITY": true
         }
       },
       "bind": "127.0.0.1:8080",

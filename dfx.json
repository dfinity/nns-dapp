{
  "dfx": "0.14.4",
  "canisters": {
    "nns-governance": {
      "type": "custom",
      "candid": "declarations/nns_governance/nns_governance.did",
      "wasm": "target/ic/governance-canister_test.wasm",
      "build": "./scripts/e2e-tests/nns-canister-download && ./scripts/e2e-tests/nns-canister-build",
      "remote": {
        "id": {
          "mainnet": "rrkah-fqaaa-aaaaa-aaaaq-cai",
          "__default": "rrkah-fqaaa-aaaaa-aaaaq-cai"
        }
      }
    },
    "nns-ledger": {
      "type": "custom",
      "candid": "target/ic/ic-icrc1-ledger.did",
      "wasm": "target/ic/ic-icrc1-ledger.wasm",
      "build": "./scripts/e2e-tests/nns-canister-download && ./scripts/e2e-tests/nns-canister-build",
      "remote": {
        "id": {
          "mainnet": "ryjl3-tyaaa-aaaaa-aaaba-cai",
          "__default": "ryjl3-tyaaa-aaaaa-aaaba-cai"
        }
      }
    },
    "nns-cycles-minting": {
      "build": "",
      "candid": "target/ic/nns-cycles-minting.did",
      "remote": {
        "id": {
          "mainnet": "rkp4c-7iaaa-aaaaa-aaaca-cai",
          "__default": "rkp4c-7iaaa-aaaaa-aaaca-cai"
        }
      },
      "type": "custom",
      "wasm": ""
    },
    "nns-dapp": {
      "type": "custom",
      "candid": "rs/backend/nns-dapp.did",
      "wasm": "nns-dapp.wasm.gz",
      "build": "./build.sh",
      "url": {
        "mainnet": "https://nns.internetcomputer.org"
      },
      "remote": {
        "id": {
          "app": "xnjld-hqaaa-aaaal-qb56q-cai",
          "ic": "qoctq-giaaa-aaaaa-aaaea-cai",
          "mainnet": "qoctq-giaaa-aaaaa-aaaea-cai"
        }
      }
    },
    "internet_identity": {
      "type": "custom",
      "wasm": "internet_identity_dev.wasm",
      "candid": "internet_identity.did",
      "build": "curl --fail -sSL \"https://github.com/dfinity/internet-identity/releases/download/release-2023-01-31/internet_identity_dev.wasm\" -o internet_identity_dev.wasm",
      "url": {
        "mainnet": "https://identity.internetcomputer.org/",
        "app": "https://identity.internetcomputer.org/"
      },
      "remote": {
        "id": {
          "local": "qhbym-qaaaa-aaaaa-aaafq-cai"
        }
      }
    },
    "nns-sns-wasm": {
      "build": [
        "true"
      ],
      "candid": "declarations/sns_wasm/sns_wasm.did",
      "wasm": "target/ic/sns-wasm-canister.wasm",
      "type": "custom",
      "remote": {
        "id": {
          "mainnet": "qaa6y-5yaaa-aaaaa-aaafa-cai",
          "__default": "qaa6y-5yaaa-aaaaa-aaafa-cai"
        }
      }
    },
    "sns_governance": {
      "build": [
        "true"
      ],
      "candid": "declarations/sns_governance/sns_governance.did",
      "wasm": "target/ic/sns-governance-canister.wasm",
      "type": "custom"
    },
    "sns_ledger": {
      "build": [
        "true"
      ],
      "candid": "declarations/sns_ledger/sns_ledger.did",
      "wasm": "target/ic/ic-icrc1-ledger.wasm",
      "type": "custom"
    },
    "sns_archive": {
      "build": [
        "true"
      ],
      "candid": "target/ic/ic-icrc1-archive.did",
      "wasm": "target/ic/ic-icrc1-archive.wasm",
      "type": "custom"
    },
    "sns_index": {
      "build": [
        "true"
      ],
      "candid": "target/ic/ic-icrc1-index.did",
      "wasm": "target/ic/ic-icrc1-index.wasm",
      "type": "custom"
    },
    "sns_swap": {
      "build": [
        "true"
      ],
      "candid": "declarations/sns_swap/sns_swap.did",
      "wasm": "target/ic/sns-swap-canister.wasm",
      "type": "custom"
    },
    "sns_root": {
      "build": [
        "true"
      ],
      "candid": "declarations/sns_root/sns_root.did",
      "wasm": "target/ic/sns-root-canister.wasm",
      "type": "custom"
    },
    "sns_aggregator": {
      "build": [
        "./build-sns-aggregator.sh"
      ],
      "candid": "rs/sns_aggregator/sns_aggregator.did",
      "wasm": "sns_aggregator.wasm.gz",
      "type": "custom",
      "remote": {
        "id": {
          "app": "otgyv-wyaaa-aaaak-qcgba-cai",
          "mainnet": "3r4gx-wqaaa-aaaaq-aaaia-cai"
        }
      }
    },
    "ckbtc_ledger": {
      "build": [
        "true"
      ],
      "candid": "target/ic/ckbtc_ledger.did",
      "wasm": "target/ic/ckbtc_ledger.wasm",
      "type": "custom",
      "remote": {
        "id": {
          "app": "mxzaz-hqaaa-aaaar-qaada-cai",
          "mainnet": "mxzaz-hqaaa-aaaar-qaada-cai"
        }
      }
    },
    "ckbtc_minter": {
      "build": [
        "true"
      ],
      "candid": "target/ic/ckbtc_minter.did",
      "wasm": "target/ic/ckbtc_minter.wasm",
      "type": "custom",
      "remote": {
        "id": {
          "app": "mqygn-kiaaa-aaaar-qaadq-cai",
          "mainnet": "mqygn-kiaaa-aaaar-qaadq-cai"
        }
      }
    },
    "ckbtc_index": {
      "build": [
        "true"
      ],
      "candid": "target/ic/ckbtc_index.did",
      "wasm": "target/ic/ckbtc_index.wasm",
      "type": "custom",
      "remote": {
        "id": {
          "app": "n5wcd-faaaa-aaaar-qaaea-cai",
          "mainnet": "n5wcd-faaaa-aaaar-qaaea-cai"
        }
      }
    },
    "tvl": {
      "build": [
        "true"
      ],
      "type": "custom",
      "candid": "TODO-deploy-tvl-testnet",
      "wasm": "TODO-deploy-tvl-testnet",
      "remote": {
        "id": {
          "app": "ewh3f-3qaaa-aaaap-aazjq-cai",
          "mainnet": "ewh3f-3qaaa-aaaap-aazjq-cai"
        }
      }
    }
  },
  "networks": {
    "mainnet": {
      "config": {
        "FETCH_ROOT_KEY": false,
        "API_HOST": "https://icp-api.io",
        "STATIC_HOST": "https://icp0.io",
        "FEATURE_FLAGS": {
          "ENABLE_CKBTC": true,
          "ENABLE_CKTESTBTC": false
        }
      },
      "providers": [
        "https://icp-api.io/"
      ],
      "type": "persistent"
    },
    "app": {
      "config": {
        "FETCH_ROOT_KEY": false,
        "API_HOST": "https://icp-api.io",
        "STATIC_HOST": "https://icp0.io",
        "FEATURE_FLAGS": {
          "ENABLE_CKBTC": true,
          "ENABLE_CKTESTBTC": false
        }
      },
      "providers": [
        "https://icp-api.io/"
      ],
      "type": "persistent"
    },
    "staging": {
      "config": {
        "HOST": "https://nnsdapp.dfinity.network",
        "FEATURE_FLAGS": {
          "ENABLE_CKBTC": true,
          "ENABLE_CKTESTBTC": false
        }
      },
      "providers": [
        "http://[2a00:fb01:400:42:5000:d1ff:fefe:987e]:8080"
      ],
      "type": "persistent"
    },
    "testnet": {
      "config": {
        "HOST": "https://nnsdapp.testnet.dfinity.network"
      },
      "providers": [
        "http://[2a00:fb01:400:42:5000:d1ff:fefe:987e]:8080"
      ],
      "type": "persistent"
    },
    "nnsdapp": {
      "providers": [
        "http://[2a00:fb01:400:42:5000:d1ff:fefe:987e]:8080"
      ],
      "type": "persistent"
    },
    "small14": {
      "type": "persistent"
    },
    "small13": {
      "providers": [
        "http://[2a00:fb01:400:42:5000:c6ff:fe29:bfba]:8080"
      ],
      "type": "persistent"
    },
    "small12": {
      "providers": [
        "http://[2a00:fb01:400:42:5000:54ff:fef3:eb8]:8080"
      ],
      "type": "persistent"
    },
    "small11": {
      "providers": [
        "http://[2a00:fb01:400:42:5000:eeff:feae:ab37]:8080"
      ],
      "type": "persistent"
    },
    "large02": {
      "providers": [
        "http://[2607:f6f0:3004:1:5000:78ff:fe1b:9a48]:8080",
        "http://[2001:4d78:40d:0:5000:60ff:fe26:5213]:8080",
        "http://[2602:fb2b:100:10:5000:8fff:fe36:740b]:8080",
        "http://[2a00:fb01:400:42:5000:71ff:fe4d:c80e]:8080",
        "http://[2607:f6f0:3004:1:5000:21ff:fea4:508e]:8080",
        "http://[2001:4d78:40d:0:5000:d0ff:fe4e:f35e]:8080",
        "http://[2602:fb2b:100:10:5000:cbff:fe70:b9e7]:8080",
        "http://[2a00:fb01:400:42:5000:d6ff:feef:a597]:8080"
      ],
      "type": "persistent"
    },
    "small09": {
      "providers": [
        "http://[2a00:fb01:400:42:5000:d0ff:fe7c:bd3f]:8080"
      ],
      "type": "persistent"
    },
    "small06": {
      "providers": [
        "http://[2a00:fb01:400:42:5000:caff:fed1:b2e7]:8080"
      ],
      "type": "persistent"
    },
    "local": {
      "config": {
        "FETCH_ROOT_KEY": true,
        "HOST": "http://localhost:8080",
        "OWN_CANISTER_ID": "qsgjb-riaaa-aaaaa-aaaga-cai",
        "FEATURE_FLAGS": {
          "ENABLE_CKBTC": true,
          "ENABLE_CKTESTBTC": false
        }
      },
      "bind": "127.0.0.1:8080",
      "type": "ephemeral"
    },
    "https___benchmarklarge_testnet_dfinity_network": {
      "config": {
        "HOST": "https://benchmarklarge.testnet.dfinity.network"
      },
      "type": "ephemeral"
    },
    "https___large01_testnet_dfinity_network": {
      "config": {
        "HOST": "https://large01.testnet.dfinity.network"
      },
      "type": "ephemeral"
    },
    "https___large02_testnet_dfinity_network": {
      "config": {
        "HOST": "https://large02.testnet.dfinity.network"
      },
      "type": "ephemeral"
    },
    "https___large03_testnet_dfinity_network": {
      "config": {
        "HOST": "https://large03.testnet.dfinity.network"
      },
      "type": "ephemeral"
    },
    "https___large04_testnet_dfinity_network": {
      "config": {
        "HOST": "https://large04.testnet.dfinity.network"
      },
      "type": "ephemeral"
    },
    "https___large05_testnet_dfinity_network": {
      "config": {
        "HOST": "https://large05.testnet.dfinity.network"
      },
      "type": "ephemeral"
    },
    "https___medium05_testnet_dfinity_network": {
      "config": {
        "HOST": "https://medium05.testnet.dfinity.network"
      },
      "type": "ephemeral"
    },
    "https___medium06_testnet_dfinity_network": {
      "config": {
        "HOST": "https://medium06.testnet.dfinity.network"
      },
      "type": "ephemeral"
    },
    "https___medium07_testnet_dfinity_network": {
      "config": {
        "HOST": "https://medium07.testnet.dfinity.network"
      },
      "type": "ephemeral"
    },
    "https___medium08_testnet_dfinity_network": {
      "config": {
        "HOST": "https://medium08.testnet.dfinity.network"
      },
      "type": "ephemeral"
    },
    "https___medium09_testnet_dfinity_network": {
      "config": {
        "HOST": "https://medium09.testnet.dfinity.network"
      },
      "type": "ephemeral"
    },
    "https___medium10_testnet_dfinity_network": {
      "config": {
        "HOST": "https://medium10.testnet.dfinity.network"
      },
      "type": "ephemeral"
    },
    "large01": {
      "providers": [
        "http://[2607:f6f0:3004:1:5000:f6ff:fef6:c05a]:8080",
        "http://[2001:4d78:40d:0:5000:53ff:fe8a:5990]:8080",
        "http://[2602:fb2b:100:10:5000:a8ff:fee0:e3dc]:8080",
        "http://[2a00:fb01:400:42:5000:9fff:fef4:7014]:8080",
        "http://[2607:f6f0:3004:1:5000:8aff:fe64:710b]:8080",
        "http://[2001:4d78:40d:0:5000:b0ff:fe3d:2f1f]:8080",
        "http://[2602:fb2b:100:10:5000:b7ff:fe7d:e6b4]:8080",
        "http://[2a00:fb01:400:42:5000:38ff:fe58:e205]:8080"
      ],
      "type": "persistent"
    },
    "large03": {
      "providers": [
        "http://[2607:f6f0:3004:1:5000:bbff:fe41:e451]:8080",
        "http://[2001:4d78:40d:0:5000:4dff:fe0b:d6a2]:8080",
        "http://[2602:fb2b:100:10:5000:26ff:feeb:c89d]:8080",
        "http://[2a00:fb01:400:42:5000:35ff:fe21:ba32]:8080",
        "http://[2607:f6f0:3004:1:5000:2eff:fe3a:aa00]:8080",
        "http://[2001:4d78:40d:0:5000:efff:fe65:333]:8080",
        "http://[2602:fb2b:100:10:5000:6dff:fe62:98da]:8080",
        "http://[2a00:fb01:400:42:5000:48ff:fe03:8e96]:8080"
      ],
      "type": "persistent"
    },
    "large04": {
      "providers": [
        "http://[2607:f6f0:3004:1:5000:3dff:fe4b:2aa0]:8080",
        "http://[2001:4d78:40d:0:5000:67ff:fe59:7d35]:8080",
        "http://[2602:fb2b:100:10:5000:45ff:fe1a:c4ae]:8080",
        "http://[2a00:fb01:400:42:5000:28ff:fe9a:35fa]:8080",
        "http://[2607:f6f0:3004:1:5000:6eff:fefd:ccdd]:8080",
        "http://[2001:4d78:40d:0:5000:42ff:fe0f:b469]:8080",
        "http://[2602:fb2b:100:10:5000:65ff:fe6a:b435]:8080",
        "http://[2a00:fb01:400:42:5000:28ff:fec0:189a]:8080"
      ],
      "type": "persistent"
    },
    "large05": {
      "providers": [
        "http://[2607:f6f0:3004:1:5000:3dff:febf:9908]:8080",
        "http://[2001:4d78:40d:0:5000:27ff:fea7:a1fe]:8080",
        "http://[2602:fb2b:100:10:5000:b7ff:feb7:4bbb]:8080",
        "http://[2a00:fb01:400:42:5000:9fff:fef4:10e0]:8080",
        "http://[2607:f6f0:3004:1:5000:eaff:fe18:f5f6]:8080",
        "http://[2001:4d78:40d:0:5000:69ff:fe10:ee13]:8080",
        "http://[2602:fb2b:100:10:5000:3dff:fe68:9f95]:8080",
        "http://[2a00:fb01:400:42:5000:58ff:fe36:c6b6]:8080"
      ],
      "type": "persistent"
    },
    "medium01": {
      "providers": [
        "http://[2602:fb2b:100:10:5000:fbff:feb9:875b]:8080",
        "http://[2602:fb2b:100:10:5000:1fff:fefb:ac01]:8080",
        "http://[2a00:fb01:400:42:5000:43ff:fe58:1cec]:8080",
        "http://[2a00:fb01:400:42:5000:f0ff:fe75:5078]:8080"
      ],
      "type": "persistent"
    },
    "medium02": {
      "providers": [
        "http://[2602:fb2b:100:10:5000:c6ff:fe7c:8ac6]:8080",
        "http://[2602:fb2b:100:10:5000:79ff:febf:fd27]:8080",
        "http://[2a00:fb01:400:42:5000:30ff:fe0b:68d]:8080",
        "http://[2a00:fb01:400:42:5000:5dff:fe30:d32e]:8080"
      ],
      "type": "persistent"
    },
    "medium03": {
      "providers": [
        "http://[2602:fb2b:100:10:5000:12ff:feec:cae3]:8080",
        "http://[2602:fb2b:100:10:5000:6dff:fe9f:3530]:8080",
        "http://[2a00:fb01:400:42:5000:c5ff:fe53:98c4]:8080",
        "http://[2a00:fb01:400:42:5000:e0ff:fe77:a237]:8080"
      ],
      "type": "persistent"
    },
    "medium04": {
      "providers": [
        "http://[2602:fb2b:100:10:5000:d2ff:fe81:6264]:8080",
        "http://[2602:fb2b:100:10:5000:63ff:fec2:8dae]:8080",
        "http://[2a00:fb01:400:42:5000:9dff:feaf:edd3]:8080",
        "http://[2a00:fb01:400:42:5000:4aff:fe5c:359b]:8080"
      ],
      "type": "persistent"
    },
    "medium05": {
      "providers": [
        "http://[2602:fb2b:100:10:5000:e6ff:fe0b:eca2]:8080",
        "http://[2602:fb2b:100:10:5000:56ff:fe3b:a226]:8080",
        "http://[2a00:fb01:400:42:5000:edff:fe6c:d1ec]:8080",
        "http://[2a00:fb01:400:42:5000:8bff:fed7:7b01]:8080"
      ],
      "type": "persistent"
    },
    "medium06": {
      "providers": [
        "http://[2602:fb2b:100:10:5000:ffff:fe9e:83e5]:8080",
        "http://[2602:fb2b:100:10:5000:bbff:fec3:69bc]:8080",
        "http://[2a00:fb01:400:42:5000:dcff:fe2e:93d5]:8080",
        "http://[2a00:fb01:400:42:5000:83ff:fef0:543e]:8080"
      ],
      "type": "persistent"
    },
    "medium07": {
      "providers": [
        "http://[2602:fb2b:100:10:5000:b4ff:fe50:57a0]:8080",
        "http://[2602:fb2b:100:10:5000:d8ff:feb4:2a30]:8080",
        "http://[2a00:fb01:400:42:5000:56ff:fe50:7df4]:8080",
        "http://[2a00:fb01:400:42:5000:c5ff:fee9:21e9]:8080"
      ],
      "type": "persistent"
    },
    "medium08": {
      "providers": [
        "http://[2602:fb2b:100:10:5000:cdff:fe0f:4ff]:8080",
        "http://[2602:fb2b:100:10:5000:8cff:fe0e:1fae]:8080",
        "http://[2a00:fb01:400:42:5000:88ff:fe68:9323]:8080",
        "http://[2a00:fb01:400:42:5000:78ff:fe3a:1f41]:8080"
      ],
      "type": "persistent"
    },
    "medium09": {
      "providers": [
        "http://[2602:fb2b:100:10:5000:73ff:fe41:db8e]:8080",
        "http://[2602:fb2b:100:10:5000:d9ff:fe40:44be]:8080",
        "http://[2a00:fb01:400:42:5000:64ff:fe75:4715]:8080",
        "http://[2a00:fb01:400:42:5000:eeff:fe8b:e8bf]:8080"
      ],
      "type": "persistent"
    },
    "medium10": {
      "providers": [
        "http://[2602:fb2b:100:10:5000:71ff:fe1a:cf99]:8080",
        "http://[2602:fb2b:100:10:5000:99ff:feeb:55a4]:8080",
        "http://[2a00:fb01:400:42:5000:70ff:fe8f:f5a6]:8080",
        "http://[2a00:fb01:400:42:5000:30ff:fef2:2886]:8080"
      ],
      "type": "persistent"
    },
    "small01": {
      "providers": [
        "http://[2a00:fb01:400:42:5000:c9ff:fe17:cc3a]:8080"
      ],
      "type": "persistent"
    },
    "small02": {
      "providers": [
        "http://[2a00:fb01:400:42:5000:6aff:feed:6c6a]:8080"
      ],
      "type": "persistent"
    },
    "small03": {
      "providers": [
        "http://[2a00:fb01:400:42:5000:45ff:fe8b:20f1]:8080"
      ],
      "type": "persistent"
    },
    "small04": {
      "providers": [
        "http://[2a00:fb01:400:42:5000:3cff:fe45:6c61]:8080"
      ],
      "type": "persistent"
    },
    "small05": {
      "providers": [
        "http://[2a00:fb01:400:42:5000:e6ff:fe0f:1a73]:8080"
      ],
      "type": "persistent"
    },
    "small07": {
      "providers": [
        "http://[2a00:fb01:400:42:5000:fbff:fe8d:cb73]:8080"
      ],
      "type": "persistent"
    },
    "small08": {
      "providers": [
        "http://[2a00:fb01:400:42:5000:c3ff:fe84:757]:8080"
      ],
      "type": "persistent"
    },
    "small10": {
      "providers": [
        "http://[2a00:fb01:400:42:5000:18ff:fe0e:13f6]:8080"
      ],
      "type": "persistent"
    },
    "small15": {
      "providers": [
        "http://[2a00:fb01:400:42:5000:59ff:feca:510b]:8080"
      ],
      "type": "persistent"
    },
    "benchmarklarge": {
      "providers": [
        "http://[2607:f6f0:3004:1:5000:84ff:fede:d302]:8080",
        "http://[2001:4d78:40d:0:5000:8aff:febb:940]:8080",
        "http://[2602:fb2b:100:10:5000:25ff:fea8:3102]:8080",
        "http://[2a00:fb01:400:42:5000:47ff:fe24:18e3]:8080",
        "http://[2607:f6f0:3004:1:5000:baff:fe21:1788]:8080",
        "http://[2001:4d78:40d:0:5000:cbff:fe9f:7716]:8080",
        "http://[2602:fb2b:100:10:5000:beff:fe60:7957]:8080",
        "http://[2a00:fb01:400:42:5000:b7ff:fe18:16ee]:8080",
        "http://[2607:f6f0:3004:1:5000:b7ff:fe39:7218]:8080",
        "http://[2001:4d78:40d:0:5000:30ff:fe09:7347]:8080",
        "http://[2602:fb2b:100:10:5000:a9ff:fe72:34d3]:8080",
        "http://[2a00:fb01:400:42:5000:19ff:feba:4071]:8080",
        "http://[2602:fb2b:100:10:5000:8fff:fe79:c97f]:8080",
        "http://[2607:f6f0:3004:1:5000:8aff:fe15:9e70]:8080",
        "http://[2a00:fb01:400:42:5000:3cff:fe52:9419]:8080",
        "http://[2607:f6f0:3004:1:5000:ddff:fe03:161c]:8080",
        "http://[2001:4d78:40d:0:5000:17ff:fe8f:1c33]:8080",
        "http://[2602:fb2b:100:10:5000:88ff:feac:1e67]:8080",
        "http://[2a00:fb01:400:42:5000:6eff:fe05:c0ee]:8080",
        "http://[2607:f6f0:3004:1:5000:14ff:feaf:7279]:8080",
        "http://[2001:4d78:40d:0:5000:92ff:fe4a:77af]:8080"
      ],
      "type": "persistent"
    }
  },
  "defaults": {
    "replica": {
      "subnet_type": "system"
    },
    "network": {
      "config": {
        "FETCH_ROOT_KEY": true,
        "FEATURE_FLAGS": {
          "ENABLE_CKBTC": true,
          "ENABLE_CKTESTBTC": false,
          "ENABLE_ICP_ICRC": false,
          "ENABLE_INSTANT_UNLOCK": false,
          "ENABLE_STAKE_NEURON_ICRC1": false,
          "ENABLE_SWAP_ICRC1": false,
          "ENABLE_FULL_WIDTH_PROPOSAL": false
        }
      }
    },
    "build": {
      "config": {
        "NODE_VERSION": "18.14.2",
        "IC_WASM_VERSION": "0.3.6",
        "IDL2JSON_VERSION": "0.8.8",
        "OPTIMIZER_VERSION": "0.3.6",
        "BINSTALL_VERSION": "1.3.0",
        "DIDC_VERSION": "2023-09-27",
<<<<<<< HEAD
        "SNSDEMO_RELEASE": "release-2023-10-09",
        "IC_COMMIT": "96184d42331028a46fe3265583792f8c5f807cf8"
=======
        "SNSDEMO_RELEASE": "release-2023-10-11",
        "IC_COMMIT": "15e69667ae983fa92c33794a3954d9ca87518af6"
>>>>>>> 529fac9c
      },
      "packtool": ""
    }
  },
  "version": 1
}<|MERGE_RESOLUTION|>--- conflicted
+++ resolved
@@ -640,13 +640,8 @@
         "OPTIMIZER_VERSION": "0.3.6",
         "BINSTALL_VERSION": "1.3.0",
         "DIDC_VERSION": "2023-09-27",
-<<<<<<< HEAD
-        "SNSDEMO_RELEASE": "release-2023-10-09",
-        "IC_COMMIT": "96184d42331028a46fe3265583792f8c5f807cf8"
-=======
         "SNSDEMO_RELEASE": "release-2023-10-11",
         "IC_COMMIT": "15e69667ae983fa92c33794a3954d9ca87518af6"
->>>>>>> 529fac9c
       },
       "packtool": ""
     }

--- conflicted
+++ resolved
@@ -1,9 +1,5 @@
 {
-<<<<<<< HEAD
   "dfx": "0.9.2-214-gd5239f1e",
-=======
-  "dfx": "0.10.1",
->>>>>>> 2e899379
   "canisters": {
     "nns-dapp": {
       "type": "custom",

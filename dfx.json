{
  "dfx": "0.13.0-downgrade.1",
  "canisters": {
    "nns-governance": {
      "type": "custom",
      "candid": "target/ic/governance.did",
      "wasm": "target/ic/governance-canister_test.wasm",
      "build": "./e2e-tests/scripts/nns-canister-download && ./e2e-tests/scripts/nns-canister-build",
      "remote": {
        "id": {
          "local": "rrkah-fqaaa-aaaaa-aaaaq-cai",
          "mainnet": "rrkah-fqaaa-aaaaa-aaaaq-cai",
          "testnet": "rrkah-fqaaa-aaaaa-aaaaq-cai",
          "nnsdapp": "rrkah-fqaaa-aaaaa-aaaaq-cai",
          "small06": "rrkah-fqaaa-aaaaa-aaaaq-cai",
          "small09": "rrkah-fqaaa-aaaaa-aaaaq-cai",
          "small11": "rrkah-fqaaa-aaaaa-aaaaq-cai",
          "small12": "rrkah-fqaaa-aaaaa-aaaaq-cai",
          "small13": "rrkah-fqaaa-aaaaa-aaaaq-cai",
          "small14": "rrkah-fqaaa-aaaaa-aaaaq-cai",
          "staging": "rrkah-fqaaa-aaaaa-aaaaq-cai",
          "large01": "rrkah-fqaaa-aaaaa-aaaaq-cai",
          "large02": "rrkah-fqaaa-aaaaa-aaaaq-cai",
          "large03": "rrkah-fqaaa-aaaaa-aaaaq-cai",
          "large04": "rrkah-fqaaa-aaaaa-aaaaq-cai",
          "large05": "rrkah-fqaaa-aaaaa-aaaaq-cai",
          "medium01": "rrkah-fqaaa-aaaaa-aaaaq-cai",
          "medium02": "rrkah-fqaaa-aaaaa-aaaaq-cai",
          "medium03": "rrkah-fqaaa-aaaaa-aaaaq-cai",
          "medium04": "rrkah-fqaaa-aaaaa-aaaaq-cai",
          "medium05": "rrkah-fqaaa-aaaaa-aaaaq-cai",
          "medium06": "rrkah-fqaaa-aaaaa-aaaaq-cai",
          "medium07": "rrkah-fqaaa-aaaaa-aaaaq-cai",
          "medium08": "rrkah-fqaaa-aaaaa-aaaaq-cai",
          "medium09": "rrkah-fqaaa-aaaaa-aaaaq-cai",
          "medium10": "rrkah-fqaaa-aaaaa-aaaaq-cai",
          "small01": "rrkah-fqaaa-aaaaa-aaaaq-cai",
          "small02": "rrkah-fqaaa-aaaaa-aaaaq-cai",
          "small03": "rrkah-fqaaa-aaaaa-aaaaq-cai",
          "small04": "rrkah-fqaaa-aaaaa-aaaaq-cai",
          "small05": "rrkah-fqaaa-aaaaa-aaaaq-cai",
          "small07": "rrkah-fqaaa-aaaaa-aaaaq-cai",
          "small08": "rrkah-fqaaa-aaaaa-aaaaq-cai",
          "small10": "rrkah-fqaaa-aaaaa-aaaaq-cai",
          "small15": "rrkah-fqaaa-aaaaa-aaaaq-cai",
          "benchmarklarge": "rrkah-fqaaa-aaaaa-aaaaq-cai",
          "https___benchmarklarge_testnet_dfinity_network": "rrkah-fqaaa-aaaaa-aaaaq-cai",
          "https___large01_testnet_dfinity_network": "rrkah-fqaaa-aaaaa-aaaaq-cai",
          "https___large02_testnet_dfinity_network": "rrkah-fqaaa-aaaaa-aaaaq-cai",
          "https___large03_testnet_dfinity_network": "rrkah-fqaaa-aaaaa-aaaaq-cai",
          "https___large04_testnet_dfinity_network": "rrkah-fqaaa-aaaaa-aaaaq-cai",
          "https___large05_testnet_dfinity_network": "rrkah-fqaaa-aaaaa-aaaaq-cai",
          "https___medium05_testnet_dfinity_network": "rrkah-fqaaa-aaaaa-aaaaq-cai",
          "https___medium06_testnet_dfinity_network": "rrkah-fqaaa-aaaaa-aaaaq-cai",
          "https___medium07_testnet_dfinity_network": "rrkah-fqaaa-aaaaa-aaaaq-cai",
          "https___medium08_testnet_dfinity_network": "rrkah-fqaaa-aaaaa-aaaaq-cai",
          "https___medium09_testnet_dfinity_network": "rrkah-fqaaa-aaaaa-aaaaq-cai",
          "https___medium10_testnet_dfinity_network": "rrkah-fqaaa-aaaaa-aaaaq-cai"
        }
      }
    },
    "nns-dapp": {
      "type": "custom",
      "candid": "rs/backend/nns-dapp.did",
      "wasm": "nns-dapp.wasm",
      "build": "./build.sh"
    },
    "internet_identity": {
      "type": "custom",
      "wasm": "internet_identity_dev.wasm",
      "candid": "internet_identity.did",
      "build": "curl --fail -sSL \"https://github.com/dfinity/internet-identity/releases/download/release-2023-01-31/internet_identity_dev.wasm\" -o internet_identity_dev.wasm",
      "remote": {
        "id": {
          "local": "qhbym-qaaaa-aaaaa-aaafq-cai"
        }
      }
    },
    "nns-sns-wasm": {
      "build": [
        "true"
      ],
      "candid": "target/ic/sns_wasm.did",
      "wasm": "target/ic/sns-wasm-canister.wasm",
      "type": "custom",
      "remote": {
        "id": {
          "local": "qaa6y-5yaaa-aaaaa-aaafa-cai",
          "mainnet": "qaa6y-5yaaa-aaaaa-aaafa-cai",
          "testnet": "qaa6y-5yaaa-aaaaa-aaafa-cai",
          "nnsdapp": "qaa6y-5yaaa-aaaaa-aaafa-cai",
          "small06": "qaa6y-5yaaa-aaaaa-aaafa-cai",
          "small11": "qaa6y-5yaaa-aaaaa-aaafa-cai",
          "small12": "qaa6y-5yaaa-aaaaa-aaafa-cai",
          "small13": "qaa6y-5yaaa-aaaaa-aaafa-cai",
          "staging": "qaa6y-5yaaa-aaaaa-aaafa-cai",
          "large01": "qaa6y-5yaaa-aaaaa-aaafa-cai",
          "large02": "qaa6y-5yaaa-aaaaa-aaafa-cai",
          "large03": "qaa6y-5yaaa-aaaaa-aaafa-cai",
          "large04": "qaa6y-5yaaa-aaaaa-aaafa-cai",
          "large05": "qaa6y-5yaaa-aaaaa-aaafa-cai",
          "medium01": "qaa6y-5yaaa-aaaaa-aaafa-cai",
          "medium02": "qaa6y-5yaaa-aaaaa-aaafa-cai",
          "medium03": "qaa6y-5yaaa-aaaaa-aaafa-cai",
          "medium04": "qaa6y-5yaaa-aaaaa-aaafa-cai",
          "medium05": "qaa6y-5yaaa-aaaaa-aaafa-cai",
          "medium06": "qaa6y-5yaaa-aaaaa-aaafa-cai",
          "medium07": "qaa6y-5yaaa-aaaaa-aaafa-cai",
          "medium08": "qaa6y-5yaaa-aaaaa-aaafa-cai",
          "medium09": "qaa6y-5yaaa-aaaaa-aaafa-cai",
          "medium10": "qaa6y-5yaaa-aaaaa-aaafa-cai",
          "small01": "qaa6y-5yaaa-aaaaa-aaafa-cai",
          "small02": "qaa6y-5yaaa-aaaaa-aaafa-cai",
          "small03": "qaa6y-5yaaa-aaaaa-aaafa-cai",
          "small04": "qaa6y-5yaaa-aaaaa-aaafa-cai",
          "small05": "qaa6y-5yaaa-aaaaa-aaafa-cai",
          "small07": "qaa6y-5yaaa-aaaaa-aaafa-cai",
          "small08": "qaa6y-5yaaa-aaaaa-aaafa-cai",
          "small09": "qaa6y-5yaaa-aaaaa-aaafa-cai",
          "small10": "qaa6y-5yaaa-aaaaa-aaafa-cai",
          "small14": "qaa6y-5yaaa-aaaaa-aaafa-cai",
          "small15": "qaa6y-5yaaa-aaaaa-aaafa-cai",
          "benchmarklarge": "qaa6y-5yaaa-aaaaa-aaafa-cai",
          "https___benchmarklarge_testnet_dfinity_network": "qaa6y-5yaaa-aaaaa-aaafa-cai",
          "https___large01_testnet_dfinity_network": "qaa6y-5yaaa-aaaaa-aaafa-cai",
          "https___large02_testnet_dfinity_network": "qaa6y-5yaaa-aaaaa-aaafa-cai",
          "https___large03_testnet_dfinity_network": "qaa6y-5yaaa-aaaaa-aaafa-cai",
          "https___large04_testnet_dfinity_network": "qaa6y-5yaaa-aaaaa-aaafa-cai",
          "https___large05_testnet_dfinity_network": "qaa6y-5yaaa-aaaaa-aaafa-cai",
          "https___medium05_testnet_dfinity_network": "qaa6y-5yaaa-aaaaa-aaafa-cai",
          "https___medium06_testnet_dfinity_network": "qaa6y-5yaaa-aaaaa-aaafa-cai",
          "https___medium07_testnet_dfinity_network": "qaa6y-5yaaa-aaaaa-aaafa-cai",
          "https___medium08_testnet_dfinity_network": "qaa6y-5yaaa-aaaaa-aaafa-cai",
          "https___medium09_testnet_dfinity_network": "qaa6y-5yaaa-aaaaa-aaafa-cai",
          "https___medium10_testnet_dfinity_network": "qaa6y-5yaaa-aaaaa-aaafa-cai"
        }
      }
    },
    "sns_governance": {
      "build": [
        "true"
      ],
      "candid": "target/ic/sns_governance.did",
      "wasm": "target/ic/sns-governance-canister.wasm",
      "type": "custom"
    },
    "sns_ledger": {
      "build": [
        "true"
      ],
      "candid": "target/ic/ic-icrc1-ledger.did",
      "wasm": "target/ic/ic-icrc1-ledger.wasm",
      "type": "custom"
    },
    "sns_archive": {
      "build": [
        "true"
      ],
      "candid": "target/ic/ic-icrc1-archive.did",
      "wasm": "target/ic/ic-icrc1-archive.wasm",
      "type": "custom"
    },
    "sns_index": {
      "build": [
        "true"
      ],
      "candid": "target/ic/ic-icrc1-index.did",
      "wasm": "target/ic/ic-icrc1-index.wasm",
      "type": "custom"
    },
    "sns_swap": {
      "build": [
        "true"
      ],
      "candid": "target/ic/sns_swap.did",
      "wasm": "target/ic/sns-swap-canister.wasm",
      "type": "custom"
    },
    "sns_root": {
      "build": [
        "true"
      ],
      "candid": "target/ic/sns_root.did",
      "wasm": "target/ic/sns-root-canister.wasm",
      "type": "custom"
    },
    "sns_aggregator": {
      "build": [
        "./build-sns-aggregator.sh"
      ],
      "candid": "rs/sns_aggregator/sns_aggregator.did",
      "wasm": "sns_aggregator.wasm",
      "type": "custom"
    },
    "ckbtc_ledger": {
      "build": [
        "true"
      ],
      "candid": "target/ic/ic-icrc1-ledger.did",
      "wasm": "target/ic/ic-icrc1-ledger.wasm",
      "type": "custom",
      "remote": {
        "id": {
          "mainnet": "mxzaz-hqaaa-aaaar-qaada-cai"
        }
      }
    },
    "ckbtc_index": {
      "build": [
        "true"
      ],
      "candid": "target/ic/ic-icrc1-index.did",
      "wasm": "target/ic/ic-icrc1-index.wasm",
      "type": "custom",
      "remote": {
        "id": {
          "mainnet": "n5wcd-faaaa-aaaar-qaaea-cai"
        }
      }
    }
  },
  "networks": {
    "mainnet": {
      "config": {
        "FETCH_ROOT_KEY": false,
        "HOST": "https://ic0.app",
        "OWN_CANISTER_ID": "qoctq-giaaa-aaaaa-aaaea-cai",
        "OWN_CANISTER_URL": "https://nns.ic0.app",
        "IDENTITY_SERVICE_URL": "https://identity.ic0.app/",
        "FEATURE_FLAGS": {
          "ENABLE_SNS_2": false,
          "ENABLE_SNS_VOTING": false,
          "ENABLE_SNS_AGGREGATOR": false,
          "ENABLE_CKBTC_LEDGER": true,
          "ENABLE_CKBTC_RECEIVE": false
        }
      },
      "providers": [
        "https://ic0.app/"
      ],
      "type": "persistent"
    },
    "staging": {
      "config": {
        "FETCH_ROOT_KEY": true,
        "HOST": "https://nnsdapp.testnet.dfinity.network",
        "FEATURE_FLAGS": {
          "ENABLE_SNS_2": false,
          "ENABLE_SNS_VOTING": false,
          "ENABLE_SNS_AGGREGATOR": false,
          "ENABLE_CKBTC_LEDGER": true,
          "ENABLE_CKBTC_RECEIVE": false
        }
      },
      "providers": [
        "http://[2a00:fb01:400:42:5000:d1ff:fefe:987e]:8080"
      ],
      "type": "persistent"
    },
    "testnet": {
      "config": {
        "FETCH_ROOT_KEY": true,
        "HOST": "https://nnsdapp.testnet.dfinity.network",
        "FEATURE_FLAGS": {
          "ENABLE_SNS_2": true,
          "ENABLE_SNS_VOTING": true,
          "ENABLE_SNS_AGGREGATOR": false,
          "ENABLE_CKBTC_LEDGER": false,
          "ENABLE_CKBTC_RECEIVE": false
        }
      },
      "providers": [
        "http://[2a00:fb01:400:42:5000:d1ff:fefe:987e]:8080"
      ],
      "type": "persistent"
    },
    "nnsdapp": {
      "config": {
        "FETCH_ROOT_KEY": true,
        "HOST": "https://nnsdapp.testnet.dfinity.network",
        "FEATURE_FLAGS": {
          "ENABLE_SNS_2": false,
          "ENABLE_SNS_VOTING": false,
          "ENABLE_SNS_AGGREGATOR": false,
          "ENABLE_CKBTC_LEDGER": false,
          "ENABLE_CKBTC_RECEIVE": false
        }
      },
      "providers": [
        "http://[2a00:fb01:400:42:5000:d1ff:fefe:987e]:8080"
      ],
      "type": "persistent"
    },
    "small14": {
      "config": {
        "FETCH_ROOT_KEY": true,
        "HOST": "https://small14.testnet.dfinity.network",
        "FEATURE_FLAGS": {
          "ENABLE_SNS_2": true,
          "ENABLE_SNS_VOTING": true,
          "ENABLE_SNS_AGGREGATOR": false,
          "ENABLE_CKBTC_LEDGER": false,
          "ENABLE_CKBTC_RECEIVE": false
        }
      },
      "providers": [
        "http://[2a00:fb01:400:42:5000:a4ff:fe4f:a75e]:8080"
      ],
      "type": "persistent"
    },
    "small13": {
      "config": {
        "FETCH_ROOT_KEY": true,
        "HOST": "https://small13.testnet.dfinity.network",
        "FEATURE_FLAGS": {
          "ENABLE_SNS_2": true,
          "ENABLE_SNS_VOTING": true,
          "ENABLE_SNS_AGGREGATOR": false,
          "ENABLE_CKBTC_LEDGER": false,
          "ENABLE_CKBTC_RECEIVE": false
        }
      },
      "providers": [
        "http://[2a00:fb01:400:42:5000:c6ff:fe29:bfba]:8080"
      ],
      "type": "persistent"
    },
    "small12": {
      "config": {
        "FETCH_ROOT_KEY": true,
        "HOST": "https://small12.testnet.dfinity.network",
        "FEATURE_FLAGS": {
          "ENABLE_SNS_2": true,
          "ENABLE_SNS_VOTING": true,
          "ENABLE_SNS_AGGREGATOR": false,
          "ENABLE_CKBTC_LEDGER": false,
          "ENABLE_CKBTC_RECEIVE": false
        }
      },
      "providers": [
        "http://[2a00:fb01:400:42:5000:54ff:fef3:eb8]:8080"
      ],
      "type": "persistent"
    },
    "small11": {
      "config": {
        "FETCH_ROOT_KEY": true,
        "HOST": "https://small11.testnet.dfinity.network",
        "FEATURE_FLAGS": {
          "ENABLE_SNS_2": true,
          "ENABLE_SNS_VOTING": true,
          "ENABLE_SNS_AGGREGATOR": false,
          "ENABLE_CKBTC_LEDGER": false,
          "ENABLE_CKBTC_RECEIVE": false
        }
      },
      "providers": [
        "http://[2a00:fb01:400:42:5000:eeff:feae:ab37]:8080"
      ],
      "type": "persistent"
    },
    "large02": {
      "config": {
        "FETCH_ROOT_KEY": true,
        "HOST": "https://large02.testnet.dfinity.network",
        "FEATURE_FLAGS": {
          "ENABLE_SNS_2": true,
          "ENABLE_SNS_VOTING": true,
          "ENABLE_SNS_AGGREGATOR": false,
          "ENABLE_CKBTC_LEDGER": false,
          "ENABLE_CKBTC_RECEIVE": false
        }
      },
      "providers": [
        "http://[2607:f6f0:3004:1:5000:78ff:fe1b:9a48]:8080",
        "http://[2001:4d78:40d:0:5000:60ff:fe26:5213]:8080",
        "http://[2602:fb2b:100:10:5000:8fff:fe36:740b]:8080",
        "http://[2a00:fb01:400:42:5000:71ff:fe4d:c80e]:8080",
        "http://[2607:f6f0:3004:1:5000:21ff:fea4:508e]:8080",
        "http://[2001:4d78:40d:0:5000:d0ff:fe4e:f35e]:8080",
        "http://[2602:fb2b:100:10:5000:cbff:fe70:b9e7]:8080",
        "http://[2a00:fb01:400:42:5000:d6ff:feef:a597]:8080"
      ],
      "type": "persistent"
    },
    "small09": {
      "config": {
        "FETCH_ROOT_KEY": true,
        "HOST": "https://small09.testnet.dfinity.network",
        "FEATURE_FLAGS": {
          "ENABLE_SNS_2": true,
          "ENABLE_SNS_VOTING": true,
          "ENABLE_SNS_AGGREGATOR": false,
          "ENABLE_CKBTC_LEDGER": false,
          "ENABLE_CKBTC_RECEIVE": false
        }
      },
      "providers": [
        "http://[2a00:fb01:400:42:5000:d0ff:fe7c:bd3f]:8080"
      ],
      "type": "persistent"
    },
    "small06": {
      "config": {
        "FETCH_ROOT_KEY": true,
        "HOST": "https://small06.testnet.dfinity.network",
        "FEATURE_FLAGS": {
          "ENABLE_SNS_2": true,
          "ENABLE_SNS_VOTING": true,
          "ENABLE_SNS_AGGREGATOR": false,
          "ENABLE_CKBTC_LEDGER": false,
          "ENABLE_CKBTC_RECEIVE": false
        }
      },
      "providers": [
        "http://[2a00:fb01:400:42:5000:caff:fed1:b2e7]:8080"
      ],
      "type": "persistent"
    },
    "local": {
      "config": {
        "FETCH_ROOT_KEY": true,
        "HOST": "http://localhost:8080",
        "FEATURE_FLAGS": {
          "ENABLE_SNS_2": true,
          "ENABLE_SNS_VOTING": true,
          "ENABLE_SNS_AGGREGATOR": false,
          "ENABLE_CKBTC_LEDGER": false,
          "ENABLE_CKBTC_RECEIVE": false
        }
      },
      "bind": "127.0.0.1:8080",
      "type": "ephemeral"
    },
    "https___benchmarklarge_testnet_dfinity_network": {
      "config": {
        "FETCH_ROOT_KEY": true,
        "HOST": "https://benchmarklarge.testnet.dfinity.network",
        "FEATURE_FLAGS": {
          "ENABLE_SNS_2": true,
          "ENABLE_SNS_VOTING": true,
          "ENABLE_SNS_AGGREGATOR": true,
          "ENABLE_CKBTC_LEDGER": false,
          "ENABLE_CKBTC_RECEIVE": false
        }
      },
      "type": "ephemeral"
    },
    "https___large01_testnet_dfinity_network": {
      "config": {
        "FETCH_ROOT_KEY": true,
        "HOST": "https://large01.testnet.dfinity.network",
        "FEATURE_FLAGS": {
          "ENABLE_SNS_2": true,
          "ENABLE_SNS_VOTING": true,
          "ENABLE_SNS_AGGREGATOR": true,
          "ENABLE_CKBTC_LEDGER": false,
          "ENABLE_CKBTC_RECEIVE": false
        }
      },
      "type": "ephemeral"
    },
    "https___large02_testnet_dfinity_network": {
      "config": {
        "FETCH_ROOT_KEY": true,
        "HOST": "https://large02.testnet.dfinity.network",
        "FEATURE_FLAGS": {
          "ENABLE_SNS_2": true,
          "ENABLE_SNS_VOTING": true,
          "ENABLE_SNS_AGGREGATOR": true,
          "ENABLE_CKBTC_LEDGER": false,
          "ENABLE_CKBTC_RECEIVE": false
        }
      },
      "type": "ephemeral"
    },
    "https___large03_testnet_dfinity_network": {
      "config": {
        "FETCH_ROOT_KEY": true,
        "HOST": "https://large03.testnet.dfinity.network",
        "FEATURE_FLAGS": {
          "ENABLE_SNS_2": true,
          "ENABLE_SNS_VOTING": true,
          "ENABLE_SNS_AGGREGATOR": true,
          "ENABLE_CKBTC_LEDGER": false,
          "ENABLE_CKBTC_RECEIVE": false
        }
      },
      "type": "ephemeral"
    },
    "https___large04_testnet_dfinity_network": {
      "config": {
        "FETCH_ROOT_KEY": true,
        "HOST": "https://large04.testnet.dfinity.network",
        "FEATURE_FLAGS": {
          "ENABLE_SNS_2": true,
          "ENABLE_SNS_VOTING": true,
          "ENABLE_SNS_AGGREGATOR": true,
          "ENABLE_CKBTC_LEDGER": false,
          "ENABLE_CKBTC_RECEIVE": false
        }
      },
      "type": "ephemeral"
    },
    "https___large05_testnet_dfinity_network": {
      "config": {
        "FETCH_ROOT_KEY": true,
        "HOST": "https://large05.testnet.dfinity.network",
        "FEATURE_FLAGS": {
          "ENABLE_SNS_2": true,
          "ENABLE_SNS_VOTING": true,
          "ENABLE_SNS_AGGREGATOR": true,
          "ENABLE_CKBTC_LEDGER": false,
          "ENABLE_CKBTC_RECEIVE": false
        }
      },
      "type": "ephemeral"
    },
    "https___medium05_testnet_dfinity_network": {
      "config": {
        "FETCH_ROOT_KEY": true,
        "HOST": "https://medium05.testnet.dfinity.network",
        "FEATURE_FLAGS": {
          "ENABLE_SNS_2": true,
          "ENABLE_SNS_VOTING": true,
          "ENABLE_SNS_AGGREGATOR": true,
          "ENABLE_CKBTC_LEDGER": false,
          "ENABLE_CKBTC_RECEIVE": false
        }
      },
      "type": "ephemeral"
    },
    "https___medium06_testnet_dfinity_network": {
      "config": {
        "FETCH_ROOT_KEY": true,
        "HOST": "https://medium06.testnet.dfinity.network",
        "FEATURE_FLAGS": {
          "ENABLE_SNS_2": true,
          "ENABLE_SNS_VOTING": true,
          "ENABLE_SNS_AGGREGATOR": true,
          "ENABLE_CKBTC_LEDGER": false,
          "ENABLE_CKBTC_RECEIVE": false
        }
      },
      "type": "ephemeral"
    },
    "https___medium07_testnet_dfinity_network": {
      "config": {
        "FETCH_ROOT_KEY": true,
        "HOST": "https://medium07.testnet.dfinity.network",
        "FEATURE_FLAGS": {
          "ENABLE_SNS_2": true,
          "ENABLE_SNS_VOTING": true,
          "ENABLE_SNS_AGGREGATOR": true,
          "ENABLE_CKBTC_LEDGER": false,
          "ENABLE_CKBTC_RECEIVE": false
        }
      },
      "type": "ephemeral"
    },
    "https___medium08_testnet_dfinity_network": {
      "config": {
        "FETCH_ROOT_KEY": true,
        "HOST": "https://medium08.testnet.dfinity.network",
        "FEATURE_FLAGS": {
          "ENABLE_SNS_2": true,
          "ENABLE_SNS_VOTING": true,
          "ENABLE_SNS_AGGREGATOR": true,
          "ENABLE_CKBTC_LEDGER": false,
          "ENABLE_CKBTC_RECEIVE": false
        }
      },
      "type": "ephemeral"
    },
    "https___medium09_testnet_dfinity_network": {
      "config": {
        "FETCH_ROOT_KEY": true,
        "HOST": "https://medium09.testnet.dfinity.network",
        "FEATURE_FLAGS": {
          "ENABLE_SNS_2": true,
          "ENABLE_SNS_VOTING": true,
          "ENABLE_SNS_AGGREGATOR": true,
          "ENABLE_CKBTC_LEDGER": false,
          "ENABLE_CKBTC_RECEIVE": false
        }
      },
      "type": "ephemeral"
    },
    "https___medium10_testnet_dfinity_network": {
      "config": {
        "FETCH_ROOT_KEY": true,
        "HOST": "https://medium10.testnet.dfinity.network",
        "FEATURE_FLAGS": {
          "ENABLE_SNS_2": true,
          "ENABLE_SNS_VOTING": true,
          "ENABLE_SNS_AGGREGATOR": true,
          "ENABLE_CKBTC_LEDGER": false,
          "ENABLE_CKBTC_RECEIVE": false
        }
      },
      "type": "ephemeral"
    },
    "large01": {
      "config": {
        "FETCH_ROOT_KEY": true,
        "HOST": "https://large01.testnet.dfinity.network",
        "FEATURE_FLAGS": {
          "ENABLE_SNS_2": true,
          "ENABLE_SNS_VOTING": true
        }
      },
      "providers": [
        "http://[2607:f6f0:3004:1:5000:f6ff:fef6:c05a]:8080",
        "http://[2001:4d78:40d:0:5000:53ff:fe8a:5990]:8080",
        "http://[2602:fb2b:100:10:5000:a8ff:fee0:e3dc]:8080",
        "http://[2a00:fb01:400:42:5000:9fff:fef4:7014]:8080",
        "http://[2607:f6f0:3004:1:5000:8aff:fe64:710b]:8080",
        "http://[2001:4d78:40d:0:5000:b0ff:fe3d:2f1f]:8080",
        "http://[2602:fb2b:100:10:5000:b7ff:fe7d:e6b4]:8080",
        "http://[2a00:fb01:400:42:5000:38ff:fe58:e205]:8080"
      ],
      "type": "persistent"
    },
    "large03": {
      "config": {
        "FETCH_ROOT_KEY": true,
        "HOST": "https://large03.testnet.dfinity.network",
        "FEATURE_FLAGS": {
          "ENABLE_SNS_2": true,
          "ENABLE_SNS_VOTING": true
        }
      },
      "providers": [
        "http://[2607:f6f0:3004:1:5000:bbff:fe41:e451]:8080",
        "http://[2001:4d78:40d:0:5000:4dff:fe0b:d6a2]:8080",
        "http://[2602:fb2b:100:10:5000:26ff:feeb:c89d]:8080",
        "http://[2a00:fb01:400:42:5000:35ff:fe21:ba32]:8080",
        "http://[2607:f6f0:3004:1:5000:2eff:fe3a:aa00]:8080",
        "http://[2001:4d78:40d:0:5000:efff:fe65:333]:8080",
        "http://[2602:fb2b:100:10:5000:6dff:fe62:98da]:8080",
        "http://[2a00:fb01:400:42:5000:48ff:fe03:8e96]:8080"
      ],
      "type": "persistent"
    },
    "large04": {
      "config": {
        "FETCH_ROOT_KEY": true,
        "HOST": "https://large04.testnet.dfinity.network",
        "FEATURE_FLAGS": {
          "ENABLE_SNS_2": true,
          "ENABLE_SNS_VOTING": true
        }
      },
      "providers": [
        "http://[2607:f6f0:3004:1:5000:3dff:fe4b:2aa0]:8080",
        "http://[2001:4d78:40d:0:5000:67ff:fe59:7d35]:8080",
        "http://[2602:fb2b:100:10:5000:45ff:fe1a:c4ae]:8080",
        "http://[2a00:fb01:400:42:5000:28ff:fe9a:35fa]:8080",
        "http://[2607:f6f0:3004:1:5000:6eff:fefd:ccdd]:8080",
        "http://[2001:4d78:40d:0:5000:42ff:fe0f:b469]:8080",
        "http://[2602:fb2b:100:10:5000:65ff:fe6a:b435]:8080",
        "http://[2a00:fb01:400:42:5000:28ff:fec0:189a]:8080"
      ],
      "type": "persistent"
    },
    "large05": {
      "config": {
        "FETCH_ROOT_KEY": true,
        "HOST": "https://large05.testnet.dfinity.network",
        "FEATURE_FLAGS": {
          "ENABLE_SNS_2": true,
          "ENABLE_SNS_VOTING": true
        }
      },
      "providers": [
        "http://[2607:f6f0:3004:1:5000:3dff:febf:9908]:8080",
        "http://[2001:4d78:40d:0:5000:27ff:fea7:a1fe]:8080",
        "http://[2602:fb2b:100:10:5000:b7ff:feb7:4bbb]:8080",
        "http://[2a00:fb01:400:42:5000:9fff:fef4:10e0]:8080",
        "http://[2607:f6f0:3004:1:5000:eaff:fe18:f5f6]:8080",
        "http://[2001:4d78:40d:0:5000:69ff:fe10:ee13]:8080",
        "http://[2602:fb2b:100:10:5000:3dff:fe68:9f95]:8080",
        "http://[2a00:fb01:400:42:5000:58ff:fe36:c6b6]:8080"
      ],
      "type": "persistent"
    },
    "medium01": {
      "config": {
        "FETCH_ROOT_KEY": true,
        "HOST": "https://medium01.testnet.dfinity.network",
        "FEATURE_FLAGS": {
          "ENABLE_SNS_2": true,
          "ENABLE_SNS_VOTING": true
        }
      },
      "providers": [
        "http://[2602:fb2b:100:10:5000:fbff:feb9:875b]:8080",
        "http://[2602:fb2b:100:10:5000:1fff:fefb:ac01]:8080",
        "http://[2a00:fb01:400:42:5000:43ff:fe58:1cec]:8080",
        "http://[2a00:fb01:400:42:5000:f0ff:fe75:5078]:8080"
      ],
      "type": "persistent"
    },
    "medium02": {
      "config": {
        "FETCH_ROOT_KEY": true,
        "HOST": "https://medium02.testnet.dfinity.network",
        "FEATURE_FLAGS": {
          "ENABLE_SNS_2": true,
          "ENABLE_SNS_VOTING": true
        }
      },
      "providers": [
        "http://[2602:fb2b:100:10:5000:c6ff:fe7c:8ac6]:8080",
        "http://[2602:fb2b:100:10:5000:79ff:febf:fd27]:8080",
        "http://[2a00:fb01:400:42:5000:30ff:fe0b:68d]:8080",
        "http://[2a00:fb01:400:42:5000:5dff:fe30:d32e]:8080"
      ],
      "type": "persistent"
    },
    "medium03": {
      "config": {
        "FETCH_ROOT_KEY": true,
        "HOST": "https://medium03.testnet.dfinity.network",
        "FEATURE_FLAGS": {
          "ENABLE_SNS_2": true,
          "ENABLE_SNS_VOTING": true
        }
      },
      "providers": [
        "http://[2602:fb2b:100:10:5000:12ff:feec:cae3]:8080",
        "http://[2602:fb2b:100:10:5000:6dff:fe9f:3530]:8080",
        "http://[2a00:fb01:400:42:5000:c5ff:fe53:98c4]:8080",
        "http://[2a00:fb01:400:42:5000:e0ff:fe77:a237]:8080"
      ],
      "type": "persistent"
    },
    "medium04": {
      "config": {
        "FETCH_ROOT_KEY": true,
        "HOST": "https://medium04.testnet.dfinity.network",
        "FEATURE_FLAGS": {
          "ENABLE_SNS_2": true,
          "ENABLE_SNS_VOTING": true
        }
      },
      "providers": [
        "http://[2602:fb2b:100:10:5000:d2ff:fe81:6264]:8080",
        "http://[2602:fb2b:100:10:5000:63ff:fec2:8dae]:8080",
        "http://[2a00:fb01:400:42:5000:9dff:feaf:edd3]:8080",
        "http://[2a00:fb01:400:42:5000:4aff:fe5c:359b]:8080"
      ],
      "type": "persistent"
    },
    "medium05": {
      "config": {
        "FETCH_ROOT_KEY": true,
        "HOST": "https://medium05.testnet.dfinity.network",
        "FEATURE_FLAGS": {
          "ENABLE_SNS_2": true,
          "ENABLE_SNS_VOTING": true
        }
      },
      "providers": [
        "http://[2602:fb2b:100:10:5000:e6ff:fe0b:eca2]:8080",
        "http://[2602:fb2b:100:10:5000:56ff:fe3b:a226]:8080",
        "http://[2a00:fb01:400:42:5000:edff:fe6c:d1ec]:8080",
        "http://[2a00:fb01:400:42:5000:8bff:fed7:7b01]:8080"
      ],
      "type": "persistent"
    },
    "medium06": {
      "config": {
        "FETCH_ROOT_KEY": true,
        "HOST": "https://medium06.testnet.dfinity.network",
        "FEATURE_FLAGS": {
          "ENABLE_SNS_2": true,
          "ENABLE_SNS_VOTING": true
        }
      },
      "providers": [
        "http://[2602:fb2b:100:10:5000:ffff:fe9e:83e5]:8080",
        "http://[2602:fb2b:100:10:5000:bbff:fec3:69bc]:8080",
        "http://[2a00:fb01:400:42:5000:dcff:fe2e:93d5]:8080",
        "http://[2a00:fb01:400:42:5000:83ff:fef0:543e]:8080"
      ],
      "type": "persistent"
    },
    "medium07": {
      "config": {
        "FETCH_ROOT_KEY": true,
        "HOST": "https://medium07.testnet.dfinity.network",
        "FEATURE_FLAGS": {
          "ENABLE_SNS_2": true,
          "ENABLE_SNS_VOTING": true
        }
      },
      "providers": [
        "http://[2602:fb2b:100:10:5000:b4ff:fe50:57a0]:8080",
        "http://[2602:fb2b:100:10:5000:d8ff:feb4:2a30]:8080",
        "http://[2a00:fb01:400:42:5000:56ff:fe50:7df4]:8080",
        "http://[2a00:fb01:400:42:5000:c5ff:fee9:21e9]:8080"
      ],
      "type": "persistent"
    },
    "medium08": {
      "config": {
        "FETCH_ROOT_KEY": true,
        "HOST": "https://medium08.testnet.dfinity.network",
        "FEATURE_FLAGS": {
          "ENABLE_SNS_2": true,
          "ENABLE_SNS_VOTING": true
        }
      },
      "providers": [
        "http://[2602:fb2b:100:10:5000:cdff:fe0f:4ff]:8080",
        "http://[2602:fb2b:100:10:5000:8cff:fe0e:1fae]:8080",
        "http://[2a00:fb01:400:42:5000:88ff:fe68:9323]:8080",
        "http://[2a00:fb01:400:42:5000:78ff:fe3a:1f41]:8080"
      ],
      "type": "persistent"
    },
    "medium09": {
      "config": {
        "FETCH_ROOT_KEY": true,
        "HOST": "https://medium09.testnet.dfinity.network",
        "FEATURE_FLAGS": {
          "ENABLE_SNS_2": true,
          "ENABLE_SNS_VOTING": true
        }
      },
      "providers": [
        "http://[2602:fb2b:100:10:5000:73ff:fe41:db8e]:8080",
        "http://[2602:fb2b:100:10:5000:d9ff:fe40:44be]:8080",
        "http://[2a00:fb01:400:42:5000:64ff:fe75:4715]:8080",
        "http://[2a00:fb01:400:42:5000:eeff:fe8b:e8bf]:8080"
      ],
      "type": "persistent"
    },
    "medium10": {
      "config": {
        "FETCH_ROOT_KEY": true,
        "HOST": "https://medium10.testnet.dfinity.network",
        "FEATURE_FLAGS": {
          "ENABLE_SNS_2": true,
          "ENABLE_SNS_VOTING": true
        }
      },
      "providers": [
        "http://[2602:fb2b:100:10:5000:71ff:fe1a:cf99]:8080",
        "http://[2602:fb2b:100:10:5000:99ff:feeb:55a4]:8080",
        "http://[2a00:fb01:400:42:5000:70ff:fe8f:f5a6]:8080",
        "http://[2a00:fb01:400:42:5000:30ff:fef2:2886]:8080"
      ],
      "type": "persistent"
    },
    "small01": {
      "config": {
        "FETCH_ROOT_KEY": true,
        "HOST": "https://small01.testnet.dfinity.network",
        "FEATURE_FLAGS": {
          "ENABLE_SNS_2": true,
          "ENABLE_SNS_VOTING": true
        }
      },
      "providers": [
        "http://[2a00:fb01:400:42:5000:c9ff:fe17:cc3a]:8080"
      ],
      "type": "persistent"
    },
    "small02": {
      "config": {
        "FETCH_ROOT_KEY": true,
        "HOST": "https://small02.testnet.dfinity.network",
        "FEATURE_FLAGS": {
          "ENABLE_SNS_2": true,
          "ENABLE_SNS_VOTING": true
        }
      },
      "providers": [
        "http://[2a00:fb01:400:42:5000:6aff:feed:6c6a]:8080"
      ],
      "type": "persistent"
    },
    "small03": {
      "config": {
        "FETCH_ROOT_KEY": true,
        "HOST": "https://small03.testnet.dfinity.network",
        "FEATURE_FLAGS": {
          "ENABLE_SNS_2": true,
          "ENABLE_SNS_VOTING": true
        }
      },
      "providers": [
        "http://[2a00:fb01:400:42:5000:45ff:fe8b:20f1]:8080"
      ],
      "type": "persistent"
    },
    "small04": {
      "config": {
        "FETCH_ROOT_KEY": true,
        "HOST": "https://small04.testnet.dfinity.network",
        "FEATURE_FLAGS": {
          "ENABLE_SNS_2": true,
          "ENABLE_SNS_VOTING": true
        }
      },
      "providers": [
        "http://[2a00:fb01:400:42:5000:3cff:fe45:6c61]:8080"
      ],
      "type": "persistent"
    },
    "small05": {
      "config": {
        "FETCH_ROOT_KEY": true,
        "HOST": "https://small05.testnet.dfinity.network",
        "FEATURE_FLAGS": {
          "ENABLE_SNS_2": true,
          "ENABLE_SNS_VOTING": true
        }
      },
      "providers": [
        "http://[2a00:fb01:400:42:5000:e6ff:fe0f:1a73]:8080"
      ],
      "type": "persistent"
    },
    "small07": {
      "config": {
        "FETCH_ROOT_KEY": true,
        "HOST": "https://small07.testnet.dfinity.network",
        "FEATURE_FLAGS": {
          "ENABLE_SNS_2": true,
          "ENABLE_SNS_VOTING": true
        }
      },
      "providers": [
        "http://[2a00:fb01:400:42:5000:fbff:fe8d:cb73]:8080"
      ],
      "type": "persistent"
    },
    "small08": {
      "config": {
        "FETCH_ROOT_KEY": true,
        "HOST": "https://small08.testnet.dfinity.network",
        "FEATURE_FLAGS": {
          "ENABLE_SNS_2": true,
          "ENABLE_SNS_VOTING": true
        }
      },
      "providers": [
        "http://[2a00:fb01:400:42:5000:c3ff:fe84:757]:8080"
      ],
      "type": "persistent"
    },
    "small10": {
      "config": {
        "FETCH_ROOT_KEY": true,
        "HOST": "https://small10.testnet.dfinity.network",
        "FEATURE_FLAGS": {
          "ENABLE_SNS_2": true,
          "ENABLE_SNS_VOTING": true
        }
      },
      "providers": [
        "http://[2a00:fb01:400:42:5000:18ff:fe0e:13f6]:8080"
      ],
      "type": "persistent"
    },
    "small15": {
      "config": {
        "FETCH_ROOT_KEY": true,
        "HOST": "https://small15.testnet.dfinity.network",
        "FEATURE_FLAGS": {
          "ENABLE_SNS_2": true,
          "ENABLE_SNS_VOTING": true
        }
      },
      "providers": [
        "http://[2a00:fb01:400:42:5000:59ff:feca:510b]:8080"
      ],
      "type": "persistent"
    },
    "benchmarklarge": {
      "config": {
        "FETCH_ROOT_KEY": true,
        "HOST": "https://benchmarklarge.testnet.dfinity.network",
        "FEATURE_FLAGS": {
          "ENABLE_SNS_2": true,
          "ENABLE_SNS_VOTING": true,
          "ENABLE_SNS_AGGREGATOR": false,
          "ENABLE_CKBTC_LEDGER": false
        }
      },
      "providers": [
        "http://[2607:f6f0:3004:1:5000:84ff:fede:d302]:8080",
        "http://[2001:4d78:40d:0:5000:8aff:febb:940]:8080",
        "http://[2602:fb2b:100:10:5000:25ff:fea8:3102]:8080",
        "http://[2a00:fb01:400:42:5000:47ff:fe24:18e3]:8080",
        "http://[2607:f6f0:3004:1:5000:baff:fe21:1788]:8080",
        "http://[2001:4d78:40d:0:5000:cbff:fe9f:7716]:8080",
        "http://[2602:fb2b:100:10:5000:beff:fe60:7957]:8080",
        "http://[2a00:fb01:400:42:5000:b7ff:fe18:16ee]:8080",
        "http://[2607:f6f0:3004:1:5000:b7ff:fe39:7218]:8080",
        "http://[2001:4d78:40d:0:5000:30ff:fe09:7347]:8080",
        "http://[2602:fb2b:100:10:5000:a9ff:fe72:34d3]:8080",
        "http://[2a00:fb01:400:42:5000:19ff:feba:4071]:8080",
        "http://[2602:fb2b:100:10:5000:8fff:fe79:c97f]:8080",
        "http://[2607:f6f0:3004:1:5000:8aff:fe15:9e70]:8080",
        "http://[2a00:fb01:400:42:5000:3cff:fe52:9419]:8080",
        "http://[2607:f6f0:3004:1:5000:ddff:fe03:161c]:8080",
        "http://[2001:4d78:40d:0:5000:17ff:fe8f:1c33]:8080",
        "http://[2602:fb2b:100:10:5000:88ff:feac:1e67]:8080",
        "http://[2a00:fb01:400:42:5000:6eff:fe05:c0ee]:8080",
        "http://[2607:f6f0:3004:1:5000:14ff:feaf:7279]:8080",
        "http://[2001:4d78:40d:0:5000:92ff:fe4a:77af]:8080"
      ],
      "type": "persistent"
    }
  },
  "defaults": {
    "replica": {
      "subnet_type": "system"
    },
    "network": {
      "config": {
        "CYCLES_MINTING_CANISTER_ID": "rkp4c-7iaaa-aaaaa-aaaca-cai",
        "LEDGER_CANISTER_ID": "ryjl3-tyaaa-aaaaa-aaaba-cai"
      }
    },
    "build": {
      "config": {
        "RUSTC_VERSION": "1.64.0",
        "IC_CDK_OPTIMIZER_VERSION": "0.3.1",
<<<<<<< HEAD
        "IC_COMMIT": "3dba201865d970cfae3414ba78da18c888e2b111"
=======
        "IC_COMMIT": "b5a1a8c0e005216f2d945f538fc27163bafc3bf7"
>>>>>>> ec14bbb3
      },
      "packtool": ""
    }
  },
  "version": 1
}<|MERGE_RESOLUTION|>--- conflicted
+++ resolved
@@ -1031,11 +1031,7 @@
       "config": {
         "RUSTC_VERSION": "1.64.0",
         "IC_CDK_OPTIMIZER_VERSION": "0.3.1",
-<<<<<<< HEAD
         "IC_COMMIT": "3dba201865d970cfae3414ba78da18c888e2b111"
-=======
-        "IC_COMMIT": "b5a1a8c0e005216f2d945f538fc27163bafc3bf7"
->>>>>>> ec14bbb3
       },
       "packtool": ""
     }

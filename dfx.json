{
<<<<<<< HEAD
  "dfx": "0.14.1-beta.1",
=======
  "dfx": "0.14.1",
>>>>>>> 488ec78d
  "canisters": {
    "nns-governance": {
      "type": "custom",
      "candid": "target/ic/governance.did",
      "wasm": "target/ic/governance-canister_test.wasm",
      "build": "./e2e-tests/scripts/nns-canister-download && ./e2e-tests/scripts/nns-canister-build",
      "remote": {
        "id": {
          "mainnet": "rrkah-fqaaa-aaaaa-aaaaq-cai",
          "__default": "rrkah-fqaaa-aaaaa-aaaaq-cai"
        }
      }
    },
    "nns-dapp": {
      "type": "custom",
      "candid": "rs/backend/nns-dapp.did",
      "wasm": "nns-dapp.wasm",
      "build": "./build.sh",
      "remote": {
        "id": {
          "ic": "qoctq-giaaa-aaaaa-aaaea-cai",
          "mainnet": "qoctq-giaaa-aaaaa-aaaea-cai"
        }
      }
    },
    "internet_identity": {
      "type": "custom",
      "wasm": "internet_identity_dev.wasm",
      "candid": "internet_identity.did",
      "build": "curl --fail -sSL \"https://github.com/dfinity/internet-identity/releases/download/release-2023-01-31/internet_identity_dev.wasm\" -o internet_identity_dev.wasm",
      "remote": {
        "id": {
          "local": "qhbym-qaaaa-aaaaa-aaafq-cai"
        }
      }
    },
    "nns-sns-wasm": {
      "build": [
        "true"
      ],
      "candid": "target/ic/sns_wasm.did",
      "wasm": "target/ic/sns-wasm-canister.wasm",
      "type": "custom",
      "remote": {
        "id": {
          "mainnet": "qaa6y-5yaaa-aaaaa-aaafa-cai",
          "__default": "qaa6y-5yaaa-aaaaa-aaafa-cai"
        }
      }
    },
    "sns_governance": {
      "build": [
        "true"
      ],
      "candid": "target/ic/sns_governance.did",
      "wasm": "target/ic/sns-governance-canister.wasm",
      "type": "custom"
    },
    "sns_ledger": {
      "build": [
        "true"
      ],
      "candid": "target/ic/ic-icrc1-ledger.did",
      "wasm": "target/ic/ic-icrc1-ledger.wasm",
      "type": "custom"
    },
    "sns_archive": {
      "build": [
        "true"
      ],
      "candid": "target/ic/ic-icrc1-archive.did",
      "wasm": "target/ic/ic-icrc1-archive.wasm",
      "type": "custom"
    },
    "sns_index": {
      "build": [
        "true"
      ],
      "candid": "target/ic/ic-icrc1-index.did",
      "wasm": "target/ic/ic-icrc1-index.wasm",
      "type": "custom"
    },
    "sns_swap": {
      "build": [
        "true"
      ],
      "candid": "target/ic/sns_swap.did",
      "wasm": "target/ic/sns-swap-canister.wasm",
      "type": "custom"
    },
    "sns_root": {
      "build": [
        "true"
      ],
      "candid": "target/ic/sns_root.did",
      "wasm": "target/ic/sns-root-canister.wasm",
      "type": "custom"
    },
    "sns_aggregator": {
      "build": [
        "./build-sns-aggregator.sh"
      ],
      "candid": "rs/sns_aggregator/sns_aggregator.did",
      "wasm": "sns_aggregator.wasm",
      "type": "custom",
      "remote": {
        "id": {
          "mainnet": "3r4gx-wqaaa-aaaaq-aaaia-cai"
        }
      }
    },
    "ckbtc_ledger": {
      "build": [
        "true"
      ],
      "candid": "target/ic/ckbtc_ledger.did",
      "wasm": "target/ic/ckbtc_ledger.wasm",
      "type": "custom",
      "remote": {
        "id": {
          "mainnet": "mxzaz-hqaaa-aaaar-qaada-cai"
        }
      }
    },
    "ckbtc_minter": {
      "build": [
        "true"
      ],
      "candid": "target/ic/ckbtc_minter.did",
      "wasm": "target/ic/ckbtc_minter.wasm",
      "type": "custom",
      "remote": {
        "id": {
          "mainnet": "mqygn-kiaaa-aaaar-qaadq-cai"
        }
      }
    },
    "ckbtc_index": {
      "build": [
        "true"
      ],
      "candid": "target/ic/ckbtc_index.did",
      "wasm": "target/ic/ckbtc_index.wasm",
      "type": "custom",
      "remote": {
        "id": {
          "mainnet": "n5wcd-faaaa-aaaar-qaaea-cai"
        }
      }
    },
    "tvl": {
      "build": [
        "true"
      ],
      "type": "custom",
      "candid": "TODO-deploy-tvl-testnet",
      "wasm": "TODO-deploy-tvl-testnet",
      "remote": {
        "id": {
          "mainnet": "ewh3f-3qaaa-aaaap-aazjq-cai"
        }
      }
    }
  },
  "networks": {
    "mainnet": {
      "config": {
        "FETCH_ROOT_KEY": false,
        "API_HOST": "https://icp-api.io",
        "STATIC_HOST": "https://icp0.io",
        "OWN_CANISTER_URL": "https://nns.internetcomputer.org",
        "IDENTITY_SERVICE_URL": "https://identity.internetcomputer.org/",
        "FEATURE_FLAGS": {
          "ENABLE_SNS_VOTING": false,
          "ENABLE_SNS_AGGREGATOR": true,
          "ENABLE_CKBTC": true,
          "ENABLE_CKTESTBTC": false
        }
      },
      "providers": [
        "https://icp-api.io/"
      ],
      "type": "persistent"
    },
    "staging": {
      "config": {
        "HOST": "https://nnsdapp.dfinity.network",
        "FEATURE_FLAGS": {
          "ENABLE_SNS_VOTING": false,
          "ENABLE_SNS_AGGREGATOR": true,
          "ENABLE_CKBTC": true,
          "ENABLE_CKTESTBTC": false
        }
      },
      "providers": [
        "http://[2a00:fb01:400:42:5000:d1ff:fefe:987e]:8080"
      ],
      "type": "persistent"
    },
    "testnet": {
      "config": {
        "HOST": "https://nnsdapp.testnet.dfinity.network"
      },
      "providers": [
        "http://[2a00:fb01:400:42:5000:d1ff:fefe:987e]:8080"
      ],
      "type": "persistent"
    },
    "nnsdapp": {
      "config": {
        "HOST": "https://nnsdapp.testnet.dfinity.network"
      },
      "providers": [
        "http://[2a00:fb01:400:42:5000:d1ff:fefe:987e]:8080"
      ],
      "type": "persistent"
    },
    "small14": {
      "config": {
        "HOST": "https://small14.testnet.dfinity.network"
      },
      "providers": [
        "http://[2a00:fb01:400:42:5000:a4ff:fe4f:a75e]:8080"
      ],
      "type": "persistent"
    },
    "small13": {
      "config": {
        "HOST": "https://small13.testnet.dfinity.network"
      },
      "providers": [
        "http://[2a00:fb01:400:42:5000:c6ff:fe29:bfba]:8080"
      ],
      "type": "persistent"
    },
    "small12": {
      "config": {
        "HOST": "https://small12.testnet.dfinity.network"
      },
      "providers": [
        "http://[2a00:fb01:400:42:5000:54ff:fef3:eb8]:8080"
      ],
      "type": "persistent"
    },
    "small11": {
      "config": {
        "HOST": "https://small11.testnet.dfinity.network"
      },
      "providers": [
        "http://[2a00:fb01:400:42:5000:eeff:feae:ab37]:8080"
      ],
      "type": "persistent"
    },
    "large02": {
      "config": {
        "HOST": "https://large02.testnet.dfinity.network"
      },
      "providers": [
        "http://[2607:f6f0:3004:1:5000:78ff:fe1b:9a48]:8080",
        "http://[2001:4d78:40d:0:5000:60ff:fe26:5213]:8080",
        "http://[2602:fb2b:100:10:5000:8fff:fe36:740b]:8080",
        "http://[2a00:fb01:400:42:5000:71ff:fe4d:c80e]:8080",
        "http://[2607:f6f0:3004:1:5000:21ff:fea4:508e]:8080",
        "http://[2001:4d78:40d:0:5000:d0ff:fe4e:f35e]:8080",
        "http://[2602:fb2b:100:10:5000:cbff:fe70:b9e7]:8080",
        "http://[2a00:fb01:400:42:5000:d6ff:feef:a597]:8080"
      ],
      "type": "persistent"
    },
    "small09": {
      "config": {
        "HOST": "https://small09.testnet.dfinity.network"
      },
      "providers": [
        "http://[2a00:fb01:400:42:5000:d0ff:fe7c:bd3f]:8080"
      ],
      "type": "persistent"
    },
    "small06": {
      "config": {
        "HOST": "https://small06.testnet.dfinity.network"
      },
      "providers": [
        "http://[2a00:fb01:400:42:5000:caff:fed1:b2e7]:8080"
      ],
      "type": "persistent"
    },
    "local": {
      "config": {
        "FETCH_ROOT_KEY": true,
        "HOST": "http://localhost:8080",
        "OWN_CANISTER_ID": "qsgjb-riaaa-aaaaa-aaaga-cai",
        "FEATURE_FLAGS": {
          "ENABLE_SNS_VOTING": true,
          "ENABLE_SNS_AGGREGATOR": true,
          "ENABLE_CKBTC": false,
          "ENABLE_CKTESTBTC": false
        }
      },
      "bind": "127.0.0.1:8080",
      "type": "ephemeral"
    },
    "https___benchmarklarge_testnet_dfinity_network": {
      "config": {
        "HOST": "https://benchmarklarge.testnet.dfinity.network"
      },
      "type": "ephemeral"
    },
    "https___large01_testnet_dfinity_network": {
      "config": {
        "HOST": "https://large01.testnet.dfinity.network"
      },
      "type": "ephemeral"
    },
    "https___large02_testnet_dfinity_network": {
      "config": {
        "HOST": "https://large02.testnet.dfinity.network"
      },
      "type": "ephemeral"
    },
    "https___large03_testnet_dfinity_network": {
      "config": {
        "HOST": "https://large03.testnet.dfinity.network"
      },
      "type": "ephemeral"
    },
    "https___large04_testnet_dfinity_network": {
      "config": {
        "HOST": "https://large04.testnet.dfinity.network"
      },
      "type": "ephemeral"
    },
    "https___large05_testnet_dfinity_network": {
      "config": {
        "HOST": "https://large05.testnet.dfinity.network"
      },
      "type": "ephemeral"
    },
    "https___medium05_testnet_dfinity_network": {
      "config": {
        "HOST": "https://medium05.testnet.dfinity.network"
      },
      "type": "ephemeral"
    },
    "https___medium06_testnet_dfinity_network": {
      "config": {
        "HOST": "https://medium06.testnet.dfinity.network"
      },
      "type": "ephemeral"
    },
    "https___medium07_testnet_dfinity_network": {
      "config": {
        "HOST": "https://medium07.testnet.dfinity.network"
      },
      "type": "ephemeral"
    },
    "https___medium08_testnet_dfinity_network": {
      "config": {
        "HOST": "https://medium08.testnet.dfinity.network"
      },
      "type": "ephemeral"
    },
    "https___medium09_testnet_dfinity_network": {
      "config": {
        "HOST": "https://medium09.testnet.dfinity.network"
      },
      "type": "ephemeral"
    },
    "https___medium10_testnet_dfinity_network": {
      "config": {
        "HOST": "https://medium10.testnet.dfinity.network"
      },
      "type": "ephemeral"
    },
    "large01": {
      "config": {
        "HOST": "https://large01.testnet.dfinity.network"
      },
      "providers": [
        "http://[2607:f6f0:3004:1:5000:f6ff:fef6:c05a]:8080",
        "http://[2001:4d78:40d:0:5000:53ff:fe8a:5990]:8080",
        "http://[2602:fb2b:100:10:5000:a8ff:fee0:e3dc]:8080",
        "http://[2a00:fb01:400:42:5000:9fff:fef4:7014]:8080",
        "http://[2607:f6f0:3004:1:5000:8aff:fe64:710b]:8080",
        "http://[2001:4d78:40d:0:5000:b0ff:fe3d:2f1f]:8080",
        "http://[2602:fb2b:100:10:5000:b7ff:fe7d:e6b4]:8080",
        "http://[2a00:fb01:400:42:5000:38ff:fe58:e205]:8080"
      ],
      "type": "persistent"
    },
    "large03": {
      "config": {
        "HOST": "https://large03.testnet.dfinity.network"
      },
      "providers": [
        "http://[2607:f6f0:3004:1:5000:bbff:fe41:e451]:8080",
        "http://[2001:4d78:40d:0:5000:4dff:fe0b:d6a2]:8080",
        "http://[2602:fb2b:100:10:5000:26ff:feeb:c89d]:8080",
        "http://[2a00:fb01:400:42:5000:35ff:fe21:ba32]:8080",
        "http://[2607:f6f0:3004:1:5000:2eff:fe3a:aa00]:8080",
        "http://[2001:4d78:40d:0:5000:efff:fe65:333]:8080",
        "http://[2602:fb2b:100:10:5000:6dff:fe62:98da]:8080",
        "http://[2a00:fb01:400:42:5000:48ff:fe03:8e96]:8080"
      ],
      "type": "persistent"
    },
    "large04": {
      "config": {
        "HOST": "https://large04.testnet.dfinity.network"
      },
      "providers": [
        "http://[2607:f6f0:3004:1:5000:3dff:fe4b:2aa0]:8080",
        "http://[2001:4d78:40d:0:5000:67ff:fe59:7d35]:8080",
        "http://[2602:fb2b:100:10:5000:45ff:fe1a:c4ae]:8080",
        "http://[2a00:fb01:400:42:5000:28ff:fe9a:35fa]:8080",
        "http://[2607:f6f0:3004:1:5000:6eff:fefd:ccdd]:8080",
        "http://[2001:4d78:40d:0:5000:42ff:fe0f:b469]:8080",
        "http://[2602:fb2b:100:10:5000:65ff:fe6a:b435]:8080",
        "http://[2a00:fb01:400:42:5000:28ff:fec0:189a]:8080"
      ],
      "type": "persistent"
    },
    "large05": {
      "config": {
        "HOST": "https://large05.testnet.dfinity.network"
      },
      "providers": [
        "http://[2607:f6f0:3004:1:5000:3dff:febf:9908]:8080",
        "http://[2001:4d78:40d:0:5000:27ff:fea7:a1fe]:8080",
        "http://[2602:fb2b:100:10:5000:b7ff:feb7:4bbb]:8080",
        "http://[2a00:fb01:400:42:5000:9fff:fef4:10e0]:8080",
        "http://[2607:f6f0:3004:1:5000:eaff:fe18:f5f6]:8080",
        "http://[2001:4d78:40d:0:5000:69ff:fe10:ee13]:8080",
        "http://[2602:fb2b:100:10:5000:3dff:fe68:9f95]:8080",
        "http://[2a00:fb01:400:42:5000:58ff:fe36:c6b6]:8080"
      ],
      "type": "persistent"
    },
    "medium01": {
      "config": {
        "HOST": "https://medium01.testnet.dfinity.network"
      },
      "providers": [
        "http://[2602:fb2b:100:10:5000:fbff:feb9:875b]:8080",
        "http://[2602:fb2b:100:10:5000:1fff:fefb:ac01]:8080",
        "http://[2a00:fb01:400:42:5000:43ff:fe58:1cec]:8080",
        "http://[2a00:fb01:400:42:5000:f0ff:fe75:5078]:8080"
      ],
      "type": "persistent"
    },
    "medium02": {
      "config": {
        "HOST": "https://medium02.testnet.dfinity.network"
      },
      "providers": [
        "http://[2602:fb2b:100:10:5000:c6ff:fe7c:8ac6]:8080",
        "http://[2602:fb2b:100:10:5000:79ff:febf:fd27]:8080",
        "http://[2a00:fb01:400:42:5000:30ff:fe0b:68d]:8080",
        "http://[2a00:fb01:400:42:5000:5dff:fe30:d32e]:8080"
      ],
      "type": "persistent"
    },
    "medium03": {
      "config": {
        "HOST": "https://medium03.testnet.dfinity.network"
      },
      "providers": [
        "http://[2602:fb2b:100:10:5000:12ff:feec:cae3]:8080",
        "http://[2602:fb2b:100:10:5000:6dff:fe9f:3530]:8080",
        "http://[2a00:fb01:400:42:5000:c5ff:fe53:98c4]:8080",
        "http://[2a00:fb01:400:42:5000:e0ff:fe77:a237]:8080"
      ],
      "type": "persistent"
    },
    "medium04": {
      "config": {
        "HOST": "https://medium04.testnet.dfinity.network"
      },
      "providers": [
        "http://[2602:fb2b:100:10:5000:d2ff:fe81:6264]:8080",
        "http://[2602:fb2b:100:10:5000:63ff:fec2:8dae]:8080",
        "http://[2a00:fb01:400:42:5000:9dff:feaf:edd3]:8080",
        "http://[2a00:fb01:400:42:5000:4aff:fe5c:359b]:8080"
      ],
      "type": "persistent"
    },
    "medium05": {
      "config": {
        "HOST": "https://medium05.testnet.dfinity.network"
      },
      "providers": [
        "http://[2602:fb2b:100:10:5000:e6ff:fe0b:eca2]:8080",
        "http://[2602:fb2b:100:10:5000:56ff:fe3b:a226]:8080",
        "http://[2a00:fb01:400:42:5000:edff:fe6c:d1ec]:8080",
        "http://[2a00:fb01:400:42:5000:8bff:fed7:7b01]:8080"
      ],
      "type": "persistent"
    },
    "medium06": {
      "config": {
        "HOST": "https://medium06.dfinity.network"
      },
      "providers": [
        "http://[2602:fb2b:100:10:5000:ffff:fe9e:83e5]:8080",
        "http://[2602:fb2b:100:10:5000:bbff:fec3:69bc]:8080",
        "http://[2a00:fb01:400:42:5000:dcff:fe2e:93d5]:8080",
        "http://[2a00:fb01:400:42:5000:83ff:fef0:543e]:8080"
      ],
      "type": "persistent"
    },
    "medium07": {
      "config": {
        "HOST": "https://medium07.testnet.dfinity.network"
      },
      "providers": [
        "http://[2602:fb2b:100:10:5000:b4ff:fe50:57a0]:8080",
        "http://[2602:fb2b:100:10:5000:d8ff:feb4:2a30]:8080",
        "http://[2a00:fb01:400:42:5000:56ff:fe50:7df4]:8080",
        "http://[2a00:fb01:400:42:5000:c5ff:fee9:21e9]:8080"
      ],
      "type": "persistent"
    },
    "medium08": {
      "config": {
        "HOST": "https://medium08.testnet.dfinity.network"
      },
      "providers": [
        "http://[2602:fb2b:100:10:5000:cdff:fe0f:4ff]:8080",
        "http://[2602:fb2b:100:10:5000:8cff:fe0e:1fae]:8080",
        "http://[2a00:fb01:400:42:5000:88ff:fe68:9323]:8080",
        "http://[2a00:fb01:400:42:5000:78ff:fe3a:1f41]:8080"
      ],
      "type": "persistent"
    },
    "medium09": {
      "config": {
        "HOST": "https://medium09.testnet.dfinity.network"
      },
      "providers": [
        "http://[2602:fb2b:100:10:5000:73ff:fe41:db8e]:8080",
        "http://[2602:fb2b:100:10:5000:d9ff:fe40:44be]:8080",
        "http://[2a00:fb01:400:42:5000:64ff:fe75:4715]:8080",
        "http://[2a00:fb01:400:42:5000:eeff:fe8b:e8bf]:8080"
      ],
      "type": "persistent"
    },
    "medium10": {
      "config": {
        "HOST": "https://medium10.testnet.dfinity.network"
      },
      "providers": [
        "http://[2602:fb2b:100:10:5000:71ff:fe1a:cf99]:8080",
        "http://[2602:fb2b:100:10:5000:99ff:feeb:55a4]:8080",
        "http://[2a00:fb01:400:42:5000:70ff:fe8f:f5a6]:8080",
        "http://[2a00:fb01:400:42:5000:30ff:fef2:2886]:8080"
      ],
      "type": "persistent"
    },
    "small01": {
      "config": {
        "HOST": "https://small01.testnet.dfinity.network"
      },
      "providers": [
        "http://[2a00:fb01:400:42:5000:c9ff:fe17:cc3a]:8080"
      ],
      "type": "persistent"
    },
    "small02": {
      "config": {
        "HOST": "https://small02.testnet.dfinity.network"
      },
      "providers": [
        "http://[2a00:fb01:400:42:5000:6aff:feed:6c6a]:8080"
      ],
      "type": "persistent"
    },
    "small03": {
      "config": {
        "HOST": "https://small03.testnet.dfinity.network"
      },
      "providers": [
        "http://[2a00:fb01:400:42:5000:45ff:fe8b:20f1]:8080"
      ],
      "type": "persistent"
    },
    "small04": {
      "config": {
        "HOST": "https://small04.testnet.dfinity.network"
      },
      "providers": [
        "http://[2a00:fb01:400:42:5000:3cff:fe45:6c61]:8080"
      ],
      "type": "persistent"
    },
    "small05": {
      "config": {
        "HOST": "https://small05.testnet.dfinity.network"
      },
      "providers": [
        "http://[2a00:fb01:400:42:5000:e6ff:fe0f:1a73]:8080"
      ],
      "type": "persistent"
    },
    "small07": {
      "config": {
        "HOST": "https://small07.testnet.dfinity.network"
      },
      "providers": [
        "http://[2a00:fb01:400:42:5000:fbff:fe8d:cb73]:8080"
      ],
      "type": "persistent"
    },
    "small08": {
      "config": {
        "HOST": "https://small08.testnet.dfinity.network"
      },
      "providers": [
        "http://[2a00:fb01:400:42:5000:c3ff:fe84:757]:8080"
      ],
      "type": "persistent"
    },
    "small10": {
      "config": {
        "HOST": "https://small10.testnet.dfinity.network"
      },
      "providers": [
        "http://[2a00:fb01:400:42:5000:18ff:fe0e:13f6]:8080"
      ],
      "type": "persistent"
    },
    "small15": {
      "config": {
        "HOST": "https://small15.testnet.dfinity.network"
      },
      "providers": [
        "http://[2a00:fb01:400:42:5000:59ff:feca:510b]:8080"
      ],
      "type": "persistent"
    },
    "benchmarklarge": {
      "config": {
        "HOST": "https://benchmarklarge.testnet.dfinity.network"
      },
      "providers": [
        "http://[2607:f6f0:3004:1:5000:84ff:fede:d302]:8080",
        "http://[2001:4d78:40d:0:5000:8aff:febb:940]:8080",
        "http://[2602:fb2b:100:10:5000:25ff:fea8:3102]:8080",
        "http://[2a00:fb01:400:42:5000:47ff:fe24:18e3]:8080",
        "http://[2607:f6f0:3004:1:5000:baff:fe21:1788]:8080",
        "http://[2001:4d78:40d:0:5000:cbff:fe9f:7716]:8080",
        "http://[2602:fb2b:100:10:5000:beff:fe60:7957]:8080",
        "http://[2a00:fb01:400:42:5000:b7ff:fe18:16ee]:8080",
        "http://[2607:f6f0:3004:1:5000:b7ff:fe39:7218]:8080",
        "http://[2001:4d78:40d:0:5000:30ff:fe09:7347]:8080",
        "http://[2602:fb2b:100:10:5000:a9ff:fe72:34d3]:8080",
        "http://[2a00:fb01:400:42:5000:19ff:feba:4071]:8080",
        "http://[2602:fb2b:100:10:5000:8fff:fe79:c97f]:8080",
        "http://[2607:f6f0:3004:1:5000:8aff:fe15:9e70]:8080",
        "http://[2a00:fb01:400:42:5000:3cff:fe52:9419]:8080",
        "http://[2607:f6f0:3004:1:5000:ddff:fe03:161c]:8080",
        "http://[2001:4d78:40d:0:5000:17ff:fe8f:1c33]:8080",
        "http://[2602:fb2b:100:10:5000:88ff:feac:1e67]:8080",
        "http://[2a00:fb01:400:42:5000:6eff:fe05:c0ee]:8080",
        "http://[2607:f6f0:3004:1:5000:14ff:feaf:7279]:8080",
        "http://[2001:4d78:40d:0:5000:92ff:fe4a:77af]:8080"
      ],
      "type": "persistent"
    }
  },
  "defaults": {
    "replica": {
      "subnet_type": "system"
    },
    "network": {
      "config": {
        "FETCH_ROOT_KEY": true,
        "CYCLES_MINTING_CANISTER_ID": "rkp4c-7iaaa-aaaaa-aaaca-cai",
        "LEDGER_CANISTER_ID": "ryjl3-tyaaa-aaaaa-aaaba-cai",
        "FEATURE_FLAGS": {
          "ENABLE_SNS_VOTING": true,
          "ENABLE_SNS_AGGREGATOR": true,
          "ENABLE_CKBTC": true,
          "ENABLE_CKTESTBTC": false,
          "ENABLE_SIMULATE_MERGE_NEURONS": false,
          "ENABLE_INSTANT_UNLOCK": false
        }
      }
    },
    "build": {
      "config": {
        "NODE_VERSION": "18.14.2",
        "WASM_NM_VERSION": "0.2.0",
        "IC_WASM_VERSION": "0.3.6",
        "IC_CDK_OPTIMIZER_VERSION": "0.3.1",
        "IDL2JSON_VERSION": "0.8.5",
        "OPTIMIZER_VERSION": "0.3.6",
        "DIDC_VERSION": "2022-11-17",
        "IC_COMMIT": "26b480f775222265f4369bc485d502a140f15564"
      },
      "packtool": ""
    }
  },
  "version": 1
}<|MERGE_RESOLUTION|>--- conflicted
+++ resolved
@@ -1,9 +1,5 @@
 {
-<<<<<<< HEAD
-  "dfx": "0.14.1-beta.1",
-=======
   "dfx": "0.14.1",
->>>>>>> 488ec78d
   "canisters": {
     "nns-governance": {
       "type": "custom",

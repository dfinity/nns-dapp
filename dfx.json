--- conflicted
+++ resolved
@@ -641,14 +641,9 @@
         "OPTIMIZER_VERSION": "0.3.6",
         "BINSTALL_VERSION": "1.3.0",
         "DIDC_VERSION": "2023-09-27",
-<<<<<<< HEAD
         "CARGO_SORT_VERSION": "1.0.9",
-        "SNSDEMO_RELEASE": "release-2023-10-16",
-        "IC_COMMIT": "2d57e93dabc5f13258d0dee1ffb2363ddce7fe62"
-=======
         "SNSDEMO_RELEASE": "release-2023-10-19",
         "IC_COMMIT": "dd51544944987556c978e774aa7a1992e5c11542"
->>>>>>> 5720bc7f
       },
       "packtool": ""
     }

--- conflicted
+++ resolved
@@ -340,13 +340,8 @@
         "FEATURE_FLAGS": {
           "ENABLE_CKBTC": true,
           "ENABLE_CKTESTBTC": false,
-<<<<<<< HEAD
-          "ENABLE_VOTING_INDICATION": true
-=======
           "ENABLE_VOTING_INDICATION": true,
-          "ENABLE_HIDE_ZERO_BALANCE": true,
           "ENABLE_ACTIONABLE_TAB": false
->>>>>>> 8c69b734
         }
       }
     },

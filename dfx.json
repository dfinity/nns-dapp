--- conflicted
+++ resolved
@@ -669,13 +669,8 @@
         "BINSTALL_VERSION": "1.3.0",
         "DIDC_VERSION": "2023-09-27",
         "CARGO_SORT_VERSION": "1.0.9",
-<<<<<<< HEAD
-        "SNSDEMO_RELEASE": "release-dfx-15",
-        "IC_COMMIT": "release-2023-11-01_23-01+quic"
-=======
-        "SNSDEMO_RELEASE": "release-2023-11-02",
+        "SNSDEMO_RELEASE": "release-2023-11-13",
         "IC_COMMIT": "release-2023-11-08_23-01"
->>>>>>> d0c9d476
       },
       "packtool": ""
     }

--- conflicted
+++ resolved
@@ -328,13 +328,8 @@
           "ENABLE_CKBTC": true,
           "ENABLE_CKTESTBTC": false,
           "ENABLE_ICP_ICRC": false,
-<<<<<<< HEAD
-          "ENABLE_MY_TOKENS": true,
           "ENABLE_SNS_TYPES_FILTER": true,
           "ENABLE_VOTING_INDICATION": false
-=======
-          "ENABLE_SNS_TYPES_FILTER": true
->>>>>>> a065493e
         }
       }
     },

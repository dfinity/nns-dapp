--- conflicted
+++ resolved
@@ -18,11 +18,8 @@
 * Close modal on ESC key press.
 * Add `ENABLE_ACTIONABLE_TAB` feature flag.
 * Support `ApiBoundaryNodes` in `FirewallRulesScope` of `AddFirewallRulesPayload`.
-<<<<<<< HEAD
 * Support `SubnetRental` topic.
-=======
 * Support NNS function 52 for `SubnetRentalRequest`.
->>>>>>> 2cbdc53e
 
 #### Changed
 

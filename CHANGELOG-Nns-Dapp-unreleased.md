--- conflicted
+++ resolved
@@ -21,11 +21,8 @@
 * Card with BTC deposit address and QR code in ckBTC wallet.
 * Merge Approve transfer with BTC "Sent" transaction in transaction list.
 * Display Neurons' Fund commitment progress bar.
-<<<<<<< HEAD
 * `range()` method to `AccountsDbTrait`.
-=======
 * Render ckBTC Reimbursement transactions.
->>>>>>> 8beeb185
 
 #### Changed
 

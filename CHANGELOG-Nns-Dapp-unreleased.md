--- conflicted
+++ resolved
@@ -23,15 +23,10 @@
 
 #### Fixed
 
-<<<<<<< HEAD
-* Make token table rows always clickable. A few edge cases were missing.
-* Don't require double hardware approval on neuron staking.
-* Place tooltip in document body to avoid overflow issues.
-=======
 * Fixed duplicate tooltip IDs to be unique.
 * Redirect to accounts page after signing in on wallet page with incorrect account identifier.
 * Make sure `IdentifierHash` uses a unique `id` and `aria-describedby` attribute.
->>>>>>> c5ee311e
+* Place tooltip in document body to avoid overflow issues.
 
 #### Security
 

--- conflicted
+++ resolved
@@ -33,11 +33,8 @@
 
 * Stop storing transactions in the nns-dapp canister.
 * Removed metrics that were derived from transactions stored in the canister.
-<<<<<<< HEAD
 * Proposal filtering by reward status.
-=======
 * Stop encoding the accounts map in the `AccountsStore`.
->>>>>>> b8d25604
 
 #### Fixed
 

# Unreleased changelog NNS Dapp

All notable changes to the NNS Dapp will be documented in this file.

The format is based on [Keep a Changelog](https://keepachangelog.com/en/1.0.0/).

The NNS Dapp is released through proposals in the Network Nervous System. Once a
proposal is successful, the changes it released will be moved from this file to
`CHANGELOG_Nns-Dapp.md`.

## Unreleased

### Application

#### Added

<<<<<<< HEAD
* Added provenance information to .did files and derived rust code.
* Added `approveTransfer` in icrc-ledger API.

=======
>>>>>>> b0f04447
#### Changed

* Update proposal info icons position to improve the UX.
* Improve the indicator of the minimum commitment in the project status.

#### Deprecated
#### Removed

#### Fixed

* Add "Finalizing" status in projects of the Launchpad.
* Fix UI bug when commitment was very low.

#### Security

#### Not Published

* New feature flag `ENABLE_MY_TOKENS`.
* Detailed values of the Neurons' Fund and direct participation in the project detail page.
* Added `approveTransfer` in icrc-ledger API.
* Added `retrieveBtcWithApproval` in ckbtc-minter API.

### Operations

#### Added

* Documentation for the proposals payload renderer.
* E2E test for ckBTC.
* Fix erroneous failures in the `tip` tagging workflow when a PR is closed without merging.
* Add --host flag to dfx-snapshot-start.

#### Changed

* Migrate the Jest unit test suite to Vitest.

#### Deprecated
#### Removed

#### Fixed

#### Security<|MERGE_RESOLUTION|>--- conflicted
+++ resolved
@@ -14,12 +14,9 @@
 
 #### Added
 
-<<<<<<< HEAD
 * Added provenance information to .did files and derived rust code.
 * Added `approveTransfer` in icrc-ledger API.
 
-=======
->>>>>>> b0f04447
 #### Changed
 
 * Update proposal info icons position to improve the UX.

# Unreleased changelog NNS Dapp

All notable changes to the NNS Dapp will be documented in this file.

The format is based on [Keep a Changelog](https://keepachangelog.com/en/1.0.0/).

The NNS Dapp is released through proposals in the Network Nervous System. Once a
proposal is successful, the changes it released will be moved from this file to
`CHANGELOG_Nns-Dapp.md`.

## Unreleased

### Application

#### Added

<<<<<<< HEAD
* Provide better error messages when the transaction timestamp is off.
* Add navigation between neuron detail pages.
* A link to the imported tokens documentation page.
* Refresh NNS neurons from neuron details page if needed.

=======
>>>>>>> b61d435a
#### Changed

* Updated the dark theme and page icons.

#### Deprecated

#### Removed

#### Fixed

#### Security

#### Not Published

### Operations

#### Added

#### Changed

#### Deprecated

#### Removed

#### Fixed

#### Security<|MERGE_RESOLUTION|>--- conflicted
+++ resolved
@@ -14,14 +14,8 @@
 
 #### Added
 
-<<<<<<< HEAD
-* Provide better error messages when the transaction timestamp is off.
 * Add navigation between neuron detail pages.
-* A link to the imported tokens documentation page.
-* Refresh NNS neurons from neuron details page if needed.
 
-=======
->>>>>>> b61d435a
 #### Changed
 
 * Updated the dark theme and page icons.

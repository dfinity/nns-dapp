--- conflicted
+++ resolved
@@ -15,12 +15,8 @@
 
 #### Added
 
-<<<<<<< HEAD
-* Setting to hide tokens with zero balance.
 * Actionable proposal indication.
 
-=======
->>>>>>> a3c4f7db
 #### Changed
 
 * Update main navigation style on mobile. 

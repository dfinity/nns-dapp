
# Unreleased changelog NNS Dapp

All notable changes to the NNS Dapp will be documented in this file.

The format is based on [Keep a Changelog](https://keepachangelog.com/en/1.0.0/).

The NNS Dapp is released through proposals in the Network Nervous System. Once a
proposal is successful, the changes it released will be moved from this file to
`CHANGELOG_Nns-Dapp.md`.

## Unreleased

### Application

#### Added

* Close button at the bottom of follow neurons modal.
* Info tooltips in neuron details.
* Use logo for token (if present) for `ICRC` (but non-`SNS`) tokens.
<<<<<<< HEAD
* Filtering SNS Proposals by type.
=======
* Add the token symbol in the receive modal.
>>>>>>> 9eba03a3

#### Changed

* Various wording changes.
* Display the full neuron type text within the tag.
* Implement `State` traits manually rather than automatically.

#### Deprecated

#### Removed

* Remove `ENABLE_CKETH` feature flag.
* Remove unused `transactionsFeesStore` and related.

#### Fixed

* Fix proposal back navigation during voting.
* Fix tooltip positioning.
* Tooltip icon style.

#### Security

#### Not Published

### Operations

#### Added

* Add `.orig` file extension to `.gitignore` file.

#### Changed

* Frequency of update workflows moved to weekly instead of daily.
* Update GitHub actions to newer versions.

#### Deprecated

#### Removed

#### Fixed

#### Security<|MERGE_RESOLUTION|>--- conflicted
+++ resolved
@@ -18,11 +18,8 @@
 * Close button at the bottom of follow neurons modal.
 * Info tooltips in neuron details.
 * Use logo for token (if present) for `ICRC` (but non-`SNS`) tokens.
-<<<<<<< HEAD
 * Filtering SNS Proposals by type.
-=======
 * Add the token symbol in the receive modal.
->>>>>>> 9eba03a3
 
 #### Changed
 

# Unreleased changelog NNS Dapp

All notable changes to the NNS Dapp will be documented in this file.

The format is based on [Keep a Changelog](https://keepachangelog.com/en/1.0.0/).

The NNS Dapp is released through proposals in the Network Nervous System. Once a
proposal is successful, the changes it released will be moved from this file to
`CHANGELOG_Nns-Dapp.md`.

## Unreleased

### Application

#### Added

* Added provenance information to .did files and derived rust code.
* Added `approveTransfer` in icrc-ledger API.
* Add `UpdateElectedHostosVersions` and `UpdateNodesHostosVersion` proposals support.
* Show the maximum participation of the Neurons' Fund when present.

#### Changed

* Stable structures updated to `0.6.0`.
* Dapp upgraded to Svelte `v4`.

#### Deprecated
#### Removed

#### Fixed

* Remove robots meta tag to allow search engines to crawl NNS Dapp.
* Fix i18n key in merge neurons summary screen.

#### Security

#### Not Published

* Added `retrieveBtcWithApproval` in ckbtc-minter API.

### Operations

#### Added

<<<<<<< HEAD
* Documentation for the proposals payload renderer.
* E2E test for ckBTC.
* Fix erroneous failures in the `tip` tagging workflow when a PR is closed without merging.
* Add --host flag to dfx-snapshot-start.
* Script to deploy nns-dapp on DevEnv.
=======
* Formatting for `Cargo.toml` files.
* Add test to check that the nns-dapp cargo and npm versions match.
>>>>>>> d4494887

#### Changed

* Join npm audit URLs with spaces instead of commas.
* Add traits with a dedicated command rather than with patch files.

#### Deprecated
#### Removed

* Delete nightly `GitHub` job to update II used in tests; we now use the II that comes with `snsdemo`.

#### Fixed

#### Security<|MERGE_RESOLUTION|>--- conflicted
+++ resolved
@@ -42,16 +42,13 @@
 
 #### Added
 
-<<<<<<< HEAD
 * Documentation for the proposals payload renderer.
 * E2E test for ckBTC.
 * Fix erroneous failures in the `tip` tagging workflow when a PR is closed without merging.
 * Add --host flag to dfx-snapshot-start.
 * Script to deploy nns-dapp on DevEnv.
-=======
 * Formatting for `Cargo.toml` files.
 * Add test to check that the nns-dapp cargo and npm versions match.
->>>>>>> d4494887
 
 #### Changed
 

# Unreleased changelog NNS Dapp

All notable changes to the NNS Dapp will be documented in this file.

The format is based on [Keep a Changelog](https://keepachangelog.com/en/1.0.0/).

The NNS Dapp is released through proposals in the Network Nervous System. Once a
proposal is successful, the changes it released will be moved from this file to
`CHANGELOG_Nns-Dapp.md`.

## Unreleased

### Application

#### Added

* Support for CkETH token.

#### Changed

#### Deprecated

#### Removed

* Remove logic for using ICRC-1 when staking a neuron.

#### Fixed

#### Security

#### Not Published

### Operations

#### Added

#### Changed

#### Deprecated

#### Removed

* Remove `.gitattributes`.

#### Fixed

<<<<<<< HEAD
* Provide missing global config in cache-filling workflow.
=======
- Update the correct flavour of golden file when the NNS Dapp canister API changes.
>>>>>>> 4619857a

#### Security<|MERGE_RESOLUTION|>--- conflicted
+++ resolved
@@ -44,10 +44,7 @@
 
 #### Fixed
 
-<<<<<<< HEAD
 * Provide missing global config in cache-filling workflow.
-=======
-- Update the correct flavour of golden file when the NNS Dapp canister API changes.
->>>>>>> 4619857a
+* Update the correct flavour of golden file when the NNS Dapp canister API changes.
 
 #### Security
# Unreleased changelog NNS Dapp

All notable changes to the NNS Dapp will be documented in this file.

The format is based on [Keep a Changelog](https://keepachangelog.com/en/1.0.0/).

The NNS Dapp is released through proposals in the Network Nervous System. Once a
proposal is successful, the changes it released will be moved from this file to
`CHANGELOG_Nns-Dapp.md`.

## Unreleased

### Application

#### Added

#### Changed

<<<<<<< HEAD
* Upgrade frontend dev dependencies (`SvelteKit v2`, `vite`, `vitest`, etc.)
=======
- Change Internet Computer Association neuron title.
>>>>>>> f0e783f0

#### Deprecated

#### Removed

#### Fixed

* Race condition in proposal loading.

#### Security

#### Not Published

### Operations

#### Added

#### Changed

#### Deprecated

#### Removed

#### Fixed

#### Security<|MERGE_RESOLUTION|>--- conflicted
+++ resolved
@@ -16,11 +16,8 @@
 
 #### Changed
 
-<<<<<<< HEAD
 * Upgrade frontend dev dependencies (`SvelteKit v2`, `vite`, `vitest`, etc.)
-=======
-- Change Internet Computer Association neuron title.
->>>>>>> f0e783f0
+* Change Internet Computer Association neuron title.
 
 #### Deprecated
 


# Unreleased changelog NNS Dapp

All notable changes to the NNS Dapp will be documented in this file.

The format is based on [Keep a Changelog](https://keepachangelog.com/en/1.0.0/).

The NNS Dapp is released through proposals in the Network Nervous System. Once a
proposal is successful, the changes it released will be moved from this file to
`CHANGELOG_Nns-Dapp.md`.

## Unreleased

### Application

#### Added

<<<<<<< HEAD
- Close button at the bottom of follow neurons modal.
- Info tooltips in neuron details.
- Use logo for token (if present) for `ICRC` (but non-`SNS`) tokens.
- Filtering SNS Proposals by type.
- Add the token symbol in the receive modal.
- Add fee as mandatory when making ICP transactions.
- Add the token symbol in the send modals.
- Add new boundary node proposals support.
- Prevent the `1Password` extension from appearing in input fields.
=======
* Add fee as mandatory when making ICP transactions.
* Add the token symbol in the send modals.
* Add new boundary node proposals support.
>>>>>>> 0e68edef

#### Changed

* Stable memory is owned by State structure to control access.
* Voting power calculation formatting.
* Voting rewards description.

#### Deprecated

#### Removed

* Unused `i18n` messages.

#### Fixed

<<<<<<< HEAD
- Fix proposal back navigation during voting.
- Fix tooltip positioning.
- Tooltip icon style.
- QR-code reader incorrectly mirrored on `Samsung S23`.

=======
>>>>>>> 0e68edef
#### Security

#### Not Published

### Operations

#### Added

* Check for unused i18n messages.

#### Changed

#### Deprecated

#### Removed

#### Fixed

#### Security<|MERGE_RESOLUTION|>--- conflicted
+++ resolved
@@ -15,21 +15,10 @@
 
 #### Added
 
-<<<<<<< HEAD
-- Close button at the bottom of follow neurons modal.
-- Info tooltips in neuron details.
-- Use logo for token (if present) for `ICRC` (but non-`SNS`) tokens.
-- Filtering SNS Proposals by type.
-- Add the token symbol in the receive modal.
-- Add fee as mandatory when making ICP transactions.
-- Add the token symbol in the send modals.
-- Add new boundary node proposals support.
-- Prevent the `1Password` extension from appearing in input fields.
-=======
 * Add fee as mandatory when making ICP transactions.
 * Add the token symbol in the send modals.
 * Add new boundary node proposals support.
->>>>>>> 0e68edef
+* Prevent the `1Password` extension from appearing in input fields.
 
 #### Changed
 
@@ -45,14 +34,8 @@
 
 #### Fixed
 
-<<<<<<< HEAD
-- Fix proposal back navigation during voting.
-- Fix tooltip positioning.
-- Tooltip icon style.
-- QR-code reader incorrectly mirrored on `Samsung S23`.
+* QR-code reader incorrectly mirrored on `Samsung S23`.
 
-=======
->>>>>>> 0e68edef
 #### Security
 
 #### Not Published

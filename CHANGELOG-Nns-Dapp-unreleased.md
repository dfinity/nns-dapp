# Unreleased changelog NNS Dapp

All notable changes to the NNS Dapp will be documented in this file.

The format is based on [Keep a Changelog](https://keepachangelog.com/en/1.0.0/).

The NNS Dapp is released through proposals in the Network Nervous System. Once a
proposal is successful, the changes it released will be moved from this file to
`CHANGELOG_Nns-Dapp.md`.

## Unreleased

### Application

#### Added

* Swipe gestures for project cards on the portfolio page
<<<<<<< HEAD
* Display the voting delegation state in the SNS neurons table.
=======
* Display upcoming swaps in the portfolio page
>>>>>>> 786f586b

#### Changed

#### Deprecated

#### Removed

#### Fixed

* Fix tag background styling in the vote delegation modal (dark theme)
* "Add Followee" button is not fully visible after adding a followee

#### Security

#### Not Published

### Operations

#### Added

#### Changed

#### Deprecated

#### Removed

#### Fixed

#### Security<|MERGE_RESOLUTION|>--- conflicted
+++ resolved
@@ -15,11 +15,8 @@
 #### Added
 
 * Swipe gestures for project cards on the portfolio page
-<<<<<<< HEAD
-* Display the voting delegation state in the SNS neurons table.
-=======
+* Display the voting delegation state in the SNS neurons table
 * Display upcoming swaps in the portfolio page
->>>>>>> 786f586b
 
 #### Changed
 

# Unreleased changelog NNS Dapp

All notable changes to the NNS Dapp will be documented in this file.

The format is based on [Keep a Changelog](https://keepachangelog.com/en/1.0.0/).

The NNS Dapp is released through proposals in the Network Nervous System. Once a
proposal is successful, the changes it released will be moved from this file to
`CHANGELOG_Nns-Dapp.md`.

## Unreleased

### Application

#### Added

#### Changed

* Use `ic_cdk::println` instead of the `dfn_core` equivalent.

#### Deprecated

#### Removed

#### Fixed

<<<<<<< HEAD
=======
* Limit the size of proposal payload rendering errors, as otherwise the error can become too large to return.
* Provide a fallback if proposal payloads don't have the expected type.
* Temporary work-around for broken SNS.
* Remaining wrong dissolve delay error message after min/max click.

>>>>>>> c1dac74f
#### Security

#### Not Published

### Operations

#### Added

#### Changed

* Apply clippy only to target `wasm32-unknown-unknown` but prohibit `std::println` and variants for that target.

#### Deprecated

#### Removed

#### Fixed

#### Security<|MERGE_RESOLUTION|>--- conflicted
+++ resolved
@@ -24,14 +24,8 @@
 
 #### Fixed
 
-<<<<<<< HEAD
-=======
-* Limit the size of proposal payload rendering errors, as otherwise the error can become too large to return.
-* Provide a fallback if proposal payloads don't have the expected type.
-* Temporary work-around for broken SNS.
 * Remaining wrong dissolve delay error message after min/max click.
 
->>>>>>> c1dac74f
 #### Security
 
 #### Not Published

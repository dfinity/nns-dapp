
# Unreleased changelog NNS Dapp

All notable changes to the NNS Dapp will be documented in this file.

The format is based on [Keep a Changelog](https://keepachangelog.com/en/1.0.0/).

The NNS Dapp is released through proposals in the Network Nervous System. Once a
proposal is successful, the changes it released will be moved from this file to
`CHANGELOG_Nns-Dapp.md`.

## Unreleased

### Application

#### Added

* Get `ckUSDC` canister IDs from environment/configuration.

#### Changed

* Set `Actionable Proposals` as the default selection.

#### Deprecated

#### Removed

<<<<<<< HEAD
* Stop encoding the accounts map in the `AccountsStore`.
* Removed `ENABLE_HIDE_ZERO_BALANCE` feature flag.
* Proposal filtering by reward status.
* Intermediate step to remove transactions from accounts stored in nns-dapp.
* Stop writing account transactions to stable memory.

=======
>>>>>>> 51a40873
#### Fixed

* Rendering tokens with fewer than 8 decimals.
* Don't allow inputting more decimals than the token supports.

#### Security

#### Not Published

* Support `ckUSDC` behind a feature flag.

### Operations

#### Added

* Include `ckUSDC` when generating `args.did` and `.env`.
* Include `ckUSDC` canister IDs when importing from URL with `scripts/canister_ids`.

#### Changed

#### Deprecated

#### Removed

#### Fixed

#### Security<|MERGE_RESOLUTION|>--- conflicted
+++ resolved
@@ -25,15 +25,8 @@
 
 #### Removed
 
-<<<<<<< HEAD
-* Stop encoding the accounts map in the `AccountsStore`.
-* Removed `ENABLE_HIDE_ZERO_BALANCE` feature flag.
-* Proposal filtering by reward status.
-* Intermediate step to remove transactions from accounts stored in nns-dapp.
 * Stop writing account transactions to stable memory.
 
-=======
->>>>>>> 51a40873
 #### Fixed
 
 * Rendering tokens with fewer than 8 decimals.

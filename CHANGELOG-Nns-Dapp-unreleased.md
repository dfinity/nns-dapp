
# Unreleased changelog NNS Dapp

All notable changes to the NNS Dapp will be documented in this file.

The format is based on [Keep a Changelog](https://keepachangelog.com/en/1.0.0/).

The NNS Dapp is released through proposals in the Network Nervous System. Once a
proposal is successful, the changes it released will be moved from this file to
`CHANGELOG_Nns-Dapp.md`.

## Unreleased

### Application

#### Added

#### Changed

* Display neurons in a table instead of a grid of cards.
* Removed the gap between identifier and copy button.
* Reset the scroll position on the Proposals page when switching between projects.
* Universe selector icon size decreased.
* Updated colors of element dividers.

#### Deprecated

#### Removed

#### Fixed

<<<<<<< HEAD
* Missing SNS proposal payload rendering under certain conditions.
* Button disable state glitch when voting with neurons where one follows another.
=======
* Fixed the display of actionable proposals page when a single SNS fails.
>>>>>>> ca8d8c26

#### Security

#### Not Published

### Operations

#### Added

#### Changed

* Put snapshot state directories in home directory instead of `dfx` cache.

#### Deprecated

#### Removed

#### Fixed

#### Security<|MERGE_RESOLUTION|>--- conflicted
+++ resolved
@@ -29,12 +29,8 @@
 
 #### Fixed
 
-<<<<<<< HEAD
-* Missing SNS proposal payload rendering under certain conditions.
 * Button disable state glitch when voting with neurons where one follows another.
-=======
 * Fixed the display of actionable proposals page when a single SNS fails.
->>>>>>> ca8d8c26
 
 #### Security
 

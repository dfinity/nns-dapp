# Unreleased changelog NNS Dapp

All notable changes to the NNS Dapp will be documented in this file.

The format is based on [Keep a Changelog](https://keepachangelog.com/en/1.0.0/).

The NNS Dapp is released through proposals in the Network Nervous System. Once a
proposal is successful, the changes it released will be moved from this file to
`CHANGELOG_Nns-Dapp.md`.

## Unreleased

### Application

#### Added

#### Changed

#### Deprecated

#### Removed

#### Fixed

* Fix docker builds when there is no global config.
* Fix "Expiration date" countdown label visibility.

#### Security

#### Not Published

### Operations

#### Added

<<<<<<< HEAD
* Add a workflow to update the SNS aggregator bindings regularly.
* Added support for global network config.
* Cron job to update proposal types.
* Enable dependabot for Rust updates.
* Workflow to get the latest NNS and SNS canister candid files.
* Try to prevent calls to global.fetch in unit tests.
* Add `devenv_llorenc` and `devenv_dskloet` to list of networks.
* Add optional version support to the storage records.

=======
>>>>>>> 11448e49
#### Changed

* Update Rust to the latest stable version (1.74.0).
* Move the commands that derive aggregator code from NNS candid files.
* Better text for rust update PRs.

#### Deprecated

#### Removed

* References to static testnets.

#### Fixed

#### Security<|MERGE_RESOLUTION|>--- conflicted
+++ resolved
@@ -33,18 +33,8 @@
 
 #### Added
 
-<<<<<<< HEAD
-* Add a workflow to update the SNS aggregator bindings regularly.
-* Added support for global network config.
-* Cron job to update proposal types.
-* Enable dependabot for Rust updates.
-* Workflow to get the latest NNS and SNS canister candid files.
-* Try to prevent calls to global.fetch in unit tests.
-* Add `devenv_llorenc` and `devenv_dskloet` to list of networks.
 * Add optional version support to the storage records.
 
-=======
->>>>>>> 11448e49
 #### Changed
 
 * Update Rust to the latest stable version (1.74.0).


# Unreleased changelog NNS Dapp

All notable changes to the NNS Dapp will be documented in this file.

The format is based on [Keep a Changelog](https://keepachangelog.com/en/1.0.0/).

The NNS Dapp is released through proposals in the Network Nervous System. Once a
proposal is successful, the changes it released will be moved from this file to
`CHANGELOG_Nns-Dapp.md`.

## Unreleased

### Application

#### Added

<<<<<<< HEAD
#### Changed

=======
* Stake tokens, the first time, directly from the Nervous Systems table.

#### Changed

* Bump ic-js so that NNS Dapp can parse `InstallCode` proposal correctly.
* Display of the new/renamed topics and proposals.

>>>>>>> 4528b15b
#### Deprecated

#### Removed

#### Fixed

* Empty space in the Tokens and Neurons tables in Safari.
* Staking for SNS with zero transaction fee.

#### Security

#### Not Published

### Operations

#### Added

#### Changed

#### Deprecated

#### Removed

* Integration test setup code and related script and documentation.

#### Fixed

#### Security<|MERGE_RESOLUTION|>--- conflicted
+++ resolved
@@ -15,10 +15,6 @@
 
 #### Added
 
-<<<<<<< HEAD
-#### Changed
-
-=======
 * Stake tokens, the first time, directly from the Nervous Systems table.
 
 #### Changed
@@ -26,7 +22,6 @@
 * Bump ic-js so that NNS Dapp can parse `InstallCode` proposal correctly.
 * Display of the new/renamed topics and proposals.
 
->>>>>>> 4528b15b
 #### Deprecated
 
 #### Removed

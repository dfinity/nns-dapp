--- conflicted
+++ resolved
@@ -16,14 +16,10 @@
 
 #### Changed
 
-<<<<<<< HEAD
 * Upgrade frontend dev dependencies (`SvelteKit v2`, `vite`, `vitest`, etc.)
-* Change Internet Computer Association neuron title.
-=======
 * Change Internet Computer Association neuron title.
 * Stop hiding the bottom menu logo and collapse button on small screens.
 * Remove menu footer on collapsed menu.
->>>>>>> 3eafb3b9
 
 #### Deprecated
 

--- conflicted
+++ resolved
@@ -16,14 +16,9 @@
 
 #### Changed
 
-<<<<<<< HEAD
 - Change Internet Computer Association neuron title.
-* Stop hiding the bottom menu logo and collapse button on small screens.
-=======
-* Change Internet Computer Association neuron title.
-* Stop hiding the bottom menu logo and collapse button on small screens.
-* Remove menu footer on collapsed menu.
->>>>>>> 1e052d57
+- Stop hiding the bottom menu logo and collapse button on small screens.
+- Remove menu footer on collapsed menu.
 
 #### Deprecated
 
@@ -31,7 +26,7 @@
 
 #### Fixed
 
-* Race condition in proposal loading.
+- Race condition in proposal loading.
 
 #### Security
 

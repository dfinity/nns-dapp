
# Unreleased changelog NNS Dapp

All notable changes to the NNS Dapp will be documented in this file.

The format is based on [Keep a Changelog](https://keepachangelog.com/en/1.0.0/).

The NNS Dapp is released through proposals in the Network Nervous System. Once a
proposal is successful, the changes it released will be moved from this file to
`CHANGELOG_Nns-Dapp.md`.

## Unreleased

### Application

#### Added

* Enable warning dialog on beta deployment.
* Back-end support for storing imported tokens.
* Message informing users of the System Canister Management topic split.

#### Changed

* Replace the nervous system left navigation on the staking tab with a new table.
* Bump ic-js to a version with new proposal types and neuron visibility.
* Enable following on the new topics `ProtocolCansiterManagement` and `ServiceNervousSystemManagement`.
<<<<<<< HEAD
* Round neuron stake and maturity to 2 decimals in tables.
=======
* Round maturity to 2 decimals in tables.
* Show detailed stake amount in neuron details page.
>>>>>>> c43b230e

#### Deprecated

#### Removed

#### Fixed

#### Security

#### Not Published

### Operations

#### Added

#### Changed

#### Deprecated

#### Removed

#### Fixed

#### Security<|MERGE_RESOLUTION|>--- conflicted
+++ resolved
@@ -24,12 +24,8 @@
 * Replace the nervous system left navigation on the staking tab with a new table.
 * Bump ic-js to a version with new proposal types and neuron visibility.
 * Enable following on the new topics `ProtocolCansiterManagement` and `ServiceNervousSystemManagement`.
-<<<<<<< HEAD
 * Round neuron stake and maturity to 2 decimals in tables.
-=======
-* Round maturity to 2 decimals in tables.
 * Show detailed stake amount in neuron details page.
->>>>>>> c43b230e
 
 #### Deprecated
 

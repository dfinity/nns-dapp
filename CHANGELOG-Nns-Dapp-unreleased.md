# Unreleased changelog NNS Dapp

All notable changes to the NNS Dapp will be documented in this file.

The format is based on [Keep a Changelog](https://keepachangelog.com/en/1.0.0/).

The NNS Dapp is released through proposals in the Network Nervous System. Once a
proposal is successful, the changes it released will be moved from this file to
`CHANGELOG_Nns-Dapp.md`.

## Unreleased

### Application

#### Added

- Reporting: Full period filter, year-to-date, and last year
- Show USD values of neuron stakes.
- Display missing reward warnings in case of neuron inactivity.

#### Changed

- Allow `dfinity:` token prefix in QR code for ICP payment.
<<<<<<< HEAD
- Sort projects on the Voting page based on actionable proposals and name.
=======
- Recover from interrupted canister creation in the frontend.
>>>>>>> d724184f

#### Deprecated

#### Removed

- Remove hardcoding of "DFINITY Foundation" and "Internet Computer Association" in the displayed list of known neurons.

#### Fixed

#### Security

#### Not Published

### Operations

#### Added

#### Changed

#### Deprecated

#### Removed

#### Fixed

#### Security<|MERGE_RESOLUTION|>--- conflicted
+++ resolved
@@ -21,11 +21,8 @@
 #### Changed
 
 - Allow `dfinity:` token prefix in QR code for ICP payment.
-<<<<<<< HEAD
+- Recover from interrupted canister creation in the frontend.
 - Sort projects on the Voting page based on actionable proposals and name.
-=======
-- Recover from interrupted canister creation in the frontend.
->>>>>>> d724184f
 
 #### Deprecated
 

# Unreleased changelog NNS Dapp

All notable changes to the NNS Dapp will be documented in this file.

The format is based on [Keep a Changelog](https://keepachangelog.com/en/1.0.0/).

The NNS Dapp is released through proposals in the Network Nervous System. Once a
proposal is successful, the changes it released will be moved from this file to
`CHANGELOG_Nns-Dapp.md`.

## Unreleased

### Application

#### Added

* Button to buy ICP with an external provider.
* Enable ICRC-2 flow for BTC withdrawal.
* Add ENABLE_CKETH feature flag.

#### Changed

#### Deprecated

#### Removed

#### Fixed

* Fix docker builds when there is no global config.
* Fix "Expiration date" countdown label visibility.
* Optimize nns proposal rendering for small devices.

#### Security

#### Not Published

### Operations

#### Added

* Experimental tests for schema migration.
<<<<<<< HEAD
=======
* Add optional version support to the storage records.
>>>>>>> ae87cb2b

#### Changed

* Update Rust to the latest stable version (1.74.0).
* Move the commands that derive aggregator code from NNS candid files.
* Better text for rust update PRs.

#### Deprecated

#### Removed

* References to static testnets.

#### Fixed

#### Security<|MERGE_RESOLUTION|>--- conflicted
+++ resolved
@@ -39,10 +39,7 @@
 #### Added
 
 * Experimental tests for schema migration.
-<<<<<<< HEAD
-=======
 * Add optional version support to the storage records.
->>>>>>> ae87cb2b
 
 #### Changed
 

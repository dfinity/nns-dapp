# Unreleased changelog NNS Dapp

All notable changes to the NNS Dapp will be documented in this file.

The format is based on [Keep a Changelog](https://keepachangelog.com/en/1.0.0/).

The NNS Dapp is released through proposals in the Network Nervous System. Once a
proposal is successful, the changes it released will be moved from this file to
`CHANGELOG_Nns-Dapp.md`.

## Unreleased

### Application

#### Added

<<<<<<< HEAD
- Added `get_tvl` method to `nns-dapp` canister.

- Display of principal Id and main ICP account Id in the account menu.
=======
* Added `get_tvl` method to `nns-dapp` canister.
* Display of principal Id and main ICP account Id in the account menu.
>>>>>>> 77134d70

#### Changed

- Changes for cleaning up the stable structure migration.

- TooltipIcon component now uses `var(--elements-icons)` as the default color for the icon.

#### Deprecated

#### Removed

#### Fixed

#### Security

#### Not Published

### Operations

#### Added

#### Changed

#### Deprecated

#### Removed

#### Fixed

#### Security<|MERGE_RESOLUTION|>--- conflicted
+++ resolved
@@ -14,20 +14,13 @@
 
 #### Added
 
-<<<<<<< HEAD
-- Added `get_tvl` method to `nns-dapp` canister.
-
-- Display of principal Id and main ICP account Id in the account menu.
-=======
 * Added `get_tvl` method to `nns-dapp` canister.
 * Display of principal Id and main ICP account Id in the account menu.
->>>>>>> 77134d70
 
 #### Changed
 
-- Changes for cleaning up the stable structure migration.
-
-- TooltipIcon component now uses `var(--elements-icons)` as the default color for the icon.
+* Changes for cleaning up the stable structure migration.
+* TooltipIcon component now uses `var(--elements-icons)` as the default color for the icon.
 
 #### Deprecated
 


# Unreleased changelog NNS Dapp

All notable changes to the NNS Dapp will be documented in this file.

The format is based on [Keep a Changelog](https://keepachangelog.com/en/1.0.0/).

The NNS Dapp is released through proposals in the Network Nervous System. Once a
proposal is successful, the changes it released will be moved from this file to
`CHANGELOG_Nns-Dapp.md`.

## Unreleased

### Application

* Make neurons table sortable on desktop.

#### Added

#### Changed

* Change neuron ID column title to "Neurons".
* Excluded non-displayed empty neurons when loading neurons.
<<<<<<< HEAD
* Change the color of the settings icon on the tokens table.
=======
* Transactions to neuron accounts are now displayed as "Sent" instead of "Staked" or "Top-up neuron" if the neuron is no longer displayed because it's disbursed or merged.
>>>>>>> c916ee50

#### Deprecated

#### Removed

* Disable sorting the neurons table by neuron ID.

#### Fixed

#### Security

#### Not Published

### Operations

#### Added

#### Changed

#### Deprecated

#### Removed

#### Fixed

#### Security<|MERGE_RESOLUTION|>--- conflicted
+++ resolved
@@ -21,11 +21,8 @@
 
 * Change neuron ID column title to "Neurons".
 * Excluded non-displayed empty neurons when loading neurons.
-<<<<<<< HEAD
+* Transactions to neuron accounts are now displayed as "Sent" instead of "Staked" or "Top-up neuron" if the neuron is no longer displayed because it's disbursed or merged.
 * Change the color of the settings icon on the tokens table.
-=======
-* Transactions to neuron accounts are now displayed as "Sent" instead of "Staked" or "Top-up neuron" if the neuron is no longer displayed because it's disbursed or merged.
->>>>>>> c916ee50
 
 #### Deprecated
 


# Unreleased changelog NNS Dapp

All notable changes to the NNS Dapp will be documented in this file.

The format is based on [Keep a Changelog](https://keepachangelog.com/en/1.0.0/).

The NNS Dapp is released through proposals in the Network Nervous System. Once a
proposal is successful, the changes it released will be moved from this file to
`CHANGELOG_Nns-Dapp.md`.

## Unreleased

### Application

#### Added

* Actionable proposal indication.

#### Changed

<<<<<<< HEAD
* Update IC dependencies in nns-dapp crates.
=======
* Update main navigation style on mobile. 
>>>>>>> 6a0887e5

#### Deprecated

#### Removed

* Stop storing transactions in the nns-dapp canister.

#### Fixed

#### Security

#### Not Published

### Operations

#### Added

#### Changed

* Disallow build warnings for Rust.

#### Deprecated

#### Removed

#### Fixed

#### Security<|MERGE_RESOLUTION|>--- conflicted
+++ resolved
@@ -19,11 +19,8 @@
 
 #### Changed
 
-<<<<<<< HEAD
+* Update main navigation style on mobile. 
 * Update IC dependencies in nns-dapp crates.
-=======
-* Update main navigation style on mobile. 
->>>>>>> 6a0887e5
 
 #### Deprecated
 

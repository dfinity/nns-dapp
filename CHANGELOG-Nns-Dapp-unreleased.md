
# Unreleased changelog NNS Dapp

All notable changes to the NNS Dapp will be documented in this file.

The format is based on [Keep a Changelog](https://keepachangelog.com/en/1.0.0/).

The NNS Dapp is released through proposals in the Network Nervous System. Once a
proposal is successful, the changes it released will be moved from this file to
`CHANGELOG_Nns-Dapp.md`.

## Unreleased

### Application

#### Added

* Setting to hide tokens with zero balance.

#### Changed

* Always omit the account parameter in the URL when navigating to a main account.
* Display the block timestamp instead of created timestamp on ICP transaction.
* Minor style changes for mobile project selector.

#### Deprecated

#### Removed

* Remove `protobuf` dependency for Ledger hardware wallet.

#### Fixed

* Make token table rows always clickable. A few edge cases were missing.
* Don't require double hardware approval on neuron staking.
<<<<<<< HEAD
* Redirect to accounts page after signing in on wallet page with incorrect account identifier.
=======
* Fixed duplicate tooltip IDs to be unique.
>>>>>>> e18a1ceb

#### Security

#### Not Published

### Operations

#### Added
* Added a test that stats are not recomputed on upgrade but rather serialized and de-serialized.

#### Changed

#### Deprecated

#### Removed

#### Fixed

* Reinstall xz in reproducible assets workflow to get consistent archives.

#### Security<|MERGE_RESOLUTION|>--- conflicted
+++ resolved
@@ -33,11 +33,8 @@
 
 * Make token table rows always clickable. A few edge cases were missing.
 * Don't require double hardware approval on neuron staking.
-<<<<<<< HEAD
+* Fixed duplicate tooltip IDs to be unique.
 * Redirect to accounts page after signing in on wallet page with incorrect account identifier.
-=======
-* Fixed duplicate tooltip IDs to be unique.
->>>>>>> e18a1ceb
 
 #### Security
 

--- conflicted
+++ resolved
@@ -17,13 +17,8 @@
 
 #### Changed
 
-<<<<<<< HEAD
-* Rename proposal navigation buttons to "Previous" and "Next".
-* Put project icon before title in page summary.
 * Removed the gap between identifier and copy button.
 
-=======
->>>>>>> 45a08ec9
 #### Deprecated
 
 #### Removed

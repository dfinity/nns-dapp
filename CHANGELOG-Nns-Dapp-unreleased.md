# Unreleased changelog NNS Dapp

All notable changes to the NNS Dapp will be documented in this file.

The format is based on [Keep a Changelog](https://keepachangelog.com/en/1.0.0/).

The NNS Dapp is released through proposals in the Network Nervous System. Once a
proposal is successful, the changes it released will be moved from this file to
`CHANGELOG_Nns-Dapp.md`.

## Unreleased

### Application

#### Added

<<<<<<< HEAD
* Custom sorting of staking nervous systems table.
* Custom sorting of tokens table.
* Navigation to a token's wallet from the top token positions on the portfolio page.
* Navigation to a project's neurons from the top projects on the portfolio page.
* Store debug info to help diagnose "invalid signature" issues.

=======
>>>>>>> 9dca0b79
#### Changed

* No missing rewards notification for neurons without a dissolve delay.

#### Deprecated

#### Removed

#### Fixed

#### Security

#### Not Published

### Operations

#### Added

#### Changed

#### Deprecated

#### Removed

#### Fixed

#### Security<|MERGE_RESOLUTION|>--- conflicted
+++ resolved
@@ -14,15 +14,8 @@
 
 #### Added
 
-<<<<<<< HEAD
-* Custom sorting of staking nervous systems table.
-* Custom sorting of tokens table.
-* Navigation to a token's wallet from the top token positions on the portfolio page.
-* Navigation to a project's neurons from the top projects on the portfolio page.
 * Store debug info to help diagnose "invalid signature" issues.
 
-=======
->>>>>>> 9dca0b79
 #### Changed
 
 * No missing rewards notification for neurons without a dissolve delay.

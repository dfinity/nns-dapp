--- conflicted
+++ resolved
@@ -17,11 +17,8 @@
 #### Changed
 
 * Change Internet Computer Association neuron title.
-<<<<<<< HEAD
-=======
 * Stop hiding the bottom menu logo and collapse button on small screens.
 * Remove menu footer on collapsed menu.
->>>>>>> e1d029b4
 
 #### Deprecated
 

--- conflicted
+++ resolved
@@ -25,14 +25,8 @@
 
 #### Fixed
 
-<<<<<<< HEAD
-* Fix docker builds when there is no global config.
-* Fix "Expiration date" countdown label visibility.
-* Optimize nns proposal rendering for small devices.
 * Fix swallowed undefined fields in raw json view. 
 
-=======
->>>>>>> e928f7ae
 #### Security
 
 #### Not Published

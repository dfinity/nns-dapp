--- conflicted
+++ resolved
@@ -16,15 +16,12 @@
 
 #### Changed
 
-<<<<<<< HEAD
-=======
 * Render BTC deposits/withdrawals as "BTC Received"/"BTC Sent".
 * Update Rust version: `1.74.0` -> `1.74.1`
 * Provide space for migration state in the `ProxyDb`.
 * Rename "Launch Pad" to "Launchpad".
 * Use `ic_cdk::println` instead of the `dfn_core` equivalent.
 
->>>>>>> 67e53573
 #### Deprecated
 
 #### Removed
@@ -41,12 +38,9 @@
 
 #### Changed
 
-<<<<<<< HEAD
-=======
 * Allow npm greater than v10 in frontend project.
 * Apply clippy only to target `wasm32-unknown-unknown` but prohibit `std::println` and variants for that target.
 
->>>>>>> 67e53573
 #### Deprecated
 
 #### Removed

# Unreleased changelog NNS Dapp

All notable changes to the NNS Dapp will be documented in this file.

The format is based on [Keep a Changelog](https://keepachangelog.com/en/1.0.0/).

The NNS Dapp is released through proposals in the Network Nervous System. Once a
proposal is successful, the changes it released will be moved from this file to
`CHANGELOG_Nns-Dapp.md`.

## Unreleased

### Application

#### Added

* Added the option to hide projects in the neurons table that have no neurons.
* Added ongoing SNS launch previews to Portfolio page.
<<<<<<< HEAD
* Simplified SNS neuron display by making voting power details expandable on demand
=======
* Added visual feedback while loading exchange rates in canister top-up form.
>>>>>>> 7d50211e

#### Changed

#### Deprecated

#### Removed

#### Fixed

#### Security

#### Not Published

### Operations

#### Added

#### Changed

#### Deprecated

#### Removed

#### Fixed

#### Security<|MERGE_RESOLUTION|>--- conflicted
+++ resolved
@@ -16,11 +16,8 @@
 
 * Added the option to hide projects in the neurons table that have no neurons.
 * Added ongoing SNS launch previews to Portfolio page.
-<<<<<<< HEAD
 * Simplified SNS neuron display by making voting power details expandable on demand
-=======
 * Added visual feedback while loading exchange rates in canister top-up form.
->>>>>>> 7d50211e
 
 #### Changed
 

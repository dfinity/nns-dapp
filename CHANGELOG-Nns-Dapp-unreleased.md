
# Unreleased changelog NNS Dapp

All notable changes to the NNS Dapp will be documented in this file.

The format is based on [Keep a Changelog](https://keepachangelog.com/en/1.0.0/).

The NNS Dapp is released through proposals in the Network Nervous System. Once a
proposal is successful, the changes it released will be moved from this file to
`CHANGELOG_Nns-Dapp.md`.

## Unreleased

### Application

#### Added

* Add `ENABLE_VOTING_INDICATION` feature flag.
* Add "Manage Internet Identity" and "Source code" entries to account menu.
* Client side caching of SNS Aggregator calls.

#### Changed

<<<<<<< HEAD
=======
* Stable memory is owned by State structure to control access.
* Voting power calculation formatting.
* Voting rewards description.
* Unify implementations of SNS token wallets with other (non-ICP) token wallets.
* Refactor tokens store usage.

>>>>>>> 07a29a17
#### Deprecated

#### Removed

* Stop loading SNS tokens individually because they are already loaded from the SNS aggregator data.

#### Fixed

#### Security

#### Not Published

### Operations

#### Added

#### Changed

* Update the GitHub `build-push-action` from `v4` to `v5`.
* Upgrade Rust to 1.76.0

#### Deprecated

#### Removed

#### Fixed

#### Security<|MERGE_RESOLUTION|>--- conflicted
+++ resolved
@@ -21,15 +21,8 @@
 
 #### Changed
 
-<<<<<<< HEAD
-=======
-* Stable memory is owned by State structure to control access.
-* Voting power calculation formatting.
-* Voting rewards description.
-* Unify implementations of SNS token wallets with other (non-ICP) token wallets.
 * Refactor tokens store usage.
 
->>>>>>> 07a29a17
 #### Deprecated
 
 #### Removed

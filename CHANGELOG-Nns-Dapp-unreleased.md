--- conflicted
+++ resolved
@@ -35,14 +35,11 @@
 
 #### Added
 
-<<<<<<< HEAD
 * Added support for global network config.
 * Cron job to update proposal types.
 * Enable dependabot for Rust updates.
 * Workflow to get the latest NNS and SNS canister candid files.
 * Try to prevent calls to global.fetch in unit tests.
-=======
->>>>>>> 50884614
 * Add `devenv_llorenc` and `devenv_dskloet` to list of networks.
 
 #### Changed

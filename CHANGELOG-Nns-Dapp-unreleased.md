# Unreleased changelog NNS Dapp

All notable changes to the NNS Dapp will be documented in this file.

The format is based on [Keep a Changelog](https://keepachangelog.com/en/1.0.0/).

The NNS Dapp is released through proposals in the Network Nervous System. Once a
proposal is successful, the changes it released will be moved from this file to
`CHANGELOG_Nns-Dapp.md`.

## Unreleased

### Application

#### Added

#### Changed

* Updated and uniformed titles across pages

#### Deprecated

#### Removed

#### Fixed

<<<<<<< HEAD
* Fix staking form error messages not clearing after correction
* Fixed an issue where NNS neurons that had been disbursed but still had active maturity disbursements were not displayed in the dapp.
* Increase open proposals fetch limit and display warning if reached

=======
>>>>>>> 4b2aaffd
#### Security

#### Not Published

### Operations

#### Added

#### Changed

#### Deprecated

#### Removed

#### Fixed

#### Security<|MERGE_RESOLUTION|>--- conflicted
+++ resolved
@@ -24,13 +24,8 @@
 
 #### Fixed
 
-<<<<<<< HEAD
-* Fix staking form error messages not clearing after correction
-* Fixed an issue where NNS neurons that had been disbursed but still had active maturity disbursements were not displayed in the dapp.
 * Increase open proposals fetch limit and display warning if reached
 
-=======
->>>>>>> 4b2aaffd
 #### Security
 
 #### Not Published

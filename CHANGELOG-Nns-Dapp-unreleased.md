--- conflicted
+++ resolved
@@ -16,11 +16,8 @@
 
 #### Changed
 
-<<<<<<< HEAD
+- Proceed with rollout of re-enabling of certification of certain calls from `30%` to `100%`.
 - Change the Page Banner icon in the staking page.
-=======
-- Proceed with rollout of re-enabling of certification of certain calls from `30%` to `100%`.
->>>>>>> fc9cb679
 
 #### Deprecated
 

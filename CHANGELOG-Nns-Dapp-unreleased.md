--- conflicted
+++ resolved
@@ -20,11 +20,8 @@
 #### Changed
 
 * Rename some topics and proposal types.
-<<<<<<< HEAD
 * Reorder launchpad sections.
-=======
 * Improve launchpad card text alignment.
->>>>>>> e3bd3f0b
 
 #### Deprecated
 

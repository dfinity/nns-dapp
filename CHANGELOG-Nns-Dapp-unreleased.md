--- conflicted
+++ resolved
@@ -15,11 +15,8 @@
 #### Added
 
 * Support for CkETH token.
-<<<<<<< HEAD
 * Display expiration date for sns proposals.
-=======
 * Card with BTC deposit address and QR code in ckBTC wallet.
->>>>>>> e0c042fa
 
 #### Changed
 

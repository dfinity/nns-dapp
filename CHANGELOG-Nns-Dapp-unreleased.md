
# Unreleased changelog NNS Dapp

All notable changes to the NNS Dapp will be documented in this file.

The format is based on [Keep a Changelog](https://keepachangelog.com/en/1.0.0/).

The NNS Dapp is released through proposals in the Network Nervous System. Once a
proposal is successful, the changes it released will be moved from this file to
`CHANGELOG_Nns-Dapp.md`.

## Unreleased

### Application

#### Added

<<<<<<< HEAD
* Enabled `ENABLE_CKUSDC` feature flag.
* Actionable proposals page.

=======
>>>>>>> 7d4e8b24
#### Changed

* Rename proposal navigation buttons to "Previous" and "Next".

#### Deprecated

#### Removed

#### Fixed

* Missing SNS proposal payload rendering under certain conditions.

#### Security

#### Not Published

### Operations

#### Added

#### Changed

#### Deprecated

#### Removed

#### Fixed

#### Security<|MERGE_RESOLUTION|>--- conflicted
+++ resolved
@@ -15,12 +15,9 @@
 
 #### Added
 
-<<<<<<< HEAD
 * Enabled `ENABLE_CKUSDC` feature flag.
 * Actionable proposals page.
 
-=======
->>>>>>> 7d4e8b24
 #### Changed
 
 * Rename proposal navigation buttons to "Previous" and "Next".

# Unreleased changelog NNS Dapp

All notable changes to the NNS Dapp will be documented in this file.

The format is based on [Keep a Changelog](https://keepachangelog.com/en/1.0.0/).

The NNS Dapp is released through proposals in the Network Nervous System. Once a
proposal is successful, the changes it released will be moved from this file to
`CHANGELOG_Nns-Dapp.md`.

## Unreleased

### Application

#### Added

* Added provenance information to .did files and derived rust code.
* Added `approveTransfer` in icrc-ledger API.
* Add `UpdateElectedHostosVersions` and `UpdateNodesHostosVersion` proposals support.
* Show the maximum participation of the Neurons' Fund when present.

#### Changed

<<<<<<< HEAD
* Stable structures updated to `0.6.0`.
* Dapp upgraded to Svelte v4.
=======
* Dapp upgraded to Svelte `v4`.
>>>>>>> 8e12202a

#### Deprecated
#### Removed

#### Fixed

* Remove robots meta tag to allow search engines to crawl NNS Dapp.

#### Security

#### Not Published

* Added `retrieveBtcWithApproval` in ckbtc-minter API.

### Operations

#### Added

* Formatting for `Cargo.toml` files.
* Add test to check that the nns-dapp cargo and npm versions match.

#### Changed

* Join npm audit URLs with spaces instead of commas.
* Add traits with a dedicated command rather than with patch files.

#### Deprecated
#### Removed

* Delete nightly `GitHub` job to update II used in tests; we now use the II that comes with `snsdemo`.

#### Fixed

#### Security<|MERGE_RESOLUTION|>--- conflicted
+++ resolved
@@ -21,12 +21,8 @@
 
 #### Changed
 
-<<<<<<< HEAD
 * Stable structures updated to `0.6.0`.
-* Dapp upgraded to Svelte v4.
-=======
 * Dapp upgraded to Svelte `v4`.
->>>>>>> 8e12202a
 
 #### Deprecated
 #### Removed

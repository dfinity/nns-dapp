# Unreleased changelog NNS Dapp

All notable changes to the NNS Dapp will be documented in this file.

The format is based on [Keep a Changelog](https://keepachangelog.com/en/1.0.0/).

The NNS Dapp is released through proposals in the Network Nervous System. Once a
proposal is successful, the changes it released will be moved from this file to
`CHANGELOG_Nns-Dapp.md`.

## Unreleased

### Application

#### Added

- Added explanation for disabled auto-stake control on hotkey-managed neurons

#### Changed

<<<<<<< HEAD
- Improved validation for adding NNS neuron followings.
=======
- Improved SNS data loading speed through parallel processing
>>>>>>> bb69db1a

#### Deprecated

#### Removed

#### Fixed

#### Security

#### Not Published

### Operations

#### Added

#### Changed

#### Deprecated

#### Removed

#### Fixed

#### Security<|MERGE_RESOLUTION|>--- conflicted
+++ resolved
@@ -18,11 +18,8 @@
 
 #### Changed
 
-<<<<<<< HEAD
 - Improved validation for adding NNS neuron followings.
-=======
 - Improved SNS data loading speed through parallel processing
->>>>>>> bb69db1a
 
 #### Deprecated
 

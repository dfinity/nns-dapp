# Unreleased changelog NNS Dapp

All notable changes to the NNS Dapp will be documented in this file.

The format is based on [Keep a Changelog](https://keepachangelog.com/en/1.0.0/).

The NNS Dapp is released through proposals in the Network Nervous System. Once a
proposal is successful, the changes it released will be moved from this file to
`CHANGELOG_Nns-Dapp.md`.

## Unreleased

### Application

#### Added

#### Changed

#### Deprecated

#### Removed

<<<<<<< HEAD
* Remove the `ENABLE_FULL_WIDTH_PROPOSAL` feature flag.
=======
>>>>>>> 96309445
* Remove logic for using ICRC-1 when staking a neuron.

#### Fixed

#### Security

#### Not Published

### Operations

#### Added

#### Changed

#### Deprecated

#### Removed

#### Fixed

#### Security<|MERGE_RESOLUTION|>--- conflicted
+++ resolved
@@ -20,10 +20,7 @@
 
 #### Removed
 
-<<<<<<< HEAD
 * Remove the `ENABLE_FULL_WIDTH_PROPOSAL` feature flag.
-=======
->>>>>>> 96309445
 * Remove logic for using ICRC-1 when staking a neuron.
 
 #### Fixed

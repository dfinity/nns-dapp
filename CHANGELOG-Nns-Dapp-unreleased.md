
# Unreleased changelog NNS Dapp

All notable changes to the NNS Dapp will be documented in this file.

The format is based on [Keep a Changelog](https://keepachangelog.com/en/1.0.0/).

The NNS Dapp is released through proposals in the Network Nervous System. Once a
proposal is successful, the changes it released will be moved from this file to
`CHANGELOG_Nns-Dapp.md`.

## Unreleased

### Application

#### Added

* Add `ENABLE_ICP_INDEX` feature flag.

#### Changed

#### Deprecated

#### Removed

* Remove functionality to add pending swap transactions in NNS Dapp canister.

#### Fixed

* Bug where transferred SNS neurons appeared in the list of neurons after transferring them.

#### Security

#### Not Published

### Operations

#### Added

<<<<<<< HEAD
- Dependabot configuration to update GitHub actions.
=======
* Add `NNS_INDEX_CANISTER_ID` to the configuration.
>>>>>>> 140620e4

#### Changed

#### Deprecated

#### Removed

#### Fixed

#### Security<|MERGE_RESOLUTION|>--- conflicted
+++ resolved
@@ -37,11 +37,8 @@
 
 #### Added
 
-<<<<<<< HEAD
-- Dependabot configuration to update GitHub actions.
-=======
+* Dependabot configuration to update GitHub actions.
 * Add `NNS_INDEX_CANISTER_ID` to the configuration.
->>>>>>> 140620e4
 
 #### Changed
 

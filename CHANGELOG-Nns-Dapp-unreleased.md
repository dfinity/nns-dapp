# Unreleased changelog NNS Dapp

All notable changes to the NNS Dapp will be documented in this file.

The format is based on [Keep a Changelog](https://keepachangelog.com/en/1.0.0/).

The NNS Dapp is released through proposals in the Network Nervous System. Once a
proposal is successful, the changes it released will be moved from this file to
`CHANGELOG_Nns-Dapp.md`.

## Unreleased

### Application

#### Added

* Added provenance information to .did files and derived rust code.
* Add `UpdateElectedHostosVersions` and `UpdateNodesHostosVersion` proposals support.
* Show the maximum participation of the Neurons' Fund when present.
* A list of exceptional (not-rendered, zero value) transactions.

#### Changed

* Stable structures updated to `0.6.0`.
* Dapp upgraded to Svelte `v4`.
* New Proposal Card.
* Change the slider in dissolve delay for a read-only progress bar.

#### Deprecated
#### Removed

* Removed debounce on deriving Network from ckBTC send address.

#### Fixed

* Remove robots meta tag to allow search engines to crawl NNS Dapp.
* Fix i18n key in merge neurons summary screen.
* Display `TransferFrom` as a normal receive instead of failing to load transactions.
* Fix issue with setting max dissolve delay when max is not a whole day.

#### Security

#### Not Published

* Added `retrieveBtcWithApproval` in ckbtc-minter API.
<<<<<<< HEAD
* Render Approve transactions in transaction list.
=======
* Add feature flag `ENABLE_CKBTC_ICRC2`.
>>>>>>> 846b0b6e

### Operations

#### Added

* Import candid for NNS ledger.
* Formatting for `Cargo.toml` files.
* Add test to check that the nns-dapp cargo and npm versions match.
* Script to deploy nns-dapp on DevEnv.

#### Changed

* Join npm audit URLs with spaces instead of commas.
* Add traits with a dedicated command rather than with patch files.
* Use snsdemo snapshot with Internet Identity version 2023-10-27.

#### Deprecated
#### Removed

* Delete nightly `GitHub` job to update II used in tests; we now use the II that comes with `snsdemo`.

#### Fixed

#### Security<|MERGE_RESOLUTION|>--- conflicted
+++ resolved
@@ -43,11 +43,8 @@
 #### Not Published
 
 * Added `retrieveBtcWithApproval` in ckbtc-minter API.
-<<<<<<< HEAD
 * Render Approve transactions in transaction list.
-=======
 * Add feature flag `ENABLE_CKBTC_ICRC2`.
->>>>>>> 846b0b6e
 
 ### Operations
 

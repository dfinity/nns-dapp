
# Unreleased changelog NNS Dapp

All notable changes to the NNS Dapp will be documented in this file.

The format is based on [Keep a Changelog](https://keepachangelog.com/en/1.0.0/).

The NNS Dapp is released through proposals in the Network Nervous System. Once a
proposal is successful, the changes it released will be moved from this file to
`CHANGELOG_Nns-Dapp.md`.

## Unreleased

### Application

#### Added

#### Changed

<<<<<<< HEAD
* Refactored `icpAccountsStore` to be derived from separate stores.
* Wording changes for ineligible neurons description.
* Load ICP transactions from ICP index canister instead of nns-dapp.
=======
* More readable error messages if `assert_eq` fails in tests.
>>>>>>> d27c5a8c

#### Deprecated

#### Removed

#### Fixed

#### Security

#### Not Published

### Operations

#### Added

#### Changed

#### Deprecated

#### Removed

#### Fixed

* Make `JestPageObjectElement.selectOption` work with fake timers.

#### Security<|MERGE_RESOLUTION|>--- conflicted
+++ resolved
@@ -17,13 +17,8 @@
 
 #### Changed
 
-<<<<<<< HEAD
-* Refactored `icpAccountsStore` to be derived from separate stores.
-* Wording changes for ineligible neurons description.
 * Load ICP transactions from ICP index canister instead of nns-dapp.
-=======
 * More readable error messages if `assert_eq` fails in tests.
->>>>>>> d27c5a8c
 
 #### Deprecated
 

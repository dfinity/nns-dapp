# Unreleased changelog NNS Dapp

All notable changes to the NNS Dapp will be documented in this file.

The format is based on [Keep a Changelog](https://keepachangelog.com/en/1.0.0/).

The NNS Dapp is released through proposals in the Network Nervous System. Once a
proposal is successful, the changes it released will be moved from this file to
`CHANGELOG_Nns-Dapp.md`.

## Unreleased

### Application

#### Added

#### Changed

<<<<<<< HEAD
* Changes for cleaning up the stable structure migration.
* Move Canisters button from sidebar to account menu.
* Move GitHub button from account menu to sidebar.
* Reduce calls to `sns-governance` canister by getting `nervous_system_parameters` from the aggregator instead.
* Move theme toggle from account menu to sidebar.
* The `Markdown` UI component was migrated to `@dfinity/gix-components`.
* Upgrade frontend dev dependencies (`SvelteKit v2`, `vite`, `vitest`, etc.)
=======
* Fetch TVL from NNS dapp canister instead of TVL canister.
>>>>>>> fa92dee8

#### Deprecated

#### Removed

#### Fixed

* Bug where neurons are displayed as eligible to vote, even though they have already voted.
* Issue with setting exact dissolve delay on SNS neurons.

#### Security

#### Not Published

### Operations

#### Added

#### Changed

#### Deprecated

#### Removed

#### Fixed

#### Security<|MERGE_RESOLUTION|>--- conflicted
+++ resolved
@@ -16,17 +16,8 @@
 
 #### Changed
 
-<<<<<<< HEAD
-* Changes for cleaning up the stable structure migration.
-* Move Canisters button from sidebar to account menu.
-* Move GitHub button from account menu to sidebar.
-* Reduce calls to `sns-governance` canister by getting `nervous_system_parameters` from the aggregator instead.
-* Move theme toggle from account menu to sidebar.
-* The `Markdown` UI component was migrated to `@dfinity/gix-components`.
+* Fetch TVL from NNS dapp canister instead of TVL canister.
 * Upgrade frontend dev dependencies (`SvelteKit v2`, `vite`, `vitest`, etc.)
-=======
-* Fetch TVL from NNS dapp canister instead of TVL canister.
->>>>>>> fa92dee8
 
 #### Deprecated
 

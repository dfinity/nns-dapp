--- conflicted
+++ resolved
@@ -17,10 +17,7 @@
 #### Changed
 
 * Detailed values of the Neurons' Fund and direct participation in the project detail page.
-<<<<<<< HEAD
 * Update proposal info icons position to improve the UX.
-=======
->>>>>>> c273051e
 
 #### Deprecated
 #### Removed

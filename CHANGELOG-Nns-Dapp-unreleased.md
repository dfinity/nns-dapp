# Unreleased changelog NNS Dapp

All notable changes to the NNS Dapp will be documented in this file.

The format is based on [Keep a Changelog](https://keepachangelog.com/en/1.0.0/).

The NNS Dapp is released through proposals in the Network Nervous System. Once a
proposal is successful, the changes it released will be moved from this file to
`CHANGELOG_Nns-Dapp.md`.

## Unreleased

### Application

#### Added

<<<<<<< HEAD
* Sns dynamic voting proportions.
* Iterator over AccountsDbs.
* Display expiration date for sns proposals.
* Neuron type support.
* Card with BTC deposit address and QR code in ckBTC wallet.
* Merge Approve transfer with BTC "Sent" transaction in transaction list.
* Display Neurons' Fund commitment progress bar.
* `range()` method to `AccountsDbTrait`.
* Render ckBTC Reimbursement transactions.
* Disable dissolve delay editing when the maximum is reached.

=======
>>>>>>> dd0b1378
#### Changed

- Use `ic_cdk::println` instead of the `dfn_core` equivalent.

#### Deprecated

#### Removed

#### Fixed

<<<<<<< HEAD
* Limit the size of proposal payload rendering errors, as otherwise the error can become too large to return.
* Provide a fallback if proposal payloads don't have the expected type.
* Temporary work-around for broken SNS.
* Min dissolve delay button updates not only for the first time.
=======
- Remaining wrong dissolve delay error message after min/max click.
- Avoid unnecessary calls to SNS root canister ids to get the canister ids.
>>>>>>> dd0b1378

#### Security

#### Not Published

### Operations

#### Added

#### Changed

- Apply clippy only to target `wasm32-unknown-unknown` but prohibit `std::println` and variants for that target.

#### Deprecated

#### Removed

#### Fixed

#### Security<|MERGE_RESOLUTION|>--- conflicted
+++ resolved
@@ -14,20 +14,8 @@
 
 #### Added
 
-<<<<<<< HEAD
-* Sns dynamic voting proportions.
-* Iterator over AccountsDbs.
-* Display expiration date for sns proposals.
-* Neuron type support.
-* Card with BTC deposit address and QR code in ckBTC wallet.
-* Merge Approve transfer with BTC "Sent" transaction in transaction list.
-* Display Neurons' Fund commitment progress bar.
-* `range()` method to `AccountsDbTrait`.
-* Render ckBTC Reimbursement transactions.
-* Disable dissolve delay editing when the maximum is reached.
+- Disable dissolve delay editing when the maximum is reached.
 
-=======
->>>>>>> dd0b1378
 #### Changed
 
 - Use `ic_cdk::println` instead of the `dfn_core` equivalent.
@@ -38,15 +26,9 @@
 
 #### Fixed
 
-<<<<<<< HEAD
-* Limit the size of proposal payload rendering errors, as otherwise the error can become too large to return.
-* Provide a fallback if proposal payloads don't have the expected type.
-* Temporary work-around for broken SNS.
-* Min dissolve delay button updates not only for the first time.
-=======
 - Remaining wrong dissolve delay error message after min/max click.
 - Avoid unnecessary calls to SNS root canister ids to get the canister ids.
->>>>>>> dd0b1378
+- Min dissolve delay button updates not only for the first time.
 
 #### Security
 

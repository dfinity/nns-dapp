--- conflicted
+++ resolved
@@ -24,14 +24,9 @@
 
 #### Removed
 
-<<<<<<< HEAD
-* Stop storing transactions in the nns-dapp canister.
-* Removed metrics that were derived from transactions stored in the canister.
-* Proposal filtering by reward status.
-=======
->>>>>>> 4a287f0c
 * Stop encoding the accounts map in the `AccountsStore`.
 * Removed `ENABLE_HIDE_ZERO_BALANCE` feature flag.
+* Proposal filtering by reward status.
 
 #### Fixed
 

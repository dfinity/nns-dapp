# Unreleased changelog NNS Dapp

All notable changes to the NNS Dapp will be documented in this file.

The format is based on [Keep a Changelog](https://keepachangelog.com/en/1.0.0/).

The NNS Dapp is released through proposals in the Network Nervous System. Once a
proposal is successful, the changes it released will be moved from this file to
`CHANGELOG_Nns-Dapp.md`.

## Unreleased

### Application

#### Added

#### Changed

* New icons for sent/received transactions.

#### Deprecated

#### Removed

#### Fixed

* Add missing "Rename" button in the subaccount page.

#### Security

#### Not Published

### Operations

#### Added

* Add `devenv_llorenc` and `devenv_dskloet` to list of networks.

#### Changed

* Update `ic-wasm` to the latest version.
* Factor out the `snsdemo` installation.
* Add `prod` and `aggregator-prod` to the list of public releases.
<<<<<<< HEAD
* Update `dfx` to `v0.15.1`.
=======
* Use a unique branch when updating the snsdemo release, didc, IC candid files or rust.
>>>>>>> e3fa5093
* Use a unique branch when updating the snsdemo release.

#### Deprecated

#### Removed

#### Fixed

#### Security<|MERGE_RESOLUTION|>--- conflicted
+++ resolved
@@ -41,11 +41,8 @@
 * Update `ic-wasm` to the latest version.
 * Factor out the `snsdemo` installation.
 * Add `prod` and `aggregator-prod` to the list of public releases.
-<<<<<<< HEAD
 * Update `dfx` to `v0.15.1`.
-=======
 * Use a unique branch when updating the snsdemo release, didc, IC candid files or rust.
->>>>>>> e3fa5093
 * Use a unique branch when updating the snsdemo release.
 
 #### Deprecated

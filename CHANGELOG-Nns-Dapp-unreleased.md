--- conflicted
+++ resolved
@@ -14,12 +14,8 @@
 
 #### Added
 
-<<<<<<< HEAD
-* Support for CkETH token.
+* Iterator over AccountsDbs.
 * Display expiration date for sns proposals.
-=======
-* Iterator over AccountsDbs.
->>>>>>> ea0afa6b
 * Card with BTC deposit address and QR code in ckBTC wallet.
 
 #### Changed

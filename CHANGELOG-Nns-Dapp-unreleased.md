--- conflicted
+++ resolved
@@ -31,11 +31,8 @@
 * Add missing "Rename" button in the subaccount page.
 * Fix disappearing "Received" half of to-self transactions.
 * Fix debug store that wasn't working.
-<<<<<<< HEAD
+* Fix the stuck loading issue with the Sns proposal.
 * Fix "Expiration date" countdown label visibility.
-=======
-* Fix the stuck loading issue with the Sns proposal.
->>>>>>> 53d631ab
 
 #### Security
 

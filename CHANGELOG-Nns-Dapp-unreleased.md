--- conflicted
+++ resolved
@@ -19,11 +19,8 @@
 * Message informing about proposal topic changes.
 * Tooltips with exact voting power on voted neurons.
 * Display the total count of actionable proposals.
-<<<<<<< HEAD
 * Close modal on ESC key press.
-=======
 * Add `ENABLE_ACTIONABLE_TAB` feature flag.
->>>>>>> 5c83f9ae
 
 #### Changed
 

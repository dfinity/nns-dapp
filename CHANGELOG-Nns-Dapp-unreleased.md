--- conflicted
+++ resolved
@@ -55,11 +55,8 @@
 
 #### Added
 
-<<<<<<< HEAD
 * Cron job to update proposal types.
-=======
 * Enable dependabot for Rust updates.
->>>>>>> 23aad6f9
 * Import candid for NNS ledger.
 * Workflow to get the latest NNS and SNS canister candid files.
 * Formatting for `Cargo.toml` files.

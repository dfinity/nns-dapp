# Unreleased changelog NNS Dapp

All notable changes to the NNS Dapp will be documented in this file.

The format is based on [Keep a Changelog](https://keepachangelog.com/en/1.0.0/).

The NNS Dapp is released through proposals in the Network Nervous System. Once a
proposal is successful, the changes it released will be moved from this file to
`CHANGELOG_Nns-Dapp.md`.

## Unreleased

### Application

#### Added

* Support for CkETH token.
<<<<<<< HEAD
* Iterator over AccountsDbs.
=======
* Card with BTC deposit address and QR code in ckBTC wallet.
>>>>>>> e0c042fa

#### Changed

#### Deprecated

#### Removed

* Remove logic for using ICRC-1 when staking a neuron.

#### Fixed

#### Security

* Bump css-tools dev dependency to fix minor vulnerability.

#### Not Published

### Operations

#### Added

#### Changed

#### Deprecated

#### Removed

* Remove `.gitattributes`.

#### Fixed

* Provide missing global config in cache-filling workflow.
* Update the correct flavour of golden file when the NNS Dapp canister API changes.

#### Security<|MERGE_RESOLUTION|>--- conflicted
+++ resolved
@@ -15,11 +15,8 @@
 #### Added
 
 * Support for CkETH token.
-<<<<<<< HEAD
 * Iterator over AccountsDbs.
-=======
 * Card with BTC deposit address and QR code in ckBTC wallet.
->>>>>>> e0c042fa
 
 #### Changed
 

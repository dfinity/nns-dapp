# Unreleased changelog NNS Dapp

All notable changes to the NNS Dapp will be documented in this file.

The format is based on [Keep a Changelog](https://keepachangelog.com/en/1.0.0/).

The NNS Dapp is released through proposals in the Network Nervous System. Once a
proposal is successful, the changes it released will be moved from this file to
`CHANGELOG_Nns-Dapp.md`.

## Unreleased

### Application

#### Added

* Added provenance information to .did files and derived rust code.
<<<<<<< HEAD
=======
* Added `approveTransfer` in icrc-ledger API.
* Add `UpdateElectedHostosVersions` and `UpdateNodesHostosVersion` proposals support
>>>>>>> 96771153

#### Changed

* Dapp upgraded to Svelte v4.

#### Deprecated
#### Removed

#### Fixed

* Remove robots metatag to allow search engines to crawl NNS Dapp.

#### Security

#### Not Published

* Added `retrieveBtcWithApproval` in ckbtc-minter API.

### Operations

#### Added

#### Changed

* Add traits with a dedicated command rather than with patch files.

#### Deprecated
#### Removed

#### Fixed

#### Security<|MERGE_RESOLUTION|>--- conflicted
+++ resolved
@@ -15,11 +15,8 @@
 #### Added
 
 * Added provenance information to .did files and derived rust code.
-<<<<<<< HEAD
-=======
 * Added `approveTransfer` in icrc-ledger API.
 * Add `UpdateElectedHostosVersions` and `UpdateNodesHostosVersion` proposals support
->>>>>>> 96771153
 
 #### Changed
 

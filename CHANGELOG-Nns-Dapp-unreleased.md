# Unreleased changelog NNS Dapp

All notable changes to the NNS Dapp will be documented in this file.

The format is based on [Keep a Changelog](https://keepachangelog.com/en/1.0.0/).

The NNS Dapp is released through proposals in the Network Nervous System. Once a
proposal is successful, the changes it released will be moved from this file to
`CHANGELOG_Nns-Dapp.md`.

## Unreleased

### Application

#### Added

* Specified the preferred storage schema as an argument.
* Added provenance information to .did files and derived rust code.
* Add `UpdateElectedHostosVersions` and `UpdateNodesHostosVersion` proposals support.
* Show the maximum participation of the Neurons' Fund when present.
* A list of exceptional (not-rendered, zero value) transactions.
* Add a link to the ICP Dashboard in the project detail page.
* Add collapse-all functionality to json tree view.

#### Changed

* Read schema version from stable memory.
* New icons for sent/received transactions.

#### Deprecated

#### Removed

#### Fixed

* Show canister title in details when user is not the controller.
* Add missing "Rename" button in the subaccount page.

#### Security

#### Not Published

* Use ICRC-2 for BTC withdrawal when `ENABLE_CKBTC_ICRC2` is enabled.

### Operations

#### Added

* Cron job to update proposal types.
* Enable dependabot for Rust updates.
* Workflow to get the latest NNS and SNS canister candid files.
* Try to prevent calls to global.fetch in unit tests.
* Add `devenv_llorenc` and `devenv_dskloet` to list of networks.

#### Changed

* Update `ic-wasm` to the latest version.
* Factor out the `snsdemo` installation.
* Add `prod` and `aggregator-prod` to the list of public releases.
<<<<<<< HEAD
* Update `dfx` to `v0.15.1`.
=======
* Use a unique branch when updating the snsdemo release.
>>>>>>> d0c9d476

#### Deprecated

#### Removed

* No longer update rust bindings when NNS canister interfaces are updated.

#### Fixed

#### Security<|MERGE_RESOLUTION|>--- conflicted
+++ resolved
@@ -57,11 +57,8 @@
 * Update `ic-wasm` to the latest version.
 * Factor out the `snsdemo` installation.
 * Add `prod` and `aggregator-prod` to the list of public releases.
-<<<<<<< HEAD
 * Update `dfx` to `v0.15.1`.
-=======
 * Use a unique branch when updating the snsdemo release.
->>>>>>> d0c9d476
 
 #### Deprecated
 

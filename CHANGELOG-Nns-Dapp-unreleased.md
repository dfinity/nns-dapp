--- conflicted
+++ resolved
@@ -19,12 +19,8 @@
 
 #### Changed
 
-<<<<<<< HEAD
 * Added cross-project proposal navigation.
-=======
-* Rename proposal navigation buttons to "Previous" and "Next".
 * Put project icon before title in page summary.
->>>>>>> a0e1e23d
 
 #### Deprecated
 

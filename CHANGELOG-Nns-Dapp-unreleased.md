--- conflicted
+++ resolved
@@ -27,11 +27,8 @@
 * New Proposal Card.
 * Change the slider in dissolve delay for a read-only progress bar.
 * Redesign the proposal payload and action.
-<<<<<<< HEAD
+* Redesign the proposal voting section.
 * Beautify the proposal cards look & feel.
-=======
-* Redesign the proposal voting section.
->>>>>>> c6a9d36c
 
 #### Deprecated
 #### Removed

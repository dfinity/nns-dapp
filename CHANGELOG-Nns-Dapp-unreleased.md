--- conflicted
+++ resolved
@@ -16,11 +16,8 @@
 
 - Disable dissolve delay editing when the maximum is reached.
 - Implement `Storable` for accounts.
-<<<<<<< HEAD
-- Add `UnboundedStableBTreeMap` as an account storage medium.
-=======
+- `UnboundedStableBTreeMap` as an account storage medium.
 - Migration functions.
->>>>>>> 46314111
 
 #### Changed
 

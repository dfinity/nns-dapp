--- conflicted
+++ resolved
@@ -14,7 +14,7 @@
 
 #### Added
 
-* Provide better error messages when the transaction timestamp is off.
+- Provide better error messages when the transaction timestamp is off.
 
 #### Changed
 
@@ -28,12 +28,8 @@
 
 #### Fixed
 
-<<<<<<< HEAD
 - Race condition in proposal loading.
-=======
-* Race condition in proposal loading.
-* Consistently identify a proposal by its type in voting progress toasts.
->>>>>>> 9d74c17b
+- Consistently identify a proposal by its type in voting progress toasts.
 
 #### Security
 

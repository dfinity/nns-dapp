--- conflicted
+++ resolved
@@ -36,10 +36,7 @@
 * Removed `ENABLE_HIDE_ZERO_BALANCE` feature flag.
 * Proposal filtering by reward status.
 * Intermediate step to remove transactions from accounts stored in nns-dapp.
-<<<<<<< HEAD
 * Remove transactions fields from accounts types in nns-dapp.
-=======
->>>>>>> 6cea0308
 
 #### Fixed
 

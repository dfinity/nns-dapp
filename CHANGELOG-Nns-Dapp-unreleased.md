--- conflicted
+++ resolved
@@ -46,11 +46,7 @@
 
 #### Changed
 
-<<<<<<< HEAD
-- Move ic-wasm installation into a GitHub action.
-=======
 * Allow npm greater than v10 in frontend project.
->>>>>>> 4b1b86c0
 
 #### Deprecated
 

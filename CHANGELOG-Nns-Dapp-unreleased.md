# Unreleased changelog NNS Dapp

All notable changes to the NNS Dapp will be documented in this file.

The format is based on [Keep a Changelog](https://keepachangelog.com/en/1.0.0/).

The NNS Dapp is released through proposals in the Network Nervous System. Once a
proposal is successful, the changes it released will be moved from this file to
`CHANGELOG_Nns-Dapp.md`.

## Unreleased

### Application

#### Added

#### Changed

* New light and dark theme colors.
<<<<<<< HEAD
* Pluralise neurons on proposal detail page.
=======
* Placeholder when the transaction list is empty.
>>>>>>> c6592a36

#### Deprecated

#### Removed

#### Fixed

#### Security

#### Not Published

### Operations

#### Added

- Exercise new migration test.

#### Changed

* Upgrade to `dfx` 0.15.3.

#### Deprecated

#### Removed

#### Fixed

#### Security<|MERGE_RESOLUTION|>--- conflicted
+++ resolved
@@ -17,11 +17,8 @@
 #### Changed
 
 * New light and dark theme colors.
-<<<<<<< HEAD
 * Pluralise neurons on proposal detail page.
-=======
 * Placeholder when the transaction list is empty.
->>>>>>> c6592a36
 
 #### Deprecated
 

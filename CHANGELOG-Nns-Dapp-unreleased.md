# Unreleased changelog NNS Dapp

All notable changes to the NNS Dapp will be documented in this file.

The format is based on [Keep a Changelog](https://keepachangelog.com/en/1.0.0/).

The NNS Dapp is released through proposals in the Network Nervous System. Once a
proposal is successful, the changes it released will be moved from this file to
`CHANGELOG_Nns-Dapp.md`.

## Unreleased

### Application

#### Added

* Specified the preferred storage schema as an argument.
* Added provenance information to .did files and derived rust code.
* Add `UpdateElectedHostosVersions` and `UpdateNodesHostosVersion` proposals support.
* Show the maximum participation of the Neurons' Fund when present.
* A list of exceptional (not-rendered, zero value) transactions.

#### Changed

* Stable structures updated to `0.6.0`.
* Dapp upgraded to Svelte `v4`.
* New Proposal Card.
* Change the slider in dissolve delay for a read-only progress bar.
* Redesign the proposal payload and action.
<<<<<<< HEAD
* Switch the flag to use redesigned proposal detail page sections by default.
=======
* Redesign the proposal voting section.
>>>>>>> c6a9d36c

#### Deprecated
#### Removed

* Removed debounce on deriving Network from ckBTC send address.

#### Fixed

* Remove robots meta tag to allow search engines to crawl NNS Dapp.
* Fix i18n key in merge neurons summary screen.
* Display `TransferFrom` as a normal receive instead of failing to load transactions.
* Fix issue with setting max dissolve delay when max is not a whole day.

#### Security

#### Not Published

* Added `retrieveBtcWithApproval` in ckbtc-minter API.
* Render Approve transactions in transaction list.
* Add feature flag `ENABLE_CKBTC_ICRC2`.

### Operations

#### Added

* Import candid for NNS ledger.
* Formatting for `Cargo.toml` files.
* Add test to check that the nns-dapp cargo and npm versions match.
* Script to deploy nns-dapp on `DevEnv`.

#### Changed

* Install `dfx` by means of the dedicated GitHub action.
* Stop updating candid files when updating the test environment.
* Join npm audit URLs with spaces instead of commas.
* Add traits with a dedicated command rather than with patch files.
* Use snsdemo snapshot with Internet Identity version 2023-10-27.

#### Deprecated
#### Removed

* Delete nightly `GitHub` job to update II used in tests; we now use the II that comes with `snsdemo`.

#### Fixed

#### Security<|MERGE_RESOLUTION|>--- conflicted
+++ resolved
@@ -27,11 +27,8 @@
 * New Proposal Card.
 * Change the slider in dissolve delay for a read-only progress bar.
 * Redesign the proposal payload and action.
-<<<<<<< HEAD
 * Switch the flag to use redesigned proposal detail page sections by default.
-=======
 * Redesign the proposal voting section.
->>>>>>> c6a9d36c
 
 #### Deprecated
 #### Removed

--- conflicted
+++ resolved
@@ -23,12 +23,9 @@
 * Move Canisters button from sidebar to account menu.
 * Move GitHub button from account menu to sidebar.
 * Reduce calls to `sns-governance` canister by getting `nervous_system_parameters` from the aggregator instead.
-<<<<<<< HEAD
-* Upgrade frontend dev dependencies (`SvelteKit v2`, `vite`, `vitest`, etc.)
-=======
 * Move theme toggle from account menu to sidebar.
 * The `Markdown` UI component was migrated to `@dfinity/gix-components`.
->>>>>>> 94395379
+* Upgrade frontend dev dependencies (`SvelteKit v2`, `vite`, `vitest`, etc.)
 
 #### Deprecated
 

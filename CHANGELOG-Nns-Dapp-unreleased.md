--- conflicted
+++ resolved
@@ -14,11 +14,8 @@
 
 #### Added
 
-<<<<<<< HEAD
+* Support for CkETH token.
 * Sns dynamic voting proportions.
-=======
-* Support for CkETH token.
->>>>>>> 0b44f8d6
 
 #### Changed
 

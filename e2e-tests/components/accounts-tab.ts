import { MyNavigator } from "../common/navigator";

export class AccountsTab extends MyNavigator {
  static readonly SELECTOR: string = `[data-tid="accounts-body"]`; // This should be used to verify that we are on the accounts tab.

  constructor(browser: WebdriverIO.Browser) {
    super(browser);
  }

  /**
   * Gets an account by account title.
   */
  async getAccountByName(
    name: string,
    description: string,
    options?: { timeout?: number }
<<<<<<< HEAD
  ) {
    const element = await this.browser.$(
      `//*[@data-tid = 'account-card' and .//*[@slot = "start" and ./h3[text()] = '${name.replace(
        /'/g,
        "\\'"
      )}']]`
    );
=======
  ): Promise<WebdriverIO.Element> {
    const element = await this.browser
      .$(`${AccountsTab.SELECTOR} [data-tid="account-card"]`)
      .$(`.title=${name}`);
>>>>>>> 0449da36
    const timeout = options?.timeout ?? 5_000;
    const timeoutMsg = `Timeout after ${timeout.toLocaleString()}ms waiting for "${description}" with account "${name}".`;
    await element.waitForExist({ timeout, timeoutMsg });
    return element;
  }
<<<<<<< HEAD

  /**
   * Gets the ICP from an account card.
   */
  static async getAccountCardIcp(
    element: WebdriverIO.Element
  ): Promise<number> {
    const timeoutMsg = `Could not get value from element: ${await element.getHTML(
      true
    )}`;
    const icpField = element.$(`[data-tid="icp-value"]`);
    await icpField.waitForExist({ timeoutMsg });
    const icpValue = await icpField.getText();
    const icpNumber = Number(icpValue);
    if (Number.isFinite(icpValue)) {
      throw new Error(timeoutMsg);
    }
    return icpNumber;
  }

  constructor(browser: WebdriverIO.Browser) {
    super(browser);
  }
=======
>>>>>>> 0449da36
}<|MERGE_RESOLUTION|>--- conflicted
+++ resolved
@@ -14,26 +14,16 @@
     name: string,
     description: string,
     options?: { timeout?: number }
-<<<<<<< HEAD
   ) {
+    const accountNameWithEscapedSingleQuotes = name.replace(/'/g, "\\'");
     const element = await this.browser.$(
-      `//*[@data-tid = 'account-card' and .//*[@slot = "start" and ./h3[text()] = '${name.replace(
-        /'/g,
-        "\\'"
-      )}']]`
+      `//*[@data-tid = 'account-card' and .//*[@data-tid="account-name" and text() = '${accountNameWithEscapedSingleQuotes}']]`
     );
-=======
-  ): Promise<WebdriverIO.Element> {
-    const element = await this.browser
-      .$(`${AccountsTab.SELECTOR} [data-tid="account-card"]`)
-      .$(`.title=${name}`);
->>>>>>> 0449da36
     const timeout = options?.timeout ?? 5_000;
     const timeoutMsg = `Timeout after ${timeout.toLocaleString()}ms waiting for "${description}" with account "${name}".`;
     await element.waitForExist({ timeout, timeoutMsg });
     return element;
   }
-<<<<<<< HEAD
 
   /**
    * Gets the ICP from an account card.
@@ -57,6 +47,4 @@
   constructor(browser: WebdriverIO.Browser) {
     super(browser);
   }
-=======
->>>>>>> 0449da36
 }
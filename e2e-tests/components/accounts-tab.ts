--- conflicted
+++ resolved
@@ -24,22 +24,15 @@
     description: string,
     options?: { timeout?: number }
   ): Promise<WebdriverIO.Element> {
-<<<<<<< HEAD
     const accountNameWithEscapedSingleQuotes = name.replace(/'/g, "\\'");
     const element = await this.browser.$(
       `//*[@data-tid = 'account-card' and .//*[@data-tid="account-name" and text() = '${accountNameWithEscapedSingleQuotes}']]`
     );
-=======
-    const element = await this.browser
-      .$(`${AccountsTab.SELECTOR} [data-tid="account-card"]`)
-      .$(`.title=${name}`);
->>>>>>> 0449da36
     const timeout = options?.timeout ?? 5_000;
     const timeoutMsg = `Timeout after ${timeout.toLocaleString()}ms waiting for "${description}" with account "${name}".`;
     await element.waitForExist({ timeout, timeoutMsg });
     return element;
   }
-<<<<<<< HEAD
 
   /**
    * Creates a linked account.
@@ -75,6 +68,4 @@
     );
     console.warn(`Created account '${linkedAccountName}'`);
   }
-=======
->>>>>>> 0449da36
 }
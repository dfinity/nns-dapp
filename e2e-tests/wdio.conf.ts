--- conflicted
+++ resolved
@@ -1,10 +1,5 @@
-<<<<<<< HEAD
-const { existsSync, mkdirSync, writeFileSync } = require("fs");
-const { NNS_DAPP_URL } = require("./common/constants");
-=======
 import { existsSync, mkdirSync, writeFileSync } from "fs";
 import { NNS_DAPP_URL } from "./common/constants";
->>>>>>> d2c3048c
 import { Options as WebDriverOptions } from "@wdio/types";
 
 export const config: WebdriverIO.Config = {

--- conflicted
+++ resolved
@@ -12,22 +12,7 @@
 ./deploy.sh --network local
 ```
 
-<<<<<<< HEAD
-This generates `nns-dapp.wasm`.
-
-Then, deploy the canister:
-
-```bash
-# in a shell, start the replica:
-dfx start
-
-# in another shell, deploy the canister
-# in the repo root
-NNS_DAPP_WASM=nns-dapp.wasm dfx deploy --network local
-```
-=======
 This will build NNS Dapp and deploy all the necessary canister to your local machine.
->>>>>>> 470809d9
 
 Install all the dependencies for the test suite, and run the tests:
 

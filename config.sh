--- conflicted
+++ resolved
@@ -50,16 +50,12 @@
   : "- may be set as an env var"
   : "Note: If you want to use a wasm canister deployed by someone else, add the canister ID to the remote section in dfx.json:"
   : "      dfx.json -> canisters -> wasm_canister -> remote -> id -> your DFX_NETWORK -> THE_WASM_CANISTER_ID"
-<<<<<<< HEAD
   LOCALLY_DEPLOYED_WASM_CANISTER_ID="$(dfx canister --network "$DFX_NETWORK" id wasm_canister 2>/dev/null || echo "NO_SNS_WASM_CANISTER_SPECIFIED")"
   test -n "${WASM_CANISTER_ID:-}" || WASM_CANISTER_ID="$LOCALLY_DEPLOYED_WASM_CANISTER_ID"
-=======
-  WASM_CANISTER_ID="$(dfx canister --network "$DFX_NETWORK" id wasm_canister 2>/dev/null || echo "NO_SNS_WASM_CANISTER_SPECIFIED")"
+  export WASM_CANISTER_ID
+
   : "Get the governance canister ID - it should be defined"
   GOVERNANCE_CANISTER_ID="$(dfx canister --network "$DFX_NETWORK" id nns-governance)"
-
->>>>>>> 10f4b28a
-  export WASM_CANISTER_ID
   export GOVERNANCE_CANISTER_ID
 
   : "Put any values we found in JSON.  Omit any that are undefined."

--- conflicted
+++ resolved
@@ -7,15 +7,7 @@
 # backend # (output: nns-dapp.wasm)
 ###############
 echo Compiling rust package
-<<<<<<< HEAD
 "$TOPLEVEL/build-rs.sh" nns-dapp
-=======
-if [[ $DFX_NETWORK != "mainnet" ]]; then
-  "$TOPLEVEL/build-rs.sh" nns-dapp --features mock_conversion_rate
-else
-  "$TOPLEVEL/build-rs.sh" nns-dapp
-fi
 
-# Sanity check
-scripts/nns-dapp/test-exports
->>>>>>> ddf2b0d1
+echo Sanity check
+scripts/nns-dapp/test-exports
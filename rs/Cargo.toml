--- conflicted
+++ resolved
@@ -7,44 +7,18 @@
 
 [dependencies]
 base64 = "0.13.0"
-<<<<<<< HEAD
-candid = "0.7.10"
-=======
 candid = "0.7.14"
 futures = "0.3.21"
->>>>>>> d70ee5c3
 itertools = "0.10.0"
 lazy_static = "1.4.0"
 serde = "1.0.136"
 serde_bytes = "0.11.5"
 serde_cbor = "0.11.2"
-<<<<<<< HEAD
-serde_json = "1.0.79"
-=======
->>>>>>> d70ee5c3
 sha2 = "0.9.1"
 lzma-rs = "0.2.0"
 tar = "0.4.37"
 hex = "0.4.3"
 
-<<<<<<< HEAD
-dfn_candid = { git = "https://github.com/dfinity/ic", rev = "149babee35e9297b4ccbcd561176496675f2ac76" }
-dfn_core = { git = "https://github.com/dfinity/ic", rev = "149babee35e9297b4ccbcd561176496675f2ac76" }
-dfn_json = { git = "https://github.com/dfinity/ic", rev = "149babee35e9297b4ccbcd561176496675f2ac76" }
-dfn_macro = { git = "https://github.com/dfinity/ic", rev = "149babee35e9297b4ccbcd561176496675f2ac76" }
-dfn_protobuf = { git = "https://github.com/dfinity/ic", rev = "149babee35e9297b4ccbcd561176496675f2ac76" }
-ic-base-types = { git = "https://github.com/dfinity/ic", rev = "149babee35e9297b4ccbcd561176496675f2ac76" }
-ic-certified-map = { git = "https://github.com/dfinity/cdk-rs", rev = "7676e7f"}
-ic-crypto-sha = { git = "https://github.com/dfinity/ic", rev = "149babee35e9297b4ccbcd561176496675f2ac76" }
-ic-nns-common = { git = "https://github.com/dfinity/ic", rev = "149babee35e9297b4ccbcd561176496675f2ac76" }
-ic-nns-constants = { git = "https://github.com/dfinity/ic", rev = "149babee35e9297b4ccbcd561176496675f2ac76" }
-ic-nns-governance = { git = "https://github.com/dfinity/ic", rev = "149babee35e9297b4ccbcd561176496675f2ac76" }
-ic-protobuf = { git = "https://github.com/dfinity/ic", rev = "149babee35e9297b4ccbcd561176496675f2ac76" }
-ic-registry-subnet-type = { git = "https://github.com/dfinity/ic", rev = "149babee35e9297b4ccbcd561176496675f2ac76" }
-ic-registry-subnet-features = { git = "https://github.com/dfinity/ic", rev = "149babee35e9297b4ccbcd561176496675f2ac76" }
-ledger-canister = { git = "https://github.com/dfinity/ic", rev = "149babee35e9297b4ccbcd561176496675f2ac76" }
-on_wire = { git = "https://github.com/dfinity/ic", rev = "149babee35e9297b4ccbcd561176496675f2ac76" }
-=======
 cycles-minting-canister = { git = "https://github.com/dfinity/ic", rev = "c273e3a8516fbced2ae8824ca9b2ff97bdb177ec" }
 dfn_candid = { git = "https://github.com/dfinity/ic", rev = "c273e3a8516fbced2ae8824ca9b2ff97bdb177ec" }
 dfn_core = { git = "https://github.com/dfinity/ic", rev = "c273e3a8516fbced2ae8824ca9b2ff97bdb177ec" }
@@ -59,7 +33,6 @@
 ic-nns-governance = { git = "https://github.com/dfinity/ic", rev = "c273e3a8516fbced2ae8824ca9b2ff97bdb177ec" }
 ledger-canister = { git = "https://github.com/dfinity/ic", rev = "c273e3a8516fbced2ae8824ca9b2ff97bdb177ec" }
 on_wire = { git = "https://github.com/dfinity/ic", rev = "c273e3a8516fbced2ae8824ca9b2ff97bdb177ec" }
->>>>>>> d70ee5c3
 
 [dev-dependencies]
 maplit = "1.0.2"

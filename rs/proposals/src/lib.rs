use crate::canisters::internet_identity::InternetIdentityInit;
use crate::canisters::nns_governance::api::{Action, ProposalInfo};
use crate::def::*;
use candid::parser::types::{self as parser_types, IDLType, IDLTypes};
use candid::types::{self as candid_types, Type};
use candid::{CandidType, IDLArgs};
use ic_base_types::CanisterId;
use ic_nns_constants::{GOVERNANCE_CANISTER_ID, IDENTITY_CANISTER_ID};
use idl2json::candid_types::internal_candid_type_to_idl_type;
use idl2json::{idl_args2json_with_weak_names, BytesFormat, Idl2JsonOptions};
use serde::de::DeserializeOwned;
use serde::Serialize;
use std::cell::RefCell;
use std::collections::BTreeMap;
use std::fmt::Debug;
use std::ops::DerefMut;

pub mod canisters;

type Json = String;

const CACHE_SIZE_LIMIT: usize = 100;
const CACHE_ITEM_SIZE_LIMIT: usize = 2 * 1024 * 1024; // 2MB

thread_local! {
    // These are purposely not stored in stable memory.
    static CACHED_PROPOSAL_PAYLOADS: RefCell<BTreeMap<u64, Json>> = RefCell::default();
}

/// Gets a proposal payload from cache, if available, else from the governance canister (and populates the cache).
///
/// # Errors
/// - If the requested `proposal_id` does not exist in, or could not be retrieved from, the governance canister.
pub async fn get_proposal_payload(proposal_id: u64) -> Result<Json, String> {
    if let Some(result) = CACHED_PROPOSAL_PAYLOADS.with(|c| c.borrow().get(&proposal_id).cloned()) {
        Ok(result)
    } else {
        match crate::canisters::nns_governance::api::Service(GOVERNANCE_CANISTER_ID.into())
            .get_proposal_info(proposal_id)
            .await
            .map(|result| result.0)
        {
            Ok(Some(proposal_info)) => {
                let json = process_proposal_payload(&proposal_info);
                CACHED_PROPOSAL_PAYLOADS
                    .with(|c| insert_into_cache(c.borrow_mut().deref_mut(), proposal_id, json.clone()));
                Ok(json)
            }
            Ok(None) => Err("Proposal not found".to_string()), // We shouldn't cache this as the proposal may simply not exist yet
            Err(error) => Err(error.1), // We shouldn't cache this as the error may just be transient
        }
    }
}

fn insert_into_cache(cache: &mut BTreeMap<u64, Json>, proposal_id: u64, payload_json: String) {
    if cache.len() >= CACHE_SIZE_LIMIT {
        cache.pop_first();
    }

    cache.insert(proposal_id, payload_json);
}

<<<<<<< HEAD
=======
/// Types used to decode argument payload of NNS function type 4 for II upgrades
/// Source: https://github.com/dfinity/internet-identity/blob/main/src/internet_identity_interface/src/lib.rs#L174
pub type AnchorNumber = u64;
#[derive(CandidType, Serialize, Deserialize)]
pub struct InternetIdentityInit {
    pub assigned_user_number_range: Option<(AnchorNumber, AnchorNumber)>,
    pub archive_config: Option<ArchiveConfig>,
    pub canister_creation_cycles_cost: Option<u64>,
    pub register_rate_limit: Option<RateLimitConfig>,
    pub max_num_latest_delegation_origins: Option<u64>,
    pub migrate_storage_to_memory_manager: Option<bool>,
}
#[derive(CandidType, Serialize, Deserialize)]
pub struct RateLimitConfig {
    /// Time it takes for a rate limiting token to be replenished.
    pub time_per_token_ns: u64,
    /// How many tokens are at most generated (to accommodate peaks).
    pub max_tokens: u64,
}
/// Configuration parameters of the archive to be used on the next deployment.
#[derive(CandidType, Serialize, Deserialize)]
pub struct ArchiveConfig {
    /// Wasm module hash that is allowed to be deployed to the archive canister.
    pub module_hash: [u8; 32],
    /// Buffered archive entries limit. If reached, II will stop accepting new anchor operations
    /// until the buffered operations are acknowledged by the archive.
    pub entries_buffer_limit: u64,
    /// Polling interval at which the archive should fetch buffered archive entries from II (in nanoseconds).
    pub polling_interval_ns: u64,
    /// Max number of archive entries to be fetched in a single call.
    pub entries_fetch_limit: u16,
    /// How the entries get transferred to the archive.
    /// This is opt, so that the configuration parameter can be removed after switching from push to pull.
    /// Defaults to Push (legacy mode).
    pub archive_integration: Option<ArchiveIntegration>,
}

#[derive(CandidType, Serialize, Deserialize)]
pub enum ArchiveIntegration {
    #[serde(rename = "push")]
    Push,
    #[serde(rename = "pull")]
    Pull,
}

>>>>>>> 709fcbd0
/// Best effort to determine the types of a canister arguments.
fn canister_arg_types(canister_id: Option<CanisterId>) -> IDLTypes {
    // If canister id is II
    // use InternetIdentityInit type
    let args = if canister_id == Some(IDENTITY_CANISTER_ID) {
        let idl_type = internal_candid_type_to_idl_type(&InternetIdentityInit::ty());
        vec![IDLType::OptT(Box::new(idl_type))]
    } else {
        vec![]
    };
    IDLTypes { args }
}

/// Converts the argument to JSON.
<<<<<<< HEAD
fn decode_arg(arg: &[u8], arg_types: IDLTypes) -> String {
=======
fn decode_arg(arg: &[u8], arg_types: &IDLTypes) -> String {
>>>>>>> 709fcbd0
    // TODO: Test empty payload
    // TODO: Test existing payloads
    // TODO: Test muti-value payloads
    match IDLArgs::from_bytes(arg) {
        Ok(idl_args) => {
            let json_value = idl_args2json_with_weak_names(&idl_args, arg_types, &IDL2JSON_OPTIONS);
            serde_json::to_string(&json_value).expect("Failed to serialize JSON")
        }
        Err(_) => "[]".to_owned(),
    }
}

/// Checks if the proposal has a payload.  If yes, de-serializes it then converts it to JSON.
#[must_use]
pub fn process_proposal_payload(proposal_info: &ProposalInfo) -> Json {
    if let Some(Action::ExecuteNnsFunction(f)) = proposal_info.proposal.as_ref().and_then(|p| p.action.as_ref()) {
        transform_payload_to_json(f.nns_function, &f.payload).unwrap_or_else(|e| {
            let error_msg = "Unable to deserialize payload";
            serde_json::to_string(&format!("{error_msg}: {e:.400}")).unwrap_or_else(|_| format!("\"{error_msg}\""))
        })
    } else {
        #[allow(clippy::unwrap_used)]
        serde_json::to_string("Proposal has no payload").unwrap()
    }
}

const IDL2JSON_OPTIONS: Idl2JsonOptions = Idl2JsonOptions {
    bytes_as: Some(BytesFormat::Hex),
    long_bytes_as: Some((256, BytesFormat::Sha256)),
    prog: Vec::new(), // These are the type definitions used in proposal payloads.  If we have them, it would be nice to use them.  Do we?
};

/// Converts a Candid `Type` to a candid `IDLType`. `idl2json` uses `IDLType`.
///
/// Notes:
/// - `IDLType` does not exist in Candid `v10`.  This conversion may well not be needed in the future.
///
/// # Errors
/// - Does not support: `Type::Empty`, `Type::Knot(_)`, `Type::Unknown`
fn type_2_idltype(ty: Type) -> Result<IDLType, String> {
    match ty {
        Type::Null => Ok(IDLType::PrimT(parser_types::PrimType::Null)),
        Type::Bool => Ok(IDLType::PrimT(parser_types::PrimType::Bool)),
        Type::Nat => Ok(IDLType::PrimT(parser_types::PrimType::Nat)),
        Type::Int => Ok(IDLType::PrimT(parser_types::PrimType::Int)),
        Type::Nat8 => Ok(IDLType::PrimT(parser_types::PrimType::Nat8)),
        Type::Nat16 => Ok(IDLType::PrimT(parser_types::PrimType::Nat16)),
        Type::Nat32 => Ok(IDLType::PrimT(parser_types::PrimType::Nat32)),
        Type::Nat64 => Ok(IDLType::PrimT(parser_types::PrimType::Nat64)),
        Type::Int8 => Ok(IDLType::PrimT(parser_types::PrimType::Int8)),
        Type::Int16 => Ok(IDLType::PrimT(parser_types::PrimType::Int16)),
        Type::Int32 => Ok(IDLType::PrimT(parser_types::PrimType::Int32)),
        Type::Int64 => Ok(IDLType::PrimT(parser_types::PrimType::Int64)),
        Type::Float32 => Ok(IDLType::PrimT(parser_types::PrimType::Float32)),
        Type::Float64 => Ok(IDLType::PrimT(parser_types::PrimType::Float64)),
        Type::Text => Ok(IDLType::PrimT(parser_types::PrimType::Text)),
        Type::Reserved => Ok(IDLType::PrimT(parser_types::PrimType::Reserved)),
        Type::Opt(ty) => Ok(IDLType::OptT(Box::new(type_2_idltype(*ty)?))),
        Type::Vec(ty) => Ok(IDLType::VecT(Box::new(type_2_idltype(*ty)?))),
        Type::Record(fields) => {
            let mut idl_fields = Vec::with_capacity(fields.len());
            for field in fields {
                idl_fields.push(parser_types::TypeField {
                    label: field.id,
                    typ: type_2_idltype(field.ty)?,
                });
            }
            Ok(IDLType::RecordT(idl_fields))
        }
        Type::Variant(variants) => {
            let mut idl_variants = Vec::with_capacity(variants.len());
            for variant in variants {
                idl_variants.push(parser_types::TypeField {
                    label: variant.id,
                    typ: type_2_idltype(variant.ty)?,
                });
            }
            Ok(IDLType::VariantT(idl_variants))
        }
        Type::Principal => Ok(IDLType::PrincipalT),
        Type::Var(name) => Ok(IDLType::VarT(name)),
        Type::Func(candid_types::Function { modes, args, rets }) => Ok(IDLType::FuncT(parser_types::FuncType {
            modes,
            args: args.into_iter().map(type_2_idltype).collect::<Result<Vec<_>, _>>()?,
            rets: rets.into_iter().map(type_2_idltype).collect::<Result<Vec<_>, _>>()?,
        })),
        Type::Class(yin, yang) => Ok(IDLType::ClassT(
            yin.into_iter().map(type_2_idltype).collect::<Result<Vec<_>, _>>()?,
            Box::new(type_2_idltype(*yang)?),
        )),
        Type::Service(bindings) => Ok(IDLType::ServT(
            bindings
                .into_iter()
                .map(|(id, typ)| type_2_idltype(typ).map(|typ| parser_types::Binding { id, typ }))
                .collect::<Result<Vec<_>, _>>()?,
        )),
        Type::Empty | Type::Knot(_) | Type::Unknown => Err(format!("Unsupported type: {ty:.30}")),
    }
}

fn transform_payload_to_json(nns_function: i32, payload_bytes: &[u8]) -> Result<String, String> {
    fn candid_fallback<In>(payload_bytes: &[u8]) -> Result<String, String>
    where
        In: CandidType,
    {
        let candid_type = IDLTypes {
            args: vec![type_2_idltype(In::ty())?],
        };
        let payload_idl = IDLArgs::from_bytes(payload_bytes).map_err(debug)?;
        let json_value = idl_args2json_with_weak_names(&payload_idl, &candid_type, &IDL2JSON_OPTIONS);
        serde_json::to_string(&json_value).map_err(|_| "Failed to serialize JSON".to_string())
    }

    fn try_transform<In, Out>(payload_bytes: &[u8]) -> Result<String, String>
    where
        In: CandidType + DeserializeOwned + Into<Out>,
        Out: Serialize,
    {
        let payload: In = candid::decode_one(payload_bytes).map_err(debug)?;
        let payload_transformed: Out = payload.into();
        let json = serde_json::to_string(&payload_transformed).map_err(debug)?;
        if json.len() <= CACHE_ITEM_SIZE_LIMIT {
            Ok(json)
        } else {
            Err("Payload too large".to_string())
        }
    }
    fn transform<In, Out>(payload_bytes: &[u8]) -> Result<String, String>
    where
        In: CandidType + DeserializeOwned + Into<Out>,
        Out: Serialize,
    {
        try_transform::<In, Out>(payload_bytes).or_else(|_| candid_fallback::<In>(payload_bytes))
    }
    fn identity<Out>(payload_bytes: &[u8]) -> Result<String, String>
    where
        Out: CandidType + Serialize + DeserializeOwned,
    {
        transform::<Out, Out>(payload_bytes)
    }

    // See full list here - https://github.com/dfinity/ic/blob/5b2647754d0c2200b645d08a6ddce32251438ed5/rs/nns/governance/gen/ic_nns_governance.pb.v1.rs#L1690
    // transform: deserialize -> transform -> serialize to JSON
    match nns_function {
        1 => identity::<CreateSubnetPayload>(payload_bytes),
        2 => identity::<AddNodesToSubnetPayload>(payload_bytes),
        3 => transform::<AddNnsCanisterProposal, AddNnsCanisterProposalTrimmed>(payload_bytes),
        4 => transform::<ChangeNnsCanisterProposal, ChangeNnsCanisterProposalTrimmed>(payload_bytes),
        5 => identity::<BlessReplicaVersionPayload>(payload_bytes),
        6 => identity::<RecoverSubnetPayload>(payload_bytes),
        7 => identity::<UpdateSubnetPayload>(payload_bytes),
        8 => identity::<AddNodeOperatorPayload>(payload_bytes),
        9 => transform::<UpgradeRootProposalPayload, UpgradeRootProposalPayloadTrimmed>(payload_bytes),
        10 => identity::<UpdateIcpXdrConversionRatePayload>(payload_bytes),
        11 => identity::<UpdateSubnetReplicaVersionPayload>(payload_bytes),
        12 => Ok("Proposal has no payload".to_string()),
        13 => identity::<RemoveNodesFromSubnetPayload>(payload_bytes),
        14 => identity::<SetAuthorizedSubnetworkListArgs>(payload_bytes),
        15 => identity::<SetFirewallConfigPayload>(payload_bytes),
        16 => identity::<UpdateNodeOperatorConfigPayload>(payload_bytes),
        17 => identity::<StopOrStartNnsCanisterProposal>(payload_bytes),
        18 => identity::<RemoveNodesPayload>(payload_bytes),
        19 => identity::<CanisterId>(payload_bytes),
        20 => identity::<UpdateNodeRewardsTableProposalPayload>(payload_bytes),
        21 => identity::<AddOrRemoveDataCentersProposalPayload>(payload_bytes),
        22 => identity::<UpdateUnassignedNodesConfigPayload>(payload_bytes),
        23 => transform::<RemoveNodeOperatorsPayload, RemoveNodeOperatorsPayloadHumanReadable>(payload_bytes),
        24 => identity::<RerouteCanisterRangesPayload>(payload_bytes),
        25 => identity::<AddFirewallRulesPayload>(payload_bytes),
        26 => identity::<RemoveFirewallRulesPayload>(payload_bytes),
        27 => identity::<UpdateFirewallRulesPayload>(payload_bytes),
        28 => identity::<PrepareCanisterMigrationPayload>(payload_bytes),
        29 => identity::<CompleteCanisterMigrationPayload>(payload_bytes),
        30 => transform::<AddWasmRequest, AddWasmRequestTrimmed>(payload_bytes),
        31 => identity::<ChangeSubnetMembershipPayload>(payload_bytes),
        32 => identity::<UpdateSubnetTypeArgs>(payload_bytes),
        33 => identity::<ChangeSubnetTypeAssignmentArgs>(payload_bytes),
        34 => identity::<UpdateSnsSubnetListRequest>(payload_bytes),
        35 => identity::<UpdateAllowedPrincipalsRequest>(payload_bytes),
        36 => identity::<RetireReplicaVersionPayload>(payload_bytes),
        37 => transform::<InsertUpgradePathEntriesRequest, InsertUpgradePathEntriesRequestHumanReadable>(payload_bytes),
        38 => identity::<UpdateElectedReplicaVersionsPayload>(payload_bytes),
        39 => transform::<BitcoinSetConfigProposal, BitcoinSetConfigProposalHumanReadable>(payload_bytes),
        40 => identity::<UpdateElectedHostosVersionsPayload>(payload_bytes),
        41 => identity::<UpdateNodesHostosVersionPayload>(payload_bytes),
        // 42 => HARD RESET
        43 => identity::<AddApiBoundaryNodePayload>(payload_bytes),
        44 => identity::<RemoveApiBoundaryNodesPayload>(payload_bytes),
        // 45 reserved ("NNS_FUNCTION_UPDATE_API_BOUNDARY_NODE_DOMAIN") - https://github.com/dfinity/ic/blob/cd8ad64ed63e38db0d40386ba226df25767d4cd6/rs/nns/governance/proto/ic_nns_governance/pb/v1/governance.proto#L616
        46 => identity::<UpdateApiBoundaryNodesVersionPayload>(payload_bytes),
        _ => Err("Unrecognised NNS function".to_string()),
    }
}

fn debug<T: Debug>(value: T) -> String {
    format!("{value:?}")
}

mod def {
    use crate::canister_arg_types;
    use crate::canisters::sns_wasm::api::{SnsUpgrade, SnsVersion};
    use crate::{decode_arg, Json};
    use candid::{CandidType, Principal};
    use ic_base_types::{CanisterId, PrincipalId};
    use ic_crypto_sha2::Sha256;
    use ic_ic00_types::CanisterInstallMode;
    use serde::{Deserialize, Serialize};
    use std::convert::TryFrom;
    use std::fmt::Write;

    // NNS function 1 - CreateSubnet
    // https://github.com/dfinity/ic/blob/0a729806f2fbc717f2183b07efac19f24f32e717/rs/registry/canister/src/mutations/do_create_subnet.rs#L248
    pub type CreateSubnetPayload = crate::canisters::nns_registry::api::CreateSubnetPayload;

    // NNS function 2 - AddNodeToSubnet
    // https://github.com/dfinity/ic/blob/0a729806f2fbc717f2183b07efac19f24f32e717/rs/registry/canister/src/mutations/do_add_nodes_to_subnet.rs#L51
    pub type AddNodesToSubnetPayload = crate::canisters::nns_registry::api::AddNodesToSubnetPayload;

    // NNS function 3 - AddNNSCanister
    // https://github.com/dfinity/ic/blob/a8e25a31ae9c649708405f2d4c3d058fdd730be2/rs/nervous_system/root/src/change_canister.rs#L137
    // Renamed to AddNnsCanisterProposal
    #[derive(CandidType, Serialize, Deserialize, Clone)]
    pub struct AddNnsCanisterProposal {
        pub name: String,
        #[serde(with = "serde_bytes")]
        pub wasm_module: Vec<u8>,
        pub arg: Vec<u8>,
        #[serde(serialize_with = "serialize_optional_nat")]
        pub compute_allocation: Option<candid::Nat>,
        #[serde(serialize_with = "serialize_optional_nat")]
        pub memory_allocation: Option<candid::Nat>,
        #[serde(serialize_with = "serialize_optional_nat")]
        pub query_allocation: Option<candid::Nat>,
        pub initial_cycles: u64,
    }

    // replace `wasm_module` with `wasm_module_hash`
    #[derive(CandidType, Serialize, Deserialize, Clone)]
    pub struct AddNnsCanisterProposalTrimmed {
        pub name: String,
        pub wasm_module_hash: String,
        pub arg: Json,
        pub arg_hex: String,
        #[serde(serialize_with = "serialize_optional_nat")]
        pub compute_allocation: Option<candid::Nat>,
        #[serde(serialize_with = "serialize_optional_nat")]
        pub memory_allocation: Option<candid::Nat>,
        #[serde(serialize_with = "serialize_optional_nat")]
        pub query_allocation: Option<candid::Nat>,
        pub initial_cycles: u64,
    }

    impl From<AddNnsCanisterProposal> for AddNnsCanisterProposalTrimmed {
        fn from(payload: AddNnsCanisterProposal) -> Self {
            let wasm_module_hash = calculate_hash_string(&payload.wasm_module);
            let candid_arg = decode_arg(&payload.arg, &canister_arg_types(None));

            AddNnsCanisterProposalTrimmed {
                name: payload.name,
                wasm_module_hash,
                arg: candid_arg,
                arg_hex: hex::encode(&payload.arg),
                compute_allocation: payload.compute_allocation,
                memory_allocation: payload.memory_allocation,
                query_allocation: payload.query_allocation,
                initial_cycles: payload.initial_cycles,
            }
        }
    }

    // NNS function 4 - UpgradeNNSCanister
    // https://github.com/dfinity/ic/blob/a8e25a31ae9c649708405f2d4c3d058fdd730be2/rs/nervous_system/root/src/change_canister.rs#L19
    // Renamed to ChangeNnsCanisterProposal
    #[derive(CandidType, Serialize, Deserialize, Clone)]
    pub struct ChangeNnsCanisterProposal {
        pub stop_before_installing: bool,
        pub mode: CanisterInstallMode,
        pub canister_id: CanisterId,
        #[serde(with = "serde_bytes")]
        pub wasm_module: Vec<u8>,
        #[serde(with = "serde_bytes")]
        pub arg: Vec<u8>,

        #[serde(serialize_with = "serialize_optional_nat")]
        pub compute_allocation: Option<candid::Nat>,
        #[serde(serialize_with = "serialize_optional_nat")]
        pub memory_allocation: Option<candid::Nat>,
        #[serde(serialize_with = "serialize_optional_nat")]
        pub query_allocation: Option<candid::Nat>,
    }

    #[derive(CandidType, Serialize, Deserialize, Clone)]
    pub struct ChangeNnsCanisterProposalTrimmed {
        pub stop_before_installing: bool,
        pub mode: CanisterInstallMode,
        pub canister_id: CanisterId,
        pub wasm_module_hash: String,
        pub arg: Json,
        pub arg_hex: String,
        #[serde(serialize_with = "serialize_optional_nat")]
        pub compute_allocation: Option<candid::Nat>,
        #[serde(serialize_with = "serialize_optional_nat")]
        pub memory_allocation: Option<candid::Nat>,
        #[serde(serialize_with = "serialize_optional_nat")]
        pub query_allocation: Option<candid::Nat>,
    }

    impl From<ChangeNnsCanisterProposal> for ChangeNnsCanisterProposalTrimmed {
        fn from(payload: ChangeNnsCanisterProposal) -> Self {
            let wasm_module_hash = calculate_hash_string(&payload.wasm_module);
            let candid_arg = decode_arg(&payload.arg, &canister_arg_types(Some(payload.canister_id)));

            ChangeNnsCanisterProposalTrimmed {
                stop_before_installing: payload.stop_before_installing,
                mode: payload.mode,
                canister_id: payload.canister_id,
                wasm_module_hash,
                arg: candid_arg,
                arg_hex: hex::encode(&payload.arg),
                compute_allocation: payload.compute_allocation,
                memory_allocation: payload.memory_allocation,
                query_allocation: payload.query_allocation,
            }
        }
    }

    // NNS function 5 - BlessReplicaVersion
    // https://github.com/dfinity/ic/blob/0a729806f2fbc717f2183b07efac19f24f32e717/rs/registry/canister/src/mutations/do_bless_replica_version.rs#L83
    pub type BlessReplicaVersionPayload = crate::canisters::nns_registry::api::BlessReplicaVersionPayload;

    // NNS function 6 - RecoverSubnet
    // https://github.com/dfinity/ic/blob/0a729806f2fbc717f2183b07efac19f24f32e717/rs/registry/canister/src/mutations/do_recover_subnet.rs#L249
    pub type RecoverSubnetPayload = crate::canisters::nns_registry::api::RecoverSubnetPayload;

    // NNS function 7 - UpdateSubnetConfig
    // https://github.com/dfinity/ic/blob/0a729806f2fbc717f2183b07efac19f24f32e717/rs/registry/canister/src/mutations/do_update_subnet.rs#L159
    pub type UpdateSubnetPayload = crate::canisters::nns_registry::api::UpdateSubnetPayload;

    // NNS function 8 - AddNodeOperator
    // https://github.com/dfinity/ic/blob/0a729806f2fbc717f2183b07efac19f24f32e717/rs/registry/canister/src/mutations/do_add_node_operator.rs#L40
    pub type AddNodeOperatorPayload = crate::canisters::nns_registry::api::AddNodeOperatorPayload;

    // NNS function 9 - UpgradeRootCanister
    // https://github.com/dfinity/ic/blob/5b2647754d0c2200b645d08a6ddce32251438ed5/rs/nns/handlers/lifeline/lifeline.mo#L11
    #[derive(CandidType, Serialize, Deserialize, Clone)]
    pub struct UpgradeRootProposalPayload {
        #[serde(with = "serde_bytes")]
        pub module_arg: Vec<u8>,
        pub stop_upgrade_start: bool,
        #[serde(with = "serde_bytes")]
        pub wasm_module: Vec<u8>,
    }

    #[derive(CandidType, Serialize, Deserialize, Clone)]
    pub struct UpgradeRootProposalPayloadTrimmed {
        #[serde(with = "serde_bytes")]
        pub module_arg: Vec<u8>,
        pub stop_upgrade_start: bool,
        pub wasm_module_hash: String,
    }

    impl From<UpgradeRootProposalPayload> for UpgradeRootProposalPayloadTrimmed {
        fn from(payload: UpgradeRootProposalPayload) -> Self {
            let wasm_module_hash = calculate_hash_string(&payload.wasm_module);

            UpgradeRootProposalPayloadTrimmed {
                module_arg: payload.module_arg,
                stop_upgrade_start: payload.stop_upgrade_start,
                wasm_module_hash,
            }
        }
    }

    // NNS function 10 - UpdateIcpXdrConversionRate
    // https://github.com/dfinity/ic/blob/5b2647754d0c2200b645d08a6ddce32251438ed5/rs/nns/common/src/types.rs#L89
    #[derive(CandidType, Default, Serialize, Deserialize, Clone, Debug, PartialEq, Eq)]
    pub struct UpdateIcpXdrConversionRatePayload {
        pub data_source: String,
        pub timestamp_seconds: u64,
        pub xdr_permyriad_per_icp: u64,
    }

    // NNS function 11 - UpdateSubnetReplicaVersion
    // https://github.com/dfinity/ic/blob/0a729806f2fbc717f2183b07efac19f24f32e717/rs/registry/canister/src/mutations/do_update_subnet_replica.rs#L58
    pub type UpdateSubnetReplicaVersionPayload = crate::canisters::nns_registry::api::UpdateSubnetReplicaVersionPayload;

    // NNS function 13 - RemoveNodesFromSubnet
    // https://github.com/dfinity/ic/blob/0a729806f2fbc717f2183b07efac19f24f32e717/rs/registry/canister/src/mutations/do_remove_nodes_from_subnet.rs#L57
    pub type RemoveNodesFromSubnetPayload = crate::canisters::nns_registry::internal::RemoveNodesFromSubnetPayload;

    // NNS function 14 - SetAuthorizedSubnetworkList
    // https://github.com/dfinity/ic/blob/5b2647754d0c2200b645d08a6ddce32251438ed5/rs/nns/cmc/src/lib.rs#L168
    pub type SetAuthorizedSubnetworkListArgs = cycles_minting_canister::SetAuthorizedSubnetworkListArgs;

    // NNS function 15 - SetFirewallConfig
    // https://github.com/dfinity/ic/blob/0a729806f2fbc717f2183b07efac19f24f32e717/rs/registry/canister/src/mutations/do_set_firewall_config.rs#L39
    pub type SetFirewallConfigPayload = crate::canisters::nns_registry::api::SetFirewallConfigPayload;

    // NNS function 16 - UpdateNodeOperatorConfig
    // https://github.com/dfinity/ic/blob/0a729806f2fbc717f2183b07efac19f24f32e717/rs/registry/canister/src/mutations/do_update_node_operator_config.rs#L106
    pub type UpdateNodeOperatorConfigPayload = crate::canisters::nns_registry::api::UpdateNodeOperatorConfigPayload;

    // NNS function 17 - StopOrStartNNSCanister
    // https://github.com/dfinity/ic/blob/5b2647754d0c2200b645d08a6ddce32251438ed5/rs/nervous_system/root/src/lib.rs#L258
    pub type StopOrStartNnsCanisterProposal = ic_nervous_system_root::change_canister::StopOrStartCanisterProposal;

    // NNS function 18 - RemoveNodes
    // https://github.com/dfinity/ic/blob/0a729806f2fbc717f2183b07efac19f24f32e717/rs/registry/canister/src/mutations/node_management/do_remove_nodes.rs#L96
    pub type RemoveNodesPayload = crate::canisters::nns_registry::api::RemoveNodesPayload;

    // NNS function 20 - UpdateNodeRewardsTable
    // https://github.com/dfinity/ic/blob/5b2647754d0c2200b645d08a6ddce32251438ed5/rs/protobuf/def/registry/node_rewards/v2/node_rewards.proto#L24
    pub type UpdateNodeRewardsTableProposalPayload =
        ic_protobuf::registry::node_rewards::v2::UpdateNodeRewardsTableProposalPayload;

    // NNS function 21 - AddOrRemoveDataCenters
    // https://github.com/dfinity/ic/blob/5b2647754d0c2200b645d08a6ddce32251438ed5/rs/protobuf/def/registry/dc/v1/dc.proto#L23
    pub type AddOrRemoveDataCentersProposalPayload =
        ic_protobuf::registry::dc::v1::AddOrRemoveDataCentersProposalPayload;

    // NNS function 22 - UpdateUnassignedNodes
    // https://github.com/dfinity/ic/blob/0a729806f2fbc717f2183b07efac19f24f32e717/rs/registry/canister/src/mutations/do_update_unassigned_nodes_config.rs#L62
    pub type UpdateUnassignedNodesConfigPayload =
        crate::canisters::nns_registry::api::UpdateUnassignedNodesConfigPayload;

    // NNS function 23 - RemoveNodeOperators
    // https://github.com/dfinity/ic/blob/5b2647754d0c2200b645d08a6ddce32251438ed5/rs/protobuf/def/registry/node_operator/v1/node_operator.proto#L34
    pub type RemoveNodeOperatorsPayload = ic_protobuf::registry::node_operator::v1::RemoveNodeOperatorsPayload;

    #[derive(CandidType, Serialize, Deserialize, Clone)]
    pub struct RemoveNodeOperatorsPayloadHumanReadable {
        pub node_operators_to_remove: Vec<PrincipalId>,
    }

    impl From<RemoveNodeOperatorsPayload> for RemoveNodeOperatorsPayloadHumanReadable {
        fn from(payload: RemoveNodeOperatorsPayload) -> Self {
            RemoveNodeOperatorsPayloadHumanReadable {
                node_operators_to_remove: payload
                    .node_operators_to_remove
                    .into_iter()
                    .map(|o| PrincipalId::try_from(o).unwrap())
                    .collect(),
            }
        }
    }

    // NNS function 24 - RerouteCanisterRange
    // https://github.com/dfinity/ic/blob/5a1b0fe380dda87e7a3fcc62d48d646a91d2f12c/rs/registry/canister/src/mutations/reroute_canister_ranges.rs#L66
    pub type RerouteCanisterRangesPayload = crate::canisters::nns_registry::api::RerouteCanisterRangesPayload;

    // NNS function 25 - AddFirewallRules
    // https://github.com/dfinity/ic/blob/0a729806f2fbc717f2183b07efac19f24f32e717/rs/registry/canister/src/mutations/firewall.rs#L218
    pub type AddFirewallRulesPayload = crate::canisters::nns_registry::api::AddFirewallRulesPayload;

    // NNS function 26 - RemoveFirewallRules
    // https://github.com/dfinity/ic/blob/0a729806f2fbc717f2183b07efac19f24f32e717/rs/registry/canister/src/mutations/firewall.rs#L233
    pub type RemoveFirewallRulesPayload = crate::canisters::nns_registry::api::RemoveFirewallRulesPayload;

    // NNS function 27 - UpdateFirewallRules
    // https://github.com/dfinity/ic/blob/0a729806f2fbc717f2183b07efac19f24f32e717/rs/registry/canister/src/mutations/firewall.rs#L246
    pub type UpdateFirewallRulesPayload = crate::canisters::nns_registry::internal::UpdateFirewallRulesPayload;

    // NNS function 28 - PrepareCanisterMigration
    // https://github.com/dfinity/ic/blob/5a1b0fe380dda87e7a3fcc62d48d646a91d2f12c/rs/registry/canister/src/mutations/prepare_canister_migration.rs#L67
    pub type PrepareCanisterMigrationPayload = crate::canisters::nns_registry::api::PrepareCanisterMigrationPayload;

    // NNS function 29 - CompleteCanisterMigration
    // https://github.com/dfinity/ic/blob/5a1b0fe380dda87e7a3fcc62d48d646a91d2f12c/rs/registry/canister/src/mutations/complete_canister_migration.rs#L34
    pub type CompleteCanisterMigrationPayload = crate::canisters::nns_registry::api::CompleteCanisterMigrationPayload;

    // NNS function 30 - AddSnsWasm
    // https://github.com/dfinity/ic/blob/187e933e73867efc3993572abc6344b8cedfafe5/rs/nns/sns-wasm/gen/ic_sns_wasm.pb.v1.rs#L62
    pub type AddWasmRequest = crate::canisters::sns_wasm::api::AddWasmRequest;

    #[derive(CandidType, Serialize, Deserialize, Clone)]
    pub struct SnsWasmTrimmed {
        pub wasm_hash: String,
        pub canister_type: i32,
    }

    // replace `wasm_module` with `wasm_module_hash`
    #[derive(CandidType, Serialize, Deserialize, Clone)]
    pub struct AddWasmRequestTrimmed {
        pub wasm: Option<SnsWasmTrimmed>,
        pub hash: String,
    }

    impl From<AddWasmRequest> for AddWasmRequestTrimmed {
        fn from(payload: AddWasmRequest) -> Self {
            AddWasmRequestTrimmed {
                wasm: payload.wasm.map(|w| SnsWasmTrimmed {
                    wasm_hash: calculate_hash_string(&w.wasm),
                    canister_type: w.canister_type,
                }),
                hash: format_bytes(&payload.hash),
            }
        }
    }

    // NNS function 31 - ChangeSubnetMembership
    // The payload of a proposal to change the membership of nodes in an existing subnet.
    // https://github.com/dfinity/ic/blob/f74c23fe475aa9545f936748e2506f609aa4be8d/rs/registry/canister/src/mutations/do_change_subnet_membership.rs#L71
    pub type ChangeSubnetMembershipPayload = crate::canisters::nns_registry::api::ChangeSubnetMembershipPayload;

    // NNS function 32 - UpdateSubnetType
    // Updates the available subnet types in the cycles minting canister.
    // https://github.com/dfinity/ic/blob/2ff38b1c305302e96aa85c7aa1f1e3811aa84819/rs/nns/cmc/src/lib.rs#L179
    pub type UpdateSubnetTypeArgs = cycles_minting_canister::UpdateSubnetTypeArgs;

    // NNS function 33 - ChangeSubnetTypeAssignment
    // Changes the assignment of subnets to subnet types in the cycles minting canister.
    // https://github.com/dfinity/ic/blob/503fb9ad621f7ab979b3c874365170c37fe444ba/rs/nns/cmc/src/lib.rs#L227
    pub type ChangeSubnetTypeAssignmentArgs = cycles_minting_canister::ChangeSubnetTypeAssignmentArgs;

    // Use a serde field attribute to custom serialize the Nat candid type.
    fn serialize_optional_nat<S>(nat: &Option<candid::Nat>, serializer: S) -> Result<S::Ok, S::Error>
    where
        S: serde::Serializer,
    {
        match nat.as_ref() {
            Some(num) => serializer.serialize_str(&num.to_string()),
            None => serializer.serialize_none(),
        }
    }

    fn calculate_hash_string(bytes: &[u8]) -> String {
        let mut hash_string = String::with_capacity(64);
        for byte in calculate_hash(bytes) {
            write!(hash_string, "{byte:02x}").unwrap();
        }
        hash_string
    }

    fn format_bytes(bytes: &[u8]) -> String {
        let mut hash_string = String::with_capacity(64);
        for byte in bytes {
            write!(hash_string, "{byte:02x}").unwrap();
        }
        hash_string
    }

    fn calculate_hash(bytes: &[u8]) -> [u8; 32] {
        let mut wasm_sha = Sha256::new();
        wasm_sha.write(bytes);
        wasm_sha.finish()
    }

    // NNS function 34 - UpdateSnsSubnetListRequest
    // https://gitlab.com/dfinity-lab/public/ic/-/blob/e5dfd171dc6f2180c1112569766e14dd2c10a090/rs/nns/sns-wasm/canister/sns-wasm.did#L77
    pub type UpdateSnsSubnetListRequest = crate::canisters::sns_wasm::api::UpdateSnsSubnetListRequest;

    // NNS function 35 - UpdateAllowedPrincipals
    // https://github.com/dfinity/ic/blob/8d135c4eec4645837962797b7bdac930085c0dbb/rs/nns/sns-wasm/gen/ic_sns_wasm.pb.v1.rs#L255
    pub type UpdateAllowedPrincipalsRequest = crate::canisters::sns_wasm::api::UpdateAllowedPrincipalsRequest;

    // NNS function 36 - RetireReplicaVersion
    // https://github.com/dfinity/ic/blob/c2ad499466967a9a5557d737c2b9c0b9fa8ad53f/rs/registry/canister/src/mutations/do_retire_replica_version.rs#L143
    pub type RetireReplicaVersionPayload = crate::canisters::nns_registry::api::RetireReplicaVersionPayload;

    // NNS function 37 - InsertUpgradePathEntriesRequest
    // https://github.com/dfinity/ic/blob/8b674edbb228acfc19923d5c914807166edcd909/rs/nns/sns-wasm/gen/ic_sns_wasm.pb.v1.rs#L128
    pub type InsertUpgradePathEntriesRequest = crate::canisters::sns_wasm::api::InsertUpgradePathEntriesRequest;

    #[derive(CandidType, Serialize, Deserialize, Clone)]
    pub struct SnsVersionHumanReadable {
        pub root_wasm_hash: String,
        pub governance_wasm_hash: String,
        pub ledger_wasm_hash: String,
        pub swap_wasm_hash: String,
        pub archive_wasm_hash: String,
        pub index_wasm_hash: String,
    }

    #[derive(CandidType, Serialize, Deserialize, Clone)]
    pub struct SnsUpgradeHumanReadable {
        pub current_version: Option<SnsVersionHumanReadable>,
        pub next_version: Option<SnsVersionHumanReadable>,
    }

    #[derive(CandidType, Serialize, Deserialize, Clone)]
    pub struct InsertUpgradePathEntriesRequestHumanReadable {
        pub upgrade_path: Vec<SnsUpgradeHumanReadable>,
        pub sns_governance_canister_id: Option<Principal>,
    }

    impl From<SnsVersion> for SnsVersionHumanReadable {
        fn from(payload: SnsVersion) -> Self {
            SnsVersionHumanReadable {
                root_wasm_hash: format_bytes(&payload.root_wasm_hash),
                governance_wasm_hash: format_bytes(&payload.governance_wasm_hash),
                ledger_wasm_hash: format_bytes(&payload.ledger_wasm_hash),
                swap_wasm_hash: format_bytes(&payload.swap_wasm_hash),
                archive_wasm_hash: format_bytes(&payload.archive_wasm_hash),
                index_wasm_hash: format_bytes(&payload.index_wasm_hash),
            }
        }
    }

    impl From<SnsUpgrade> for SnsUpgradeHumanReadable {
        fn from(payload: SnsUpgrade) -> Self {
            SnsUpgradeHumanReadable {
                current_version: payload.current_version.map(Into::into),
                next_version: payload.next_version.map(Into::into),
            }
        }
    }

    impl From<InsertUpgradePathEntriesRequest> for InsertUpgradePathEntriesRequestHumanReadable {
        fn from(payload: InsertUpgradePathEntriesRequest) -> Self {
            InsertUpgradePathEntriesRequestHumanReadable {
                upgrade_path: payload.upgrade_path.into_iter().map(Into::into).collect(),
                sns_governance_canister_id: payload.sns_governance_canister_id,
            }
        }
    }

    // NNS function 38 - UpdateElectedReplicaVersions
    /// The payload of a proposal to update elected replica versions.
    // https://gitlab.com/dfinity-lab/public/ic/-/blob/90d82ff6e51a66306f9ddba820fcad984f4d85a5/rs/registry/canister/src/mutations/do_update_elected_replica_versions.rs#L193
    pub type UpdateElectedReplicaVersionsPayload =
        crate::canisters::nns_registry::api::UpdateElectedReplicaVersionsPayload;

    // NNS function 39 - BitcoinSetConfig
    // https://github.com/dfinity/ic/blob/ae00aff1373e9f6db375ff7076250a20bbf3eea0/rs/nns/governance/src/governance.rs#L8930
    pub type BitcoinSetConfigProposal = crate::canisters::nns_governance::internal::BitcoinSetConfigProposal;

    #[derive(CandidType, Serialize, Deserialize)]
    pub struct BitcoinSetConfigProposalHumanReadable {
        pub network: crate::canisters::nns_governance::internal::BitcoinNetwork,
        pub set_config_request: ic_btc_interface::SetConfigRequest,
    }

    impl From<BitcoinSetConfigProposal> for BitcoinSetConfigProposalHumanReadable {
        fn from(proposal: BitcoinSetConfigProposal) -> Self {
            let set_config_request: ic_btc_interface::SetConfigRequest = candid::decode_one(&proposal.payload).unwrap();
            BitcoinSetConfigProposalHumanReadable {
                network: proposal.network,
                set_config_request,
            }
        }
    }

    // NNS function 40 - UpdateElectedHostosVersions
    // https://github.com/dfinity/ic/blob/26098e18ddd64ab50d3f3725f50c7f369cd3f90e/rs/registry/canister/src/mutations/do_update_elected_hostos_versions.rs#L88
    pub type UpdateElectedHostosVersionsPayload =
        crate::canisters::nns_registry::api::UpdateElectedHostosVersionsPayload;

    // NNS function 41 - UpdateNodesHostosVersion
    // https://github.com/dfinity/ic/blob/26098e18ddd64ab50d3f3725f50c7f369cd3f90e/rs/registry/canister/src/mutations/do_update_nodes_hostos_version.rs#L38C12-L38C43
    pub type UpdateNodesHostosVersionPayload = crate::canisters::nns_registry::api::UpdateNodesHostosVersionPayload;

    // NNS function 43 - AddApiBoundaryNode
    // https://github.com/dfinity/ic/blob/04c9c04c7a1f52ab5529531691a7c1bcf289c30d/rs/registry/canister/src/mutations/do_add_api_boundary_node.rs#L14
    pub type AddApiBoundaryNodePayload = crate::canisters::nns_registry::api::AddApiBoundaryNodePayload;

    // NNS function 44 - RemoveApiBoundaryNodes
    // https://github.com/dfinity/ic/blob/04c9c04c7a1f52ab5529531691a7c1bcf289c30d/rs/registry/canister/src/mutations/do_remove_api_boundary_nodes.rs#L14
    pub type RemoveApiBoundaryNodesPayload = crate::canisters::nns_registry::api::RemoveApiBoundaryNodesPayload;

    // NNS function 46 - UpdateApiBoundaryNodesVersion
    // https://github.com/dfinity/ic/blob/04c9c04c7a1f52ab5529531691a7c1bcf289c30d/rs/registry/canister/src/mutations/do_update_api_boundary_nodes_version.rs#L14
    pub type UpdateApiBoundaryNodesVersionPayload =
        crate::canisters::nns_registry::api::UpdateApiBoundaryNodesVersionPayload;
}

#[cfg(test)]
mod tests;<|MERGE_RESOLUTION|>--- conflicted
+++ resolved
@@ -60,54 +60,6 @@
     cache.insert(proposal_id, payload_json);
 }
 
-<<<<<<< HEAD
-=======
-/// Types used to decode argument payload of NNS function type 4 for II upgrades
-/// Source: https://github.com/dfinity/internet-identity/blob/main/src/internet_identity_interface/src/lib.rs#L174
-pub type AnchorNumber = u64;
-#[derive(CandidType, Serialize, Deserialize)]
-pub struct InternetIdentityInit {
-    pub assigned_user_number_range: Option<(AnchorNumber, AnchorNumber)>,
-    pub archive_config: Option<ArchiveConfig>,
-    pub canister_creation_cycles_cost: Option<u64>,
-    pub register_rate_limit: Option<RateLimitConfig>,
-    pub max_num_latest_delegation_origins: Option<u64>,
-    pub migrate_storage_to_memory_manager: Option<bool>,
-}
-#[derive(CandidType, Serialize, Deserialize)]
-pub struct RateLimitConfig {
-    /// Time it takes for a rate limiting token to be replenished.
-    pub time_per_token_ns: u64,
-    /// How many tokens are at most generated (to accommodate peaks).
-    pub max_tokens: u64,
-}
-/// Configuration parameters of the archive to be used on the next deployment.
-#[derive(CandidType, Serialize, Deserialize)]
-pub struct ArchiveConfig {
-    /// Wasm module hash that is allowed to be deployed to the archive canister.
-    pub module_hash: [u8; 32],
-    /// Buffered archive entries limit. If reached, II will stop accepting new anchor operations
-    /// until the buffered operations are acknowledged by the archive.
-    pub entries_buffer_limit: u64,
-    /// Polling interval at which the archive should fetch buffered archive entries from II (in nanoseconds).
-    pub polling_interval_ns: u64,
-    /// Max number of archive entries to be fetched in a single call.
-    pub entries_fetch_limit: u16,
-    /// How the entries get transferred to the archive.
-    /// This is opt, so that the configuration parameter can be removed after switching from push to pull.
-    /// Defaults to Push (legacy mode).
-    pub archive_integration: Option<ArchiveIntegration>,
-}
-
-#[derive(CandidType, Serialize, Deserialize)]
-pub enum ArchiveIntegration {
-    #[serde(rename = "push")]
-    Push,
-    #[serde(rename = "pull")]
-    Pull,
-}
-
->>>>>>> 709fcbd0
 /// Best effort to determine the types of a canister arguments.
 fn canister_arg_types(canister_id: Option<CanisterId>) -> IDLTypes {
     // If canister id is II
@@ -122,11 +74,7 @@
 }
 
 /// Converts the argument to JSON.
-<<<<<<< HEAD
-fn decode_arg(arg: &[u8], arg_types: IDLTypes) -> String {
-=======
 fn decode_arg(arg: &[u8], arg_types: &IDLTypes) -> String {
->>>>>>> 709fcbd0
     // TODO: Test empty payload
     // TODO: Test existing payloads
     // TODO: Test muti-value payloads

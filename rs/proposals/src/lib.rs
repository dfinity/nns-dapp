use crate::canisters::nns_governance::api::{Action, ProposalInfo};
use crate::def::*;
use candid::parser::types::{self as parser_types, IDLType, IDLTypes};
use candid::types::{self as candid_types, Type};
use candid::{CandidType, Deserialize, IDLArgs};
use ic_base_types::CanisterId;
use ic_nns_constants::{GOVERNANCE_CANISTER_ID, IDENTITY_CANISTER_ID};
use idl2json::candid_types::internal_candid_type_to_idl_type;
use idl2json::{idl_args2json_with_weak_names, BytesFormat, Idl2JsonOptions};
use serde::de::DeserializeOwned;
use serde::Serialize;
use std::cell::RefCell;
use std::collections::BTreeMap;
use std::fmt::Debug;
use std::ops::DerefMut;

pub mod canisters;

type Json = String;

const CACHE_SIZE_LIMIT: usize = 100;
const CACHE_ITEM_SIZE_LIMIT: usize = 2 * 1024 * 1024; // 2MB

thread_local! {
    // These are purposely not stored in stable memory.
    static CACHED_PROPOSAL_PAYLOADS: RefCell<BTreeMap<u64, Json>> = RefCell::default();
}

/// Gets a proposal payload from cache, if available, else from the governance canister (and populates the cache).
///
/// # Errors
/// - If the requested `proposal_id` does not exist in, or could not be retrieved from, the governance canister.
pub async fn get_proposal_payload(proposal_id: u64) -> Result<Json, String> {
    if let Some(result) = CACHED_PROPOSAL_PAYLOADS.with(|c| c.borrow().get(&proposal_id).cloned()) {
        Ok(result)
    } else {
        match crate::canisters::nns_governance::api::Service(GOVERNANCE_CANISTER_ID.into())
            .get_proposal_info(proposal_id)
            .await
            .map(|result| result.0)
        {
            Ok(Some(proposal_info)) => {
                let json = process_proposal_payload(&proposal_info);
                CACHED_PROPOSAL_PAYLOADS
                    .with(|c| insert_into_cache(c.borrow_mut().deref_mut(), proposal_id, json.clone()));
                Ok(json)
            }
            Ok(None) => Err("Proposal not found".to_string()), // We shouldn't cache this as the proposal may simply not exist yet
            Err(error) => Err(error.1), // We shouldn't cache this as the error may just be transient
        }
    }
}

fn insert_into_cache(cache: &mut BTreeMap<u64, Json>, proposal_id: u64, payload_json: String) {
    if cache.len() >= CACHE_SIZE_LIMIT {
        cache.pop_first();
    }

    cache.insert(proposal_id, payload_json);
}

/// Types used to decode argument payload of NNS function type 4 for II upgrades
/// Source: https://github.com/dfinity/internet-identity/blob/main/src/internet_identity_interface/src/lib.rs#L174
pub type AnchorNumber = u64;
#[derive(CandidType, Serialize, Deserialize)]
pub struct InternetIdentityInit {
    pub assigned_user_number_range: Option<(AnchorNumber, AnchorNumber)>,
    pub archive_config: Option<ArchiveConfig>,
    pub canister_creation_cycles_cost: Option<u64>,
    pub register_rate_limit: Option<RateLimitConfig>,
    pub max_num_latest_delegation_origins: Option<u64>,
    pub migrate_storage_to_memory_manager: Option<bool>,
}
#[derive(CandidType, Serialize, Deserialize)]
pub struct RateLimitConfig {
    /// Time it takes for a rate limiting token to be replenished.
    pub time_per_token_ns: u64,
    /// How many tokens are at most generated (to accommodate peaks).
    pub max_tokens: u64,
}
/// Configuration parameters of the archive to be used on the next deployment.
#[derive(CandidType, Serialize, Deserialize)]
pub struct ArchiveConfig {
    /// Wasm module hash that is allowed to be deployed to the archive canister.
    pub module_hash: [u8; 32],
    /// Buffered archive entries limit. If reached, II will stop accepting new anchor operations
    /// until the buffered operations are acknowledged by the archive.
    pub entries_buffer_limit: u64,
    /// Polling interval at which the archive should fetch buffered archive entries from II (in nanoseconds).
    pub polling_interval_ns: u64,
    /// Max number of archive entries to be fetched in a single call.
    pub entries_fetch_limit: u16,
    /// How the entries get transferred to the archive.
    /// This is opt, so that the configuration parameter can be removed after switching from push to pull.
    /// Defaults to Push (legacy mode).
    pub archive_integration: Option<ArchiveIntegration>,
}

#[derive(CandidType, Serialize, Deserialize)]
pub enum ArchiveIntegration {
    #[serde(rename = "push")]
    Push,
    #[serde(rename = "pull")]
    Pull,
}

/// Best effort to determine the types of a canister arguments.
fn canister_arg_types(canister_id: Option<CanisterId>) -> IDLTypes {
    // If canister id is II
    // use InternetIdentityInit type
    let args = if canister_id == Some(IDENTITY_CANISTER_ID) {
        let idl_type = internal_candid_type_to_idl_type(&InternetIdentityInit::ty());
        vec![IDLType::OptT(Box::new(idl_type))]
    } else {
        vec![]
    };
    IDLTypes { args }
}

<<<<<<< HEAD
/// Converts the argument to JSON.
fn decode_arg(arg: &[u8], arg_types: IDLTypes) -> String {
=======
fn decode_arg(arg: &[u8], arg_types: &IDLTypes) -> String {
>>>>>>> 5ab7903d
    // TODO: Test empty payload
    // TODO: Test existing payloads
    // TODO: Test muti-value payloads
    match IDLArgs::from_bytes(arg) {
        Ok(idl_args) => {
            let json_value = idl_args2json_with_weak_names(&idl_args, arg_types, &IDL2JSON_OPTIONS);
            serde_json::to_string(&json_value).expect("Failed to serialize JSON")
        }
        Err(_) => "[]".to_owned(),
    }
}

/// Checks if the proposal has a payload.  If yes, de-serializes it then converts it to JSON.
#[must_use]
pub fn process_proposal_payload(proposal_info: &ProposalInfo) -> Json {
    if let Some(Action::ExecuteNnsFunction(f)) = proposal_info.proposal.as_ref().and_then(|p| p.action.as_ref()) {
        transform_payload_to_json(f.nns_function, &f.payload).unwrap_or_else(|e| {
            let error_msg = "Unable to deserialize payload";
            serde_json::to_string(&format!("{error_msg}: {e:.400}")).unwrap_or_else(|_| format!("\"{error_msg}\""))
        })
    } else {
        #[allow(clippy::unwrap_used)]
        serde_json::to_string("Proposal has no payload").unwrap()
    }
}

const IDL2JSON_OPTIONS: Idl2JsonOptions = Idl2JsonOptions {
    bytes_as: Some(BytesFormat::Hex),
    long_bytes_as: Some((256, BytesFormat::Sha256)),
    prog: Vec::new(), // These are the type definitions used in proposal payloads.  If we have them, it would be nice to use them.  Do we?
};

/// Converts a Candid `Type` to a candid `IDLType`. `idl2json` uses `IDLType`.
///
/// Notes:
/// - `IDLType` does not exist in Candid `v10`.  This conversion may well not be needed in the future.
///
/// # Errors
/// - Does not support: `Type::Empty`, `Type::Knot(_)`, `Type::Unknown`
fn type_2_idltype(ty: Type) -> Result<IDLType, String> {
    match ty {
        Type::Null => Ok(IDLType::PrimT(parser_types::PrimType::Null)),
        Type::Bool => Ok(IDLType::PrimT(parser_types::PrimType::Bool)),
        Type::Nat => Ok(IDLType::PrimT(parser_types::PrimType::Nat)),
        Type::Int => Ok(IDLType::PrimT(parser_types::PrimType::Int)),
        Type::Nat8 => Ok(IDLType::PrimT(parser_types::PrimType::Nat8)),
        Type::Nat16 => Ok(IDLType::PrimT(parser_types::PrimType::Nat16)),
        Type::Nat32 => Ok(IDLType::PrimT(parser_types::PrimType::Nat32)),
        Type::Nat64 => Ok(IDLType::PrimT(parser_types::PrimType::Nat64)),
        Type::Int8 => Ok(IDLType::PrimT(parser_types::PrimType::Int8)),
        Type::Int16 => Ok(IDLType::PrimT(parser_types::PrimType::Int16)),
        Type::Int32 => Ok(IDLType::PrimT(parser_types::PrimType::Int32)),
        Type::Int64 => Ok(IDLType::PrimT(parser_types::PrimType::Int64)),
        Type::Float32 => Ok(IDLType::PrimT(parser_types::PrimType::Float32)),
        Type::Float64 => Ok(IDLType::PrimT(parser_types::PrimType::Float64)),
        Type::Text => Ok(IDLType::PrimT(parser_types::PrimType::Text)),
        Type::Reserved => Ok(IDLType::PrimT(parser_types::PrimType::Reserved)),
        Type::Opt(ty) => Ok(IDLType::OptT(Box::new(type_2_idltype(*ty)?))),
        Type::Vec(ty) => Ok(IDLType::VecT(Box::new(type_2_idltype(*ty)?))),
        Type::Record(fields) => {
            let mut idl_fields = Vec::with_capacity(fields.len());
            for field in fields {
                idl_fields.push(parser_types::TypeField {
                    label: field.id,
                    typ: type_2_idltype(field.ty)?,
                });
            }
            Ok(IDLType::RecordT(idl_fields))
        }
        Type::Variant(variants) => {
            let mut idl_variants = Vec::with_capacity(variants.len());
            for variant in variants {
                idl_variants.push(parser_types::TypeField {
                    label: variant.id,
                    typ: type_2_idltype(variant.ty)?,
                });
            }
            Ok(IDLType::VariantT(idl_variants))
        }
        Type::Principal => Ok(IDLType::PrincipalT),
        Type::Var(name) => Ok(IDLType::VarT(name)),
        Type::Func(candid_types::Function { modes, args, rets }) => Ok(IDLType::FuncT(parser_types::FuncType {
            modes,
            args: args.into_iter().map(type_2_idltype).collect::<Result<Vec<_>, _>>()?,
            rets: rets.into_iter().map(type_2_idltype).collect::<Result<Vec<_>, _>>()?,
        })),
        Type::Class(yin, yang) => Ok(IDLType::ClassT(
            yin.into_iter().map(type_2_idltype).collect::<Result<Vec<_>, _>>()?,
            Box::new(type_2_idltype(*yang)?),
        )),
        Type::Service(bindings) => Ok(IDLType::ServT(
            bindings
                .into_iter()
                .map(|(id, typ)| type_2_idltype(typ).map(|typ| parser_types::Binding { id, typ }))
                .collect::<Result<Vec<_>, _>>()?,
        )),
        Type::Empty | Type::Knot(_) | Type::Unknown => Err(format!("Unsupported type: {ty:.30}")),
    }
}

fn transform_payload_to_json(nns_function: i32, payload_bytes: &[u8]) -> Result<String, String> {
    fn candid_fallback<In>(payload_bytes: &[u8]) -> Result<String, String>
    where
        In: CandidType,
    {
        let candid_type = IDLTypes {
            args: vec![type_2_idltype(In::ty())?],
        };
        let payload_idl = IDLArgs::from_bytes(payload_bytes).map_err(debug)?;
        let json_value = idl_args2json_with_weak_names(&payload_idl, &candid_type, &IDL2JSON_OPTIONS);
        serde_json::to_string(&json_value).map_err(|_| "Failed to serialize JSON".to_string())
    }

    fn try_transform<In, Out>(payload_bytes: &[u8]) -> Result<String, String>
    where
        In: CandidType + DeserializeOwned + Into<Out>,
        Out: Serialize,
    {
        let payload: In = candid::decode_one(payload_bytes).map_err(debug)?;
        let payload_transformed: Out = payload.into();
        let json = serde_json::to_string(&payload_transformed).map_err(debug)?;
        if json.len() <= CACHE_ITEM_SIZE_LIMIT {
            Ok(json)
        } else {
            Err("Payload too large".to_string())
        }
    }
    fn transform<In, Out>(payload_bytes: &[u8]) -> Result<String, String>
    where
        In: CandidType + DeserializeOwned + Into<Out>,
        Out: Serialize,
    {
        try_transform::<In, Out>(payload_bytes).or_else(|_| candid_fallback::<In>(payload_bytes))
    }
    fn identity<Out>(payload_bytes: &[u8]) -> Result<String, String>
    where
        Out: CandidType + Serialize + DeserializeOwned,
    {
        transform::<Out, Out>(payload_bytes)
    }

    // See full list here - https://github.com/dfinity/ic/blob/5b2647754d0c2200b645d08a6ddce32251438ed5/rs/nns/governance/gen/ic_nns_governance.pb.v1.rs#L1690
    // transform: deserialize -> transform -> serialize to JSON
    match nns_function {
        1 => identity::<CreateSubnetPayload>(payload_bytes),
        2 => identity::<AddNodesToSubnetPayload>(payload_bytes),
        3 => transform::<AddNnsCanisterProposal, AddNnsCanisterProposalTrimmed>(payload_bytes),
        4 => transform::<ChangeNnsCanisterProposal, ChangeNnsCanisterProposalTrimmed>(payload_bytes),
        5 => identity::<BlessReplicaVersionPayload>(payload_bytes),
        6 => identity::<RecoverSubnetPayload>(payload_bytes),
        7 => identity::<UpdateSubnetPayload>(payload_bytes),
        8 => identity::<AddNodeOperatorPayload>(payload_bytes),
        9 => transform::<UpgradeRootProposalPayload, UpgradeRootProposalPayloadTrimmed>(payload_bytes),
        10 => identity::<UpdateIcpXdrConversionRatePayload>(payload_bytes),
        11 => identity::<UpdateSubnetReplicaVersionPayload>(payload_bytes),
        12 => Ok("Proposal has no payload".to_string()),
        13 => identity::<RemoveNodesFromSubnetPayload>(payload_bytes),
        14 => identity::<SetAuthorizedSubnetworkListArgs>(payload_bytes),
        15 => identity::<SetFirewallConfigPayload>(payload_bytes),
        16 => identity::<UpdateNodeOperatorConfigPayload>(payload_bytes),
        17 => identity::<StopOrStartNnsCanisterProposal>(payload_bytes),
        18 => identity::<RemoveNodesPayload>(payload_bytes),
        19 => identity::<CanisterId>(payload_bytes),
        20 => identity::<UpdateNodeRewardsTableProposalPayload>(payload_bytes),
        21 => identity::<AddOrRemoveDataCentersProposalPayload>(payload_bytes),
        22 => identity::<UpdateUnassignedNodesConfigPayload>(payload_bytes),
        23 => transform::<RemoveNodeOperatorsPayload, RemoveNodeOperatorsPayloadHumanReadable>(payload_bytes),
        24 => identity::<RerouteCanisterRangesPayload>(payload_bytes),
        25 => identity::<AddFirewallRulesPayload>(payload_bytes),
        26 => identity::<RemoveFirewallRulesPayload>(payload_bytes),
        27 => identity::<UpdateFirewallRulesPayload>(payload_bytes),
        28 => identity::<PrepareCanisterMigrationPayload>(payload_bytes),
        29 => identity::<CompleteCanisterMigrationPayload>(payload_bytes),
        30 => transform::<AddWasmRequest, AddWasmRequestTrimmed>(payload_bytes),
        31 => identity::<ChangeSubnetMembershipPayload>(payload_bytes),
        32 => identity::<UpdateSubnetTypeArgs>(payload_bytes),
        33 => identity::<ChangeSubnetTypeAssignmentArgs>(payload_bytes),
        34 => identity::<UpdateSnsSubnetListRequest>(payload_bytes),
        35 => identity::<UpdateAllowedPrincipalsRequest>(payload_bytes),
        36 => identity::<RetireReplicaVersionPayload>(payload_bytes),
        37 => transform::<InsertUpgradePathEntriesRequest, InsertUpgradePathEntriesRequestHumanReadable>(payload_bytes),
        38 => identity::<UpdateElectedReplicaVersionsPayload>(payload_bytes),
        39 => transform::<BitcoinSetConfigProposal, BitcoinSetConfigProposalHumanReadable>(payload_bytes),
        40 => identity::<UpdateElectedHostosVersionsPayload>(payload_bytes),
        41 => identity::<UpdateNodesHostosVersionPayload>(payload_bytes),
        // 42 => HARD RESET
        43 => identity::<AddApiBoundaryNodePayload>(payload_bytes),
        44 => identity::<RemoveApiBoundaryNodesPayload>(payload_bytes),
        // 45 reserved ("NNS_FUNCTION_UPDATE_API_BOUNDARY_NODE_DOMAIN") - https://github.com/dfinity/ic/blob/cd8ad64ed63e38db0d40386ba226df25767d4cd6/rs/nns/governance/proto/ic_nns_governance/pb/v1/governance.proto#L616
        46 => identity::<UpdateApiBoundaryNodesVersionPayload>(payload_bytes),
        _ => Err("Unrecognised NNS function".to_string()),
    }
}

fn debug<T: Debug>(value: T) -> String {
    format!("{value:?}")
}

mod def {
    use crate::canister_arg_types;
    use crate::canisters::sns_wasm::api::{SnsUpgrade, SnsVersion};
    use crate::{decode_arg, Json};
    use candid::{CandidType, Principal};
    use ic_base_types::{CanisterId, PrincipalId};
    use ic_crypto_sha2::Sha256;
    use ic_ic00_types::CanisterInstallMode;
    use serde::{Deserialize, Serialize};
    use std::convert::TryFrom;
    use std::fmt::Write;

    // NNS function 1 - CreateSubnet
    // https://github.com/dfinity/ic/blob/0a729806f2fbc717f2183b07efac19f24f32e717/rs/registry/canister/src/mutations/do_create_subnet.rs#L248
    pub type CreateSubnetPayload = crate::canisters::nns_registry::api::CreateSubnetPayload;

    // NNS function 2 - AddNodeToSubnet
    // https://github.com/dfinity/ic/blob/0a729806f2fbc717f2183b07efac19f24f32e717/rs/registry/canister/src/mutations/do_add_nodes_to_subnet.rs#L51
    pub type AddNodesToSubnetPayload = crate::canisters::nns_registry::api::AddNodesToSubnetPayload;

    // NNS function 3 - AddNNSCanister
    // https://github.com/dfinity/ic/blob/a8e25a31ae9c649708405f2d4c3d058fdd730be2/rs/nervous_system/root/src/change_canister.rs#L137
    // Renamed to AddNnsCanisterProposal
    #[derive(CandidType, Serialize, Deserialize, Clone)]
    pub struct AddNnsCanisterProposal {
        pub name: String,
        #[serde(with = "serde_bytes")]
        pub wasm_module: Vec<u8>,
        pub arg: Vec<u8>,
        #[serde(serialize_with = "serialize_optional_nat")]
        pub compute_allocation: Option<candid::Nat>,
        #[serde(serialize_with = "serialize_optional_nat")]
        pub memory_allocation: Option<candid::Nat>,
        #[serde(serialize_with = "serialize_optional_nat")]
        pub query_allocation: Option<candid::Nat>,
        pub initial_cycles: u64,
    }

    // replace `wasm_module` with `wasm_module_hash`
    #[derive(CandidType, Serialize, Deserialize, Clone)]
    pub struct AddNnsCanisterProposalTrimmed {
        pub name: String,
        pub wasm_module_hash: String,
        pub arg: Json,
        pub arg_hex: String,
        #[serde(serialize_with = "serialize_optional_nat")]
        pub compute_allocation: Option<candid::Nat>,
        #[serde(serialize_with = "serialize_optional_nat")]
        pub memory_allocation: Option<candid::Nat>,
        #[serde(serialize_with = "serialize_optional_nat")]
        pub query_allocation: Option<candid::Nat>,
        pub initial_cycles: u64,
    }

    impl From<AddNnsCanisterProposal> for AddNnsCanisterProposalTrimmed {
        fn from(payload: AddNnsCanisterProposal) -> Self {
            let wasm_module_hash = calculate_hash_string(&payload.wasm_module);
            let candid_arg = decode_arg(&payload.arg, &canister_arg_types(None));

            AddNnsCanisterProposalTrimmed {
                name: payload.name,
                wasm_module_hash,
                arg: candid_arg,
                arg_hex: hex::encode(&payload.arg),
                compute_allocation: payload.compute_allocation,
                memory_allocation: payload.memory_allocation,
                query_allocation: payload.query_allocation,
                initial_cycles: payload.initial_cycles,
            }
        }
    }

    // NNS function 4 - UpgradeNNSCanister
    // https://github.com/dfinity/ic/blob/a8e25a31ae9c649708405f2d4c3d058fdd730be2/rs/nervous_system/root/src/change_canister.rs#L19
    // Renamed to ChangeNnsCanisterProposal
    #[derive(CandidType, Serialize, Deserialize, Clone)]
    pub struct ChangeNnsCanisterProposal {
        pub stop_before_installing: bool,
        pub mode: CanisterInstallMode,
        pub canister_id: CanisterId,
        #[serde(with = "serde_bytes")]
        pub wasm_module: Vec<u8>,
        #[serde(with = "serde_bytes")]
        pub arg: Vec<u8>,

        #[serde(serialize_with = "serialize_optional_nat")]
        pub compute_allocation: Option<candid::Nat>,
        #[serde(serialize_with = "serialize_optional_nat")]
        pub memory_allocation: Option<candid::Nat>,
        #[serde(serialize_with = "serialize_optional_nat")]
        pub query_allocation: Option<candid::Nat>,
    }

    #[derive(CandidType, Serialize, Deserialize, Clone)]
    pub struct ChangeNnsCanisterProposalTrimmed {
        pub stop_before_installing: bool,
        pub mode: CanisterInstallMode,
        pub canister_id: CanisterId,
        pub wasm_module_hash: String,
        pub arg: Json,
        pub arg_hex: String,
        #[serde(serialize_with = "serialize_optional_nat")]
        pub compute_allocation: Option<candid::Nat>,
        #[serde(serialize_with = "serialize_optional_nat")]
        pub memory_allocation: Option<candid::Nat>,
        #[serde(serialize_with = "serialize_optional_nat")]
        pub query_allocation: Option<candid::Nat>,
    }

    impl From<ChangeNnsCanisterProposal> for ChangeNnsCanisterProposalTrimmed {
        fn from(payload: ChangeNnsCanisterProposal) -> Self {
            let wasm_module_hash = calculate_hash_string(&payload.wasm_module);
            let candid_arg = decode_arg(&payload.arg, &canister_arg_types(Some(payload.canister_id)));

            ChangeNnsCanisterProposalTrimmed {
                stop_before_installing: payload.stop_before_installing,
                mode: payload.mode,
                canister_id: payload.canister_id,
                wasm_module_hash,
                arg: candid_arg,
                arg_hex: hex::encode(&payload.arg),
                compute_allocation: payload.compute_allocation,
                memory_allocation: payload.memory_allocation,
                query_allocation: payload.query_allocation,
            }
        }
    }

    // NNS function 5 - BlessReplicaVersion
    // https://github.com/dfinity/ic/blob/0a729806f2fbc717f2183b07efac19f24f32e717/rs/registry/canister/src/mutations/do_bless_replica_version.rs#L83
    pub type BlessReplicaVersionPayload = crate::canisters::nns_registry::api::BlessReplicaVersionPayload;

    // NNS function 6 - RecoverSubnet
    // https://github.com/dfinity/ic/blob/0a729806f2fbc717f2183b07efac19f24f32e717/rs/registry/canister/src/mutations/do_recover_subnet.rs#L249
    pub type RecoverSubnetPayload = crate::canisters::nns_registry::api::RecoverSubnetPayload;

    // NNS function 7 - UpdateSubnetConfig
    // https://github.com/dfinity/ic/blob/0a729806f2fbc717f2183b07efac19f24f32e717/rs/registry/canister/src/mutations/do_update_subnet.rs#L159
    pub type UpdateSubnetPayload = crate::canisters::nns_registry::api::UpdateSubnetPayload;

    // NNS function 8 - AddNodeOperator
    // https://github.com/dfinity/ic/blob/0a729806f2fbc717f2183b07efac19f24f32e717/rs/registry/canister/src/mutations/do_add_node_operator.rs#L40
    pub type AddNodeOperatorPayload = crate::canisters::nns_registry::api::AddNodeOperatorPayload;

    // NNS function 9 - UpgradeRootCanister
    // https://github.com/dfinity/ic/blob/5b2647754d0c2200b645d08a6ddce32251438ed5/rs/nns/handlers/lifeline/lifeline.mo#L11
    #[derive(CandidType, Serialize, Deserialize, Clone)]
    pub struct UpgradeRootProposalPayload {
        #[serde(with = "serde_bytes")]
        pub module_arg: Vec<u8>,
        pub stop_upgrade_start: bool,
        #[serde(with = "serde_bytes")]
        pub wasm_module: Vec<u8>,
    }

    #[derive(CandidType, Serialize, Deserialize, Clone)]
    pub struct UpgradeRootProposalPayloadTrimmed {
        #[serde(with = "serde_bytes")]
        pub module_arg: Vec<u8>,
        pub stop_upgrade_start: bool,
        pub wasm_module_hash: String,
    }

    impl From<UpgradeRootProposalPayload> for UpgradeRootProposalPayloadTrimmed {
        fn from(payload: UpgradeRootProposalPayload) -> Self {
            let wasm_module_hash = calculate_hash_string(&payload.wasm_module);

            UpgradeRootProposalPayloadTrimmed {
                module_arg: payload.module_arg,
                stop_upgrade_start: payload.stop_upgrade_start,
                wasm_module_hash,
            }
        }
    }

    // NNS function 10 - UpdateIcpXdrConversionRate
    // https://github.com/dfinity/ic/blob/5b2647754d0c2200b645d08a6ddce32251438ed5/rs/nns/common/src/types.rs#L89
    #[derive(CandidType, Default, Serialize, Deserialize, Clone, Debug, PartialEq, Eq)]
    pub struct UpdateIcpXdrConversionRatePayload {
        pub data_source: String,
        pub timestamp_seconds: u64,
        pub xdr_permyriad_per_icp: u64,
    }

    // NNS function 11 - UpdateSubnetReplicaVersion
    // https://github.com/dfinity/ic/blob/0a729806f2fbc717f2183b07efac19f24f32e717/rs/registry/canister/src/mutations/do_update_subnet_replica.rs#L58
    pub type UpdateSubnetReplicaVersionPayload = crate::canisters::nns_registry::api::UpdateSubnetReplicaVersionPayload;

    // NNS function 13 - RemoveNodesFromSubnet
    // https://github.com/dfinity/ic/blob/0a729806f2fbc717f2183b07efac19f24f32e717/rs/registry/canister/src/mutations/do_remove_nodes_from_subnet.rs#L57
    pub type RemoveNodesFromSubnetPayload = crate::canisters::nns_registry::internal::RemoveNodesFromSubnetPayload;

    // NNS function 14 - SetAuthorizedSubnetworkList
    // https://github.com/dfinity/ic/blob/5b2647754d0c2200b645d08a6ddce32251438ed5/rs/nns/cmc/src/lib.rs#L168
    pub type SetAuthorizedSubnetworkListArgs = cycles_minting_canister::SetAuthorizedSubnetworkListArgs;

    // NNS function 15 - SetFirewallConfig
    // https://github.com/dfinity/ic/blob/0a729806f2fbc717f2183b07efac19f24f32e717/rs/registry/canister/src/mutations/do_set_firewall_config.rs#L39
    pub type SetFirewallConfigPayload = crate::canisters::nns_registry::api::SetFirewallConfigPayload;

    // NNS function 16 - UpdateNodeOperatorConfig
    // https://github.com/dfinity/ic/blob/0a729806f2fbc717f2183b07efac19f24f32e717/rs/registry/canister/src/mutations/do_update_node_operator_config.rs#L106
    pub type UpdateNodeOperatorConfigPayload = crate::canisters::nns_registry::api::UpdateNodeOperatorConfigPayload;

    // NNS function 17 - StopOrStartNNSCanister
    // https://github.com/dfinity/ic/blob/5b2647754d0c2200b645d08a6ddce32251438ed5/rs/nervous_system/root/src/lib.rs#L258
    pub type StopOrStartNnsCanisterProposal = ic_nervous_system_root::change_canister::StopOrStartCanisterProposal;

    // NNS function 18 - RemoveNodes
    // https://github.com/dfinity/ic/blob/0a729806f2fbc717f2183b07efac19f24f32e717/rs/registry/canister/src/mutations/node_management/do_remove_nodes.rs#L96
    pub type RemoveNodesPayload = crate::canisters::nns_registry::api::RemoveNodesPayload;

    // NNS function 20 - UpdateNodeRewardsTable
    // https://github.com/dfinity/ic/blob/5b2647754d0c2200b645d08a6ddce32251438ed5/rs/protobuf/def/registry/node_rewards/v2/node_rewards.proto#L24
    pub type UpdateNodeRewardsTableProposalPayload =
        ic_protobuf::registry::node_rewards::v2::UpdateNodeRewardsTableProposalPayload;

    // NNS function 21 - AddOrRemoveDataCenters
    // https://github.com/dfinity/ic/blob/5b2647754d0c2200b645d08a6ddce32251438ed5/rs/protobuf/def/registry/dc/v1/dc.proto#L23
    pub type AddOrRemoveDataCentersProposalPayload =
        ic_protobuf::registry::dc::v1::AddOrRemoveDataCentersProposalPayload;

    // NNS function 22 - UpdateUnassignedNodes
    // https://github.com/dfinity/ic/blob/0a729806f2fbc717f2183b07efac19f24f32e717/rs/registry/canister/src/mutations/do_update_unassigned_nodes_config.rs#L62
    pub type UpdateUnassignedNodesConfigPayload =
        crate::canisters::nns_registry::api::UpdateUnassignedNodesConfigPayload;

    // NNS function 23 - RemoveNodeOperators
    // https://github.com/dfinity/ic/blob/5b2647754d0c2200b645d08a6ddce32251438ed5/rs/protobuf/def/registry/node_operator/v1/node_operator.proto#L34
    pub type RemoveNodeOperatorsPayload = ic_protobuf::registry::node_operator::v1::RemoveNodeOperatorsPayload;

    #[derive(CandidType, Serialize, Deserialize, Clone)]
    pub struct RemoveNodeOperatorsPayloadHumanReadable {
        pub node_operators_to_remove: Vec<PrincipalId>,
    }

    impl From<RemoveNodeOperatorsPayload> for RemoveNodeOperatorsPayloadHumanReadable {
        fn from(payload: RemoveNodeOperatorsPayload) -> Self {
            RemoveNodeOperatorsPayloadHumanReadable {
                node_operators_to_remove: payload
                    .node_operators_to_remove
                    .into_iter()
                    .map(|o| PrincipalId::try_from(o).unwrap())
                    .collect(),
            }
        }
    }

    // NNS function 24 - RerouteCanisterRange
    // https://github.com/dfinity/ic/blob/5a1b0fe380dda87e7a3fcc62d48d646a91d2f12c/rs/registry/canister/src/mutations/reroute_canister_ranges.rs#L66
    pub type RerouteCanisterRangesPayload = crate::canisters::nns_registry::api::RerouteCanisterRangesPayload;

    // NNS function 25 - AddFirewallRules
    // https://github.com/dfinity/ic/blob/0a729806f2fbc717f2183b07efac19f24f32e717/rs/registry/canister/src/mutations/firewall.rs#L218
    pub type AddFirewallRulesPayload = crate::canisters::nns_registry::api::AddFirewallRulesPayload;

    // NNS function 26 - RemoveFirewallRules
    // https://github.com/dfinity/ic/blob/0a729806f2fbc717f2183b07efac19f24f32e717/rs/registry/canister/src/mutations/firewall.rs#L233
    pub type RemoveFirewallRulesPayload = crate::canisters::nns_registry::api::RemoveFirewallRulesPayload;

    // NNS function 27 - UpdateFirewallRules
    // https://github.com/dfinity/ic/blob/0a729806f2fbc717f2183b07efac19f24f32e717/rs/registry/canister/src/mutations/firewall.rs#L246
    pub type UpdateFirewallRulesPayload = crate::canisters::nns_registry::internal::UpdateFirewallRulesPayload;

    // NNS function 28 - PrepareCanisterMigration
    // https://github.com/dfinity/ic/blob/5a1b0fe380dda87e7a3fcc62d48d646a91d2f12c/rs/registry/canister/src/mutations/prepare_canister_migration.rs#L67
    pub type PrepareCanisterMigrationPayload = crate::canisters::nns_registry::api::PrepareCanisterMigrationPayload;

    // NNS function 29 - CompleteCanisterMigration
    // https://github.com/dfinity/ic/blob/5a1b0fe380dda87e7a3fcc62d48d646a91d2f12c/rs/registry/canister/src/mutations/complete_canister_migration.rs#L34
    pub type CompleteCanisterMigrationPayload = crate::canisters::nns_registry::api::CompleteCanisterMigrationPayload;

    // NNS function 30 - AddSnsWasm
    // https://github.com/dfinity/ic/blob/187e933e73867efc3993572abc6344b8cedfafe5/rs/nns/sns-wasm/gen/ic_sns_wasm.pb.v1.rs#L62
    pub type AddWasmRequest = crate::canisters::sns_wasm::api::AddWasmRequest;

    #[derive(CandidType, Serialize, Deserialize, Clone)]
    pub struct SnsWasmTrimmed {
        pub wasm_hash: String,
        pub canister_type: i32,
    }

    // replace `wasm_module` with `wasm_module_hash`
    #[derive(CandidType, Serialize, Deserialize, Clone)]
    pub struct AddWasmRequestTrimmed {
        pub wasm: Option<SnsWasmTrimmed>,
        pub hash: String,
    }

    impl From<AddWasmRequest> for AddWasmRequestTrimmed {
        fn from(payload: AddWasmRequest) -> Self {
            AddWasmRequestTrimmed {
                wasm: payload.wasm.map(|w| SnsWasmTrimmed {
                    wasm_hash: calculate_hash_string(&w.wasm),
                    canister_type: w.canister_type,
                }),
                hash: format_bytes(&payload.hash),
            }
        }
    }

    // NNS function 31 - ChangeSubnetMembership
    // The payload of a proposal to change the membership of nodes in an existing subnet.
    // https://github.com/dfinity/ic/blob/f74c23fe475aa9545f936748e2506f609aa4be8d/rs/registry/canister/src/mutations/do_change_subnet_membership.rs#L71
    pub type ChangeSubnetMembershipPayload = crate::canisters::nns_registry::api::ChangeSubnetMembershipPayload;

    // NNS function 32 - UpdateSubnetType
    // Updates the available subnet types in the cycles minting canister.
    // https://github.com/dfinity/ic/blob/2ff38b1c305302e96aa85c7aa1f1e3811aa84819/rs/nns/cmc/src/lib.rs#L179
    pub type UpdateSubnetTypeArgs = cycles_minting_canister::UpdateSubnetTypeArgs;

    // NNS function 33 - ChangeSubnetTypeAssignment
    // Changes the assignment of subnets to subnet types in the cycles minting canister.
    // https://github.com/dfinity/ic/blob/503fb9ad621f7ab979b3c874365170c37fe444ba/rs/nns/cmc/src/lib.rs#L227
    pub type ChangeSubnetTypeAssignmentArgs = cycles_minting_canister::ChangeSubnetTypeAssignmentArgs;

    // Use a serde field attribute to custom serialize the Nat candid type.
    fn serialize_optional_nat<S>(nat: &Option<candid::Nat>, serializer: S) -> Result<S::Ok, S::Error>
    where
        S: serde::Serializer,
    {
        match nat.as_ref() {
            Some(num) => serializer.serialize_str(&num.to_string()),
            None => serializer.serialize_none(),
        }
    }

    fn calculate_hash_string(bytes: &[u8]) -> String {
        let mut hash_string = String::with_capacity(64);
        for byte in calculate_hash(bytes) {
            write!(hash_string, "{byte:02x}").unwrap();
        }
        hash_string
    }

    fn format_bytes(bytes: &[u8]) -> String {
        let mut hash_string = String::with_capacity(64);
        for byte in bytes {
            write!(hash_string, "{byte:02x}").unwrap();
        }
        hash_string
    }

    fn calculate_hash(bytes: &[u8]) -> [u8; 32] {
        let mut wasm_sha = Sha256::new();
        wasm_sha.write(bytes);
        wasm_sha.finish()
    }

    // NNS function 34 - UpdateSnsSubnetListRequest
    // https://gitlab.com/dfinity-lab/public/ic/-/blob/e5dfd171dc6f2180c1112569766e14dd2c10a090/rs/nns/sns-wasm/canister/sns-wasm.did#L77
    pub type UpdateSnsSubnetListRequest = crate::canisters::sns_wasm::api::UpdateSnsSubnetListRequest;

    // NNS function 35 - UpdateAllowedPrincipals
    // https://github.com/dfinity/ic/blob/8d135c4eec4645837962797b7bdac930085c0dbb/rs/nns/sns-wasm/gen/ic_sns_wasm.pb.v1.rs#L255
    pub type UpdateAllowedPrincipalsRequest = crate::canisters::sns_wasm::api::UpdateAllowedPrincipalsRequest;

    // NNS function 36 - RetireReplicaVersion
    // https://github.com/dfinity/ic/blob/c2ad499466967a9a5557d737c2b9c0b9fa8ad53f/rs/registry/canister/src/mutations/do_retire_replica_version.rs#L143
    pub type RetireReplicaVersionPayload = crate::canisters::nns_registry::api::RetireReplicaVersionPayload;

    // NNS function 37 - InsertUpgradePathEntriesRequest
    // https://github.com/dfinity/ic/blob/8b674edbb228acfc19923d5c914807166edcd909/rs/nns/sns-wasm/gen/ic_sns_wasm.pb.v1.rs#L128
    pub type InsertUpgradePathEntriesRequest = crate::canisters::sns_wasm::api::InsertUpgradePathEntriesRequest;

    #[derive(CandidType, Serialize, Deserialize, Clone)]
    pub struct SnsVersionHumanReadable {
        pub root_wasm_hash: String,
        pub governance_wasm_hash: String,
        pub ledger_wasm_hash: String,
        pub swap_wasm_hash: String,
        pub archive_wasm_hash: String,
        pub index_wasm_hash: String,
    }

    #[derive(CandidType, Serialize, Deserialize, Clone)]
    pub struct SnsUpgradeHumanReadable {
        pub current_version: Option<SnsVersionHumanReadable>,
        pub next_version: Option<SnsVersionHumanReadable>,
    }

    #[derive(CandidType, Serialize, Deserialize, Clone)]
    pub struct InsertUpgradePathEntriesRequestHumanReadable {
        pub upgrade_path: Vec<SnsUpgradeHumanReadable>,
        pub sns_governance_canister_id: Option<Principal>,
    }

    impl From<SnsVersion> for SnsVersionHumanReadable {
        fn from(payload: SnsVersion) -> Self {
            SnsVersionHumanReadable {
                root_wasm_hash: format_bytes(&payload.root_wasm_hash),
                governance_wasm_hash: format_bytes(&payload.governance_wasm_hash),
                ledger_wasm_hash: format_bytes(&payload.ledger_wasm_hash),
                swap_wasm_hash: format_bytes(&payload.swap_wasm_hash),
                archive_wasm_hash: format_bytes(&payload.archive_wasm_hash),
                index_wasm_hash: format_bytes(&payload.index_wasm_hash),
            }
        }
    }

    impl From<SnsUpgrade> for SnsUpgradeHumanReadable {
        fn from(payload: SnsUpgrade) -> Self {
            SnsUpgradeHumanReadable {
                current_version: payload.current_version.map(Into::into),
                next_version: payload.next_version.map(Into::into),
            }
        }
    }

    impl From<InsertUpgradePathEntriesRequest> for InsertUpgradePathEntriesRequestHumanReadable {
        fn from(payload: InsertUpgradePathEntriesRequest) -> Self {
            InsertUpgradePathEntriesRequestHumanReadable {
                upgrade_path: payload.upgrade_path.into_iter().map(Into::into).collect(),
                sns_governance_canister_id: payload.sns_governance_canister_id,
            }
        }
    }

    // NNS function 38 - UpdateElectedReplicaVersions
    /// The payload of a proposal to update elected replica versions.
    // https://gitlab.com/dfinity-lab/public/ic/-/blob/90d82ff6e51a66306f9ddba820fcad984f4d85a5/rs/registry/canister/src/mutations/do_update_elected_replica_versions.rs#L193
    pub type UpdateElectedReplicaVersionsPayload =
        crate::canisters::nns_registry::api::UpdateElectedReplicaVersionsPayload;

    // NNS function 39 - BitcoinSetConfig
    // https://github.com/dfinity/ic/blob/ae00aff1373e9f6db375ff7076250a20bbf3eea0/rs/nns/governance/src/governance.rs#L8930
    pub type BitcoinSetConfigProposal = crate::canisters::nns_governance::internal::BitcoinSetConfigProposal;

    #[derive(CandidType, Serialize, Deserialize)]
    pub struct BitcoinSetConfigProposalHumanReadable {
        pub network: crate::canisters::nns_governance::internal::BitcoinNetwork,
        pub set_config_request: ic_btc_interface::SetConfigRequest,
    }

    impl From<BitcoinSetConfigProposal> for BitcoinSetConfigProposalHumanReadable {
        fn from(proposal: BitcoinSetConfigProposal) -> Self {
            let set_config_request: ic_btc_interface::SetConfigRequest = candid::decode_one(&proposal.payload).unwrap();
            BitcoinSetConfigProposalHumanReadable {
                network: proposal.network,
                set_config_request,
            }
        }
    }

    // NNS function 40 - UpdateElectedHostosVersions
    // https://github.com/dfinity/ic/blob/26098e18ddd64ab50d3f3725f50c7f369cd3f90e/rs/registry/canister/src/mutations/do_update_elected_hostos_versions.rs#L88
    pub type UpdateElectedHostosVersionsPayload =
        crate::canisters::nns_registry::api::UpdateElectedHostosVersionsPayload;

    // NNS function 41 - UpdateNodesHostosVersion
    // https://github.com/dfinity/ic/blob/26098e18ddd64ab50d3f3725f50c7f369cd3f90e/rs/registry/canister/src/mutations/do_update_nodes_hostos_version.rs#L38C12-L38C43
    pub type UpdateNodesHostosVersionPayload = crate::canisters::nns_registry::api::UpdateNodesHostosVersionPayload;

    // NNS function 43 - AddApiBoundaryNode
    // https://github.com/dfinity/ic/blob/04c9c04c7a1f52ab5529531691a7c1bcf289c30d/rs/registry/canister/src/mutations/do_add_api_boundary_node.rs#L14
    pub type AddApiBoundaryNodePayload = crate::canisters::nns_registry::api::AddApiBoundaryNodePayload;

    // NNS function 44 - RemoveApiBoundaryNodes
    // https://github.com/dfinity/ic/blob/04c9c04c7a1f52ab5529531691a7c1bcf289c30d/rs/registry/canister/src/mutations/do_remove_api_boundary_nodes.rs#L14
    pub type RemoveApiBoundaryNodesPayload = crate::canisters::nns_registry::api::RemoveApiBoundaryNodesPayload;

    // NNS function 46 - UpdateApiBoundaryNodesVersion
    // https://github.com/dfinity/ic/blob/04c9c04c7a1f52ab5529531691a7c1bcf289c30d/rs/registry/canister/src/mutations/do_update_api_boundary_nodes_version.rs#L14
    pub type UpdateApiBoundaryNodesVersionPayload =
        crate::canisters::nns_registry::api::UpdateApiBoundaryNodesVersionPayload;
}

#[cfg(test)]
mod tests;<|MERGE_RESOLUTION|>--- conflicted
+++ resolved
@@ -117,12 +117,8 @@
     IDLTypes { args }
 }
 
-<<<<<<< HEAD
 /// Converts the argument to JSON.
-fn decode_arg(arg: &[u8], arg_types: IDLTypes) -> String {
-=======
 fn decode_arg(arg: &[u8], arg_types: &IDLTypes) -> String {
->>>>>>> 5ab7903d
     // TODO: Test empty payload
     // TODO: Test existing payloads
     // TODO: Test muti-value payloads

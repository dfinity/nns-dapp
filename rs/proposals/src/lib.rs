--- conflicted
+++ resolved
@@ -115,10 +115,7 @@
     IDLTypes { args }
 }
 
-<<<<<<< HEAD
-=======
 /// Converts the argument to JSON.
->>>>>>> 709fcbd0
 fn decode_arg(arg: &[u8], arg_types: &IDLTypes) -> String {
     // TODO: Test empty payload
     // TODO: Test existing payloads

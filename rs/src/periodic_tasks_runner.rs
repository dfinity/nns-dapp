use crate::accounts_store::{CreateCanisterArgs, RefundTransactionArgs, TopUpCanisterArgs};
<<<<<<< HEAD
use crate::canisters::governance;
=======
>>>>>>> d70ee5c3
use crate::canisters::ledger;
use crate::canisters::{cmc, governance};
use crate::constants::{MEMO_CREATE_CANISTER, MEMO_TOP_UP_CANISTER};
use crate::multi_part_transactions_processor::MultiPartTransactionToBeProcessed;
use crate::state::STATE;
use crate::{ledger_sync, Cycles};
use cycles_minting_canister::{NotifyCreateCanister, NotifyError, NotifyTopUp};
use dfn_core::api::{CanisterId, PrincipalId};
use ic_nns_common::types::NeuronId;
use ic_nns_constants::CYCLES_MINTING_CANISTER_ID;
use ic_nns_governance::pb::v1::{claim_or_refresh_neuron_from_account_response, ClaimOrRefreshNeuronFromAccount};
use ledger_canister::{
<<<<<<< HEAD
    AccountBalanceArgs, AccountIdentifier, BlockHeight, CyclesResponse, Memo, NotifyCanisterArgs, SendArgs, Subaccount,
    Tokens, DEFAULT_TRANSFER_FEE,
=======
    AccountBalanceArgs, AccountIdentifier, BlockHeight, Memo, SendArgs, Subaccount, Tokens, DEFAULT_TRANSFER_FEE,
>>>>>>> d70ee5c3
};

const PRUNE_TRANSACTIONS_COUNT: u32 = 1000;

pub async fn run_periodic_tasks() {
    ledger_sync::sync_transactions().await;

    let maybe_transaction_to_process =
        STATE.with(|s| s.accounts_store.borrow_mut().try_take_next_transaction_to_process());
    if let Some((block_height, transaction_to_process)) = maybe_transaction_to_process {
        match transaction_to_process {
            MultiPartTransactionToBeProcessed::StakeNeuron(principal, memo) => {
                handle_stake_neuron(block_height, principal, memo).await;
            }
            MultiPartTransactionToBeProcessed::TopUpNeuron(principal, memo) => {
                handle_top_up_neuron(block_height, principal, memo).await;
            }
            MultiPartTransactionToBeProcessed::CreateCanister(args) => {
                handle_create_canister(block_height, args).await;
            }
            MultiPartTransactionToBeProcessed::TopUpCanister(args) => {
                handle_top_up_canister(block_height, args).await;
            }
            MultiPartTransactionToBeProcessed::RefundTransaction(args) => {
                handle_refund(args).await;
            }
        }
    }

    if should_prune_transactions() {
        STATE.with(|s| {
            s.accounts_store
                .borrow_mut()
                .prune_transactions(PRUNE_TRANSACTIONS_COUNT)
        });
    }
}

async fn handle_stake_neuron(block_height: BlockHeight, principal: PrincipalId, memo: Memo) {
    match claim_or_refresh_neuron(principal, memo).await {
        Ok(neuron_id) => STATE.with(|s| {
            s.accounts_store
                .borrow_mut()
                .mark_neuron_created(&principal, block_height, memo, neuron_id)
        }),
        Err(e) => STATE.with(|s| {
            s.accounts_store
                .borrow_mut()
                .process_multi_part_transaction_error(block_height, e, false)
        }),
    }
}

async fn handle_top_up_neuron(block_height: BlockHeight, principal: PrincipalId, memo: Memo) {
    match claim_or_refresh_neuron(principal, memo).await {
        Ok(_) => STATE.with(|s| s.accounts_store.borrow_mut().mark_neuron_topped_up(block_height)),
        Err(e) => STATE.with(|s| {
            s.accounts_store
                .borrow_mut()
                .process_multi_part_transaction_error(block_height, e, false)
        }),
    }
}

async fn handle_create_canister(block_height: BlockHeight, args: CreateCanisterArgs) {
    match create_canister(args.controller, args.amount).await {
        Ok(Ok(canister_id)) => STATE.with(|s| {
            s.accounts_store
                .borrow_mut()
                .attach_newly_created_canister(args.controller, block_height, canister_id)
        }),
        Ok(Err(error)) => {
            let was_refunded = matches!(error, NotifyError::Refunded { .. });
            STATE.with(|s| {
                s.accounts_store.borrow_mut().process_multi_part_transaction_error(
                    block_height,
                    error.to_string(),
                    was_refunded,
                )
            });
            if was_refunded {
                let subaccount = (&args.controller).into();
                enqueue_create_or_top_up_canister_refund(
                    args.controller,
                    subaccount,
                    block_height,
                    args.refund_address,
                    error.to_string(),
                )
                .await;
            }
        }
        Err(error) => {
            STATE.with(|s| {
                s.accounts_store
                    .borrow_mut()
                    .process_multi_part_transaction_error(block_height, error.clone(), true)
            });
            let subaccount = (&args.controller).into();
            enqueue_create_or_top_up_canister_refund(
                args.controller,
                subaccount,
                block_height,
                args.refund_address,
                error,
            )
            .await;
        }
    }
}

async fn handle_top_up_canister(block_height: BlockHeight, args: TopUpCanisterArgs) {
    match top_up_canister(args.canister_id, args.amount).await {
        Ok(Ok(_)) => STATE.with(|s| s.accounts_store.borrow_mut().mark_canister_topped_up(block_height)),
        Ok(Err(error)) => {
            let was_refunded = matches!(error, NotifyError::Refunded { .. });
            STATE.with(|s| {
                s.accounts_store.borrow_mut().process_multi_part_transaction_error(
                    block_height,
                    error.to_string(),
                    was_refunded,
                )
            });
            if was_refunded {
                let subaccount = (&args.principal).into();
                enqueue_create_or_top_up_canister_refund(
                    args.principal,
                    subaccount,
                    block_height,
                    args.refund_address,
                    error.to_string(),
                )
                .await;
            }
        }
        Err(error) => {
            STATE.with(|s| {
                s.accounts_store
                    .borrow_mut()
                    .process_multi_part_transaction_error(block_height, error.clone(), true)
            });
            let subaccount = (&args.principal).into();
            enqueue_create_or_top_up_canister_refund(
                args.principal,
                subaccount,
                block_height,
                args.refund_address,
                error,
            )
            .await;
        }
    }
}

async fn handle_refund(args: RefundTransactionArgs) {
    let send_request = SendArgs {
        memo: Memo(0),
        amount: args.amount,
        fee: DEFAULT_TRANSFER_FEE,
        from_subaccount: Some(args.from_sub_account),
        to: args.refund_address,
        created_at_time: None,
    };

    match ledger::send(send_request.clone()).await {
        Ok(block_height) => {
            STATE.with(|s| {
                s.accounts_store.borrow_mut().process_transaction_refund_completed(
                    args.original_transaction_block_height,
                    block_height,
                    args.error_message,
                )
            });
        }
        Err(error) => {
            STATE.with(|s| {
                s.accounts_store.borrow_mut().process_multi_part_transaction_error(
                    args.original_transaction_block_height,
                    error,
                    false,
                )
            });
        }
    }
}

async fn claim_or_refresh_neuron(principal: PrincipalId, memo: Memo) -> Result<NeuronId, String> {
    let request = ClaimOrRefreshNeuronFromAccount {
        controller: Some(principal),
        memo: memo.0,
    };

    match governance::claim_or_refresh_neuron_from_account(request).await {
        Ok(response) => match response.result {
            Some(claim_or_refresh_neuron_from_account_response::Result::NeuronId(neuron_id)) => Ok(neuron_id.into()),
            Some(claim_or_refresh_neuron_from_account_response::Result::Error(e)) => Err(e.error_message),
            None => Err("'response.result' was empty".to_string()),
        },
        Err(e) => Err(e),
    }
}

<<<<<<< HEAD
async fn create_canister(principal: PrincipalId, amount: Tokens) -> Result<CyclesResponse, String> {
=======
async fn create_canister(principal: PrincipalId, amount: Tokens) -> Result<Result<CanisterId, NotifyError>, String> {
>>>>>>> d70ee5c3
    // We need to hold back 1 transaction fee for the 'send' and also 1 for the 'notify'
    let send_amount = Tokens::from_e8s(amount.get_e8s() - (2 * DEFAULT_TRANSFER_FEE.get_e8s()));
    let subaccount: Subaccount = (&principal).into();

    let send_request = SendArgs {
        memo: MEMO_CREATE_CANISTER,
        amount: send_amount,
        fee: DEFAULT_TRANSFER_FEE,
        from_subaccount: Some(subaccount),
        to: AccountIdentifier::new(CYCLES_MINTING_CANISTER_ID.into(), Some(subaccount)),
        created_at_time: None,
    };

    let block_index = ledger::send(send_request.clone()).await?;

    let notify_request = NotifyCreateCanister {
        block_index,
        controller: principal,
    };

    cmc::notify_create_canister(notify_request).await
}

<<<<<<< HEAD
async fn top_up_canister(canister_id: CanisterId, amount: Tokens) -> Result<CyclesResponse, String> {
=======
async fn top_up_canister(canister_id: CanisterId, amount: Tokens) -> Result<Result<Cycles, NotifyError>, String> {
>>>>>>> d70ee5c3
    // We need to hold back 1 transaction fee for the 'send' and also 1 for the 'notify'
    let send_amount = Tokens::from_e8s(amount.get_e8s() - (2 * DEFAULT_TRANSFER_FEE.get_e8s()));
    let subaccount: Subaccount = (&canister_id).into();

    let send_request = SendArgs {
        memo: MEMO_TOP_UP_CANISTER,
        amount: send_amount,
        fee: DEFAULT_TRANSFER_FEE,
        from_subaccount: Some(subaccount),
        to: AccountIdentifier::new(CYCLES_MINTING_CANISTER_ID.into(), Some(subaccount)),
        created_at_time: None,
    };

    let block_index = ledger::send(send_request.clone()).await?;

    let notify_request = NotifyTopUp {
        block_index,
        canister_id,
    };

    cmc::notify_top_up_canister(notify_request).await
}

async fn enqueue_create_or_top_up_canister_refund(
    principal: PrincipalId,
    subaccount: Subaccount,
    block_height: BlockHeight,
    refund_address: AccountIdentifier,
    error_message: String,
) {
    let from_account = AccountIdentifier::new(dfn_core::api::id().get(), Some(subaccount));
    let balance_request = AccountBalanceArgs { account: from_account };

    match ledger::account_balance(balance_request).await {
        Ok(balance) => {
            let refund_amount_e8s = balance.get_e8s().saturating_sub(DEFAULT_TRANSFER_FEE.get_e8s());
            if refund_amount_e8s > 0 {
                let refund_args = RefundTransactionArgs {
                    recipient_principal: principal,
                    from_sub_account: subaccount,
                    amount: Tokens::from_e8s(refund_amount_e8s),
                    original_transaction_block_height: block_height,
                    refund_address,
                    error_message,
                };
                STATE.with(|s| {
                    s.accounts_store
                        .borrow_mut()
                        .enqueue_transaction_to_be_refunded(refund_args)
                })
            } else {
                let error_message = format!("Unable to refund, account balance too low. Account: {}", from_account);
                STATE.with(|s| {
                    s.accounts_store.borrow_mut().process_multi_part_transaction_error(
                        block_height,
                        error_message,
                        false,
                    )
                });
            }
        }
        Err(error) => STATE.with(|s| {
            s.accounts_store
                .borrow_mut()
                .process_multi_part_transaction_error(block_height, error, false)
        }),
    };
}

fn should_prune_transactions() -> bool {
    #[cfg(target_arch = "wasm32")]
    {
        const MEMORY_LIMIT_BYTES: u32 = 1024 * 1024 * 1024; // 1GB
        let memory_usage_bytes = (core::arch::wasm32::memory_size(0) * 65536) as u32;
        memory_usage_bytes > MEMORY_LIMIT_BYTES
    }

    #[cfg(not(target_arch = "wasm32"))]
    {
        const TRANSACTIONS_COUNT_LIMIT: u32 = 1_000_000;
        let transactions_count = STATE.with(|s| s.accounts_store.borrow().get_transactions_count());
        transactions_count > TRANSACTIONS_COUNT_LIMIT
    }
}<|MERGE_RESOLUTION|>--- conflicted
+++ resolved
@@ -1,8 +1,4 @@
 use crate::accounts_store::{CreateCanisterArgs, RefundTransactionArgs, TopUpCanisterArgs};
-<<<<<<< HEAD
-use crate::canisters::governance;
-=======
->>>>>>> d70ee5c3
 use crate::canisters::ledger;
 use crate::canisters::{cmc, governance};
 use crate::constants::{MEMO_CREATE_CANISTER, MEMO_TOP_UP_CANISTER};
@@ -15,12 +11,7 @@
 use ic_nns_constants::CYCLES_MINTING_CANISTER_ID;
 use ic_nns_governance::pb::v1::{claim_or_refresh_neuron_from_account_response, ClaimOrRefreshNeuronFromAccount};
 use ledger_canister::{
-<<<<<<< HEAD
-    AccountBalanceArgs, AccountIdentifier, BlockHeight, CyclesResponse, Memo, NotifyCanisterArgs, SendArgs, Subaccount,
-    Tokens, DEFAULT_TRANSFER_FEE,
-=======
     AccountBalanceArgs, AccountIdentifier, BlockHeight, Memo, SendArgs, Subaccount, Tokens, DEFAULT_TRANSFER_FEE,
->>>>>>> d70ee5c3
 };
 
 const PRUNE_TRANSACTIONS_COUNT: u32 = 1000;
@@ -223,11 +214,7 @@
     }
 }
 
-<<<<<<< HEAD
-async fn create_canister(principal: PrincipalId, amount: Tokens) -> Result<CyclesResponse, String> {
-=======
 async fn create_canister(principal: PrincipalId, amount: Tokens) -> Result<Result<CanisterId, NotifyError>, String> {
->>>>>>> d70ee5c3
     // We need to hold back 1 transaction fee for the 'send' and also 1 for the 'notify'
     let send_amount = Tokens::from_e8s(amount.get_e8s() - (2 * DEFAULT_TRANSFER_FEE.get_e8s()));
     let subaccount: Subaccount = (&principal).into();
@@ -251,11 +238,7 @@
     cmc::notify_create_canister(notify_request).await
 }
 
-<<<<<<< HEAD
-async fn top_up_canister(canister_id: CanisterId, amount: Tokens) -> Result<CyclesResponse, String> {
-=======
 async fn top_up_canister(canister_id: CanisterId, amount: Tokens) -> Result<Result<Cycles, NotifyError>, String> {
->>>>>>> d70ee5c3
     // We need to hold back 1 transaction fee for the 'send' and also 1 for the 'notify'
     let send_amount = Tokens::from_e8s(amount.get_e8s() - (2 * DEFAULT_TRANSFER_FEE.get_e8s()));
     let subaccount: Subaccount = (&canister_id).into();

use crate::proposals::def::{
    AddFirewallRulesPayload, AddNnsCanisterProposal, AddNnsCanisterProposalTrimmed, AddNodeOperatorPayload,
<<<<<<< HEAD
    AddNodesToSubnetPayload, AddOrRemoveDataCentersProposalPayload, BlessReplicaVersionPayload,
    ChangeNnsCanisterProposal, ChangeNnsCanisterProposalTrimmed, ChangeSubnetMembershipPayload,
=======
    AddNodesToSubnetPayload, AddOrRemoveDataCentersProposalPayload, AddWasmRequest, AddWasmRequestTrimmed,
    BlessReplicaVersionPayload, ChangeNnsCanisterProposal, ChangeNnsCanisterProposalTrimmed,
>>>>>>> a651e369
    CompleteCanisterMigrationPayload, CreateSubnetPayload, PrepareCanisterMigrationPayload, RecoverSubnetPayload,
    RemoveFirewallRulesPayload, RemoveNodeOperatorsPayload, RemoveNodeOperatorsPayloadHumanReadable,
    RemoveNodesFromSubnetPayload, RemoveNodesPayload, RerouteCanisterRangesPayload, SetAuthorizedSubnetworkListArgs,
    SetFirewallConfigPayload, StopOrStartNnsCanisterProposal, UpdateFirewallRulesPayload,
    UpdateIcpXdrConversionRatePayload, UpdateNodeOperatorConfigPayload, UpdateNodeRewardsTableProposalPayload,
    UpdateSubnetPayload, UpdateSubnetReplicaVersionPayload, UpdateUnassignedNodesConfigPayload,
    UpgradeRootProposalPayload, UpgradeRootProposalPayloadTrimmed,
};
use candid::CandidType;
use ic_base_types::CanisterId;
use ic_nns_governance::pb::v1::proposal::Action;
use ic_nns_governance::pb::v1::ProposalInfo;
use serde::de::DeserializeOwned;
use serde::Serialize;
use std::cell::RefCell;
use std::collections::BTreeMap;
use std::fmt::Debug;
use std::ops::DerefMut;

type Json = String;

const CACHE_SIZE_LIMIT: usize = 100;
const CACHE_ITEM_SIZE_LIMIT: usize = 2 * 1024 * 1024; // 2MB

thread_local! {
    // These are purposely not stored in stable memory.
    static CACHED_PROPOSAL_PAYLOADS: RefCell<BTreeMap<u64, Json>> = RefCell::default();
}

pub async fn get_proposal_payload(proposal_id: u64) -> Result<Json, String> {
    if let Some(result) = CACHED_PROPOSAL_PAYLOADS.with(|c| c.borrow().get(&proposal_id).cloned()) {
        Ok(result)
    } else {
        match crate::canisters::governance::get_proposal_info(proposal_id).await {
            Ok(Some(proposal_info)) => {
                let json = process_proposal_payload(proposal_info);
                CACHED_PROPOSAL_PAYLOADS
                    .with(|c| insert_into_cache(c.borrow_mut().deref_mut(), proposal_id, json.clone()));
                Ok(json)
            }
            Ok(None) => Err("Proposal not found".to_string()), // We shouldn't cache this as the proposal may simply not exist yet
            Err(error) => Err(error), // We shouldn't cache this as the error may just be transient
        }
    }
}

fn insert_into_cache(cache: &mut BTreeMap<u64, Json>, proposal_id: u64, payload_json: String) {
    if cache.len() >= CACHE_SIZE_LIMIT {
        // TODO replace this with `pop_first` once it is stablized
        if let Some(key) = cache.iter().next().map(|(key, _)| *key) {
            cache.remove(&key);
        }
    }

    cache.insert(proposal_id, payload_json);
}

// Check if the proposal has a payload, if yes, deserialize it then convert it to JSON.
fn process_proposal_payload(proposal_info: ProposalInfo) -> Json {
    if let Some(Action::ExecuteNnsFunction(f)) = proposal_info.proposal.as_ref().and_then(|p| p.action.as_ref()) {
        transform_payload_to_json(f.nns_function, &f.payload)
            .unwrap_or_else(|e| serde_json::to_string(&format!("Unable to deserialize payload: {e}")).unwrap())
    } else {
        serde_json::to_string("Proposal has no payload").unwrap()
    }
}

fn transform_payload_to_json(nns_function: i32, payload_bytes: &[u8]) -> Result<String, String> {
    fn transform<In, Out>(payload_bytes: &[u8]) -> Result<String, String>
    where
        In: CandidType + DeserializeOwned + Into<Out>,
        Out: Serialize,
    {
        let payload: In = candid::decode_one(payload_bytes).map_err(debug)?;
        let payload_transformed: Out = payload.into();
        let json = serde_json::to_string(&payload_transformed).map_err(debug)?;
        if json.len() <= CACHE_ITEM_SIZE_LIMIT {
            Ok(json)
        } else {
            Err("Payload too large".to_string())
        }
    }

    fn identity<Out>(payload_bytes: &[u8]) -> Result<String, String>
    where
        Out: CandidType + Serialize + DeserializeOwned,
    {
        transform::<Out, Out>(payload_bytes)
    }

    // See full list here - https://github.com/dfinity/ic/blob/5b2647754d0c2200b645d08a6ddce32251438ed5/rs/nns/governance/gen/ic_nns_governance.pb.v1.rs#L1690
    // transform: deserialize -> transform -> serialize to JSON
    match nns_function {
        1 => identity::<CreateSubnetPayload>(payload_bytes),
        2 => identity::<AddNodesToSubnetPayload>(payload_bytes),
        3 => transform::<AddNnsCanisterProposal, AddNnsCanisterProposalTrimmed>(payload_bytes),
        4 => transform::<ChangeNnsCanisterProposal, ChangeNnsCanisterProposalTrimmed>(payload_bytes),
        5 => identity::<BlessReplicaVersionPayload>(payload_bytes),
        6 => identity::<RecoverSubnetPayload>(payload_bytes),
        7 => identity::<UpdateSubnetPayload>(payload_bytes),
        8 => identity::<AddNodeOperatorPayload>(payload_bytes),
        9 => transform::<UpgradeRootProposalPayload, UpgradeRootProposalPayloadTrimmed>(payload_bytes),
        10 => identity::<UpdateIcpXdrConversionRatePayload>(payload_bytes),
        11 => identity::<UpdateSubnetReplicaVersionPayload>(payload_bytes),
        12 => Ok("Proposal has no payload".to_string()),
        13 => identity::<RemoveNodesFromSubnetPayload>(payload_bytes),
        14 => identity::<SetAuthorizedSubnetworkListArgs>(payload_bytes),
        15 => identity::<SetFirewallConfigPayload>(payload_bytes),
        16 => identity::<UpdateNodeOperatorConfigPayload>(payload_bytes),
        17 => identity::<StopOrStartNnsCanisterProposal>(payload_bytes),
        18 => identity::<RemoveNodesPayload>(payload_bytes),
        19 => identity::<CanisterId>(payload_bytes),
        20 => identity::<UpdateNodeRewardsTableProposalPayload>(payload_bytes),
        21 => identity::<AddOrRemoveDataCentersProposalPayload>(payload_bytes),
        22 => identity::<UpdateUnassignedNodesConfigPayload>(payload_bytes),
        23 => transform::<RemoveNodeOperatorsPayload, RemoveNodeOperatorsPayloadHumanReadable>(payload_bytes),
        24 => identity::<RerouteCanisterRangesPayload>(payload_bytes),
        25 => identity::<AddFirewallRulesPayload>(payload_bytes),
        26 => identity::<RemoveFirewallRulesPayload>(payload_bytes),
        27 => identity::<UpdateFirewallRulesPayload>(payload_bytes),
        28 => identity::<PrepareCanisterMigrationPayload>(payload_bytes),
        29 => identity::<CompleteCanisterMigrationPayload>(payload_bytes),
<<<<<<< HEAD
        31 => identity::<ChangeSubnetMembershipPayload>(payload_bytes),
=======
        30 => transform::<AddWasmRequest, AddWasmRequestTrimmed>(payload_bytes),
>>>>>>> a651e369
        _ => Err("Unrecognised NNS function".to_string()),
    }
}

fn debug<T: Debug>(value: T) -> String {
    format!("{:?}", value)
}

mod def {
    use candid::CandidType;
    use ic_base_types::{CanisterId, PrincipalId};
    use ic_crypto_sha::Sha256;
    use ic_ic00_types::CanisterInstallMode;
    use ic_nervous_system_common::MethodAuthzChange;
    use serde::{Deserialize, Serialize};
    use std::convert::TryFrom;
    use std::fmt::Write;

    // NNS function 1 - CreateSubnet
    // https://github.com/dfinity/ic/blob/5b2647754d0c2200b645d08a6ddce32251438ed5/rs/registry/canister/src/mutations/do_create_subnet.rs#L248
    pub type CreateSubnetPayload = registry_canister::mutations::do_create_subnet::CreateSubnetPayload;

    // NNS function 2 - AddNodeToSubnet
    // https://github.com/dfinity/ic/blob/5b2647754d0c2200b645d08a6ddce32251438ed5/rs/registry/canister/src/mutations/do_add_nodes_to_subnet.rs#L51
    pub type AddNodesToSubnetPayload = registry_canister::mutations::do_add_nodes_to_subnet::AddNodesToSubnetPayload;

    // NNS function 3 - AddNNSCanister
    // https://github.com/dfinity/ic/blob/fba1b63a8c6bd1d49510c10f85fe6d1668089422/rs/nervous_system/root/src/lib.rs#L192
    pub type AddNnsCanisterProposal = ic_nervous_system_root::AddCanisterProposal;

    // replace `wasm_module` with `wasm_module_hash`
    #[derive(CandidType, Serialize, Deserialize, Clone)]
    pub struct AddNnsCanisterProposalTrimmed {
        pub name: String,
        pub wasm_module_hash: String,
        pub arg: Vec<u8>,
        #[serde(serialize_with = "serialize_optional_nat")]
        pub compute_allocation: Option<candid::Nat>,
        #[serde(serialize_with = "serialize_optional_nat")]
        pub memory_allocation: Option<candid::Nat>,
        #[serde(serialize_with = "serialize_optional_nat")]
        pub query_allocation: Option<candid::Nat>,
        pub initial_cycles: u64,
        pub authz_changes: Vec<MethodAuthzChange>,
    }

    impl From<AddNnsCanisterProposal> for AddNnsCanisterProposalTrimmed {
        fn from(payload: AddNnsCanisterProposal) -> Self {
            let wasm_module_hash = calculate_hash_string(&payload.wasm_module);

            AddNnsCanisterProposalTrimmed {
                name: payload.name,
                wasm_module_hash,
                arg: payload.arg,
                compute_allocation: payload.compute_allocation,
                memory_allocation: payload.memory_allocation,
                query_allocation: payload.query_allocation,
                initial_cycles: payload.initial_cycles,
                authz_changes: payload.authz_changes,
            }
        }
    }

    // NNS function 4 - UpgradeNNSCanister
    // https://github.com/dfinity/ic/blob/fba1b63a8c6bd1d49510c10f85fe6d1668089422/rs/nervous_system/root/src/lib.rs#L75
    pub type ChangeNnsCanisterProposal = ic_nervous_system_root::ChangeCanisterProposal;

    #[derive(CandidType, Serialize, Deserialize, Clone)]
    pub struct ChangeNnsCanisterProposalTrimmed {
        pub stop_before_installing: bool,
        pub mode: CanisterInstallMode,
        pub canister_id: CanisterId,
        pub wasm_module_hash: String,
        #[serde(with = "serde_bytes")]
        pub arg: Vec<u8>,
        #[serde(serialize_with = "serialize_optional_nat")]
        pub compute_allocation: Option<candid::Nat>,
        #[serde(serialize_with = "serialize_optional_nat")]
        pub memory_allocation: Option<candid::Nat>,
        #[serde(serialize_with = "serialize_optional_nat")]
        pub query_allocation: Option<candid::Nat>,
        pub authz_changes: Vec<MethodAuthzChange>,
    }

    impl From<ChangeNnsCanisterProposal> for ChangeNnsCanisterProposalTrimmed {
        fn from(payload: ChangeNnsCanisterProposal) -> Self {
            let wasm_module_hash = calculate_hash_string(&payload.wasm_module);

            ChangeNnsCanisterProposalTrimmed {
                stop_before_installing: payload.stop_before_installing,
                mode: payload.mode,
                canister_id: payload.canister_id,
                wasm_module_hash,
                arg: payload.arg,
                compute_allocation: payload.compute_allocation,
                memory_allocation: payload.memory_allocation,
                query_allocation: payload.query_allocation,
                authz_changes: payload.authz_changes,
            }
        }
    }

    // NNS function 5 - BlessReplicaVersion
    // https://github.com/dfinity/ic/blob/5b2647754d0c2200b645d08a6ddce32251438ed5/rs/registry/canister/src/mutations/do_bless_replica_version.rs#L83
    pub type BlessReplicaVersionPayload =
        registry_canister::mutations::do_bless_replica_version::BlessReplicaVersionPayload;

    // NNS function 6 - RecoverSubnet
    // https://github.com/dfinity/ic/blob/5b2647754d0c2200b645d08a6ddce32251438ed5/rs/registry/canister/src/mutations/do_recover_subnet.rs#L249
    pub type RecoverSubnetPayload = registry_canister::mutations::do_recover_subnet::RecoverSubnetPayload;

    // NNS function 7 - UpdateSubnetConfig
    // https://github.com/dfinity/ic/blob/5b2647754d0c2200b645d08a6ddce32251438ed5/rs/registry/canister/src/mutations/do_update_subnet.rs#L159
    pub type UpdateSubnetPayload = registry_canister::mutations::do_update_subnet::UpdateSubnetPayload;

    // NNS function 8 - AddNodeOperator
    // https://github.com/dfinity/ic/blob/5b2647754d0c2200b645d08a6ddce32251438ed5/rs/registry/canister/src/mutations/do_add_node_operator.rs#L40
    pub type AddNodeOperatorPayload = registry_canister::mutations::do_add_node_operator::AddNodeOperatorPayload;

    // NNS function 9 - UpgradeRootCanister
    // https://github.com/dfinity/ic/blob/5b2647754d0c2200b645d08a6ddce32251438ed5/rs/nns/handlers/lifeline/lifeline.mo#L11
    #[derive(CandidType, Serialize, Deserialize, Clone)]
    pub struct UpgradeRootProposalPayload {
        #[serde(with = "serde_bytes")]
        pub module_arg: Vec<u8>,
        pub stop_upgrade_start: bool,
        #[serde(with = "serde_bytes")]
        pub wasm_module: Vec<u8>,
    }

    #[derive(CandidType, Serialize, Deserialize, Clone)]
    pub struct UpgradeRootProposalPayloadTrimmed {
        #[serde(with = "serde_bytes")]
        pub module_arg: Vec<u8>,
        pub stop_upgrade_start: bool,
        pub wasm_module_hash: String,
    }

    impl From<UpgradeRootProposalPayload> for UpgradeRootProposalPayloadTrimmed {
        fn from(payload: UpgradeRootProposalPayload) -> Self {
            let wasm_module_hash = calculate_hash_string(&payload.wasm_module);

            UpgradeRootProposalPayloadTrimmed {
                module_arg: payload.module_arg,
                stop_upgrade_start: payload.stop_upgrade_start,
                wasm_module_hash,
            }
        }
    }

    // NNS function 10 - UpdateIcpXdrConversionRate
    // https://github.com/dfinity/ic/blob/5b2647754d0c2200b645d08a6ddce32251438ed5/rs/nns/common/src/types.rs#L89
    #[derive(CandidType, Default, Serialize, Deserialize, Clone, Debug, PartialEq, Eq)]
    pub struct UpdateIcpXdrConversionRatePayload {
        pub data_source: String,
        pub timestamp_seconds: u64,
        pub xdr_permyriad_per_icp: u64,
    }

    // NNS function 11 - UpdateSubnetReplicaVersion
    // https://github.com/dfinity/ic/blob/5b2647754d0c2200b645d08a6ddce32251438ed5/rs/registry/canister/src/mutations/do_update_subnet_replica.rs#L58
    pub type UpdateSubnetReplicaVersionPayload =
        registry_canister::mutations::do_update_subnet_replica::UpdateSubnetReplicaVersionPayload;

    // NNS function 13 - RemoveNodesFromSubnet
    // https://github.com/dfinity/ic/blob/5b2647754d0c2200b645d08a6ddce32251438ed5/rs/registry/canister/src/mutations/do_remove_nodes_from_subnet.rs#L57
    pub type RemoveNodesFromSubnetPayload =
        registry_canister::mutations::do_remove_nodes_from_subnet::RemoveNodesFromSubnetPayload;

    // NNS function 14 - SetAuthorizedSubnetworkList
    // https://github.com/dfinity/ic/blob/5b2647754d0c2200b645d08a6ddce32251438ed5/rs/nns/cmc/src/lib.rs#L168
    pub type SetAuthorizedSubnetworkListArgs = cycles_minting_canister::SetAuthorizedSubnetworkListArgs;

    // NNS function 15 - SetFirewallConfig
    // https://github.com/dfinity/ic/blob/5b2647754d0c2200b645d08a6ddce32251438ed5/rs/registry/canister/src/mutations/do_set_firewall_config.rs#L39
    pub type SetFirewallConfigPayload = registry_canister::mutations::do_set_firewall_config::SetFirewallConfigPayload;

    // NNS function 16 - UpdateNodeOperatorConfig
    // https://github.com/dfinity/ic/blob/5b2647754d0c2200b645d08a6ddce32251438ed5/rs/registry/canister/src/mutations/do_update_node_operator_config.rs#L106
    pub type UpdateNodeOperatorConfigPayload =
        registry_canister::mutations::do_update_node_operator_config::UpdateNodeOperatorConfigPayload;

    // NNS function 17 - StopOrStartNNSCanister
    // https://github.com/dfinity/ic/blob/5b2647754d0c2200b645d08a6ddce32251438ed5/rs/nervous_system/root/src/lib.rs#L258
    pub type StopOrStartNnsCanisterProposal = ic_nervous_system_root::StopOrStartCanisterProposal;

    // NNS function 18 - RemoveNodes
    // https://github.com/dfinity/ic/blob/5b2647754d0c2200b645d08a6ddce32251438ed5/rs/registry/canister/src/mutations/node_management/do_remove_nodes.rs#L96
    pub type RemoveNodesPayload = registry_canister::mutations::node_management::do_remove_nodes::RemoveNodesPayload;

    // NNS function 20 - UpdateNodeRewardsTable
    // https://github.com/dfinity/ic/blob/5b2647754d0c2200b645d08a6ddce32251438ed5/rs/protobuf/def/registry/node_rewards/v2/node_rewards.proto#L24
    pub type UpdateNodeRewardsTableProposalPayload =
        ic_protobuf::registry::node_rewards::v2::UpdateNodeRewardsTableProposalPayload;

    // NNS function 21 - AddOrRemoveDataCenters
    // https://github.com/dfinity/ic/blob/5b2647754d0c2200b645d08a6ddce32251438ed5/rs/protobuf/def/registry/dc/v1/dc.proto#L23
    pub type AddOrRemoveDataCentersProposalPayload =
        ic_protobuf::registry::dc::v1::AddOrRemoveDataCentersProposalPayload;

    // NNS function 22 - UpdateUnassignedNodes
    // https://github.com/dfinity/ic/blob/5b2647754d0c2200b645d08a6ddce32251438ed5/rs/registry/canister/src/mutations/do_update_unassigned_nodes_config.rs#L62
    pub type UpdateUnassignedNodesConfigPayload =
        registry_canister::mutations::do_update_unassigned_nodes_config::UpdateUnassignedNodesConfigPayload;

    // NNS function 23 - RemoveNodeOperators
    // https://github.com/dfinity/ic/blob/5b2647754d0c2200b645d08a6ddce32251438ed5/rs/protobuf/def/registry/node_operator/v1/node_operator.proto#L34
    pub type RemoveNodeOperatorsPayload = ic_protobuf::registry::node_operator::v1::RemoveNodeOperatorsPayload;

    #[derive(CandidType, Serialize, Deserialize, Clone)]
    pub struct RemoveNodeOperatorsPayloadHumanReadable {
        pub node_operators_to_remove: Vec<PrincipalId>,
    }

    impl From<RemoveNodeOperatorsPayload> for RemoveNodeOperatorsPayloadHumanReadable {
        fn from(payload: RemoveNodeOperatorsPayload) -> Self {
            RemoveNodeOperatorsPayloadHumanReadable {
                node_operators_to_remove: payload
                    .node_operators_to_remove
                    .into_iter()
                    .map(|o| PrincipalId::try_from(o).unwrap())
                    .collect(),
            }
        }
    }

    // NNS function 24 - RerouteCanisterRange
    // https://github.com/dfinity/ic/blob/5a1b0fe380dda87e7a3fcc62d48d646a91d2f12c/rs/registry/canister/src/mutations/reroute_canister_ranges.rs#L66
    pub type RerouteCanisterRangesPayload =
        registry_canister::mutations::reroute_canister_ranges::RerouteCanisterRangesPayload;

    // NNS function 25 - AddFirewallRules
    // https://github.com/dfinity/ic/blob/5b2647754d0c2200b645d08a6ddce32251438ed5/rs/registry/canister/src/mutations/firewall.rs#L218
    pub type AddFirewallRulesPayload = registry_canister::mutations::firewall::AddFirewallRulesPayload;

    // NNS function 26 - RemoveFirewallRules
    // https://github.com/dfinity/ic/blob/5b2647754d0c2200b645d08a6ddce32251438ed5/rs/registry/canister/src/mutations/firewall.rs#L233
    pub type RemoveFirewallRulesPayload = registry_canister::mutations::firewall::RemoveFirewallRulesPayload;

    // NNS function 27 - UpdateFirewallRules
    // https://github.com/dfinity/ic/blob/5b2647754d0c2200b645d08a6ddce32251438ed5/rs/registry/canister/src/mutations/firewall.rs#L246
    pub type UpdateFirewallRulesPayload = registry_canister::mutations::firewall::UpdateFirewallRulesPayload;

    // NNS function 28 - PrepareCanisterMigration
    // https://github.com/dfinity/ic/blob/5a1b0fe380dda87e7a3fcc62d48d646a91d2f12c/rs/registry/canister/src/mutations/prepare_canister_migration.rs#L67
    pub type PrepareCanisterMigrationPayload =
        registry_canister::mutations::prepare_canister_migration::PrepareCanisterMigrationPayload;

    // NNS function 29 - CompleteCanisterMigration
    // https://github.com/dfinity/ic/blob/5a1b0fe380dda87e7a3fcc62d48d646a91d2f12c/rs/registry/canister/src/mutations/complete_canister_migration.rs#L34
    pub type CompleteCanisterMigrationPayload =
        registry_canister::mutations::complete_canister_migration::CompleteCanisterMigrationPayload;

<<<<<<< HEAD
    // NNS function 31 - AddSnsWasm
    // The payload of a proposal to change the membership of nodes in an existing subnet.
    // https://github.com/dfinity/ic/blob/f74c23fe475aa9545f936748e2506f609aa4be8d/rs/registry/canister/src/mutations/do_change_subnet_membership.rs#L71
    pub type ChangeSubnetMembershipPayload =
        registry_canister::mutations::do_change_subnet_membership::ChangeSubnetMembershipPayload;
=======
    // NNS function 30 - AddSnsWasm
    // https://github.com/dfinity/ic/blob/187e933e73867efc3993572abc6344b8cedfafe5/rs/nns/sns-wasm/gen/ic_sns_wasm.pb.v1.rs#L62
    pub type AddWasmRequest = ic_sns_wasm::pb::v1::AddWasmRequest;

    #[derive(CandidType, Serialize, Deserialize, Clone)]
    pub struct SnsWasmTrimmed {
        pub wasm_hash: String,
        pub canister_type: i32,
    }

    // replace `wasm_module` with `wasm_module_hash`
    #[derive(CandidType, Serialize, Deserialize, Clone)]
    pub struct AddWasmRequestTrimmed {
        pub wasm: Option<SnsWasmTrimmed>,
        pub hash: String,
    }

    impl From<AddWasmRequest> for AddWasmRequestTrimmed {
        fn from(payload: AddWasmRequest) -> Self {
            AddWasmRequestTrimmed {
                wasm: payload.wasm.map(|w| SnsWasmTrimmed {
                    wasm_hash: calculate_hash_string(&w.wasm),
                    canister_type: w.canister_type,
                }),
                hash: format_bytes(&payload.hash),
            }
        }
    }
>>>>>>> a651e369

    // Use a serde field attribute to custom serialize the Nat candid type.
    fn serialize_optional_nat<S>(nat: &Option<candid::Nat>, serializer: S) -> Result<S::Ok, S::Error>
    where
        S: serde::Serializer,
    {
        match nat.as_ref() {
            Some(num) => serializer.serialize_str(&num.to_string()),
            None => serializer.serialize_none(),
        }
    }

    fn calculate_hash_string(bytes: &[u8]) -> String {
        let mut hash_string = String::with_capacity(64);
        for byte in calculate_hash(bytes) {
            write!(hash_string, "{:02x}", byte).unwrap();
        }
        hash_string
    }

    fn format_bytes(bytes: &[u8]) -> String {
        let mut hash_string = String::with_capacity(64);
        for byte in bytes {
            write!(hash_string, "{:02x}", byte).unwrap();
        }
        hash_string
    }

    fn calculate_hash(bytes: &[u8]) -> [u8; 32] {
        let mut wasm_sha = Sha256::new();
        wasm_sha.write(bytes);
        wasm_sha.finish()
    }
}

#[cfg(test)]
mod tests;<|MERGE_RESOLUTION|>--- conflicted
+++ resolved
@@ -1,12 +1,7 @@
 use crate::proposals::def::{
     AddFirewallRulesPayload, AddNnsCanisterProposal, AddNnsCanisterProposalTrimmed, AddNodeOperatorPayload,
-<<<<<<< HEAD
-    AddNodesToSubnetPayload, AddOrRemoveDataCentersProposalPayload, BlessReplicaVersionPayload,
+    AddNodesToSubnetPayload, AddOrRemoveDataCentersProposalPayload, AddWasmRequest, AddWasmRequestTrimmed, BlessReplicaVersionPayload,
     ChangeNnsCanisterProposal, ChangeNnsCanisterProposalTrimmed, ChangeSubnetMembershipPayload,
-=======
-    AddNodesToSubnetPayload, AddOrRemoveDataCentersProposalPayload, AddWasmRequest, AddWasmRequestTrimmed,
-    BlessReplicaVersionPayload, ChangeNnsCanisterProposal, ChangeNnsCanisterProposalTrimmed,
->>>>>>> a651e369
     CompleteCanisterMigrationPayload, CreateSubnetPayload, PrepareCanisterMigrationPayload, RecoverSubnetPayload,
     RemoveFirewallRulesPayload, RemoveNodeOperatorsPayload, RemoveNodeOperatorsPayloadHumanReadable,
     RemoveNodesFromSubnetPayload, RemoveNodesPayload, RerouteCanisterRangesPayload, SetAuthorizedSubnetworkListArgs,
@@ -129,11 +124,8 @@
         27 => identity::<UpdateFirewallRulesPayload>(payload_bytes),
         28 => identity::<PrepareCanisterMigrationPayload>(payload_bytes),
         29 => identity::<CompleteCanisterMigrationPayload>(payload_bytes),
-<<<<<<< HEAD
+        30 => transform::<AddWasmRequest, AddWasmRequestTrimmed>(payload_bytes),
         31 => identity::<ChangeSubnetMembershipPayload>(payload_bytes),
-=======
-        30 => transform::<AddWasmRequest, AddWasmRequestTrimmed>(payload_bytes),
->>>>>>> a651e369
         _ => Err("Unrecognised NNS function".to_string()),
     }
 }
@@ -387,13 +379,6 @@
     pub type CompleteCanisterMigrationPayload =
         registry_canister::mutations::complete_canister_migration::CompleteCanisterMigrationPayload;
 
-<<<<<<< HEAD
-    // NNS function 31 - AddSnsWasm
-    // The payload of a proposal to change the membership of nodes in an existing subnet.
-    // https://github.com/dfinity/ic/blob/f74c23fe475aa9545f936748e2506f609aa4be8d/rs/registry/canister/src/mutations/do_change_subnet_membership.rs#L71
-    pub type ChangeSubnetMembershipPayload =
-        registry_canister::mutations::do_change_subnet_membership::ChangeSubnetMembershipPayload;
-=======
     // NNS function 30 - AddSnsWasm
     // https://github.com/dfinity/ic/blob/187e933e73867efc3993572abc6344b8cedfafe5/rs/nns/sns-wasm/gen/ic_sns_wasm.pb.v1.rs#L62
     pub type AddWasmRequest = ic_sns_wasm::pb::v1::AddWasmRequest;
@@ -422,7 +407,13 @@
             }
         }
     }
->>>>>>> a651e369
+
+    // NNS function 31 - AddSnsWasm
+    // The payload of a proposal to change the membership of nodes in an existing subnet.
+    // https://github.com/dfinity/ic/blob/f74c23fe475aa9545f936748e2506f609aa4be8d/rs/registry/canister/src/mutations/do_change_subnet_membership.rs#L71
+    pub type ChangeSubnetMembershipPayload =
+        registry_canister::mutations::do_change_subnet_membership::ChangeSubnetMembershipPayload;
+
 
     // Use a serde field attribute to custom serialize the Nat candid type.
     fn serialize_optional_nat<S>(nat: &Option<candid::Nat>, serializer: S) -> Result<S::Ok, S::Error>

--- conflicted
+++ resolved
@@ -4,11 +4,7 @@
     MultiPartTransactionsProcessor,
 };
 use crate::state::StableState;
-<<<<<<< HEAD
-use candid::{CandidType, Decode, Encode};
-=======
 use candid::{CandidType, Encode};
->>>>>>> 6005566c
 use dfn_candid::Candid;
 use ic_base_types::{CanisterId, PrincipalId};
 use ic_certified_map::{leaf_hash, AsHashTree, Hash, HashTree, RbTree};
@@ -34,11 +30,6 @@
 #[derive(Default)]
 pub struct AccountsStore {
     accounts_certifiable: RbTree<Vec<u8>, Account>,
-<<<<<<< HEAD
-    #[allow(dead_code)]
-    transactions_certifiable: RbTree<Vec<u8>, TransactionWrapper>,
-=======
->>>>>>> 6005566c
     hardware_wallets_and_sub_accounts: HashMap<AccountIdentifier, AccountWrapper>,
 
     transactions: VecDeque<Transaction>,
@@ -59,15 +50,6 @@
     HardwareWallet(Vec<AccountIdentifier>), // Vec of Account Identifiers since a hardware wallet could theoretically be shared between multiple accounts
 }
 
-<<<<<<< HEAD
-#[derive(CandidType)]
-enum AccountWrapper {
-    SubAccount(AccountIdentifier, u8), // Account Identifier + SubAccount index
-    HardwareWallet(Vec<AccountIdentifier>), // Vec of Account Identifiers since a hardware wallet could theoretically be shared between multiple accounts
-}
-
-=======
->>>>>>> 6005566c
 #[derive(CandidType, Deserialize, Clone)]
 struct Account {
     principal: Option<PrincipalId>,
@@ -258,46 +240,6 @@
     }
 }
 
-<<<<<<< HEAD
-#[derive(CandidType, Deserialize)]
-struct TransactionWrapper(Vec<Transaction>);
-
-fn concat_tx_bytes(tx_vec: &[Transaction]) -> Vec<u8> {
-    tx_vec
-        .iter()
-        .map(|tx| tx.root_hash())
-        .fold(vec![], |mut acc, x| {
-            acc.extend(x.to_vec());
-            acc
-        })
-}
-
-impl AsHashTree for TransactionWrapper {
-    fn root_hash(&self) -> Hash {
-        let serialized_bytes = Encode!(&concat_tx_bytes(&self.0)).unwrap();
-        leaf_hash(&serialized_bytes)
-    }
-
-    fn as_hash_tree(&self) -> HashTree<'_> {
-        let serialized_bytes = Encode!(&concat_tx_bytes(&self.0)).unwrap();
-        HashTree::Leaf(Cow::from(serialized_bytes))
-    }
-}
-
-impl AsHashTree for Transaction {
-    fn root_hash(&self) -> Hash {
-        let serialized_bytes = Encode!(self).unwrap();
-        leaf_hash(&serialized_bytes)
-    }
-
-    fn as_hash_tree(&self) -> HashTree<'_> {
-        let serialized_bytes = Encode!(self).unwrap();
-        HashTree::Leaf(Cow::from(serialized_bytes))
-    }
-}
-
-=======
->>>>>>> 6005566c
 impl AccountsStore {
     pub fn get_account(&self, caller: PrincipalId) -> Option<AccountDetails> {
         let account_identifier = AccountIdentifier::from(caller);
@@ -1516,20 +1458,9 @@
         self.accounts_certifiable.for_each(|k, v| {
             accounts_certifiable.push((k.to_vec(), Encode!(v).unwrap()));
         });
-<<<<<<< HEAD
-        let mut transactions_certifiable = vec![];
-        self.transactions_certifiable.for_each(|k, v| {
-            transactions_certifiable.push((k.to_vec(), Encode!(v).unwrap()));
-        });
 
         Candid((
             accounts_certifiable,
-            transactions_certifiable,
-=======
-
-        Candid((
-            accounts_certifiable,
->>>>>>> 6005566c
             &self.transactions,
             &self.neuron_accounts,
             &self.block_height_synced_up_to,
@@ -1544,18 +1475,16 @@
     fn decode(bytes: Vec<u8>) -> Result<Self, String> {
         #[allow(clippy::type_complexity)]
         let (
-            accounts_certifiable_vec,
-            transactions_certifiable_vec,
             transactions,
+            accounts,
             neuron_accounts,
             block_height_synced_up_to,
             multi_part_transactions_processor,
             last_ledger_sync_timestamp_nanos,
             neurons_topped_up_count,
         ): (
-            Vec<(Vec<u8>, Vec<u8>)>,
-            Vec<(Vec<u8>, Vec<u8>)>,
             VecDeque<Transaction>,
+            Vec<Option<Account>>,
             HashMap<AccountIdentifier, NeuronDetails>,
             Option<BlockHeight>,
             MultiPartTransactionsProcessor,
@@ -1567,14 +1496,6 @@
         let mut sub_accounts_count: u64 = 0;
         let mut hardware_wallet_accounts_count: u64 = 0;
 
-<<<<<<< HEAD
-        let mut account_store = AccountsStore {
-            accounts_certifiable: RbTree::new(),
-            transactions_certifiable: RbTree::new(),
-            hardware_wallets_and_sub_accounts: HashMap::new(),
-
-            transactions: VecDeque::from_iter(transactions),
-=======
         let transactions = VecDeque::from_iter(transactions);
 
         let mut accounts_certifiable = RbTree::new();
@@ -1623,7 +1544,6 @@
             hardware_wallets_and_sub_accounts,
 
             transactions,
->>>>>>> 6005566c
             neuron_accounts,
             block_height_synced_up_to,
             multi_part_transactions_processor,
@@ -1632,45 +1552,7 @@
             hardware_wallet_accounts_count,
             last_ledger_sync_timestamp_nanos,
             neurons_topped_up_count,
-        };
-
-        transactions_certifiable_vec
-            .iter()
-            .for_each(|(account_identifier, transaction_bytes)| {
-                account_store.transactions_certifiable.insert(
-                    account_identifier.to_vec(),
-                    Decode!(transaction_bytes, TransactionWrapper).unwrap(),
-                );
-            });
-
-        accounts_certifiable_vec
-            .iter()
-            .for_each(|(account_identifier, account_bytes)| {
-                let account = Decode!(account_bytes, Account).unwrap();
-                for (id, sa) in account.sub_accounts.iter() {
-                    account_store.hardware_wallets_and_sub_accounts.insert(
-                        sa.account_identifier,
-                        AccountWrapper::SubAccount(account.account_identifier, *id),
-                    );
-                }
-                for hw in account.hardware_wallet_accounts.iter() {
-                    account_store.link_hardware_wallet_to_account(
-                        account.account_identifier,
-                        AccountIdentifier::from(hw.principal),
-                    );
-                }
-
-                account_store.accounts_certifiable.insert(
-                    account_identifier.to_vec(),
-                    Decode!(account_bytes, Account).unwrap(),
-                );
-
-                accounts_count += 1;
-                sub_accounts_count += account.sub_accounts.len() as u64;
-                hardware_wallet_accounts_count += account.hardware_wallet_accounts.len() as u64;
-            });
-
-        Ok(account_store)
+        })
     }
 }
 

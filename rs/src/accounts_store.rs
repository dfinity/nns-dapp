--- conflicted
+++ resolved
@@ -140,7 +140,7 @@
     neuron_id: Option<NeuronId>,
 }
 
-#[derive(CandidType, Deserialize)]
+#[derive(CandidType)]
 pub enum CreateSubAccountResponse {
     Ok(SubAccountDetails),
     AccountNotFound,
@@ -148,13 +148,13 @@
     NameTooLong,
 }
 
-#[derive(CandidType, Deserialize)]
+#[derive(Deserialize)]
 pub struct RenameSubAccountRequest {
     account_identifier: AccountIdentifier,
     new_name: String,
 }
 
-#[derive(CandidType, Deserialize)]
+#[derive(CandidType)]
 pub enum RenameSubAccountResponse {
     Ok,
     AccountNotFound,
@@ -162,13 +162,13 @@
     NameTooLong,
 }
 
-#[derive(CandidType, Deserialize)]
+#[derive(Deserialize)]
 pub struct RegisterHardwareWalletRequest {
     name: String,
     principal: PrincipalId,
 }
 
-#[derive(CandidType, Deserialize)]
+#[derive(CandidType)]
 pub enum RegisterHardwareWalletResponse {
     Ok,
     AccountNotFound,
@@ -177,7 +177,7 @@
     NameTooLong,
 }
 
-#[derive(CandidType, Deserialize)]
+#[derive(CandidType)]
 pub struct AccountDetails {
     pub principal: PrincipalId,
     pub account_identifier: AccountIdentifier,
@@ -185,27 +185,27 @@
     pub hardware_wallet_accounts: Vec<HardwareWalletAccountDetails>,
 }
 
-#[derive(CandidType, Deserialize)]
+#[derive(CandidType)]
 pub struct SubAccountDetails {
     name: String,
     sub_account: Subaccount,
     account_identifier: AccountIdentifier,
 }
 
-#[derive(CandidType, Deserialize)]
+#[derive(CandidType)]
 pub struct HardwareWalletAccountDetails {
     pub name: String,
     pub principal: PrincipalId,
     pub account_identifier: AccountIdentifier,
 }
 
-#[derive(CandidType, Deserialize)]
+#[derive(Deserialize)]
 pub struct AttachCanisterRequest {
     name: String,
     canister_id: CanisterId,
 }
 
-#[derive(CandidType, Deserialize)]
+#[derive(CandidType)]
 pub enum AttachCanisterResponse {
     Ok,
     CanisterLimitExceeded,
@@ -215,12 +215,12 @@
     AccountNotFound,
 }
 
-#[derive(CandidType, Deserialize)]
+#[derive(Deserialize)]
 pub struct DetachCanisterRequest {
     canister_id: CanisterId,
 }
 
-#[derive(CandidType, Deserialize)]
+#[derive(CandidType)]
 pub enum DetachCanisterResponse {
     Ok,
     CanisterNotFound,
@@ -1536,20 +1536,20 @@
     });
 }
 
-#[derive(CandidType, Deserialize)]
+#[derive(Deserialize)]
 pub struct GetTransactionsRequest {
     account_identifier: AccountIdentifier,
     offset: u32,
     page_size: u8,
 }
 
-#[derive(CandidType, Deserialize)]
+#[derive(CandidType)]
 pub struct GetTransactionsResponse {
     transactions: Vec<TransactionResult>,
     total: u32,
 }
 
-#[derive(CandidType, Deserialize)]
+#[derive(CandidType)]
 pub struct TransactionResult {
     block_height: BlockHeight,
     timestamp: TimeStamp,
@@ -1558,7 +1558,7 @@
     transaction_type: Option<TransactionType>,
 }
 
-#[derive(CandidType, Deserialize)]
+#[derive(CandidType)]
 pub enum TransferResult {
     Burn {
         amount: ICPTs,
@@ -1578,9 +1578,6 @@
     },
 }
 
-<<<<<<< HEAD
-#[derive(CandidType, Deserialize)]
-=======
 
 pub fn encode_metrics(w: &mut MetricsEncoder<Vec<u8>>) -> std::io::Result<()> {
     STATE.with(|s| {
@@ -1616,7 +1613,6 @@
 
 
 #[derive(CandidType)]
->>>>>>> d577324e
 pub struct Stats {
     accounts_count: u64,
     sub_accounts_count: u64,

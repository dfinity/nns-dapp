use crate::constants::{MEMO_CREATE_CANISTER, MEMO_TOP_UP_CANISTER};
use crate::multi_part_transactions_processor::{
    MultiPartTransactionError, MultiPartTransactionStatus, MultiPartTransactionToBeProcessed,
    MultiPartTransactionsProcessor,
};
use crate::state::StableState;
use candid::CandidType;
use dfn_candid::Candid;
use ic_base_types::{CanisterId, PrincipalId};
use ic_crypto_sha256::Sha256;
use ic_nns_common::types::NeuronId;
use ic_nns_constants::GOVERNANCE_CANISTER_ID;
use itertools::Itertools;
use ledger_canister::{
    AccountIdentifier, BlockHeight, ICPTs, Memo, Subaccount, TimeStamp,
    Transfer::{self, Burn, Mint, Send},
};
use on_wire::{FromWire, IntoWire};
use serde::Deserialize;
use std::cmp::{min, Ordering};
<<<<<<< HEAD
use std::collections::{
    hash_map::Entry::{Occupied, Vacant},
    HashMap, VecDeque,
};
use std::iter::FromIterator;
=======
use std::collections::{HashMap, VecDeque};
>>>>>>> 31ad35f8
use std::ops::RangeTo;
use std::time::{Duration, SystemTime};

type TransactionIndex = u64;

#[derive(Default)]
pub struct AccountsStore {
<<<<<<< HEAD
    account_identifier_lookup: HashMap<AccountIdentifier, AccountLocation>,
=======
    // TODO(NNS1-720): Use AccountIdentifier directly as the key for this HashMap
    accounts: HashMap<Vec<u8>, Account>,
    hardware_wallets_and_sub_accounts: HashMap<AccountIdentifier, AccountWrapper>,

>>>>>>> 31ad35f8
    transactions: VecDeque<Transaction>,
    accounts: Vec<Option<Account>>,
    neuron_accounts: HashMap<AccountIdentifier, NeuronDetails>,
    block_height_synced_up_to: Option<BlockHeight>,
    multi_part_transactions_processor: MultiPartTransactionsProcessor,

<<<<<<< HEAD
    // Use these up first before appending to the accounts Vec
    empty_account_indices: Vec<u32>,

    accounts_count: u64,
=======
>>>>>>> 31ad35f8
    sub_accounts_count: u64,
    hardware_wallet_accounts_count: u64,
    last_ledger_sync_timestamp_nanos: u64,
    neurons_topped_up_count: u64,
}

<<<<<<< HEAD
#[derive(CandidType, Deserialize, Debug)]
enum AccountLocation {
    DefaultAccount(u32),      // Account index
    SubAccount(u32, u8),      // Account index + SubAccount index
    HardwareWallet(Vec<u32>), // Vec of account index since a hardware wallet could theoretically be shared between multiple accounts
=======
#[derive(CandidType, Deserialize)]
enum AccountWrapper {
    SubAccount(AccountIdentifier, u8), // Account Identifier + Sub Account Identifier
    HardwareWallet(Vec<AccountIdentifier>), // Vec of Account Identifiers since a hardware wallet could theoretically be shared between multiple accounts
>>>>>>> 31ad35f8
}

#[derive(CandidType, Deserialize)]
struct Account {
    principal: Option<PrincipalId>,
    account_identifier: AccountIdentifier,
    default_account_transactions: Vec<TransactionIndex>,
    sub_accounts: HashMap<u8, NamedSubAccount>,
    hardware_wallet_accounts: Vec<NamedHardwareWalletAccount>,
    canisters: Vec<NamedCanister>,
}

#[derive(CandidType, Deserialize)]
struct NamedSubAccount {
    name: String,
    account_identifier: AccountIdentifier,
    transactions: Vec<TransactionIndex>,
}

#[derive(CandidType, Deserialize)]
struct NamedHardwareWalletAccount {
    name: String,
    principal: PrincipalId,
    transactions: Vec<TransactionIndex>,
}

#[derive(CandidType, Deserialize, Clone, Debug, PartialEq, Eq)]
pub struct NamedCanister {
    name: String,
    canister_id: CanisterId,
}

#[derive(CandidType, Deserialize)]
struct Transaction {
    transaction_index: TransactionIndex,
    block_height: BlockHeight,
    timestamp: TimeStamp,
    memo: Memo,
    transfer: Transfer,
    transaction_type: Option<TransactionType>,
}

#[derive(Copy, Clone, CandidType, Deserialize)]
pub enum TransactionToBeProcessed {
    StakeNeuron(PrincipalId, Memo),
    TopUpNeuron(PrincipalId, Memo),
}

#[derive(Copy, Clone, CandidType, Deserialize)]
pub struct CreateCanisterArgs {
    pub controller: PrincipalId,
    pub amount: ICPTs,
    pub refund_address: AccountIdentifier,
}

#[derive(Copy, Clone, CandidType, Deserialize)]
pub struct TopUpCanisterArgs {
    pub principal: PrincipalId,
    pub canister_id: CanisterId,
    pub amount: ICPTs,
    pub refund_address: AccountIdentifier,
}

#[derive(Clone, CandidType, Deserialize)]
pub struct RefundTransactionArgs {
    pub recipient_principal: PrincipalId,
    pub from_sub_account: Subaccount,
    pub amount: ICPTs,
    pub original_transaction_block_height: BlockHeight,
    pub refund_address: AccountIdentifier,
    pub error_message: String,
}

#[derive(Copy, Clone, CandidType, Deserialize, Debug, Eq, PartialEq)]
enum TransactionType {
    Burn,
    Mint,
    Send,
    StakeNeuron,
    StakeNeuronNotification,
    TopUpNeuron,
    CreateCanister,
    TopUpCanister(CanisterId),
}

#[derive(Clone, CandidType, Deserialize)]
pub struct NeuronDetails {
    account_identifier: AccountIdentifier,
    principal: PrincipalId,
    memo: Memo,
    neuron_id: Option<NeuronId>,
}

#[derive(CandidType, Deserialize)]
pub enum CreateSubAccountResponse {
    Ok(SubAccountDetails),
    AccountNotFound,
    SubAccountLimitExceeded,
    NameTooLong,
}

#[derive(CandidType, Deserialize)]
pub struct RenameSubAccountRequest {
    account_identifier: AccountIdentifier,
    new_name: String,
}

#[derive(CandidType, Deserialize)]
pub enum RenameSubAccountResponse {
    Ok,
    AccountNotFound,
    SubAccountNotFound,
    NameTooLong,
}

#[derive(CandidType, Deserialize)]
pub struct RegisterHardwareWalletRequest {
    name: String,
    principal: PrincipalId,
}

#[derive(CandidType, Deserialize)]
pub enum RegisterHardwareWalletResponse {
    Ok,
    AccountNotFound,
    HardwareWalletAlreadyRegistered,
    HardwareWalletLimitExceeded,
    NameTooLong,
}

#[derive(CandidType, Deserialize)]
pub struct AccountDetails {
    pub principal: PrincipalId,
    pub account_identifier: AccountIdentifier,
    pub sub_accounts: Vec<SubAccountDetails>,
    pub hardware_wallet_accounts: Vec<HardwareWalletAccountDetails>,
}

#[derive(CandidType, Deserialize)]
pub struct SubAccountDetails {
    name: String,
    sub_account: Subaccount,
    account_identifier: AccountIdentifier,
}

#[derive(CandidType, Deserialize)]
pub struct HardwareWalletAccountDetails {
    pub name: String,
    pub principal: PrincipalId,
    pub account_identifier: AccountIdentifier,
}

#[derive(CandidType, Deserialize)]
pub struct AttachCanisterRequest {
    name: String,
    canister_id: CanisterId,
}

#[derive(CandidType, Deserialize)]
pub enum AttachCanisterResponse {
    Ok,
    CanisterLimitExceeded,
    CanisterAlreadyAttached,
    NameAlreadyTaken,
    NameTooLong,
    AccountNotFound,
}

#[derive(CandidType, Deserialize)]
pub struct DetachCanisterRequest {
    canister_id: CanisterId,
}

#[derive(CandidType, Deserialize)]
pub enum DetachCanisterResponse {
    Ok,
    CanisterNotFound,
    AccountNotFound,
}

impl AccountsStore {
    pub fn get_account(&self, caller: PrincipalId) -> Option<AccountDetails> {
        let account_identifier = AccountIdentifier::from(caller);
        if let Some(account) = self.try_get_account_by_default_identifier(&account_identifier) {
            // If the principal is empty, return None so that the browser will call add_account
            // which will allow us to set the principal.
            let principal = account.principal?;

            let sub_accounts = account
                .sub_accounts
                .iter()
                .sorted_unstable_by_key(|(_, sub_account)| sub_account.name.clone())
                .map(|(id, sa)| SubAccountDetails {
                    name: sa.name.clone(),
                    sub_account: convert_byte_to_sub_account(*id),
                    account_identifier: sa.account_identifier,
                })
                .collect();

            let hardware_wallet_accounts = account
                .hardware_wallet_accounts
                .iter()
                .map(|a| HardwareWalletAccountDetails {
                    name: a.name.clone(),
                    principal: a.principal,
                    account_identifier: AccountIdentifier::from(a.principal),
                })
                .collect();

            Some(AccountDetails {
                principal,
                account_identifier,
                sub_accounts,
                hardware_wallet_accounts,
            })
        } else {
            None
        }
    }

    // This will be called for new accounts and also for old accounts where the principal has not
    // yet been stored, allowing us to set the principal (since originally we created accounts
    // without storing each user's principal).
    pub fn add_account(&mut self, caller: PrincipalId) -> bool {
        match self
            .account_identifier_lookup
            .entry(AccountIdentifier::from(caller))
        {
            Occupied(e) => {
                match e.get() {
                    AccountLocation::DefaultAccount(account_index) => {
                        let mut account = self
                            .accounts
                            .get_mut(*account_index as usize)
                            .unwrap()
                            .as_mut()
                            .unwrap();

                        if account.principal.is_none() {
                            account.principal = Some(caller);

                            let canister_ids: Vec<CanisterId> =
                                account.canisters.iter().map(|c| c.canister_id).collect();

                            // Now that we know the principal we can set the transaction types. The
                            // transactions must be sorted since some transaction types can only be
                            // determined based on earlier transactions (eg. we can only detect
                            // TopUpNeuron transactions that happen after StakeNeuron transactions).
                            for transaction_index in account
                                .get_all_transactions_linked_to_principal_sorted()
                                .iter()
                            {
                                let transaction = self.get_transaction(*transaction_index).unwrap();
                                if transaction.transaction_type.is_none() {
                                    let transaction_type = match transaction.transfer {
                                        Burn { from: _, amount: _ } => TransactionType::Burn,
                                        Mint { to: _, amount: _ } => TransactionType::Mint,
                                        Send {
                                            from,
                                            to,
                                            amount,
                                            fee: _,
                                        } => {
                                            if self.account_identifier_lookup.contains_key(&to) {
                                                // If the recipient is a known account then the transaction must be a basic Send,
                                                // since for all the 'special' transaction types the recipient is not a user account
                                                TransactionType::Send
                                            } else {
                                                let memo = transaction.memo;
                                                let transaction_type = self.get_transaction_type(
                                                    from,
                                                    to,
                                                    amount,
                                                    memo,
                                                    &caller,
                                                    &canister_ids,
                                                );
                                                let block_height = transaction.block_height;
                                                self.process_transaction_type(
                                                    transaction_type,
                                                    caller,
                                                    from,
                                                    to,
                                                    memo,
                                                    amount,
                                                    block_height,
                                                );
                                                transaction_type
                                            }
                                        }
                                    };
                                    self.get_transaction_mut(*transaction_index)
                                        .unwrap()
                                        .transaction_type = Some(transaction_type);
                                }
                            }
                        }
                        false
                    }
                    _ => true,
                }
            }
<<<<<<< HEAD
            Vacant(e) => {
                let new_account = Account::new(caller, *e.key());
                let account_index: u32;
                if self.empty_account_indices.is_empty() {
                    account_index = self.accounts.len() as u32;
                    self.accounts.push(Some(new_account));
                } else {
                    account_index = self
                        .empty_account_indices
                        .remove(self.empty_account_indices.len() - 1);
                    let account: &mut Option<Account> =
                        self.accounts.get_mut(account_index as usize).unwrap();
                    assert!(account.is_none());
                    *account = Some(new_account);
                }
                e.insert(AccountLocation::DefaultAccount(account_index));
                self.accounts_count += 1;
                true
            }
        }
=======
            false
        } else {
            let new_account = Account::new(caller, account_identifier);
            self.accounts
                .insert(account_identifier.to_vec(), new_account);

            true
        };

        retval
>>>>>>> 31ad35f8
    }

    pub fn create_sub_account(
        &mut self,
        caller: PrincipalId,
        sub_account_name: String,
    ) -> CreateSubAccountResponse {
        if !Self::validate_account_name(&sub_account_name) {
            CreateSubAccountResponse::NameTooLong
        } else if let Some(account_index) =
            self.try_get_account_index_by_default_identifier(&AccountIdentifier::from(caller))
        {
            let account: &mut Account = self
                .accounts
                .get_mut(account_index as usize)
                .unwrap()
                .as_mut()
                .unwrap();
            if account.sub_accounts.len() == (u8::MAX as usize) {
                CreateSubAccountResponse::SubAccountLimitExceeded
            } else {
                let sub_account_id = (1..u8::MAX)
                    .find(|i| !account.sub_accounts.contains_key(i))
                    .unwrap();

                let sub_account = convert_byte_to_sub_account(sub_account_id);
                let sub_account_identifier = AccountIdentifier::new(caller, Some(sub_account));
                let named_sub_account =
                    NamedSubAccount::new(sub_account_name.clone(), sub_account_identifier);

                account
                    .sub_accounts
                    .insert(sub_account_id, named_sub_account);
                self.account_identifier_lookup.insert(
                    sub_account_identifier,
                    AccountLocation::SubAccount(account_index, sub_account_id),
                );
                self.sub_accounts_count += 1;

                CreateSubAccountResponse::Ok(SubAccountDetails {
                    name: sub_account_name,
                    sub_account,
                    account_identifier: sub_account_identifier,
                })
            }
        } else {
            CreateSubAccountResponse::AccountNotFound
        }
    }

    pub fn rename_sub_account(
        &mut self,
        caller: PrincipalId,
        request: RenameSubAccountRequest,
    ) -> RenameSubAccountResponse {
        if !Self::validate_account_name(&request.new_name) {
            RenameSubAccountResponse::NameTooLong
        } else if let Some(account) =
            self.try_get_account_mut_by_default_identifier(&AccountIdentifier::from(caller))
        {
            if let Some(sub_account) = account
                .sub_accounts
                .values_mut()
                .find(|sub_account| sub_account.account_identifier == request.account_identifier)
            {
                sub_account.name = request.new_name;
                RenameSubAccountResponse::Ok
            } else {
                RenameSubAccountResponse::SubAccountNotFound
            }
        } else {
            RenameSubAccountResponse::AccountNotFound
        }
    }

    pub fn register_hardware_wallet(
        &mut self,
        caller: PrincipalId,
        request: RegisterHardwareWalletRequest,
    ) -> RegisterHardwareWalletResponse {
        if !Self::validate_account_name(&request.name) {
            RegisterHardwareWalletResponse::NameTooLong
        } else if let Some(index) =
            self.try_get_account_index_by_default_identifier(&AccountIdentifier::from(caller))
        {
            let account = self
                .accounts
                .get_mut(index as usize)
                .unwrap()
                .as_mut()
                .unwrap();
            if account.hardware_wallet_accounts.len() == (u8::MAX as usize) {
                RegisterHardwareWalletResponse::HardwareWalletLimitExceeded
            } else if account
                .hardware_wallet_accounts
                .iter()
                .any(|hw| hw.principal == request.principal)
            {
                RegisterHardwareWalletResponse::HardwareWalletAlreadyRegistered
            } else {
                let account_identifier = AccountIdentifier::from(request.principal);
                account
                    .hardware_wallet_accounts
                    .push(NamedHardwareWalletAccount {
                        name: request.name,
                        principal: request.principal,
                        transactions: Vec::new(),
                    });
                account
                    .hardware_wallet_accounts
                    .sort_unstable_by_key(|hw| hw.name.clone());

                Self::link_hardware_wallet_to_account_index(
                    &mut self.account_identifier_lookup,
                    account_identifier,
                    index,
                );
                self.hardware_wallet_accounts_count += 1;

                RegisterHardwareWalletResponse::Ok
            }
        } else {
            RegisterHardwareWalletResponse::AccountNotFound
        }
    }

    pub fn append_transaction(
        &mut self,
        transfer: Transfer,
        memo: Memo,
        block_height: BlockHeight,
        timestamp: TimeStamp,
    ) -> Result<bool, String> {
        if let Some(block_height_synced_up_to) = self.get_block_height_synced_up_to() {
            let expected_block_height = block_height_synced_up_to + 1;
            if block_height != block_height_synced_up_to + 1 {
                return Err(format!(
                    "Expected block height {}. Got block height {}",
                    expected_block_height, block_height
                ));
            }
        }

        let transaction_index = self.get_next_transaction_index();
        let mut should_store_transaction = false;
        let mut transaction_type: Option<TransactionType> = None;

        match transfer {
            Burn { from, amount: _ } => {
                if self.try_add_transaction_to_account(from, transaction_index) {
                    should_store_transaction = true;
                    transaction_type = Some(TransactionType::Burn);
                }
            }
            Mint { to, amount: _ } => {
                if self.try_add_transaction_to_account(to, transaction_index) {
                    should_store_transaction = true;
                    transaction_type = Some(TransactionType::Mint);
                }
            }
            Send {
                from,
                to,
                amount,
                fee: _,
            } => {
                if self.try_add_transaction_to_account(to, transaction_index) {
                    self.try_add_transaction_to_account(from, transaction_index);
                    should_store_transaction = true;
                    transaction_type = Some(TransactionType::Send);
                } else if self.try_add_transaction_to_account(from, transaction_index) {
                    should_store_transaction = true;
                    if let Some(principal) = self.try_get_principal(&from) {
                        let canister_ids: Vec<CanisterId> = self
                            .get_canisters(principal)
                            .iter()
                            .map(|c| c.canister_id)
                            .collect();
                        transaction_type = Some(self.get_transaction_type(
                            from,
                            to,
                            amount,
                            memo,
                            &principal,
                            &canister_ids,
                        ));
                        self.process_transaction_type(
                            transaction_type.unwrap(),
                            principal,
                            from,
                            to,
                            memo,
                            amount,
                            block_height,
                        );
                    }
                } else if let Some(neuron_details) = self.neuron_accounts.get(&to) {
                    // Handle the case where people top up their neuron from an external account
                    self.multi_part_transactions_processor.push(
                        neuron_details.principal,
                        block_height,
                        MultiPartTransactionToBeProcessed::TopUpNeuron(
                            neuron_details.principal,
                            neuron_details.memo,
                        ),
                    );
                }
            }
        }

        if should_store_transaction {
            self.transactions.push_back(Transaction::new(
                transaction_index,
                block_height,
                timestamp,
                memo,
                transfer,
                transaction_type,
            ));
        }

        self.block_height_synced_up_to = Some(block_height);

        Ok(should_store_transaction)
    }

    pub fn mark_ledger_sync_complete(&mut self) {
        self.last_ledger_sync_timestamp_nanos = dfn_core::api::now()
            .duration_since(SystemTime::UNIX_EPOCH)
            .unwrap()
            .as_nanos() as u64;
    }

    pub fn init_block_height_synced_up_to(&mut self, block_height: BlockHeight) {
        if self.block_height_synced_up_to.is_some() {
            panic!("This can only be called to initialize the 'block_height_synced_up_to' value");
        }

        self.block_height_synced_up_to = Some(block_height);
    }

    pub fn get_transactions(
        &self,
        caller: PrincipalId,
        request: GetTransactionsRequest,
    ) -> GetTransactionsResponse {
        let account_identifier = AccountIdentifier::from(caller);
        let account = self.try_get_account_by_default_identifier(&account_identifier);
        if account.is_none() {
            return GetTransactionsResponse {
                transactions: vec![],
                total: 0,
            };
        }
        let account = account.unwrap();
        let transactions: &Vec<TransactionIndex>;
        if account_identifier == request.account_identifier {
            transactions = &account.default_account_transactions;
        } else if let Some(hardware_wallet_account) = account
            .hardware_wallet_accounts
            .iter()
            .find(|a| request.account_identifier == AccountIdentifier::from(a.principal))
        {
            transactions = &hardware_wallet_account.transactions;
        } else if let Some(sub_account) = account
            .sub_accounts
            .values()
            .find(|a| a.account_identifier == request.account_identifier)
        {
            transactions = &sub_account.transactions;
        } else {
            return GetTransactionsResponse {
                transactions: vec![],
                total: 0,
            };
        }

        let results: Vec<TransactionResult> = transactions
            .iter()
            .rev()
            .skip(request.offset as usize)
            .take(request.page_size as usize)
            .cloned()
            .map(|transaction_index| {
                let transaction = self.get_transaction(transaction_index).unwrap();
                TransactionResult {
                    block_height: transaction.block_height,
                    timestamp: transaction.timestamp,
                    memo: transaction.memo,
                    transfer: match transaction.transfer {
                        Burn { amount, from: _ } => TransferResult::Burn { amount },
                        Mint { amount, to: _ } => TransferResult::Mint { amount },
                        Send {
                            from,
                            to,
                            amount,
                            fee,
                        } => {
                            if from == request.account_identifier {
                                TransferResult::Send { to, amount, fee }
                            } else {
                                TransferResult::Receive { from, amount, fee }
                            }
                        }
                    },
                    transaction_type: transaction.transaction_type,
                }
            })
            .collect();

        GetTransactionsResponse {
            transactions: results,
            total: transactions.len() as u32,
        }
    }

    pub fn attach_canister(
        &mut self,
        caller: PrincipalId,
        request: AttachCanisterRequest,
    ) -> AttachCanisterResponse {
        if !Self::validate_canister_name(&request.name) {
            AttachCanisterResponse::NameTooLong
        } else {
            let account_identifier = AccountIdentifier::from(caller);
            if let Some(account) =
                self.try_get_account_mut_by_default_identifier(&account_identifier)
            {
                if account.canisters.len() >= u8::MAX as usize {
                    return AttachCanisterResponse::CanisterLimitExceeded;
                }
                for c in account.canisters.iter() {
                    if !request.name.is_empty() && c.name == request.name {
                        return AttachCanisterResponse::NameAlreadyTaken;
                    } else if c.canister_id == request.canister_id {
                        return AttachCanisterResponse::CanisterAlreadyAttached;
                    }
                }
                account.canisters.push(NamedCanister {
                    name: request.name,
                    canister_id: request.canister_id,
                });
                sort_canisters(&mut account.canisters);

                AttachCanisterResponse::Ok
            } else {
                AttachCanisterResponse::AccountNotFound
            }
        }
    }

    pub fn detach_canister(
        &mut self,
        caller: PrincipalId,
        request: DetachCanisterRequest,
    ) -> DetachCanisterResponse {
        let account_identifier = AccountIdentifier::from(caller);
        if let Some(account) = self.try_get_account_mut_by_default_identifier(&account_identifier) {
            if let Some(index) = account
                .canisters
                .iter()
                .enumerate()
                .find(|(_, canister)| canister.canister_id == request.canister_id)
                .map(|(index, _)| index)
            {
                account.canisters.remove(index);
                DetachCanisterResponse::Ok
            } else {
                DetachCanisterResponse::CanisterNotFound
            }
        } else {
            DetachCanisterResponse::AccountNotFound
        }
    }

    pub fn get_canisters(&self, caller: PrincipalId) -> Vec<NamedCanister> {
        let account_identifier = AccountIdentifier::from(caller);
        if let Some(account) = self.try_get_account_by_default_identifier(&account_identifier) {
            account.canisters.to_vec()
        } else {
            Vec::new()
        }
    }

    // We skip the checks here since in this scenario we must store the canister otherwise the user
    // won't be able to retrieve its Id.
    pub fn attach_newly_created_canister(
        &mut self,
        principal: PrincipalId,
        block_height: BlockHeight,
        canister_id: CanisterId,
    ) {
        let account_identifier = AccountIdentifier::from(principal);
        if let Some(account) = self.try_get_account_mut_by_default_identifier(&account_identifier) {
            account.canisters.push(NamedCanister {
                name: "".to_string(),
                canister_id,
            });
            sort_canisters(&mut account.canisters);
            self.multi_part_transactions_processor.update_status(
                block_height,
                MultiPartTransactionStatus::CanisterCreated(canister_id),
            );
        }
    }

    pub fn enqueue_transaction_to_be_refunded(&mut self, args: RefundTransactionArgs) {
        self.multi_part_transactions_processor.push(
            args.recipient_principal,
            args.original_transaction_block_height,
            MultiPartTransactionToBeProcessed::RefundTransaction(args),
        );
    }

    pub fn process_transaction_refund_completed(
        &mut self,
        original_transaction_block_height: BlockHeight,
        refund_block_height: BlockHeight,
        error_message: String,
    ) {
        self.multi_part_transactions_processor.update_status(
            original_transaction_block_height,
            MultiPartTransactionStatus::Refunded(refund_block_height, error_message),
        );
    }

    pub fn process_multi_part_transaction_error(
        &mut self,
        block_height: BlockHeight,
        error: String,
        refund_pending: bool,
    ) {
        let status = if refund_pending {
            MultiPartTransactionStatus::ErrorWithRefundPending(error)
        } else {
            MultiPartTransactionStatus::Error(error)
        };

        self.multi_part_transactions_processor
            .update_status(block_height, status);
    }

    pub fn get_next_transaction_index(&self) -> TransactionIndex {
        match self.transactions.back() {
            Some(t) => t.transaction_index + 1,
            None => 0,
        }
    }

    pub fn get_block_height_synced_up_to(&self) -> Option<BlockHeight> {
        self.block_height_synced_up_to
    }

    pub fn get_multi_part_transaction_status(
        &self,
        caller: PrincipalId,
        block_height: BlockHeight,
    ) -> MultiPartTransactionStatus {
        if self.get_block_height_synced_up_to().unwrap_or(0) < block_height {
            MultiPartTransactionStatus::PendingSync
        } else {
            self.multi_part_transactions_processor
                .get_status(caller, block_height)
        }
    }

    pub fn get_multi_part_transaction_errors(&self) -> Vec<MultiPartTransactionError> {
        self.multi_part_transactions_processor.get_errors()
    }

    pub fn try_take_next_transaction_to_process(
        &mut self,
    ) -> Option<(BlockHeight, MultiPartTransactionToBeProcessed)> {
        self.multi_part_transactions_processor.take_next()
    }

    pub fn mark_neuron_created(
        &mut self,
        principal: &PrincipalId,
        block_height: BlockHeight,
        memo: Memo,
        neuron_id: NeuronId,
    ) {
        let account_identifier = Self::generate_stake_neuron_address(principal, memo);
        self.neuron_accounts
            .get_mut(&account_identifier)
            .unwrap()
            .neuron_id = Some(neuron_id);
        self.multi_part_transactions_processor.update_status(
            block_height,
            MultiPartTransactionStatus::NeuronCreated(neuron_id),
        );
    }

    pub fn mark_neuron_topped_up(&mut self, block_height: BlockHeight) {
        self.neurons_topped_up_count += 1;
        self.multi_part_transactions_processor
            .update_status(block_height, MultiPartTransactionStatus::Complete);
    }

    pub fn mark_canister_topped_up(&mut self, original_transaction_block_height: BlockHeight) {
        self.multi_part_transactions_processor.update_status(
            original_transaction_block_height,
            MultiPartTransactionStatus::Complete,
        );
    }

    #[cfg(not(target_arch = "wasm32"))]
    pub fn get_transactions_count(&self) -> u32 {
        self.transactions.len() as u32
    }

    pub fn prune_transactions(&mut self, count_to_prune: u32) -> u32 {
        let count_to_prune = min(count_to_prune, self.transactions.len() as u32);

        if count_to_prune > 0 {
            let transactions: Vec<_> = self
                .transactions
                .drain(RangeTo {
                    end: count_to_prune as usize,
                })
                .collect();

            let min_transaction_index = self.transactions.front().unwrap().transaction_index;

            for transaction in transactions {
                match transaction.transfer {
                    Burn { from, amount: _ } => {
                        self.prune_transactions_from_account(from, min_transaction_index)
                    }
                    Mint { to, amount: _ } => {
                        self.prune_transactions_from_account(to, min_transaction_index)
                    }
                    Send {
                        from,
                        to,
                        amount: _,
                        fee: _,
                    } => {
                        self.prune_transactions_from_account(from, min_transaction_index);
                        self.prune_transactions_from_account(to, min_transaction_index);
                    }
                }
            }
        }

        count_to_prune as u32
    }

    pub fn get_stats(&self) -> Stats {
        let earliest_transaction = self.transactions.front();
        let latest_transaction = self.transactions.back();
        let timestamp_now_nanos = dfn_core::api::now()
            .duration_since(SystemTime::UNIX_EPOCH)
            .unwrap()
            .as_nanos() as u64;
        let duration_since_last_sync =
            Duration::from_nanos(timestamp_now_nanos - self.last_ledger_sync_timestamp_nanos);

        Stats {
            accounts_count: self.accounts.len() as u64,
            sub_accounts_count: self.sub_accounts_count,
            hardware_wallet_accounts_count: self.hardware_wallet_accounts_count,
            transactions_count: self.transactions.len() as u64,
            block_height_synced_up_to: self.block_height_synced_up_to,
            earliest_transaction_timestamp_nanos: earliest_transaction
                .map_or(0, |t| t.timestamp.timestamp_nanos),
            earliest_transaction_block_height: earliest_transaction.map_or(0, |t| t.block_height),
            latest_transaction_timestamp_nanos: latest_transaction
                .map_or(0, |t| t.timestamp.timestamp_nanos),
            latest_transaction_block_height: latest_transaction.map_or(0, |t| t.block_height),
            seconds_since_last_ledger_sync: duration_since_last_sync.as_secs(),
            neurons_created_count: self.neuron_accounts.len() as u64,
            neurons_topped_up_count: self.neurons_topped_up_count,
            transactions_to_process_queue_length: self
                .multi_part_transactions_processor
                .get_queue_length(),
        }
    }

    fn try_add_transaction_to_account(
        &mut self,
        account_identifier: AccountIdentifier,
        transaction_index: TransactionIndex,
    ) -> bool {
        if let Some(location) = self.account_identifier_lookup.get(&account_identifier) {
            match location {
                AccountLocation::DefaultAccount(index) => {
                    let account = self
                        .accounts
                        .get_mut(*index as usize)
                        .unwrap()
                        .as_mut()
                        .unwrap();
                    account.append_default_account_transaction(transaction_index);
                }
                AccountLocation::SubAccount(index, sub_account) => {
                    let account = self
                        .accounts
                        .get_mut(*index as usize)
                        .unwrap()
                        .as_mut()
                        .unwrap();
                    account.append_sub_account_transaction(*sub_account, transaction_index);
                }
                AccountLocation::HardwareWallet(indexes) => {
                    for &index in indexes.iter() {
                        let account = self
                            .accounts
                            .get_mut(index as usize)
                            .unwrap()
                            .as_mut()
                            .unwrap();
                        account.append_hardware_wallet_transaction(
                            account_identifier,
                            transaction_index,
                        );
                    }
                }
            }

            true
        } else {
            false
        }
    }

    fn try_get_principal(&self, account_identifier: &AccountIdentifier) -> Option<PrincipalId> {
        if let Some(location) = self.account_identifier_lookup.get(account_identifier) {
            match location {
                AccountLocation::DefaultAccount(index) => {
                    let account = self
                        .accounts
                        .get(*index as usize)
                        .unwrap()
                        .as_ref()
                        .unwrap();
                    account.principal
                }
                AccountLocation::SubAccount(index, _) => {
                    let account = self
                        .accounts
                        .get(*index as usize)
                        .unwrap()
                        .as_ref()
                        .unwrap();
                    account.principal
                }
                AccountLocation::HardwareWallet(indexes) => indexes
                    .iter()
                    .filter_map(|i| {
                        if let Some(a) = self.accounts.get(*i as usize) {
                            a.as_ref()
                        } else {
                            None
                        }
                    })
                    .find_map(|a| {
                        a.hardware_wallet_accounts
                            .iter()
                            .find(|hw| *account_identifier == AccountIdentifier::from(hw.principal))
                    })
                    .map(|hw| hw.principal),
            }
        } else {
            None
        }
    }

    fn try_get_account_index_by_default_identifier(
        &self,
        account_identifier: &AccountIdentifier,
    ) -> Option<u32> {
        if let Some(AccountLocation::DefaultAccount(index)) =
            self.account_identifier_lookup.get(account_identifier)
        {
            return Some(*index);
        }
        None
    }

    fn try_get_account_by_default_identifier(
        &self,
        account_identifier: &AccountIdentifier,
    ) -> Option<&Account> {
        if let Some(index) = self.try_get_account_index_by_default_identifier(account_identifier) {
            return Some(self.accounts.get(index as usize).unwrap().as_ref().unwrap());
        }
        None
    }

    fn try_get_account_mut_by_default_identifier(
        &mut self,
        account_identifier: &AccountIdentifier,
    ) -> Option<&mut Account> {
        if let Some(index) = self.try_get_account_index_by_default_identifier(account_identifier) {
            return Some(
                self.accounts
                    .get_mut(index as usize)
                    .unwrap()
                    .as_mut()
                    .unwrap(),
            );
        }
        None
    }

    fn get_transaction(&self, transaction_index: TransactionIndex) -> Option<&Transaction> {
        match self.transactions.front() {
            Some(t) => {
                if t.transaction_index > transaction_index {
                    None
                } else {
                    let offset = t.transaction_index;
                    self.transactions.get((transaction_index - offset) as usize)
                }
            }
            None => None,
        }
    }

    fn get_transaction_mut(
        &mut self,
        transaction_index: TransactionIndex,
    ) -> Option<&mut Transaction> {
        match self.transactions.front() {
            Some(t) => {
                if t.transaction_index > transaction_index {
                    None
                } else {
                    let offset = t.transaction_index;
                    self.transactions
                        .get_mut((transaction_index - offset) as usize)
                }
            }
            None => None,
        }
    }

    fn link_hardware_wallet_to_account_index(
        account_identifier_lookup: &mut HashMap<AccountIdentifier, AccountLocation>,
        hardware_wallet_account_identifier: AccountIdentifier,
        account_index: u32,
    ) {
        match account_identifier_lookup.entry(hardware_wallet_account_identifier) {
            Occupied(mut e) => {
                if let AccountLocation::HardwareWallet(indexes) = e.get_mut() {
                    indexes.push(account_index);
                }
            }
            Vacant(e) => {
                e.insert(AccountLocation::HardwareWallet(vec![account_index]));
            }
        };
    }

    fn validate_account_name(name: &str) -> bool {
        const ACCOUNT_NAME_MAX_LENGTH: usize = 24;

        name.len() <= ACCOUNT_NAME_MAX_LENGTH
    }

    fn validate_canister_name(name: &str) -> bool {
        const CANISTER_NAME_MAX_LENGTH: usize = 24;

        name.len() <= CANISTER_NAME_MAX_LENGTH
    }

    fn prune_transactions_from_account(
        &mut self,
        account_identifier: AccountIdentifier,
        prune_blocks_previous_to: TransactionIndex,
    ) {
        fn prune_transactions_impl(
            transactions: &mut Vec<TransactionIndex>,
            prune_blocks_previous_to: TransactionIndex,
        ) {
            let index = transactions
                .iter()
                .enumerate()
                .take_while(|(_, &block_height)| block_height < prune_blocks_previous_to)
                .map(|(index, _)| index)
                .last();

            if let Some(index) = index {
                transactions.drain(0..=index);
            }

            if transactions.capacity() >= transactions.len() * 2 {
                transactions.shrink_to_fit();
            }
        }

        if let Some(location) = self.account_identifier_lookup.get(&account_identifier) {
            match location {
                AccountLocation::DefaultAccount(index) => {
                    if let Some(account) = self.accounts.get_mut(*index as usize).unwrap().as_mut()
                    {
                        let transactions = &mut account.default_account_transactions;
                        prune_transactions_impl(transactions, prune_blocks_previous_to);
                    }
                }
                AccountLocation::SubAccount(index, sub_account) => {
                    if let Some(account) = self.accounts.get_mut(*index as usize).unwrap().as_mut()
                    {
                        if let Some(sub_account) = &mut account.sub_accounts.get_mut(sub_account) {
                            let transactions = &mut sub_account.transactions;
                            prune_transactions_impl(transactions, prune_blocks_previous_to);
                        }
                    }
                }
                AccountLocation::HardwareWallet(indexes) => {
                    for index in indexes.iter() {
                        if let Some(account) =
                            self.accounts.get_mut(*index as usize).unwrap().as_mut()
                        {
                            if let Some(hardware_wallet_account) =
                                account.hardware_wallet_accounts.iter_mut().find(|a| {
                                    account_identifier == AccountIdentifier::from(a.principal)
                                })
                            {
                                let transactions = &mut hardware_wallet_account.transactions;
                                prune_transactions_impl(transactions, prune_blocks_previous_to);
                            }
                        }
                    }
                }
            }
        }
    }

    fn get_transaction_index(&self, block_height: BlockHeight) -> Option<TransactionIndex> {
        // The binary search methods are taken from here (they will be in stable rust shortly) -
        // https://github.com/vojtechkral/rust/blob/c7a787a3276cadad7ee51577f65158b4888c058c/library/alloc/src/collections/vec_deque.rs#L2515
        fn binary_search_by_key<T, B, F>(
            vec_deque: &VecDeque<T>,
            b: &B,
            mut f: F,
        ) -> Result<usize, usize>
        where
            F: FnMut(&T) -> B,
            B: Ord,
        {
            binary_search_by(vec_deque, |k| f(k).cmp(b))
        }

        fn binary_search_by<T, F>(vec_deque: &VecDeque<T>, mut f: F) -> Result<usize, usize>
        where
            F: FnMut(&T) -> Ordering,
        {
            let (front, back) = vec_deque.as_slices();

            let search_back = matches!(
                back.first().map(|elem| f(elem)),
                Some(Ordering::Less) | Some(Ordering::Equal)
            );
            if search_back {
                back.binary_search_by(f)
                    .map(|idx| idx + front.len())
                    .map_err(|idx| idx + front.len())
            } else {
                front.binary_search_by(f)
            }
        }

        if let Some(latest_transaction) = self.transactions.back() {
            let max_block_height = latest_transaction.block_height;
            if block_height <= max_block_height {
                // binary_search_by_key is not yet in stable rust (https://github.com/rust-lang/rust/issues/78021)
                // TODO uncomment the line below once binary_search_by_key is in stable rust
                // self.transactions.binary_search_by_key(&block_height, |t| t.block_height).ok().map(|i| i as u64)
                return binary_search_by_key(&self.transactions, &block_height, |t| t.block_height)
                    .ok()
                    .map(|i| i as u64);
            }
        }
        None
    }

    fn get_transaction_type(
        &self,
        from: AccountIdentifier,
        to: AccountIdentifier,
        amount: ICPTs,
        memo: Memo,
        principal: &PrincipalId,
        canister_ids: &[CanisterId],
    ) -> TransactionType {
        if from == to {
            TransactionType::Send
        } else if self.neuron_accounts.contains_key(&to) {
            if self.is_stake_neuron_notification(memo, &from, &to, amount) {
                TransactionType::StakeNeuronNotification
            } else {
                TransactionType::TopUpNeuron
            }
        } else if memo.0 > 0 {
            if Self::is_create_canister_transaction(memo, &to, principal) {
                TransactionType::CreateCanister
            } else if let Some(canister_id) =
                Self::is_topup_canister_transaction(memo, &to, canister_ids)
            {
                TransactionType::TopUpCanister(canister_id)
            } else if Self::is_stake_neuron_transaction(memo, &to, principal) {
                TransactionType::StakeNeuron
            } else {
                TransactionType::Send
            }
        } else {
            TransactionType::Send
        }
    }

    fn is_create_canister_transaction(
        memo: Memo,
        to: &AccountIdentifier,
        principal: &PrincipalId,
    ) -> bool {
        if memo == MEMO_CREATE_CANISTER {
            let expected_to =
                AccountIdentifier::new(dfn_core::api::id().get(), Some(principal.into()));
            if *to == expected_to {
                return true;
            }
        }
        false
    }

    fn is_topup_canister_transaction(
        memo: Memo,
        to: &AccountIdentifier,
        canister_ids: &[CanisterId],
    ) -> Option<CanisterId> {
        if memo == MEMO_TOP_UP_CANISTER {
            for canister_id in canister_ids.iter() {
                let expected_to = AccountIdentifier::new(
                    dfn_core::api::id().get(),
                    Some((&canister_id.get()).into()),
                );
                if *to == expected_to {
                    return Some(*canister_id);
                }
            }
        }
        None
    }

    fn is_stake_neuron_transaction(
        memo: Memo,
        to: &AccountIdentifier,
        principal: &PrincipalId,
    ) -> bool {
        if memo.0 > 0 {
            let expected_to = Self::generate_stake_neuron_address(principal, memo);
            *to == expected_to
        } else {
            false
        }
    }

    fn is_stake_neuron_notification(
        &self,
        memo: Memo,
        from: &AccountIdentifier,
        to: &AccountIdentifier,
        amount: ICPTs,
    ) -> bool {
        if memo.0 > 0 && amount.get_e8s() == 0 {
            self.get_transaction_index(memo.0)
                .map(|index| self.get_transaction(index))
                .flatten()
                .filter(|&t| {
                    t.transaction_type.is_some()
                        && matches!(t.transaction_type.unwrap(), TransactionType::StakeNeuron)
                })
                .map_or(false, |t| {
                    if let Send {
                        from: original_transaction_from,
                        to: original_transaction_to,
                        amount: _,
                        fee: _,
                    } = t.transfer
                    {
                        from == &original_transaction_from && to == &original_transaction_to
                    } else {
                        false
                    }
                })
        } else {
            false
        }
    }

    fn generate_stake_neuron_address(principal: &PrincipalId, memo: Memo) -> AccountIdentifier {
        let subaccount = Subaccount({
            let mut state = Sha256::new();
            state.write(&[0x0c]);
            state.write(b"neuron-stake");
            state.write(principal.as_slice());
            state.write(&memo.0.to_be_bytes());
            state.finish()
        });
        AccountIdentifier::new(GOVERNANCE_CANISTER_ID.get(), Some(subaccount))
    }

    /// Certain transaction types require additional processing (Stake Neuron, Create Canister,
    /// etc). Each time we detect one of these transaction types we need to add the details to the
    /// multi_part_transactions_processor which will work through the required actions in the
    /// background.
    #[allow(clippy::too_many_arguments)]
    fn process_transaction_type(
        &mut self,
        transaction_type: TransactionType,
        principal: PrincipalId,
        from: AccountIdentifier,
        to: AccountIdentifier,
        memo: Memo,
        amount: ICPTs,
        block_height: BlockHeight,
    ) {
        match transaction_type {
            TransactionType::StakeNeuron => {
                let neuron_details = NeuronDetails {
                    account_identifier: to,
                    principal,
                    memo,
                    neuron_id: None,
                };
                self.neuron_accounts.insert(to, neuron_details);
                self.multi_part_transactions_processor.push(
                    principal,
                    block_height,
                    MultiPartTransactionToBeProcessed::StakeNeuron(principal, memo),
                );
            }
            TransactionType::TopUpNeuron => {
                if let Some(neuron_account) = self.neuron_accounts.get(&to) {
                    // We need to use the memo from the original stake neuron transaction
                    self.multi_part_transactions_processor.push(
                        principal,
                        block_height,
                        MultiPartTransactionToBeProcessed::TopUpNeuron(
                            neuron_account.principal,
                            neuron_account.memo,
                        ),
                    );
                }
            }
            TransactionType::CreateCanister => {
                let args = CreateCanisterArgs {
                    controller: principal,
                    amount,
                    refund_address: from,
                };
                self.multi_part_transactions_processor.push(
                    principal,
                    block_height,
                    MultiPartTransactionToBeProcessed::CreateCanister(args),
                );
            }
            TransactionType::TopUpCanister(canister_id) => {
                let args = TopUpCanisterArgs {
                    principal,
                    canister_id,
                    amount,
                    refund_address: from,
                };
                self.multi_part_transactions_processor.push(
                    principal,
                    block_height,
                    MultiPartTransactionToBeProcessed::TopUpCanister(args),
                );
            }
            _ => {}
        };
    }
}

impl StableState for AccountsStore {
    fn encode(&self) -> Vec<u8> {
        Candid((
<<<<<<< HEAD
=======
            &self.accounts,
            &self.hardware_wallets_and_sub_accounts,
>>>>>>> 31ad35f8
            &self.transactions,
            &self.accounts,
            &self.neuron_accounts,
            &self.block_height_synced_up_to,
            &self.multi_part_transactions_processor,
            &self.last_ledger_sync_timestamp_nanos,
            &self.neurons_topped_up_count,
        ))
        .into_bytes()
        .unwrap()
    }

    fn decode(bytes: Vec<u8>) -> Result<Self, String> {
        #[allow(clippy::type_complexity)]
        let (
            accounts,
            hardware_wallets_and_sub_accounts,
            transactions,
<<<<<<< HEAD
            accounts,
=======
>>>>>>> 31ad35f8
            neuron_accounts,
            block_height_synced_up_to,
            multi_part_transactions_processor,
            last_ledger_sync_timestamp_nanos,
            neurons_topped_up_count,
        ): (
            HashMap<Vec<u8>, Account>,
            HashMap<AccountIdentifier, AccountWrapper>,
            VecDeque<Transaction>,
            HashMap<AccountIdentifier, NeuronDetails>,
            Option<BlockHeight>,
            MultiPartTransactionsProcessor,
            u64,
            u64,
        ) = Candid::from_bytes(bytes).map(|c| c.0)?;

<<<<<<< HEAD
        let mut account_identifier_lookup: HashMap<AccountIdentifier, AccountLocation> =
            HashMap::new();
        let mut empty_account_indices: Vec<u32> = Vec::new();
        let mut accounts_count: u64 = 0;
        let mut sub_accounts_count: u64 = 0;
        let mut hardware_wallet_accounts_count: u64 = 0;

        for i in 0..accounts.len() {
            if let Some(a) = accounts.get(i).unwrap() {
                let index = i as u32;
                account_identifier_lookup
                    .insert(a.account_identifier, AccountLocation::DefaultAccount(index));
                for (id, sa) in a.sub_accounts.iter() {
                    account_identifier_lookup.insert(
                        sa.account_identifier,
                        AccountLocation::SubAccount(index, *id),
                    );
                }
                for hw in a.hardware_wallet_accounts.iter() {
                    Self::link_hardware_wallet_to_account_index(
                        &mut account_identifier_lookup,
                        AccountIdentifier::from(hw.principal),
                        index,
                    );
                }
                accounts_count += 1;
                sub_accounts_count += a.sub_accounts.len() as u64;
                hardware_wallet_accounts_count += a.hardware_wallet_accounts.len() as u64;
            } else {
                empty_account_indices.push(i as u32);
            }
=======
        let mut sub_accounts_count: u64 = 0;
        let mut hardware_wallet_accounts_count: u64 = 0;
        for account in accounts.values() {
            sub_accounts_count += account.sub_accounts.len() as u64;
            hardware_wallet_accounts_count += account.hardware_wallet_accounts.len() as u64;
>>>>>>> 31ad35f8
        }

        Ok(AccountsStore {
            account_identifier_lookup,
            transactions: VecDeque::from_iter(transactions),
            accounts,
<<<<<<< HEAD
            neuron_accounts,
            block_height_synced_up_to,
            multi_part_transactions_processor,
            empty_account_indices,
            accounts_count,
=======
            hardware_wallets_and_sub_accounts,
            transactions,
            neuron_accounts,
            block_height_synced_up_to,
            multi_part_transactions_processor,
>>>>>>> 31ad35f8
            sub_accounts_count,
            hardware_wallet_accounts_count,
            last_ledger_sync_timestamp_nanos,
            neurons_topped_up_count,
        })
    }
}

impl Account {
    pub fn new(principal: PrincipalId, account_identifier: AccountIdentifier) -> Account {
        Account {
            principal: Some(principal),
            account_identifier,
            default_account_transactions: Vec::new(),
            sub_accounts: HashMap::new(),
            hardware_wallet_accounts: Vec::new(),
            canisters: Vec::new(),
        }
    }

    pub fn append_default_account_transaction(&mut self, transaction_index: TransactionIndex) {
        self.default_account_transactions.push(transaction_index);
    }

    pub fn append_sub_account_transaction(
        &mut self,
        sub_account: u8,
        transaction_index: TransactionIndex,
    ) {
        self.sub_accounts
            .get_mut(&sub_account)
            .unwrap()
            .transactions
            .push(transaction_index);
    }

    pub fn append_hardware_wallet_transaction(
        &mut self,
        account_identifier: AccountIdentifier,
        transaction_index: TransactionIndex,
    ) {
        let account = self
            .hardware_wallet_accounts
            .iter_mut()
            .find(|a| account_identifier == AccountIdentifier::from(a.principal))
            .unwrap();

        account.transactions.push(transaction_index);
    }

    pub fn get_all_transactions_linked_to_principal_sorted(&self) -> Vec<TransactionIndex> {
        self.default_account_transactions
            .iter()
            .cloned()
            .chain(
                self.sub_accounts
                    .values()
                    .map(|a| a.transactions.iter().cloned())
                    .flatten(),
            )
            .sorted()
            .collect()
    }
}

impl Transaction {
    pub fn new(
        transaction_index: TransactionIndex,
        block_height: BlockHeight,
        timestamp: TimeStamp,
        memo: Memo,
        transfer: Transfer,
        transaction_type: Option<TransactionType>,
    ) -> Transaction {
        Transaction {
            transaction_index,
            block_height,
            timestamp,
            memo,
            transfer,
            transaction_type,
        }
    }
}

impl NamedSubAccount {
    pub fn new(name: String, account_identifier: AccountIdentifier) -> NamedSubAccount {
        NamedSubAccount {
            name,
            account_identifier,
            transactions: Vec::new(),
        }
    }
}

fn convert_byte_to_sub_account(byte: u8) -> Subaccount {
    let mut bytes = [0u8; 32];
    bytes[31] = byte;
    Subaccount(bytes)
}

/// This will sort the canisters such that those with names specified will appear first and will be
/// sorted by their names. Then those without names will appear last, sorted by their canister Ids.
fn sort_canisters(canisters: &mut Vec<NamedCanister>) {
    canisters.sort_unstable_by_key(|c| {
        if c.name.is_empty() {
            (true, c.canister_id.to_string())
        } else {
            (false, c.name.clone())
        }
    });
}

#[derive(CandidType, Deserialize)]
pub struct GetTransactionsRequest {
    account_identifier: AccountIdentifier,
    offset: u32,
    page_size: u8,
}

#[derive(CandidType, Deserialize)]
pub struct GetTransactionsResponse {
    transactions: Vec<TransactionResult>,
    total: u32,
}

#[derive(CandidType, Deserialize)]
pub struct TransactionResult {
    block_height: BlockHeight,
    timestamp: TimeStamp,
    memo: Memo,
    transfer: TransferResult,
    transaction_type: Option<TransactionType>,
}

#[derive(CandidType, Deserialize)]
pub enum TransferResult {
    Burn {
        amount: ICPTs,
    },
    Mint {
        amount: ICPTs,
    },
    Send {
        to: AccountIdentifier,
        amount: ICPTs,
        fee: ICPTs,
    },
    Receive {
        from: AccountIdentifier,
        amount: ICPTs,
        fee: ICPTs,
    },
}

#[derive(CandidType, Deserialize)]
pub struct Stats {
    accounts_count: u64,
    sub_accounts_count: u64,
    hardware_wallet_accounts_count: u64,
    transactions_count: u64,
    block_height_synced_up_to: Option<u64>,
    earliest_transaction_timestamp_nanos: u64,
    earliest_transaction_block_height: BlockHeight,
    latest_transaction_timestamp_nanos: u64,
    latest_transaction_block_height: BlockHeight,
    seconds_since_last_ledger_sync: u64,
    neurons_created_count: u64,
    neurons_topped_up_count: u64,
    transactions_to_process_queue_length: u32,
}

#[cfg(test)]
mod tests;<|MERGE_RESOLUTION|>--- conflicted
+++ resolved
@@ -18,15 +18,7 @@
 use on_wire::{FromWire, IntoWire};
 use serde::Deserialize;
 use std::cmp::{min, Ordering};
-<<<<<<< HEAD
-use std::collections::{
-    hash_map::Entry::{Occupied, Vacant},
-    HashMap, VecDeque,
-};
-use std::iter::FromIterator;
-=======
 use std::collections::{HashMap, VecDeque};
->>>>>>> 31ad35f8
 use std::ops::RangeTo;
 use std::time::{Duration, SystemTime};
 
@@ -34,45 +26,25 @@
 
 #[derive(Default)]
 pub struct AccountsStore {
-<<<<<<< HEAD
-    account_identifier_lookup: HashMap<AccountIdentifier, AccountLocation>,
-=======
     // TODO(NNS1-720): Use AccountIdentifier directly as the key for this HashMap
     accounts: HashMap<Vec<u8>, Account>,
     hardware_wallets_and_sub_accounts: HashMap<AccountIdentifier, AccountWrapper>,
 
->>>>>>> 31ad35f8
     transactions: VecDeque<Transaction>,
-    accounts: Vec<Option<Account>>,
     neuron_accounts: HashMap<AccountIdentifier, NeuronDetails>,
     block_height_synced_up_to: Option<BlockHeight>,
     multi_part_transactions_processor: MultiPartTransactionsProcessor,
 
-<<<<<<< HEAD
-    // Use these up first before appending to the accounts Vec
-    empty_account_indices: Vec<u32>,
-
-    accounts_count: u64,
-=======
->>>>>>> 31ad35f8
     sub_accounts_count: u64,
     hardware_wallet_accounts_count: u64,
     last_ledger_sync_timestamp_nanos: u64,
     neurons_topped_up_count: u64,
 }
 
-<<<<<<< HEAD
-#[derive(CandidType, Deserialize, Debug)]
-enum AccountLocation {
-    DefaultAccount(u32),      // Account index
-    SubAccount(u32, u8),      // Account index + SubAccount index
-    HardwareWallet(Vec<u32>), // Vec of account index since a hardware wallet could theoretically be shared between multiple accounts
-=======
 #[derive(CandidType, Deserialize)]
 enum AccountWrapper {
     SubAccount(AccountIdentifier, u8), // Account Identifier + Sub Account Identifier
     HardwareWallet(Vec<AccountIdentifier>), // Vec of Account Identifiers since a hardware wallet could theoretically be shared between multiple accounts
->>>>>>> 31ad35f8
 }
 
 #[derive(CandidType, Deserialize)]
@@ -166,7 +138,7 @@
     neuron_id: Option<NeuronId>,
 }
 
-#[derive(CandidType, Deserialize)]
+#[derive(CandidType)]
 pub enum CreateSubAccountResponse {
     Ok(SubAccountDetails),
     AccountNotFound,
@@ -174,13 +146,13 @@
     NameTooLong,
 }
 
-#[derive(CandidType, Deserialize)]
+#[derive(Deserialize)]
 pub struct RenameSubAccountRequest {
     account_identifier: AccountIdentifier,
     new_name: String,
 }
 
-#[derive(CandidType, Deserialize)]
+#[derive(CandidType)]
 pub enum RenameSubAccountResponse {
     Ok,
     AccountNotFound,
@@ -188,13 +160,13 @@
     NameTooLong,
 }
 
-#[derive(CandidType, Deserialize)]
+#[derive(Deserialize)]
 pub struct RegisterHardwareWalletRequest {
     name: String,
     principal: PrincipalId,
 }
 
-#[derive(CandidType, Deserialize)]
+#[derive(CandidType)]
 pub enum RegisterHardwareWalletResponse {
     Ok,
     AccountNotFound,
@@ -203,7 +175,7 @@
     NameTooLong,
 }
 
-#[derive(CandidType, Deserialize)]
+#[derive(CandidType)]
 pub struct AccountDetails {
     pub principal: PrincipalId,
     pub account_identifier: AccountIdentifier,
@@ -211,27 +183,27 @@
     pub hardware_wallet_accounts: Vec<HardwareWalletAccountDetails>,
 }
 
-#[derive(CandidType, Deserialize)]
+#[derive(CandidType)]
 pub struct SubAccountDetails {
     name: String,
     sub_account: Subaccount,
     account_identifier: AccountIdentifier,
 }
 
-#[derive(CandidType, Deserialize)]
+#[derive(CandidType)]
 pub struct HardwareWalletAccountDetails {
     pub name: String,
     pub principal: PrincipalId,
     pub account_identifier: AccountIdentifier,
 }
 
-#[derive(CandidType, Deserialize)]
+#[derive(Deserialize)]
 pub struct AttachCanisterRequest {
     name: String,
     canister_id: CanisterId,
 }
 
-#[derive(CandidType, Deserialize)]
+#[derive(CandidType)]
 pub enum AttachCanisterResponse {
     Ok,
     CanisterLimitExceeded,
@@ -241,12 +213,12 @@
     AccountNotFound,
 }
 
-#[derive(CandidType, Deserialize)]
+#[derive(Deserialize)]
 pub struct DetachCanisterRequest {
     canister_id: CanisterId,
 }
 
-#[derive(CandidType, Deserialize)]
+#[derive(CandidType)]
 pub enum DetachCanisterResponse {
     Ok,
     CanisterNotFound,
@@ -256,7 +228,7 @@
 impl AccountsStore {
     pub fn get_account(&self, caller: PrincipalId) -> Option<AccountDetails> {
         let account_identifier = AccountIdentifier::from(caller);
-        if let Some(account) = self.try_get_account_by_default_identifier(&account_identifier) {
+        if let Some(account) = self.accounts.get(&account_identifier.to_vec()) {
             // If the principal is empty, return None so that the browser will call add_account
             // which will allow us to set the principal.
             let principal = account.principal?;
@@ -297,106 +269,65 @@
     // yet been stored, allowing us to set the principal (since originally we created accounts
     // without storing each user's principal).
     pub fn add_account(&mut self, caller: PrincipalId) -> bool {
-        match self
-            .account_identifier_lookup
-            .entry(AccountIdentifier::from(caller))
-        {
-            Occupied(e) => {
-                match e.get() {
-                    AccountLocation::DefaultAccount(account_index) => {
-                        let mut account = self
-                            .accounts
-                            .get_mut(*account_index as usize)
-                            .unwrap()
-                            .as_mut()
-                            .unwrap();
-
-                        if account.principal.is_none() {
-                            account.principal = Some(caller);
-
-                            let canister_ids: Vec<CanisterId> =
-                                account.canisters.iter().map(|c| c.canister_id).collect();
-
-                            // Now that we know the principal we can set the transaction types. The
-                            // transactions must be sorted since some transaction types can only be
-                            // determined based on earlier transactions (eg. we can only detect
-                            // TopUpNeuron transactions that happen after StakeNeuron transactions).
-                            for transaction_index in account
-                                .get_all_transactions_linked_to_principal_sorted()
-                                .iter()
-                            {
-                                let transaction = self.get_transaction(*transaction_index).unwrap();
-                                if transaction.transaction_type.is_none() {
-                                    let transaction_type = match transaction.transfer {
-                                        Burn { from: _, amount: _ } => TransactionType::Burn,
-                                        Mint { to: _, amount: _ } => TransactionType::Mint,
-                                        Send {
-                                            from,
-                                            to,
-                                            amount,
-                                            fee: _,
-                                        } => {
-                                            if self.account_identifier_lookup.contains_key(&to) {
-                                                // If the recipient is a known account then the transaction must be a basic Send,
-                                                // since for all the 'special' transaction types the recipient is not a user account
-                                                TransactionType::Send
-                                            } else {
-                                                let memo = transaction.memo;
-                                                let transaction_type = self.get_transaction_type(
-                                                    from,
-                                                    to,
-                                                    amount,
-                                                    memo,
-                                                    &caller,
-                                                    &canister_ids,
-                                                );
-                                                let block_height = transaction.block_height;
-                                                self.process_transaction_type(
-                                                    transaction_type,
-                                                    caller,
-                                                    from,
-                                                    to,
-                                                    memo,
-                                                    amount,
-                                                    block_height,
-                                                );
-                                                transaction_type
-                                            }
-                                        }
-                                    };
-                                    self.get_transaction_mut(*transaction_index)
-                                        .unwrap()
-                                        .transaction_type = Some(transaction_type);
-                                }
+        let account_identifier = AccountIdentifier::from(caller);
+        let retval = if self.accounts.get(&account_identifier.to_vec()).is_some() {
+            let mut canister_ids = vec![];
+            let mut transactions: Vec<TransactionIndex> = vec![];
+            let account = self.accounts.get_mut(&account_identifier.to_vec()).unwrap();
+            if account.principal.is_none() {
+                account.principal = Some(caller);
+                canister_ids = account.canisters.iter().map(|c| c.canister_id).collect();
+                transactions = account.get_all_transactions_linked_to_principal_sorted();
+            }
+            // Now that we know the principal we can set the transaction types. The
+            // transactions must be sorted since some transaction types can only be
+            // determined based on earlier transactions (eg. we can only detect
+            // TopUpNeuron transactions that happen after StakeNeuron transactions).
+            for transaction_index in transactions {
+                let transaction = self.get_transaction(transaction_index).unwrap();
+                if transaction.transaction_type.is_none() {
+                    let transaction_type = match transaction.transfer {
+                        Burn { from: _, amount: _ } => TransactionType::Burn,
+                        Mint { to: _, amount: _ } => TransactionType::Mint,
+                        Send {
+                            from,
+                            to,
+                            amount,
+                            fee: _,
+                        } => {
+                            if self.accounts.get(&to.to_vec()).is_some() {
+                                // If the recipient is a known account then the transaction must be a basic Send,
+                                // since for all the 'special' transaction types the recipient is not a user account
+                                TransactionType::Send
+                            } else {
+                                let memo = transaction.memo;
+                                let transaction_type = self.get_transaction_type(
+                                    from,
+                                    to,
+                                    amount,
+                                    memo,
+                                    &caller,
+                                    &canister_ids,
+                                );
+                                let block_height = transaction.block_height;
+                                self.process_transaction_type(
+                                    transaction_type,
+                                    caller,
+                                    from,
+                                    to,
+                                    memo,
+                                    amount,
+                                    block_height,
+                                );
+                                transaction_type
                             }
                         }
-                        false
-                    }
-                    _ => true,
-                }
-            }
-<<<<<<< HEAD
-            Vacant(e) => {
-                let new_account = Account::new(caller, *e.key());
-                let account_index: u32;
-                if self.empty_account_indices.is_empty() {
-                    account_index = self.accounts.len() as u32;
-                    self.accounts.push(Some(new_account));
-                } else {
-                    account_index = self
-                        .empty_account_indices
-                        .remove(self.empty_account_indices.len() - 1);
-                    let account: &mut Option<Account> =
-                        self.accounts.get_mut(account_index as usize).unwrap();
-                    assert!(account.is_none());
-                    *account = Some(new_account);
-                }
-                e.insert(AccountLocation::DefaultAccount(account_index));
-                self.accounts_count += 1;
-                true
-            }
-        }
-=======
+                    };
+                    self.get_transaction_mut(transaction_index)
+                        .unwrap()
+                        .transaction_type = Some(transaction_type);
+                }
+            }
             false
         } else {
             let new_account = Account::new(caller, account_identifier);
@@ -407,7 +338,6 @@
         };
 
         retval
->>>>>>> 31ad35f8
     }
 
     pub fn create_sub_account(
@@ -415,20 +345,14 @@
         caller: PrincipalId,
         sub_account_name: String,
     ) -> CreateSubAccountResponse {
+        let account_identifier = AccountIdentifier::from(caller);
+
         if !Self::validate_account_name(&sub_account_name) {
             CreateSubAccountResponse::NameTooLong
-        } else if let Some(account_index) =
-            self.try_get_account_index_by_default_identifier(&AccountIdentifier::from(caller))
-        {
-            let account: &mut Account = self
-                .accounts
-                .get_mut(account_index as usize)
-                .unwrap()
-                .as_mut()
-                .unwrap();
-            if account.sub_accounts.len() == (u8::MAX as usize) {
-                CreateSubAccountResponse::SubAccountLimitExceeded
-            } else {
+        } else if self.accounts.get(&account_identifier.to_vec()).is_some() {
+            let mut response = CreateSubAccountResponse::SubAccountLimitExceeded;
+            let account = self.accounts.get_mut(&account_identifier.to_vec()).unwrap();
+            if account.sub_accounts.len() < (u8::MAX as usize) {
                 let sub_account_id = (1..u8::MAX)
                     .find(|i| !account.sub_accounts.contains_key(i))
                     .unwrap();
@@ -441,18 +365,29 @@
                 account
                     .sub_accounts
                     .insert(sub_account_id, named_sub_account);
-                self.account_identifier_lookup.insert(
-                    sub_account_identifier,
-                    AccountLocation::SubAccount(account_index, sub_account_id),
-                );
-                self.sub_accounts_count += 1;
-
-                CreateSubAccountResponse::Ok(SubAccountDetails {
+
+                response = CreateSubAccountResponse::Ok(SubAccountDetails {
                     name: sub_account_name,
                     sub_account,
                     account_identifier: sub_account_identifier,
-                })
-            }
+                });
+            }
+
+            if let CreateSubAccountResponse::Ok(SubAccountDetails {
+                name: _,
+                sub_account,
+                account_identifier: sub_account_identifier,
+            }) = response
+            {
+                let sub_account_id = sub_account.0[31];
+                self.hardware_wallets_and_sub_accounts.insert(
+                    sub_account_identifier,
+                    AccountWrapper::SubAccount(account_identifier, sub_account_id),
+                );
+                self.sub_accounts_count += 1;
+            }
+
+            response
         } else {
             CreateSubAccountResponse::AccountNotFound
         }
@@ -463,21 +398,23 @@
         caller: PrincipalId,
         request: RenameSubAccountRequest,
     ) -> RenameSubAccountResponse {
+        let account_identifier = AccountIdentifier::from(caller).to_vec();
+
         if !Self::validate_account_name(&request.new_name) {
             RenameSubAccountResponse::NameTooLong
-        } else if let Some(account) =
-            self.try_get_account_mut_by_default_identifier(&AccountIdentifier::from(caller))
-        {
+        } else if self.accounts.get(&account_identifier.to_vec()).is_some() {
+            let mut response = RenameSubAccountResponse::Ok;
+            let account = self.accounts.get_mut(&account_identifier.to_vec()).unwrap();
             if let Some(sub_account) = account
                 .sub_accounts
                 .values_mut()
                 .find(|sub_account| sub_account.account_identifier == request.account_identifier)
             {
                 sub_account.name = request.new_name;
-                RenameSubAccountResponse::Ok
             } else {
-                RenameSubAccountResponse::SubAccountNotFound
-            }
+                response = RenameSubAccountResponse::SubAccountNotFound;
+            }
+            response
         } else {
             RenameSubAccountResponse::AccountNotFound
         }
@@ -488,27 +425,24 @@
         caller: PrincipalId,
         request: RegisterHardwareWalletRequest,
     ) -> RegisterHardwareWalletResponse {
+        let account_identifier = AccountIdentifier::from(caller);
+
         if !Self::validate_account_name(&request.name) {
             RegisterHardwareWalletResponse::NameTooLong
-        } else if let Some(index) =
-            self.try_get_account_index_by_default_identifier(&AccountIdentifier::from(caller))
-        {
-            let account = self
-                .accounts
-                .get_mut(index as usize)
-                .unwrap()
-                .as_mut()
-                .unwrap();
+        } else if self.accounts.get(&account_identifier.to_vec()).is_some() {
+            let hardware_wallet_account_identifier = AccountIdentifier::from(request.principal);
+            let mut response = RegisterHardwareWalletResponse::Ok;
+
+            let account = self.accounts.get_mut(&account_identifier.to_vec()).unwrap();
             if account.hardware_wallet_accounts.len() == (u8::MAX as usize) {
-                RegisterHardwareWalletResponse::HardwareWalletLimitExceeded
+                response = RegisterHardwareWalletResponse::HardwareWalletLimitExceeded;
             } else if account
                 .hardware_wallet_accounts
                 .iter()
                 .any(|hw| hw.principal == request.principal)
             {
-                RegisterHardwareWalletResponse::HardwareWalletAlreadyRegistered
+                response = RegisterHardwareWalletResponse::HardwareWalletAlreadyRegistered;
             } else {
-                let account_identifier = AccountIdentifier::from(request.principal);
                 account
                     .hardware_wallet_accounts
                     .push(NamedHardwareWalletAccount {
@@ -519,16 +453,14 @@
                 account
                     .hardware_wallet_accounts
                     .sort_unstable_by_key(|hw| hw.name.clone());
-
-                Self::link_hardware_wallet_to_account_index(
-                    &mut self.account_identifier_lookup,
-                    account_identifier,
-                    index,
-                );
-                self.hardware_wallet_accounts_count += 1;
-
-                RegisterHardwareWalletResponse::Ok
-            }
+            }
+            self.hardware_wallet_accounts_count += 1;
+            self.link_hardware_wallet_to_account(
+                account_identifier,
+                hardware_wallet_account_identifier,
+            );
+
+            response
         } else {
             RegisterHardwareWalletResponse::AccountNotFound
         }
@@ -655,35 +587,35 @@
         request: GetTransactionsRequest,
     ) -> GetTransactionsResponse {
         let account_identifier = AccountIdentifier::from(caller);
-        let account = self.try_get_account_by_default_identifier(&account_identifier);
-        if account.is_none() {
-            return GetTransactionsResponse {
-                transactions: vec![],
-                total: 0,
-            };
-        }
-        let account = account.unwrap();
-        let transactions: &Vec<TransactionIndex>;
-        if account_identifier == request.account_identifier {
-            transactions = &account.default_account_transactions;
-        } else if let Some(hardware_wallet_account) = account
-            .hardware_wallet_accounts
-            .iter()
-            .find(|a| request.account_identifier == AccountIdentifier::from(a.principal))
-        {
-            transactions = &hardware_wallet_account.transactions;
-        } else if let Some(sub_account) = account
-            .sub_accounts
-            .values()
-            .find(|a| a.account_identifier == request.account_identifier)
-        {
-            transactions = &sub_account.transactions;
-        } else {
-            return GetTransactionsResponse {
-                transactions: vec![],
-                total: 0,
-            };
-        }
+        let empty_transaction_response = GetTransactionsResponse {
+            transactions: vec![],
+            total: 0,
+        };
+
+        let transactions = match self.accounts.get(&account_identifier.to_vec()) {
+            None => {
+                return empty_transaction_response;
+            }
+            Some(account) => {
+                if account_identifier == request.account_identifier {
+                    &account.default_account_transactions
+                } else if let Some(hardware_wallet_account) = account
+                    .hardware_wallet_accounts
+                    .iter()
+                    .find(|a| request.account_identifier == AccountIdentifier::from(a.principal))
+                {
+                    &hardware_wallet_account.transactions
+                } else if let Some(sub_account) = account
+                    .sub_accounts
+                    .values()
+                    .find(|a| a.account_identifier == request.account_identifier)
+                {
+                    &sub_account.transactions
+                } else {
+                    return empty_transaction_response;
+                }
+            }
+        };
 
         let results: Vec<TransactionResult> = transactions
             .iter()
@@ -732,10 +664,10 @@
         if !Self::validate_canister_name(&request.name) {
             AttachCanisterResponse::NameTooLong
         } else {
-            let account_identifier = AccountIdentifier::from(caller);
-            if let Some(account) =
-                self.try_get_account_mut_by_default_identifier(&account_identifier)
-            {
+            let account_identifier = AccountIdentifier::from(caller).to_vec();
+
+            if self.accounts.get(&account_identifier.to_vec()).is_some() {
+                let account = self.accounts.get_mut(&account_identifier.to_vec()).unwrap();
                 if account.canisters.len() >= u8::MAX as usize {
                     return AttachCanisterResponse::CanisterLimitExceeded;
                 }
@@ -751,7 +683,6 @@
                     canister_id: request.canister_id,
                 });
                 sort_canisters(&mut account.canisters);
-
                 AttachCanisterResponse::Ok
             } else {
                 AttachCanisterResponse::AccountNotFound
@@ -764,8 +695,11 @@
         caller: PrincipalId,
         request: DetachCanisterRequest,
     ) -> DetachCanisterResponse {
-        let account_identifier = AccountIdentifier::from(caller);
-        if let Some(account) = self.try_get_account_mut_by_default_identifier(&account_identifier) {
+        let account_identifier = AccountIdentifier::from(caller).to_vec();
+
+        if self.accounts.get(&account_identifier.to_vec()).is_some() {
+            let mut response = DetachCanisterResponse::Ok;
+            let account = self.accounts.get_mut(&account_identifier.to_vec()).unwrap();
             if let Some(index) = account
                 .canisters
                 .iter()
@@ -774,10 +708,10 @@
                 .map(|(index, _)| index)
             {
                 account.canisters.remove(index);
-                DetachCanisterResponse::Ok
             } else {
-                DetachCanisterResponse::CanisterNotFound
-            }
+                response = DetachCanisterResponse::CanisterNotFound
+            }
+            response
         } else {
             DetachCanisterResponse::AccountNotFound
         }
@@ -785,7 +719,7 @@
 
     pub fn get_canisters(&self, caller: PrincipalId) -> Vec<NamedCanister> {
         let account_identifier = AccountIdentifier::from(caller);
-        if let Some(account) = self.try_get_account_by_default_identifier(&account_identifier) {
+        if let Some(account) = self.accounts.get(&account_identifier.to_vec()) {
             account.canisters.to_vec()
         } else {
             Vec::new()
@@ -800,8 +734,10 @@
         block_height: BlockHeight,
         canister_id: CanisterId,
     ) {
-        let account_identifier = AccountIdentifier::from(principal);
-        if let Some(account) = self.try_get_account_mut_by_default_identifier(&account_identifier) {
+        let account_identifier = AccountIdentifier::from(principal).to_vec();
+
+        if self.accounts.get(&account_identifier.to_vec()).is_some() {
+            let account = self.accounts.get_mut(&account_identifier.to_vec()).unwrap();
             account.canisters.push(NamedCanister {
                 name: "".to_string(),
                 canister_id,
@@ -993,33 +929,26 @@
         account_identifier: AccountIdentifier,
         transaction_index: TransactionIndex,
     ) -> bool {
-        if let Some(location) = self.account_identifier_lookup.get(&account_identifier) {
-            match location {
-                AccountLocation::DefaultAccount(index) => {
+        if self.accounts.get(&account_identifier.to_vec()).is_some() {
+            let account = self.accounts.get_mut(&account_identifier.to_vec()).unwrap();
+            account.append_default_account_transaction(transaction_index);
+        } else {
+            match self
+                .hardware_wallets_and_sub_accounts
+                .get(&account_identifier)
+            {
+                Some(AccountWrapper::SubAccount(parent_account_identifier, sub_account_index)) => {
                     let account = self
                         .accounts
-                        .get_mut(*index as usize)
-                        .unwrap()
-                        .as_mut()
+                        .get_mut(&parent_account_identifier.to_vec())
                         .unwrap();
-                    account.append_default_account_transaction(transaction_index);
-                }
-                AccountLocation::SubAccount(index, sub_account) => {
-                    let account = self
-                        .accounts
-                        .get_mut(*index as usize)
-                        .unwrap()
-                        .as_mut()
-                        .unwrap();
-                    account.append_sub_account_transaction(*sub_account, transaction_index);
-                }
-                AccountLocation::HardwareWallet(indexes) => {
-                    for &index in indexes.iter() {
+                    account.append_sub_account_transaction(*sub_account_index, transaction_index);
+                }
+                Some(AccountWrapper::HardwareWallet(linked_account_identifiers)) => {
+                    for linked_account_identifier in linked_account_identifiers {
                         let account = self
                             .accounts
-                            .get_mut(index as usize)
-                            .unwrap()
-                            .as_mut()
+                            .get_mut(&linked_account_identifier.to_vec())
                             .unwrap();
                         account.append_hardware_wallet_transaction(
                             account_identifier,
@@ -1027,92 +956,44 @@
                         );
                     }
                 }
-            }
-
-            true
-        } else {
-            false
-        }
+                None => return false,
+            }
+        }
+
+        true
     }
 
     fn try_get_principal(&self, account_identifier: &AccountIdentifier) -> Option<PrincipalId> {
-        if let Some(location) = self.account_identifier_lookup.get(account_identifier) {
-            match location {
-                AccountLocation::DefaultAccount(index) => {
+        if let Some(account) = self.accounts.get(&account_identifier.to_vec()) {
+            account.principal
+        } else {
+            match self
+                .hardware_wallets_and_sub_accounts
+                .get(account_identifier)
+            {
+                Some(AccountWrapper::SubAccount(account_identifier, _)) => {
                     let account = self
                         .accounts
-                        .get(*index as usize)
-                        .unwrap()
-                        .as_ref()
-                        .unwrap();
+                        .get(&account_identifier.to_vec())
+                        .unwrap_or_else(|| panic!("BROKEN STATE: Account identifier {} exists in `hardware_wallets_and_sub_accounts`, but not in `accounts`.", account_identifier));
                     account.principal
                 }
-                AccountLocation::SubAccount(index, _) => {
-                    let account = self
-                        .accounts
-                        .get(*index as usize)
-                        .unwrap()
-                        .as_ref()
-                        .unwrap();
-                    account.principal
-                }
-                AccountLocation::HardwareWallet(indexes) => indexes
-                    .iter()
-                    .filter_map(|i| {
-                        if let Some(a) = self.accounts.get(*i as usize) {
-                            a.as_ref()
-                        } else {
-                            None
-                        }
-                    })
-                    .find_map(|a| {
-                        a.hardware_wallet_accounts
-                            .iter()
-                            .find(|hw| *account_identifier == AccountIdentifier::from(hw.principal))
-                    })
-                    .map(|hw| hw.principal),
-            }
-        } else {
-            None
-        }
-    }
-
-    fn try_get_account_index_by_default_identifier(
-        &self,
-        account_identifier: &AccountIdentifier,
-    ) -> Option<u32> {
-        if let Some(AccountLocation::DefaultAccount(index)) =
-            self.account_identifier_lookup.get(account_identifier)
-        {
-            return Some(*index);
-        }
-        None
-    }
-
-    fn try_get_account_by_default_identifier(
-        &self,
-        account_identifier: &AccountIdentifier,
-    ) -> Option<&Account> {
-        if let Some(index) = self.try_get_account_index_by_default_identifier(account_identifier) {
-            return Some(self.accounts.get(index as usize).unwrap().as_ref().unwrap());
-        }
-        None
-    }
-
-    fn try_get_account_mut_by_default_identifier(
-        &mut self,
-        account_identifier: &AccountIdentifier,
-    ) -> Option<&mut Account> {
-        if let Some(index) = self.try_get_account_index_by_default_identifier(account_identifier) {
-            return Some(
-                self.accounts
-                    .get_mut(index as usize)
-                    .unwrap()
-                    .as_mut()
-                    .unwrap(),
-            );
-        }
-        None
+                Some(AccountWrapper::HardwareWallet(linked_account_identifiers)) => {
+                    linked_account_identifiers
+                        .iter()
+                        .filter_map(|account_identifier| {
+                            self.accounts.get(&account_identifier.to_vec())
+                        })
+                        .find_map(|a| {
+                            a.hardware_wallet_accounts.iter().find(|hw| {
+                                *account_identifier == AccountIdentifier::from(hw.principal)
+                            })
+                        })
+                        .map(|hw| hw.principal)
+                }
+                None => None,
+            }
+        }
     }
 
     fn get_transaction(&self, transaction_index: TransactionIndex) -> Option<&Transaction> {
@@ -1147,21 +1028,19 @@
         }
     }
 
-    fn link_hardware_wallet_to_account_index(
-        account_identifier_lookup: &mut HashMap<AccountIdentifier, AccountLocation>,
+    fn link_hardware_wallet_to_account(
+        &mut self,
+        account_identifier: AccountIdentifier,
         hardware_wallet_account_identifier: AccountIdentifier,
-        account_index: u32,
     ) {
-        match account_identifier_lookup.entry(hardware_wallet_account_identifier) {
-            Occupied(mut e) => {
-                if let AccountLocation::HardwareWallet(indexes) = e.get_mut() {
-                    indexes.push(account_index);
-                }
-            }
-            Vacant(e) => {
-                e.insert(AccountLocation::HardwareWallet(vec![account_index]));
-            }
-        };
+        self.hardware_wallets_and_sub_accounts
+            .entry(hardware_wallet_account_identifier)
+            .and_modify(|account_wrapper| {
+                if let AccountWrapper::HardwareWallet(account_identifiers) = account_wrapper {
+                    account_identifiers.push(account_identifier);
+                }
+            })
+            .or_insert_with(|| AccountWrapper::HardwareWallet(vec![account_identifier]));
     }
 
     fn validate_account_name(name: &str) -> bool {
@@ -1201,40 +1080,44 @@
             }
         }
 
-        if let Some(location) = self.account_identifier_lookup.get(&account_identifier) {
-            match location {
-                AccountLocation::DefaultAccount(index) => {
-                    if let Some(account) = self.accounts.get_mut(*index as usize).unwrap().as_mut()
-                    {
-                        let transactions = &mut account.default_account_transactions;
+        if self.accounts.get(&account_identifier.to_vec()).is_some() {
+            let account = self.accounts.get_mut(&account_identifier.to_vec()).unwrap();
+
+            let transactions = &mut account.default_account_transactions;
+            prune_transactions_impl(transactions, prune_blocks_previous_to);
+        } else {
+            match self
+                .hardware_wallets_and_sub_accounts
+                .get(&account_identifier)
+            {
+                Some(AccountWrapper::SubAccount(parent_account_identifier, sub_account_index)) => {
+                    let account = self
+                        .accounts
+                        .get_mut(&parent_account_identifier.to_vec())
+                        .unwrap();
+
+                    if let Some(sub_account) = account.sub_accounts.get_mut(sub_account_index) {
+                        let transactions = &mut sub_account.transactions;
                         prune_transactions_impl(transactions, prune_blocks_previous_to);
                     }
                 }
-                AccountLocation::SubAccount(index, sub_account) => {
-                    if let Some(account) = self.accounts.get_mut(*index as usize).unwrap().as_mut()
-                    {
-                        if let Some(sub_account) = &mut account.sub_accounts.get_mut(sub_account) {
-                            let transactions = &mut sub_account.transactions;
+                Some(AccountWrapper::HardwareWallet(linked_account_identifiers)) => {
+                    for linked_account_identifier in linked_account_identifiers {
+                        let account = self
+                            .accounts
+                            .get_mut(&linked_account_identifier.to_vec())
+                            .unwrap();
+                        if let Some(hardware_wallet_account) = account
+                            .hardware_wallet_accounts
+                            .iter_mut()
+                            .find(|a| account_identifier == AccountIdentifier::from(a.principal))
+                        {
+                            let transactions = &mut hardware_wallet_account.transactions;
                             prune_transactions_impl(transactions, prune_blocks_previous_to);
                         }
                     }
                 }
-                AccountLocation::HardwareWallet(indexes) => {
-                    for index in indexes.iter() {
-                        if let Some(account) =
-                            self.accounts.get_mut(*index as usize).unwrap().as_mut()
-                        {
-                            if let Some(hardware_wallet_account) =
-                                account.hardware_wallet_accounts.iter_mut().find(|a| {
-                                    account_identifier == AccountIdentifier::from(a.principal)
-                                })
-                            {
-                                let transactions = &mut hardware_wallet_account.transactions;
-                                prune_transactions_impl(transactions, prune_blocks_previous_to);
-                            }
-                        }
-                    }
-                }
+                None => {}
             }
         }
     }
@@ -1489,13 +1372,9 @@
 impl StableState for AccountsStore {
     fn encode(&self) -> Vec<u8> {
         Candid((
-<<<<<<< HEAD
-=======
             &self.accounts,
             &self.hardware_wallets_and_sub_accounts,
->>>>>>> 31ad35f8
             &self.transactions,
-            &self.accounts,
             &self.neuron_accounts,
             &self.block_height_synced_up_to,
             &self.multi_part_transactions_processor,
@@ -1512,10 +1391,6 @@
             accounts,
             hardware_wallets_and_sub_accounts,
             transactions,
-<<<<<<< HEAD
-            accounts,
-=======
->>>>>>> 31ad35f8
             neuron_accounts,
             block_height_synced_up_to,
             multi_part_transactions_processor,
@@ -1532,64 +1407,20 @@
             u64,
         ) = Candid::from_bytes(bytes).map(|c| c.0)?;
 
-<<<<<<< HEAD
-        let mut account_identifier_lookup: HashMap<AccountIdentifier, AccountLocation> =
-            HashMap::new();
-        let mut empty_account_indices: Vec<u32> = Vec::new();
-        let mut accounts_count: u64 = 0;
-        let mut sub_accounts_count: u64 = 0;
-        let mut hardware_wallet_accounts_count: u64 = 0;
-
-        for i in 0..accounts.len() {
-            if let Some(a) = accounts.get(i).unwrap() {
-                let index = i as u32;
-                account_identifier_lookup
-                    .insert(a.account_identifier, AccountLocation::DefaultAccount(index));
-                for (id, sa) in a.sub_accounts.iter() {
-                    account_identifier_lookup.insert(
-                        sa.account_identifier,
-                        AccountLocation::SubAccount(index, *id),
-                    );
-                }
-                for hw in a.hardware_wallet_accounts.iter() {
-                    Self::link_hardware_wallet_to_account_index(
-                        &mut account_identifier_lookup,
-                        AccountIdentifier::from(hw.principal),
-                        index,
-                    );
-                }
-                accounts_count += 1;
-                sub_accounts_count += a.sub_accounts.len() as u64;
-                hardware_wallet_accounts_count += a.hardware_wallet_accounts.len() as u64;
-            } else {
-                empty_account_indices.push(i as u32);
-            }
-=======
         let mut sub_accounts_count: u64 = 0;
         let mut hardware_wallet_accounts_count: u64 = 0;
         for account in accounts.values() {
             sub_accounts_count += account.sub_accounts.len() as u64;
             hardware_wallet_accounts_count += account.hardware_wallet_accounts.len() as u64;
->>>>>>> 31ad35f8
         }
 
         Ok(AccountsStore {
-            account_identifier_lookup,
-            transactions: VecDeque::from_iter(transactions),
             accounts,
-<<<<<<< HEAD
-            neuron_accounts,
-            block_height_synced_up_to,
-            multi_part_transactions_processor,
-            empty_account_indices,
-            accounts_count,
-=======
             hardware_wallets_and_sub_accounts,
             transactions,
             neuron_accounts,
             block_height_synced_up_to,
             multi_part_transactions_processor,
->>>>>>> 31ad35f8
             sub_accounts_count,
             hardware_wallet_accounts_count,
             last_ledger_sync_timestamp_nanos,
@@ -1703,20 +1534,20 @@
     });
 }
 
-#[derive(CandidType, Deserialize)]
+#[derive(Deserialize)]
 pub struct GetTransactionsRequest {
     account_identifier: AccountIdentifier,
     offset: u32,
     page_size: u8,
 }
 
-#[derive(CandidType, Deserialize)]
+#[derive(CandidType)]
 pub struct GetTransactionsResponse {
     transactions: Vec<TransactionResult>,
     total: u32,
 }
 
-#[derive(CandidType, Deserialize)]
+#[derive(CandidType)]
 pub struct TransactionResult {
     block_height: BlockHeight,
     timestamp: TimeStamp,
@@ -1725,7 +1556,7 @@
     transaction_type: Option<TransactionType>,
 }
 
-#[derive(CandidType, Deserialize)]
+#[derive(CandidType)]
 pub enum TransferResult {
     Burn {
         amount: ICPTs,
@@ -1745,7 +1576,7 @@
     },
 }
 
-#[derive(CandidType, Deserialize)]
+#[derive(CandidType)]
 pub struct Stats {
     accounts_count: u64,
     sub_accounts_count: u64,

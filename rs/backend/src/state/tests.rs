--- conflicted
+++ resolved
@@ -1,10 +1,4 @@
 use super::{AssetHashes, Assets, PerformanceCounts, StableState, State};
-<<<<<<< HEAD
-use crate::state::AccountsStore;
-use dfn_candid::Candid;
-use on_wire::{FromWire, IntoWire};
-=======
->>>>>>> 4c8f373f
 use std::cell::RefCell;
 
 /// Creates a populated test state for testing.
@@ -22,69 +16,6 @@
     let toy_state = setup_test_state();
     let bytes: Vec<u8> = toy_state.encode();
     let parsed = State::decode(bytes).expect("Failed to parse");
-<<<<<<< HEAD
-    assert_eq!(toy_state, parsed, "State has changed");
-}
-
-// Test upgrading and downgrading from the previous schema.
-impl State {
-    fn encode_old_001(&self) -> Vec<u8> {
-        Candid((self.accounts_store.borrow().encode(), self.assets.borrow().encode()))
-            .into_bytes()
-            .unwrap()
-    }
-
-    fn decode_old_001(bytes: Vec<u8>) -> Result<Self, String> {
-        let (account_store_bytes, assets_bytes) = Candid::from_bytes(bytes).map(|c| c.0)?;
-
-        let assets = Assets::decode(assets_bytes)?;
-        let asset_hashes = AssetHashes::from(&assets);
-
-        Ok(State {
-            accounts_store: RefCell::new(AccountsStore::decode(account_store_bytes)?),
-            assets: RefCell::new(assets),
-            asset_hashes: RefCell::new(asset_hashes),
-            // Not included in the old stable memory:
-            performance: RefCell::new(PerformanceCounts::default()),
-        })
-    }
-}
-#[test]
-fn upgrade_from_state_001_should_succeed() {
-    let toy_state = setup_test_state();
-    let bytes_without_perf: Vec<u8> = toy_state.encode_old_001();
-    let parsed_with_perf = State::decode(bytes_without_perf).expect("Failed to parse bytes without perf");
-    // This is the highly valuable state:
-    assert_eq!(
-        toy_state.accounts_store, parsed_with_perf.accounts_store,
-        "Accounts store has changed"
-    );
-    // It's nice if we keep these:
-    assert_eq!(toy_state.assets, parsed_with_perf.assets, "Assets have changed");
-    assert_eq!(
-        toy_state.asset_hashes, parsed_with_perf.asset_hashes,
-        "Asset hashes have changed"
-    );
-    // Perf is expected to change.
-}
-#[test]
-fn downgrade_to_state_001_should_succeed() {
-    let toy_state = setup_test_state();
-    let bytes: Vec<u8> = toy_state.encode();
-    let parsed_with_perf = State::decode_old_001(bytes).expect("Failed to parse bytes");
-    // This is the highly valuable state:
-    assert_eq!(
-        toy_state.accounts_store, parsed_with_perf.accounts_store,
-        "Accounts store has changed"
-    );
-    // It's nice if we keep these:
-    assert_eq!(toy_state.assets, parsed_with_perf.assets, "Assets have changed");
-    assert_eq!(
-        toy_state.asset_hashes, parsed_with_perf.asset_hashes,
-        "Asset hashes have changed"
-    );
-    // Perf is expected to change.
-=======
     // This is the highly valuable state:
     assert_eq!(
         toy_state.accounts_store, parsed.accounts_store,
@@ -93,5 +24,4 @@
     // It's nice if we keep these:
     assert_eq!(toy_state.assets, parsed.assets, "Assets have changed");
     assert_eq!(toy_state.asset_hashes, parsed.asset_hashes, "Asset hashes have changed");
->>>>>>> 4c8f373f
 }
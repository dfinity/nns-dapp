--- conflicted
+++ resolved
@@ -1,16 +1,8 @@
-<<<<<<< HEAD
 use super::{AssetHashes, Assets, PerformanceCounts, StableState, State};
-use crate::accounts_store::schema::{AccountsDbTrait, SchemaLabel};
-use crate::state::partitions::{Partitions, PartitionsMaybe};
-=======
 use crate::{
-    accounts_store::schema::{AccountsDbTrait, SchemaLabel, SchemaLabelBytes},
-    state::{
-        partitions::{Partitions, PartitionsMaybe},
-        AssetHashes, Assets, Memory, PerformanceCounts, StableState, State,
-    },
+    accounts_store::schema::{AccountsDbTrait, SchemaLabel},
+    state::partitions::{Partitions, PartitionsMaybe},
 };
->>>>>>> 5b227e56
 use ic_stable_structures::{DefaultMemoryImpl, VectorMemory};
 use proptest::proptest;
 use std::cell::RefCell;
@@ -40,35 +32,6 @@
     // It's nice if we keep these:
     assert_eq!(toy_state.assets, parsed.assets, "Assets have changed");
     assert_eq!(toy_state.asset_hashes, parsed.asset_hashes, "Asset hashes have changed");
-}
-
-// Note: This is largely the same as the test in the RustDoc, however the RustDoc test cannot test state equality
-// so it is a good demonstration but not a good test.
-#[test]
-fn state_can_be_saved_and_recovered_from_stable_memory() {
-    for schema in SchemaLabel::iter().filter(
-        |schema| *schema != SchemaLabel::Map, /* Uses old stable memory APIs that can be used only inside a canister */
-    ) {
-        // State is backed by stable memory:
-        let memory = DefaultMemoryImpl::default();
-        // We will get a second reference to the same memory so that we can compare the initial state to the state post-upgrade.
-        let memory_after_upgrade = Partitions::copy_memory_reference(&memory); // The same memory.
-                                                                               // On init, the state is created using a schema specified in the init arguments:
-        let state = State::new(schema, memory);
-        // Typically the state is populated with data:
-        // TODO: populate more state, both in kind and in quantity.
-        state
-            .accounts_store
-            .borrow_mut()
-            .db_insert_account(&[0u8; 32], crate::accounts_store::schema::tests::toy_account(1, 2));
-        // The state is backed by stable memory.  Pre-upgrade, any state that is not already in stable memory must be saved.
-        state.save();
-        // Post-upgrade state can then be restored from memory.
-        let new_state = State::from(memory_after_upgrade);
-        // The state should be restored to the same state as before:
-        assert_eq!(state, new_state);
-        // In the reinstallation received any arguments, these are typically applied next.
-    }
 }
 
 #[test]
@@ -109,6 +72,8 @@
     }
 }
 
+// Note: This is largely the same as the test in the RustDoc, however the RustDoc test cannot test state equality
+// so it is a good demonstration but not a good test.
 fn state_can_be_saved_and_recovered_from_stable_memory(num_accounts: u64) {
     for schema in SchemaLabel::iter().filter(
         |schema| *schema != SchemaLabel::Map, /* Uses old stable memory APIs that can be used only inside a canister */

--- conflicted
+++ resolved
@@ -121,11 +121,7 @@
 
 impl Partitions {
     /// Determines whether the given memory is managed by a memory manager.
-<<<<<<< HEAD
-=======
-    #[cfg(test)]
-    #[must_use]
->>>>>>> 140620e4
+    #[must_use]
     fn is_managed(memory: &DefaultMemoryImpl) -> bool {
         let memory_pages = memory.size();
         if memory_pages == 0 {

//! Stable Memory Layout
//!
//! The memory manager will be at the root of the memory, however `MemoryManager::init()` cheerfully overwrites data it doesn't recognize.
//! This code is here to protect the memory!
//!
//! This code also stores virtual memory IDs and other memory functions.
use core::borrow::Borrow;
use ic_cdk::api::stable::WASM_PAGE_SIZE_IN_BYTES;
use ic_cdk::println;
use ic_stable_structures::memory_manager::{MemoryId, MemoryManager, VirtualMemory};
use ic_stable_structures::{DefaultMemoryImpl, Memory};
#[cfg(not(target_arch = "wasm32"))]
use std::rc::Rc;
use strum::IntoEnumIterator;
use strum_macros::EnumIter;

#[cfg(test)]
use crate::state::SchemaLabel;

pub mod schemas;
#[cfg(test)]
pub mod tests;

/// Stable memory layout: A wrapper for a memory manager with additional safety checks and functionality.
pub struct Partitions {
    pub memory_manager: MemoryManager<DefaultMemoryImpl>,
    /// Note: DO NOT USE THIS.  The memory manager consumes a memory instance
    /// but has no method for returning it.  If we wish to convert a `DefaultMemoryImpl`
    /// to `Partitions` and back again, we need to keep a reference to the memory to
    /// provide when we convert back.
    #[cfg(test)]
    memory: DefaultMemoryImpl,
}

impl core::fmt::Debug for Partitions {
    fn fmt(&self, f: &mut std::fmt::Formatter<'_>) -> std::fmt::Result {
        writeln!(f, "Partitions {{")?;
        writeln!(f, "  schema_label: {:?}", self.schema_label())?;
        for id in PartitionType::iter() {
            writeln!(
                f,
                "  {:?} partition: {} pages",
                id,
                self.get(MemoryId::new(id as u8)).size()
            )?;
        }
        writeln!(f, "}}")
    }
}

#[derive(strum_macros::Display)]
pub enum PartitionsMaybe {
    /// Memory that has a memory manager.
    Partitions(Partitions),
    /// Memory that does not have any kind of memory manager.
    None(DefaultMemoryImpl),
}

#[cfg(test)]
impl PartitionsMaybe {
    /// Gets the schema label.
    pub fn schema_label(&self) -> SchemaLabel {
        match self {
            #[cfg(test)]
            PartitionsMaybe::Partitions(partitions) => partitions.schema_label(),
            PartitionsMaybe::None(_) => SchemaLabel::Map,
        }
    }
}

impl Default for PartitionsMaybe {
    fn default() -> Self {
        PartitionsMaybe::None(DefaultMemoryImpl::default())
    }
}

impl core::fmt::Debug for PartitionsMaybe {
    fn fmt(&self, f: &mut std::fmt::Formatter<'_>) -> std::fmt::Result {
        match self {
            PartitionsMaybe::Partitions(partitions) => {
                write!(f, "MemoryWithPartitionType::MemoryManager({partitions:?})")
            }
            PartitionsMaybe::None(memory) => {
                write!(
                    f,
                    "MemoryWithPartitionType::None( Memory with {} pages )",
                    memory.size()
                )
            }
        }
    }
}

/// The virtual memory IDs for the partitions.
///
/// IMPORTANT: There must be a 1-1 mapping between enum entries and virtual memories (aka partitions of the stable memory).
///
/// IMPORTANT: The IDs must be stable across deployments.
#[repr(u8)]
#[derive(Debug, Copy, Clone, PartialEq, Eq, Hash, EnumIter)]
pub enum PartitionType {
    /// The virtual memory containing metadata such as schema version.
    ///
    /// Note: This ID is guaranteed to be stable across deployments.
    Metadata = 0,
    /// The virtual memory containing heap data.
    ///
    /// Note: This ID is guaranteed to be stable across deployments.
    Heap = 1,
    /// The virtual memory containing accounts.
    ///
    /// Note: This ID is guaranteed to be stable across deployments.
    Accounts = 2,
}
impl PartitionType {
    #[must_use]
    pub const fn memory_id(self) -> MemoryId {
        MemoryId::new(self as u8)
    }
}

impl Partitions {
    /// Determines whether the given memory is managed by a memory manager.
<<<<<<< HEAD
=======
    #[must_use]
    #[allow(clippy::trivially_copy_pass_by_ref)] // The implementation changes depending on target, so clippy is wrong.
>>>>>>> 5b227e56
    fn is_managed(memory: &DefaultMemoryImpl) -> bool {
        // TODO: This is private in ic-stable-structures.  We should make it public, or have a public method for determining whether there is a memory manager at a given offset.
        const MEMORY_MANAGER_MAGIC_BYTES: &[u8; 3] = b"MGR"; // From the spec: https://docs.rs/ic-stable-structures/0.6.0/ic_stable_structures/memory_manager/struct.MemoryManager.html#v1-layout

        let memory_pages = memory.size();
        if memory_pages == 0 {
            return false;
        }
        let mut actual_first_bytes = [0u8; MEMORY_MANAGER_MAGIC_BYTES.len()];
        memory.read(0, &mut actual_first_bytes);
        let ans = actual_first_bytes == *MEMORY_MANAGER_MAGIC_BYTES;
        println!(
            "END memory is_managed: {}, {:?}",
            ans,
            String::from_utf8(actual_first_bytes.to_vec())
        );
        ans
    }

    /// Gets a partition.
    #[must_use]
    pub fn get(&self, memory_id: MemoryId) -> VirtualMemory<DefaultMemoryImpl> {
        self.memory_manager.borrow().get(memory_id)
    }

    /// Copies a reference to memory.  Note:  Does NOT copy the underlying memory.
    ///
    /// Note:
    /// - Canister stable memory is, in Rust, a stateless `struct` that makes API calls.  It implements Copy.
    /// - Vector memory uses an `Rc` so we use `Rc::clone()` to copy the reference.
    #[must_use]
    #[allow(clippy::trivially_copy_pass_by_ref)] // The implementation changes depending on target, so clippy is wrong.
    pub fn copy_memory_reference(memory: &DefaultMemoryImpl) -> DefaultMemoryImpl {
        // Empty structure that makes API calls.  Can be cloned.
        #[cfg(target_arch = "wasm32")]
        let ans = *memory;
        // Reference counted pointer.  Make a copy of the pointer.
        #[cfg(not(target_arch = "wasm32"))]
        let ans = Rc::clone(memory);
        ans
    }

    /// Returns the raw memory, discarding the partitions data structure in RAM.
    ///
    /// Note: The memory manager is still represented in the underlying memory,
    /// so converting from `Partitions` to `DefaultMemoryImpl` and back again
    /// returns to the original state.
    #[cfg(test)]
    pub fn into_memory(self) -> DefaultMemoryImpl {
        self.memory
    }

    /// Writes, growing the memory if necessary.
    pub fn growing_write(&self, memory_id: MemoryId, offset: u64, bytes: &[u8]) {
        let memory = self.get(memory_id);
        let min_pages: u64 = u64::try_from(bytes.len())
            .expect("Buffer for growing_write is longer than 2**64.")
            .saturating_add(offset)
            .div_ceil(WASM_PAGE_SIZE_IN_BYTES as u64);
        let current_pages = memory.size();
        if current_pages < min_pages {
            memory.grow(min_pages - current_pages);
        }
        memory.write(offset, bytes);
    }

    /// Reads the exact number of bytes needed to fill `buffer`.
    pub fn read_exact(&self, memory_id: MemoryId, offset: u64, buffer: &mut [u8]) -> Result<(), String> {
        let memory = self.get(memory_id);
        let bytes_in_memory =
            memory.size() * u64::try_from(WASM_PAGE_SIZE_IN_BYTES).expect("Wasm page size is too large");
        if offset.saturating_add(u64::try_from(buffer.len()).expect("Buffer for read_exact is longer than 2**64."))
            > bytes_in_memory
        {
            return Err(format!("Out of bounds memory access: Failed to read exactly {} bytes at offset {} as memory size is only {} bytes.", buffer.len(), offset, bytes_in_memory));
        }
        memory.read(offset, buffer);
        Ok(())
    }
    /// Gets the underlying memory.
    #[cfg(test)]
    pub fn into_inner(self) -> DefaultMemoryImpl {
        self.memory
    }
}

impl From<DefaultMemoryImpl> for Partitions {
    /// Gets an existing memory manager, if there is one.  If not, creates a new memory manager,
    /// obliterating any existing memory.
    ///
    /// Note: This is equivalent to `MemoryManager::init()`.
    fn from(memory: DefaultMemoryImpl) -> Self {
        let memory_manager = MemoryManager::init(Self::copy_memory_reference(&memory));
        Partitions {
            memory_manager,
            #[cfg(test)]
            memory,
        }
    }
}

/// Gets an existing memory manager, if there is one.  If not, returns the unmodified memory.
///
/// Typical usage:
/// - The canister is upgraded.
/// - The stable memory may contain a memory manager _or_ serialized heap data directly in raw memory.
/// - This method gets the memory manager while being non-destructive if there is none.
///
/// Note: Would prefer to use `TryFrom`, but that causes a conflict.  `DefaultMemoryImpl` a type alias which
/// may refer to a type that has a generic implementation of `TryFrom`.  This is frustrating.
impl Partitions {
    pub fn try_from_memory(memory: DefaultMemoryImpl) -> Result<Self, DefaultMemoryImpl> {
        if Self::is_managed(&memory) {
            Ok(Self::from(memory))
        } else {
            Err(memory)
        }
    }
}<|MERGE_RESOLUTION|>--- conflicted
+++ resolved
@@ -121,11 +121,8 @@
 
 impl Partitions {
     /// Determines whether the given memory is managed by a memory manager.
-<<<<<<< HEAD
-=======
     #[must_use]
     #[allow(clippy::trivially_copy_pass_by_ref)] // The implementation changes depending on target, so clippy is wrong.
->>>>>>> 5b227e56
     fn is_managed(memory: &DefaultMemoryImpl) -> bool {
         // TODO: This is private in ic-stable-structures.  We should make it public, or have a public method for determining whether there is a memory manager at a given offset.
         const MEMORY_MANAGER_MAGIC_BYTES: &[u8; 3] = b"MGR"; // From the spec: https://docs.rs/ic-stable-structures/0.6.0/ic_stable_structures/memory_manager/struct.MemoryManager.html#v1-layout

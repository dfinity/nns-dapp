//! Stable Memory Layout
//!
//! The memory manager will be at the root of the memory, however `MemoryManager::init()` cheerfully overwrites data it doesn't recognize.
//! This code is here to protect the memory!
//!
//! This code also stores virtual memory IDs and other memory functions.
use core::borrow::Borrow;
use ic_cdk::api::stable::WASM_PAGE_SIZE_IN_BYTES;
#[cfg(test)]
use ic_cdk::println;
use ic_stable_structures::memory_manager::{MemoryId, MemoryManager, VirtualMemory};
use ic_stable_structures::{DefaultMemoryImpl, Memory};
#[cfg(not(target_arch = "wasm32"))]
use std::rc::Rc;
use strum::IntoEnumIterator;
use strum_macros::EnumIter;

#[cfg(test)]
use crate::state::SchemaLabel;

pub mod schemas;
#[cfg(test)]
pub mod tests;

/// Stable memory layout: A wrapper for a memory manager with additional safety checks and functionality.
pub struct Partitions {
    pub memory_manager: MemoryManager<DefaultMemoryImpl>,
    /// Note: DO NOT USE THIS.  The memory manager consumes a memory instance
    /// but has no method for returning it.  If we wish to convert a `DefaultMemoryImpl`
    /// to `Partitions` and back again, we need to keep a reference to the memory to
    /// provide when we convert back.
    #[cfg(test)]
    memory: DefaultMemoryImpl,
}

impl core::fmt::Debug for Partitions {
    fn fmt(&self, f: &mut std::fmt::Formatter<'_>) -> std::fmt::Result {
        writeln!(f, "Partitions {{")?;
        writeln!(f, "  schema_label: {:?}", self.schema_label())?;
        for id in PartitionType::iter() {
            writeln!(
                f,
                "  {:?} partition: {} pages",
                id,
                self.get(MemoryId::new(id as u8)).size()
            )?;
        }
        writeln!(f, "}}")
    }
}

pub enum PartitionsMaybe {
    /// Memory that has a memory manager.
    #[cfg(test)]
    Partitions(Partitions),
    /// Memory that does not have any kind of memory manager.
    None(DefaultMemoryImpl),
}

<<<<<<< HEAD
#[cfg(test)]
impl PartitionsMaybe {
    /// Gets the schema label.
    pub fn schema_label(&self) -> SchemaLabel {
        match self {
            #[cfg(test)]
            PartitionsMaybe::Partitions(partitions) => partitions.schema_label(),
            PartitionsMaybe::None(_) => SchemaLabel::Map,
        }
    }
}

=======
>>>>>>> d2300fc1
impl Default for PartitionsMaybe {
    fn default() -> Self {
        PartitionsMaybe::None(DefaultMemoryImpl::default())
    }
}

impl core::fmt::Debug for PartitionsMaybe {
    fn fmt(&self, f: &mut std::fmt::Formatter<'_>) -> std::fmt::Result {
        match self {
            #[cfg(test)]
            PartitionsMaybe::Partitions(partitions) => {
                write!(f, "MemoryWithPartitionType::MemoryManager({:?})", partitions)
            }
            PartitionsMaybe::None(memory) => {
                write!(
                    f,
                    "MemoryWithPartitionType::None( Memory with {} pages )",
                    memory.size()
                )
            }
        }
    }
}

/// The virtual memory IDs for the partitions.
///
/// IMPORTANT: There must be a 1-1 mapping between enum entries and virtual memories (aka partitions of the stable memory).
///
/// IMPORTANT: The IDs must be stable across deployments.
#[repr(u8)]
#[derive(Debug, Copy, Clone, PartialEq, Eq, Hash, EnumIter)]
pub enum PartitionType {
    /// The virtual memory containing metadata such as schema version.
    ///
    /// Note: This ID is guaranteed to be stable across deployments.
    Metadata = 0,
    /// The virtual memory containing heap data.
    ///
    /// Note: This ID is guaranteed to be stable across deployments.
    Heap = 1,
    /// The virtual memory containing accounts.
    ///
    /// Note: This ID is guaranteed to be stable across deployments.
    Accounts = 2,
}
impl PartitionType {
    pub const fn memory_id(&self) -> MemoryId {
        MemoryId::new(*self as u8)
    }
}

impl Partitions {
    /// Determines whether the given memory is managed by a memory manager.
    #[cfg(test)]
    fn is_managed(memory: &DefaultMemoryImpl) -> bool {
        let memory_pages = memory.size();
        if memory_pages == 0 {
            return false;
        }
        // TODO: This is private in ic-stable-structures.  We should make it public, or have a public method for determining whether there is a memory manager at a given offset.
        const MEMORY_MANAGER_MAGIC_BYTES: &[u8; 3] = b"MGR"; // From the spec: https://docs.rs/ic-stable-structures/0.6.0/ic_stable_structures/memory_manager/struct.MemoryManager.html#v1-layout
        let mut actual_first_bytes = [0u8; MEMORY_MANAGER_MAGIC_BYTES.len()];
        memory.read(0, &mut actual_first_bytes);
        let ans = actual_first_bytes == *MEMORY_MANAGER_MAGIC_BYTES;
        println!(
            "END memory is_managed: {}, {:?}",
            ans,
            String::from_utf8(actual_first_bytes.to_vec())
        );
        ans
    }

    /// Gets a partition.
    pub fn get(&self, memory_id: MemoryId) -> VirtualMemory<DefaultMemoryImpl> {
        self.memory_manager.borrow().get(memory_id)
    }

    /// Copies a reference to memory.  Note:  Does NOT copy the underlying memory.
    ///
    /// Note:
    /// - Canister stable memory is, in Rust, a stateless `struct` that makes API calls.  It implements Copy.
    /// - Vector memory uses an `Rc` so we use `Rc::clone()` to copy the reference.
    pub fn copy_memory_reference(memory: &DefaultMemoryImpl) -> DefaultMemoryImpl {
        // Empty structure that makes API calls.  Can be cloned.
        #[cfg(target_arch = "wasm32")]
        let ans = *memory;
        // Reference counted pointer.  Make a copy of the pointer.
        #[cfg(not(target_arch = "wasm32"))]
        let ans = Rc::clone(memory);
        ans
    }

    /// Returns the raw memory, discarding the partitions data structure in RAM.
    ///
    /// Note: The memory manager is still represented in the underlying memory,
    /// so converting from `Partitions` to `DefaultMemoryImpl` and back again
    /// returns to the original state.
    #[cfg(test)]
    pub fn into_memory(self) -> DefaultMemoryImpl {
        self.memory
    }

    /// Writes, growing the memory if necessary.
    #[cfg(test)]
    pub fn growing_write(&self, memory_id: MemoryId, offset: u64, bytes: &[u8]) {
        let memory = self.get(memory_id);
        let min_pages: u64 = u64::try_from(bytes.len())
            .expect("Buffer for growing_write is longer than 2**64.")
            .saturating_add(offset)
            .div_ceil(WASM_PAGE_SIZE_IN_BYTES as u64);
        let current_pages = memory.size();
        if current_pages < min_pages {
            memory.grow(min_pages - current_pages);
        }
        memory.write(offset, bytes)
    }

    /// Reads the exact number of bytes needed to fill `buffer`.
    pub fn read_exact(&self, memory_id: MemoryId, offset: u64, buffer: &mut [u8]) -> Result<(), String> {
        let memory = self.get(memory_id);
        let bytes_in_memory =
            memory.size() * u64::try_from(WASM_PAGE_SIZE_IN_BYTES).expect("Wasm page size is too large");
        if offset.saturating_add(u64::try_from(buffer.len()).expect("Buffer for read_exact is longer than 2**64."))
            > bytes_in_memory
        {
            return Err(format!("Out of bounds memory access: Failed to read exactly {} bytes at offset {} as memory size is only {} bytes.", buffer.len(), offset, bytes_in_memory));
        }
        memory.read(offset, buffer);
        Ok(())
    }
}

impl From<DefaultMemoryImpl> for Partitions {
    /// Gets an existing memory manager, if there is one.  If not, creates a new memory manager,
    /// obliterating any existing memory.
    ///
    /// Note: This is equivalent to `MemoryManager::init()`.
    fn from(memory: DefaultMemoryImpl) -> Self {
        let memory_manager = MemoryManager::init(Self::copy_memory_reference(&memory));
        Partitions {
            memory_manager,
            #[cfg(test)]
            memory,
        }
    }
}

/// Gets an existing memory manager, if there is one.  If not, returns the unmodified memory.
///
/// Typical usage:
/// - The canister is upgraded.
/// - The stable memory may contain a memory manager _or_ serialized heap data directly in raw memory.
/// - This method gets the memory manager while being non-destructive if there is none.
///
/// Note: Would prefer to use `TryFrom`, but that causes a conflict.  `DefaultMemoryImpl` a type alias which
/// may refer to a type that has a generic implementation of `TryFrom`.  This is frustrating.
#[cfg(test)]
impl Partitions {
    pub fn try_from_memory(memory: DefaultMemoryImpl) -> Result<Self, DefaultMemoryImpl> {
        if Self::is_managed(&memory) {
            Ok(Self::from(memory))
        } else {
            Err(memory)
        }
    }
}<|MERGE_RESOLUTION|>--- conflicted
+++ resolved
@@ -49,6 +49,7 @@
     }
 }
 
+#[derive(strum_macros::Display)]
 pub enum PartitionsMaybe {
     /// Memory that has a memory manager.
     #[cfg(test)]
@@ -57,7 +58,6 @@
     None(DefaultMemoryImpl),
 }
 
-<<<<<<< HEAD
 #[cfg(test)]
 impl PartitionsMaybe {
     /// Gets the schema label.
@@ -70,8 +70,6 @@
     }
 }
 
-=======
->>>>>>> d2300fc1
 impl Default for PartitionsMaybe {
     fn default() -> Self {
         PartitionsMaybe::None(DefaultMemoryImpl::default())

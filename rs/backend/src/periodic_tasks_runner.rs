--- conflicted
+++ resolved
@@ -16,17 +16,6 @@
     let maybe_transaction_to_process = with_state_mut(|s| s.accounts_store.try_take_next_transaction_to_process());
     if let Some((block_height, transaction_to_process)) = maybe_transaction_to_process {
         match transaction_to_process {
-<<<<<<< HEAD
-            MultiPartTransactionToBeProcessed::ParticipateSwap(_principal, _from, _to, _swap_canister_id) => {
-                // DO NOTHING
-                // Handling ParticipateSwap is not supported.
-            }
-=======
-            // TODO: Remove StakeNeuron after a version has been released that
-            //       does not add StakeNeuron to the multi-part transaction
-            //       queue anymore.
-            MultiPartTransactionToBeProcessed::StakeNeuron(_principal, _memo) => {}
->>>>>>> 605882c0
             MultiPartTransactionToBeProcessed::CreateCanisterV2(controller) => {
                 handle_create_canister_v2(block_height, controller).await;
             }

--- conflicted
+++ resolved
@@ -170,11 +170,6 @@
     /// Applies the specified arguments to the state.
     #[must_use]
     pub fn with_arguments(mut self, arguments: &CanisterArguments) -> Self {
-<<<<<<< HEAD
-        // TODO: If a migration is needed, kick it off.
-        // TODO: Initialize assets and asset_hashes
-=======
->>>>>>> f84e6219
         if let Some(schema) = arguments.schema {
             self.start_migration_to(schema);
         }
@@ -183,16 +178,10 @@
     /// Applies the specified arguments, if provided
     #[must_use]
     pub fn with_arguments_maybe(self, arguments_maybe: Option<&CanisterArguments>) -> Self {
-<<<<<<< HEAD
-        match arguments_maybe {
-            Some(arguments) => self.with_arguments(arguments),
-            None => self,
-=======
         if let Some(arguments) = arguments_maybe {
             self.with_arguments(arguments)
         } else {
             self
->>>>>>> f84e6219
         }
     }
     /// Starts a migration, if needed.
@@ -201,32 +190,14 @@
         if schema_now == schema {
             println!("start_migration_to: No migration needed.  Schema is already {schema:?}.");
         } else {
-<<<<<<< HEAD
-=======
             // Create a new, empty, accounts database with the new schema, then start migrating to it.
->>>>>>> f84e6219
             let new_accounts_db = match schema {
                 SchemaLabel::Map => AccountsDb::Map(AccountsDbAsMap::default()),
                 SchemaLabel::AccountsInStableMemory => {
                     let mut partitions_maybe = self.partitions_maybe.borrow_mut();
                     // If the memory isn't partitioned, partition it now.
-<<<<<<< HEAD
-                    if let PartitionsMaybe::None(memory) = &*partitions_maybe {
-                        println!("start_migration_to: Partitioning memory for schema {schema:?}.");
-                        let memory = Partitions::copy_memory_reference(memory);
-                        *partitions_maybe = PartitionsMaybe::Partitions(Partitions::new_with_schema(memory, schema));
-                    };
-                    let vm = match &*partitions_maybe {
-                        PartitionsMaybe::Partitions(partitions) => partitions.get(PartitionType::Accounts.memory_id()),
-                        PartitionsMaybe::None(_) => {
-                            trap_with("Cannot fail as we just created the partitions");
-                            unreachable!()
-                        }
-                    };
-=======
                     let partitions = partitions_maybe.get_or_format(schema);
                     let vm = partitions.get(PartitionType::Accounts.memory_id());
->>>>>>> f84e6219
                     AccountsDb::UnboundedStableBTreeMap(AccountsDbAsUnboundedStableBTreeMap::new(vm))
                 }
             };

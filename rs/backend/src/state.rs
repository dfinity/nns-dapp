pub mod partitions;
#[cfg(test)]
pub mod tests;
mod with_accounts_in_stable_memory;
mod with_raw_memory;

use self::partitions::PartitionsMaybe;
use self::partitions::{PartitionType, Partitions};
use crate::accounts_store::schema::accounts_in_unbounded_stable_btree_map::AccountsDbAsUnboundedStableBTreeMap;
use crate::accounts_store::schema::proxy::AccountsDb;
use crate::accounts_store::schema::AccountsDbTrait;
use crate::accounts_store::schema::SchemaLabel;
use crate::accounts_store::AccountsStore;
use crate::assets::AssetHashes;
use crate::assets::Assets;
use crate::perf::PerformanceCounts;

use dfn_candid::Candid;
use dfn_core::api::trap_with;
use ic_cdk::println;
use ic_stable_structures::{DefaultMemoryImpl, Memory};
use on_wire::{FromWire, IntoWire};
use std::cell::RefCell;

pub struct State {
    // NOTE: When adding new persistent fields here, ensure that these fields
    // are being persisted in the `replace` method below.
    pub accounts_store: RefCell<AccountsStore>,
    pub assets: RefCell<Assets>,
    pub asset_hashes: RefCell<AssetHashes>,
    pub performance: RefCell<PerformanceCounts>,
    pub partitions_maybe: RefCell<PartitionsMaybe>,
}

#[cfg(test)]
impl PartialEq for State {
    /// Compares essential content of two states for equality.
    fn eq(&self, other: &Self) -> bool {
        (self.accounts_store == other.accounts_store)
            && (self.assets == other.assets)
            && (self.asset_hashes == other.asset_hashes)
            && (self.performance == other.performance)
    }
}
#[cfg(test)]
impl Eq for State {}

impl Default for State {
    fn default() -> Self {
        Self {
            accounts_store: RefCell::new(AccountsStore::default()),
            assets: RefCell::new(Assets::default()),
            asset_hashes: RefCell::new(AssetHashes::default()),
            performance: RefCell::new(PerformanceCounts::default()),
            partitions_maybe: RefCell::new(PartitionsMaybe::None(DefaultMemoryImpl::default())),
        }
    }
}

impl core::fmt::Debug for State {
    fn fmt(&self, f: &mut std::fmt::Formatter<'_>) -> std::fmt::Result {
        // Destructure to ensure that we don't forget to update this when new fields are added:
        let State {
            accounts_store,
            assets: _,
            asset_hashes: _,
            performance: _,
            partitions_maybe,
        } = self;
        writeln!(f, "State {{")?;
        writeln!(f, "  accounts: {:?}", accounts_store.borrow())?;
        writeln!(f, "  assets: <html etc> (elided)")?;
        writeln!(f, "  asset_hashes: <hashes of the assets> (elided)")?;
        writeln!(f, "  performance: <stats for the metrics endpoint> (elided)")?;
        writeln!(f, "  partitions_maybe: {:?}", partitions_maybe.borrow())?;
        writeln!(f, "}}")
    }
}

impl State {
    pub fn replace(&self, new_state: State) {
        let State {
            accounts_store,
            assets,
            asset_hashes,
            performance,
            partitions_maybe,
        } = new_state;
        let partitions_maybe = partitions_maybe.into_inner();
        self.accounts_store.replace(accounts_store.into_inner());
        self.assets.replace(assets.into_inner());
        self.asset_hashes.replace(asset_hashes.into_inner());
        self.performance.replace(performance.into_inner());
        self.partitions_maybe.replace(partitions_maybe);
    }
    /// Gets the authoritative schema.  This is the schema that is in stable memory.
    pub fn schema_label(&self) -> SchemaLabel {
        match &*self.partitions_maybe.borrow() {
            PartitionsMaybe::Partitions(partitions) => partitions.schema_label(),
            PartitionsMaybe::None(_memory) => SchemaLabel::Map,
        }
    }
}

pub trait StableState: Sized {
    fn encode(&self) -> Vec<u8>;
    fn decode(bytes: Vec<u8>) -> Result<Self, String>;
}

thread_local! {
    pub static STATE: State = State::default();
}

impl State {
    /// Creates new state with the specified schema.
    #[cfg(test)]
    pub fn new(schema: SchemaLabel, memory: DefaultMemoryImpl) -> Self {
        match schema {
            SchemaLabel::Map => {
                println!("New State: Map");
                State {
                    accounts_store: RefCell::new(AccountsStore::default()),
                    assets: RefCell::new(Assets::default()),
                    asset_hashes: RefCell::new(AssetHashes::default()),
                    performance: RefCell::new(PerformanceCounts::default()),
                    partitions_maybe: RefCell::new(PartitionsMaybe::None(memory)),
                }
            }
            SchemaLabel::AccountsInStableMemory => {
                println!("New State: AccountsInStableMemory");
                let partitions = Partitions::new_with_schema(memory, schema);
                let accounts_store = AccountsStore::from(AccountsDb::UnboundedStableBTreeMap(
                    AccountsDbAsUnboundedStableBTreeMap::new(partitions.get(PartitionType::Accounts.memory_id())),
                ));
                State {
                    accounts_store: RefCell::new(accounts_store),
                    assets: RefCell::new(Assets::default()),
                    asset_hashes: RefCell::new(AssetHashes::default()),
                    performance: RefCell::new(PerformanceCounts::default()),
                    partitions_maybe: RefCell::new(PartitionsMaybe::Partitions(partitions)),
                }
            }
        }
    }
}

/// Restores state from managed memory.
impl From<Partitions> for State {
    fn from(partitions: Partitions) -> Self {
        println!("state::from<Partitions>: ()");
        let schema = partitions.schema_label();
        println!("state::from<Partitions>: from_schema: {schema:#?}");
        match schema {
            // The schema claims to read from raw memory, but we got the label from managed memory.  This is a bug.
            SchemaLabel::Map => {
                trap_with(
                    "Decoding stable memory failed: Found label 'Map' in managed memory, but these are incompatible.",
                );
                unreachable!()
            }
            // Accounts are in stable structures in one partition, the rest of the heap is serialized as candid in another partition.
            SchemaLabel::AccountsInStableMemory => {
                let state = Self::recover_heap_from_managed_memory(partitions.get(PartitionType::Heap.memory_id()));
                let accounts_db = AccountsDb::UnboundedStableBTreeMap(AccountsDbAsUnboundedStableBTreeMap::load(
                    partitions.get(PartitionType::Accounts.memory_id()),
                ));
                // Replace the default accountsdb created by `serde`` with the one from stable memory.
                let _deserialized_accounts_db = state.accounts_store.borrow_mut().replace_accounts_db(accounts_db);
                state.partitions_maybe.replace(PartitionsMaybe::Partitions(partitions));
                state
            }
        }
    }
}

/// Restores state from stable memory.
impl From<DefaultMemoryImpl> for State {
    fn from(memory: DefaultMemoryImpl) -> Self {
        println!("START state::from<DefaultMemoryImpl>: ())");
        match Partitions::try_from_memory(memory) {
            Ok(partitions) => Self::from(partitions),
            Err(_memory) => Self::recover_from_raw_memory(),
        }
    }
}

impl StableState for State {
    fn encode(&self) -> Vec<u8> {
        Candid((self.accounts_store.borrow().encode(), self.assets.borrow().encode()))
            .into_bytes()
            .unwrap()
    }

    fn decode(bytes: Vec<u8>) -> Result<Self, String> {
        let (account_store_bytes, assets_bytes) = Candid::from_bytes(bytes).map(|c| c.0)?;

        let assets = Assets::decode(assets_bytes)?;
        let asset_hashes = AssetHashes::from(&assets);
        let performance = PerformanceCounts::default();

        Ok(State {
            accounts_store: RefCell::new(AccountsStore::decode(account_store_bytes)?),
            assets: RefCell::new(assets),
            asset_hashes: RefCell::new(asset_hashes),
            performance: RefCell::new(performance),
            partitions_maybe: RefCell::new(PartitionsMaybe::None(DefaultMemoryImpl::default())),
        })
    }
}

// Methods called on pre_upgrade and post_upgrade.
impl State {
    /// The schema version, determined by the last version that was saved to stable memory.
    fn schema_version_from_stable_memory() -> Option<SchemaLabel> {
        let memory = DefaultMemoryImpl::default();
        Self::schema_version_from_memory(&memory)
    }

    /// The schema version, as stored in an arbitrary memory.
    fn schema_version_from_memory<M>(memory: &M) -> Option<SchemaLabel>
    where
        M: Memory,
    {
        let mut schema_label_bytes = [0u8; SchemaLabel::MAX_BYTES];
        memory.read(0, &mut schema_label_bytes);
        SchemaLabel::try_from(&schema_label_bytes[..]).ok()
    }

    /// Creates the state from stable memory in the `post_upgrade()` hook.
    ///
    /// Note: The stable memory may have been created by any of these schemas:
    /// - The previous schema, when first migrating from the previous schema to the current schema.
    /// - The current schema, if upgrading without changing the schema.
    /// - The next schema, if a new schema was deployed and we need to roll back.
    ///
    /// Note: Changing the schema requires at least two deployments:
    /// - Deploy a release with a parser for the new schema.
    /// - Then, deploy a release that writes the new schema.
    /// This way it is possible to roll back after deploying the new schema.
    #[must_use]
    pub fn restore() -> Self {
        match Self::schema_version_from_stable_memory() {
            None => Self::recover_from_raw_memory(),
            Some(version) => {
                trap_with(&format!("Unknown schema version: {version:?}"));
                unreachable!();
            }
        }
    }
    /// Saves any unsaved state to stable memory.
    pub fn save(&self) {
<<<<<<< HEAD
        let schema = self.schema_label();
        println!(
            "START State save: {:?} (accounts: {:?})",
            &schema,
            self.accounts_store.borrow().schema_label()
        );
        match schema {
            SchemaLabel::Map => self.save_to_raw_memory(),
            SchemaLabel::AccountsInStableMemory => self.save_heap_to_managed_memory(),
        }
=======
        self.save_to_raw_memory();
>>>>>>> 140620e4
    }
}<|MERGE_RESOLUTION|>--- conflicted
+++ resolved
@@ -147,10 +147,10 @@
 /// Restores state from managed memory.
 impl From<Partitions> for State {
     fn from(partitions: Partitions) -> Self {
-        println!("state::from<Partitions>: ()");
+        println!("START state::from<Partitions>: ()");
         let schema = partitions.schema_label();
-        println!("state::from<Partitions>: from_schema: {schema:#?}");
-        match schema {
+        println!("      state::from<Partitions>: from_schema: {schema:#?}");
+        let state = match schema {
             // The schema claims to read from raw memory, but we got the label from managed memory.  This is a bug.
             SchemaLabel::Map => {
                 trap_with(
@@ -169,7 +169,9 @@
                 state.partitions_maybe.replace(PartitionsMaybe::Partitions(partitions));
                 state
             }
-        }
+        };
+        println!("END   state::from<Partitions>: ()");
+        state
     }
 }
 
@@ -249,7 +251,6 @@
     }
     /// Saves any unsaved state to stable memory.
     pub fn save(&self) {
-<<<<<<< HEAD
         let schema = self.schema_label();
         println!(
             "START State save: {:?} (accounts: {:?})",
@@ -260,8 +261,5 @@
             SchemaLabel::Map => self.save_to_raw_memory(),
             SchemaLabel::AccountsInStableMemory => self.save_heap_to_managed_memory(),
         }
-=======
-        self.save_to_raw_memory();
->>>>>>> 140620e4
     }
 }
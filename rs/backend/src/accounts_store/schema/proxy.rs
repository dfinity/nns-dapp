--- conflicted
+++ resolved
@@ -5,14 +5,10 @@
 use crate::accounts_store::schema::accounts_in_unbounded_stable_btree_map::AccountsDbAsUnboundedStableBTreeMap;
 use core::fmt;
 use core::ops::RangeBounds;
-<<<<<<< HEAD
+use ic_cdk::println;
 use ic_stable_structures::{memory_manager::VirtualMemory, DefaultMemoryImpl};
 use std::collections::BTreeMap;
-=======
-use ic_cdk::println;
-use std::collections::BTreeMap;
-
->>>>>>> b88723b8
+
 mod enum_boilerplate;
 
 /// An accounts database delegates API calls to underlying implementations.
@@ -217,12 +213,9 @@
 /// Check whether two account databases contain the same data.
 ///
 /// It should be possible to use this to confirm that data has been preserved during a migration.
-<<<<<<< HEAD
 ///
 /// TODO: This is needed in tests only.  Disable otherwise.
-=======
 #[cfg(test)]
->>>>>>> b88723b8
 impl PartialEq for AccountsDbAsProxy {
     fn eq(&self, other: &Self) -> bool {
         self.authoritative_db.range(..).eq(other.authoritative_db.range(..))

//! Accounts DB that delegates API calls to underlying implementations.
//!
//! The proxy manages migrations from one implementation to another.
use super::{
    accounts_in_unbounded_stable_btree_map::ProductionMemoryType, map::AccountsDbAsMap, Account,
    AccountsDbBTreeMapTrait, AccountsDbTrait, SchemaLabel,
};
use crate::accounts_store::schema::accounts_in_unbounded_stable_btree_map::AccountsDbAsUnboundedStableBTreeMap;
use core::fmt;
use core::ops::RangeBounds;
use ic_cdk::println;
use ic_stable_structures::{memory_manager::VirtualMemory, DefaultMemoryImpl};
use std::collections::BTreeMap;

mod enum_boilerplate;
mod migration;
#[cfg(test)]
mod tests;

/// An accounts database delegates API calls to underlying implementations.
///
/// Notes:
/// - The proxy manages migrations from one implementation to another, if applicable.
/// - The proxy code itself will specify which databases are currently in
///   use and how to migrate from one database to another.
/// - It is the responsibility of the post-install hook to look at any
///   version information and set up the db accordingly.
///
/// # Current data storage
/// - Accounts are stored as a map.  No migrations are undertaken.
#[derive(Debug)]
pub struct AccountsDbAsProxy {
    authoritative_db: AccountsDb,
    migration: Option<Migration>,
}

impl Default for AccountsDbAsProxy {
    fn default() -> Self {
        Self::new_with_map()
    }
}

struct Migration {
    /// The database being migrated to
    db: AccountsDb,
    /// The next account to migrate.
    next_to_migrate: Option<Vec<u8>>,
}

impl fmt::Debug for Migration {
    fn fmt(&self, f: &mut fmt::Formatter) -> fmt::Result {
        // Note: The `next_to_migrate` field is rarely interesting so is omitted.
        //       The database type and number of entries suffices.
        self.db.fmt(f)
    }
}

#[derive(Debug)]

pub enum AccountsDb {
    Map(AccountsDbAsMap),
    UnboundedStableBTreeMap(AccountsDbAsUnboundedStableBTreeMap<ProductionMemoryType>),
}

// Constructors
impl AccountsDbAsProxy {
    pub fn new_with_map() -> Self {
        Self {
            authoritative_db: AccountsDb::Map(AccountsDbAsMap::default()),
            migration: None,
        }
    }
<<<<<<< HEAD
    pub fn new_with_unbounded_stable_btree_map(memory: VirtualMemory<DefaultMemoryImpl>) -> Self {
        dfn_core::api::print("New Proxy: AccountsInStableMemory");
        Self {
            authoritative_db: AccountsDb::UnboundedStableBTreeMap(AccountsDbAsUnboundedStableBTreeMap::new(memory)),
            migration: None,
        }
    }
    pub fn load_with_unbounded_stable_btree_map(memory: VirtualMemory<DefaultMemoryImpl>) -> Self {
        dfn_core::api::print("Load Proxy: AccountsInStableMemory");
        Self {
            authoritative_db: AccountsDb::UnboundedStableBTreeMap(AccountsDbAsUnboundedStableBTreeMap::load(memory)),
            migration: None,
        }
    }
}

impl AccountsDbAsProxy {
=======
>>>>>>> 0d05fe3c
    pub fn from_map(map: BTreeMap<Vec<u8>, Account>) -> Self {
        Self {
            authoritative_db: AccountsDb::Map(AccountsDbAsMap::from_map(map)),
            migration: None,
        }
    }
<<<<<<< HEAD
    pub fn as_map(&self) -> Option<&BTreeMap<Vec<u8>, Account>> {
        match &self.authoritative_db {
            AccountsDb::Map(map_db) => Some(map_db.as_map()),
            AccountsDb::UnboundedStableBTreeMap(_) => None,
=======
    /// Provides a reference to the underlying map, if that is how accounts are stored.
    pub fn as_map_maybe(&self) -> Option<&BTreeMap<Vec<u8>, Account>> {
        match &self.authoritative_db {
            AccountsDb::Map(map_db) => Some(map_db.as_map()),
>>>>>>> 0d05fe3c
        }
    }
}

impl AccountsDbTrait for AccountsDbAsProxy {
    /// Inserts into all the underlying databases.
    fn db_insert_account(&mut self, account_key: &[u8], account: Account) {
        self.authoritative_db.db_insert_account(account_key, account.clone());
        if let Some(migration) = &mut self.migration {
            migration.db.db_insert_account(account_key, account);
        }
    }
    /// Checks the authoritative database.
    fn db_contains_account(&self, account_key: &[u8]) -> bool {
        self.authoritative_db.db_contains_account(account_key)
    }
    /// Gets an account from the authoritative database.
    fn db_get_account(&self, account_key: &[u8]) -> Option<Account> {
        self.authoritative_db.db_get_account(account_key)
    }
    /// Removes an account from all underlying databases.
    fn db_remove_account(&mut self, account_key: &[u8]) {
        self.authoritative_db.db_remove_account(account_key);
        if let Some(migration) = self.migration.as_mut() {
            migration.db.db_remove_account(account_key);
        }
    }
    /// Gets the length from the authoritative database.
    fn db_accounts_len(&self) -> u64 {
        self.authoritative_db.db_accounts_len()
    }
    /// Iterates over the entries of the authoritative database.
    fn iter(&self) -> Box<dyn Iterator<Item = (Vec<u8>, Account)> + '_> {
        self.authoritative_db.iter()
    }
    /// Iterates over the values of the authoritative database.
    fn values(&self) -> Box<dyn Iterator<Item = Account> + '_> {
        self.authoritative_db.values()
    }
    /// The authoritative schema label.
    fn schema_label(&self) -> SchemaLabel {
        let schema_label = self.authoritative_db.schema_label();
        println!("AccountsDb::Proxy: authoritative schema label: {schema_label:#?}");
        schema_label
    }
    /// Iterates over a range of accounts in the authoritative db.
    fn range(&self, key_range: impl RangeBounds<Vec<u8>>) -> Box<dyn Iterator<Item = (Vec<u8>, Account)> + '_> {
        self.authoritative_db.range(key_range)
    }
}

/// Check whether two account databases contain the same data.
///
/// It should be possible to use this to confirm that data has been preserved during a migration.
///
/// TODO: This is needed in tests only.  Disable otherwise.
#[cfg(test)]
impl PartialEq for AccountsDbAsProxy {
    fn eq(&self, other: &Self) -> bool {
        self.authoritative_db.range(..).eq(other.authoritative_db.range(..))
    }
}
#[cfg(test)]
impl Eq for AccountsDbAsProxy {}<|MERGE_RESOLUTION|>--- conflicted
+++ resolved
@@ -70,7 +70,6 @@
             migration: None,
         }
     }
-<<<<<<< HEAD
     pub fn new_with_unbounded_stable_btree_map(memory: VirtualMemory<DefaultMemoryImpl>) -> Self {
         dfn_core::api::print("New Proxy: AccountsInStableMemory");
         Self {
@@ -88,25 +87,17 @@
 }
 
 impl AccountsDbAsProxy {
-=======
->>>>>>> 0d05fe3c
     pub fn from_map(map: BTreeMap<Vec<u8>, Account>) -> Self {
         Self {
             authoritative_db: AccountsDb::Map(AccountsDbAsMap::from_map(map)),
             migration: None,
         }
     }
-<<<<<<< HEAD
-    pub fn as_map(&self) -> Option<&BTreeMap<Vec<u8>, Account>> {
-        match &self.authoritative_db {
-            AccountsDb::Map(map_db) => Some(map_db.as_map()),
-            AccountsDb::UnboundedStableBTreeMap(_) => None,
-=======
     /// Provides a reference to the underlying map, if that is how accounts are stored.
     pub fn as_map_maybe(&self) -> Option<&BTreeMap<Vec<u8>, Account>> {
         match &self.authoritative_db {
             AccountsDb::Map(map_db) => Some(map_db.as_map()),
->>>>>>> 0d05fe3c
+            AccountsDb::UnboundedStableBTreeMap(_) => None,
         }
     }
 }

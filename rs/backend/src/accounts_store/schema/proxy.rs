--- conflicted
+++ resolved
@@ -41,10 +41,6 @@
     /// The database being migrated to
     db: AccountsDb,
     /// The next account to migrate.
-<<<<<<< HEAD
-=======
-    #[cfg(test)]
->>>>>>> 5cb8a0fc
     next_to_migrate: Option<Vec<u8>>,
 }
 
@@ -71,7 +67,6 @@
             migration: None,
         }
     }
-<<<<<<< HEAD
     pub fn new_with_unbounded_stable_btree_map(memory: VirtualMemory<DefaultMemoryImpl>) -> Self {
         dfn_core::api::print("New Proxy: AccountsInStableMemory");
         Self {
@@ -152,8 +147,6 @@
             self.authoritative_db = migration.db;
         }
     }
-=======
->>>>>>> 5cb8a0fc
 }
 
 impl AccountsDbAsProxy {

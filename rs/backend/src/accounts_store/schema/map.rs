--- conflicted
+++ resolved
@@ -31,21 +31,11 @@
     }
 }
 
-<<<<<<< HEAD
-impl AccountsDbAsMap {
-    /// Creates a db from a map of accounts.
-    pub fn from_map(map: BTreeMap<Vec<u8>, Account>) -> Self {
-        Self { accounts: map }
-    }
-    /// Provides the DB contents as a map.
-    pub fn as_map(&self) -> &BTreeMap<Vec<u8>, Account> {
-=======
 impl AccountsDbBTreeMapTrait for AccountsDbAsMap {
     fn from_map(map: BTreeMap<Vec<u8>, Account>) -> Self {
         Self { accounts: map }
     }
     fn as_map(&self) -> &BTreeMap<Vec<u8>, Account> {
->>>>>>> 8124cd7f
         &self.accounts
     }
 }

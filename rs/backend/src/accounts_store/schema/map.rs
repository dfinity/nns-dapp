--- conflicted
+++ resolved
@@ -1,10 +1,7 @@
 //! An accounts DB implemented as a hash map.
 
 use super::{Account, AccountsDbBTreeMapTrait, AccountsDbTrait, SchemaLabel};
-<<<<<<< HEAD
-=======
 use core::fmt;
->>>>>>> c48796cd
 use core::ops::RangeBounds;
 use std::collections::BTreeMap;
 

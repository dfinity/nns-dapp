--- conflicted
+++ resolved
@@ -1,12 +1,5 @@
 //! Code for migration from the authoritative database to a new database.
-<<<<<<< HEAD
-#[cfg(test)]
-use super::{AccountsDb, Migration};
-use super::{AccountsDbAsProxy, AccountsDbTrait};
-#[cfg(test)]
-=======
 use super::{AccountsDb, AccountsDbAsProxy, AccountsDbTrait, Migration};
->>>>>>> 1d8af218
 use ic_cdk::println;
 
 impl AccountsDbAsProxy {

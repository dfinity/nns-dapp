//! Account store constructors.
use super::*;
#[cfg(test)]
use std::mem;

impl From<AccountsDb> for AccountsStore {
    fn from(db: AccountsDb) -> Self {
        AccountsStore {
            accounts_db: AccountsDbAsProxy::from(db),
            ..Default::default()
        }
    }
}

<<<<<<< HEAD
impl AccountsStore {
    /// Adds an `accounts_db` to the store.
    pub fn with_accounts_db(&mut self, accounts_db: AccountsDb) {
        self.accounts_db = AccountsDbAsProxy::from(accounts_db);
=======
#[cfg(test)]
impl AccountsStore {
    /// Adds an `accounts_db` to the store.
    ///
    /// Used when the `accounts_db` (per-user account data) and the rest of the accounts store
    /// are stored in different virtual memories.
    ///
    /// When recreating state post upgrade, the accounts store sans `accounts_db` is recovered from
    /// one virtual memory, then the `accounts_db` is added from another virtual memory.
    ///
    /// # Returns
    /// - The original accounts database.  This is always an `AccountsDbAsProxy`.
    #[must_use]
    pub fn replace_accounts_db(&mut self, accounts_db: AccountsDb) -> AccountsDbAsProxy {
        mem::replace(&mut self.accounts_db, AccountsDbAsProxy::from(accounts_db))
>>>>>>> c2ff607f
    }
}<|MERGE_RESOLUTION|>--- conflicted
+++ resolved
@@ -12,12 +12,6 @@
     }
 }
 
-<<<<<<< HEAD
-impl AccountsStore {
-    /// Adds an `accounts_db` to the store.
-    pub fn with_accounts_db(&mut self, accounts_db: AccountsDb) {
-        self.accounts_db = AccountsDbAsProxy::from(accounts_db);
-=======
 #[cfg(test)]
 impl AccountsStore {
     /// Adds an `accounts_db` to the store.
@@ -33,6 +27,5 @@
     #[must_use]
     pub fn replace_accounts_db(&mut self, accounts_db: AccountsDb) -> AccountsDbAsProxy {
         mem::replace(&mut self.accounts_db, AccountsDbAsProxy::from(accounts_db))
->>>>>>> c2ff607f
     }
 }
--- conflicted
+++ resolved
@@ -1,6 +1,5 @@
 //! Account store constructors.
 use super::*;
-#[cfg(test)]
 use std::mem;
 
 impl From<AccountsDb> for AccountsStore {
@@ -25,10 +24,6 @@
     /// - The original accounts database.  This is always an `AccountsDbAsProxy`.
     #[must_use]
     pub fn replace_accounts_db(&mut self, accounts_db: AccountsDb) -> AccountsDbAsProxy {
-<<<<<<< HEAD
-        std::mem::replace(&mut self.accounts_db, AccountsDbAsProxy::from(accounts_db))
-=======
         mem::replace(&mut self.accounts_db, AccountsDbAsProxy::from(accounts_db))
->>>>>>> a26c7195
     }
 }
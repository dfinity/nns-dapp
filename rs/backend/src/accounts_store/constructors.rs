//! Account store constructors.
<<<<<<< HEAD
use super::*;
=======
use super::{AccountsDb, AccountsDbAsProxy, AccountsStore};
>>>>>>> 5b227e56
use std::mem;

impl From<AccountsDb> for AccountsStore {
    fn from(db: AccountsDb) -> Self {
        AccountsStore {
            accounts_db: AccountsDbAsProxy::from(db),
            ..Default::default()
        }
    }
}

impl AccountsStore {
    /// Adds an `accounts_db` to the store.
    ///
    /// Used when the `accounts_db` (per-user account data) and the rest of the accounts store
    /// are stored in different virtual memories.
    ///
    /// When recreating state post upgrade, the accounts store sans `accounts_db` is recovered from
    /// one virtual memory, then the `accounts_db` is added from another virtual memory.
    ///
    /// # Returns
    /// - The original accounts database.  This is always an `AccountsDbAsProxy`.
    #[must_use]
    pub fn replace_accounts_db(&mut self, accounts_db: AccountsDb) -> AccountsDbAsProxy {
        mem::replace(&mut self.accounts_db, AccountsDbAsProxy::from(accounts_db))
    }
}<|MERGE_RESOLUTION|>--- conflicted
+++ resolved
@@ -1,9 +1,5 @@
 //! Account store constructors.
-<<<<<<< HEAD
-use super::*;
-=======
 use super::{AccountsDb, AccountsDbAsProxy, AccountsStore};
->>>>>>> 5b227e56
 use std::mem;
 
 impl From<AccountsDb> for AccountsStore {

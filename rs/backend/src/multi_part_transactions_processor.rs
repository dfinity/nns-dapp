use crate::accounts_store::{CreateCanisterArgs, RefundTransactionArgs, TopUpCanisterArgs};
use candid::CandidType;
use ic_base_types::{CanisterId, PrincipalId};
use icp_ledger::AccountIdentifier;
use icp_ledger::{BlockIndex, Memo};
use serde::Deserialize;
use std::collections::VecDeque;

#[derive(Default, CandidType, Deserialize, Debug, Eq, PartialEq)]
pub struct MultiPartTransactionsProcessor {
    queue: VecDeque<(BlockIndex, MultiPartTransactionToBeProcessed)>,
<<<<<<< HEAD
=======
}

// We temporarily use this to encode stable state which can be
// safely decoded even if we have to roll back to an earlier
// version.
#[derive(Default, CandidType, Deserialize)]
pub struct MultiPartTransactionsProcessorWithRemovedFields {
    pub queue: VecDeque<(BlockIndex, MultiPartTransactionToBeProcessed)>,
    // Unused but needs a migration to remove safely.
    statuses: BTreeMap<BlockIndex, (PrincipalId, MultiPartTransactionStatus)>,
    // Unused but needs a migration to remove safely.
    errors: VecDeque<MultiPartTransactionError>,
>>>>>>> 9cf708e9
}

impl MultiPartTransactionsProcessorWithRemovedFields {
    pub fn from(mptp: &MultiPartTransactionsProcessor) -> MultiPartTransactionsProcessorWithRemovedFields {
        MultiPartTransactionsProcessorWithRemovedFields {
            queue: mptp.queue.clone(),
            statuses: BTreeMap::default(),
            errors: VecDeque::default(),
        }
    }
}

#[derive(Clone, CandidType, Deserialize, Debug, Eq, PartialEq)]
pub enum MultiPartTransactionToBeProcessed {
    StakeNeuron(PrincipalId, Memo),
    TopUpNeuron(PrincipalId, Memo),
    CreateCanister(CreateCanisterArgs),
    TopUpCanister(TopUpCanisterArgs),
    RefundTransaction(RefundTransactionArgs),
    CreateCanisterV2(PrincipalId),
    TopUpCanisterV2(PrincipalId, CanisterId),
    // ParticipateSwap(buyer_id, from, to, swap_canister_id)
    ParticipateSwap(PrincipalId, AccountIdentifier, AccountIdentifier, CanisterId),
}

impl MultiPartTransactionsProcessor {
    pub fn push(&mut self, block_height: BlockIndex, transaction_to_be_processed: MultiPartTransactionToBeProcessed) {
        self.queue.push_back((block_height, transaction_to_be_processed));
    }

    pub fn take_next(&mut self) -> Option<(BlockIndex, MultiPartTransactionToBeProcessed)> {
        self.queue.pop_front()
    }

    pub fn get_queue_length(&self) -> u32 {
        self.queue.len() as u32
    }

    #[cfg(test)]
    pub fn get_queue_for_testing(&self) -> VecDeque<(BlockIndex, MultiPartTransactionToBeProcessed)> {
        self.queue.clone()
    }

    #[cfg(test)]
    pub fn get_mut_queue_for_testing(&mut self) -> &mut VecDeque<(BlockIndex, MultiPartTransactionToBeProcessed)> {
        &mut self.queue
    }
}

#[cfg(test)]
mod tests {
    use super::*;
    use std::str::FromStr;

    const TEST_ACCOUNT_1: &str = "h4a5i-5vcfo-5rusv-fmb6m-vrkia-mjnkc-jpoow-h5mam-nthnm-ldqlr-bqe";

    #[test]
    fn push_then_take_next() {
        let mut processor = MultiPartTransactionsProcessor::default();
        let principal = PrincipalId::from_str(TEST_ACCOUNT_1).unwrap();

        for i in 0..10 {
            processor.push(i, MultiPartTransactionToBeProcessed::StakeNeuron(principal, Memo(i)));
        }

        for i in 0..10 {
            let (block_height, to_be_processed) = processor.take_next().unwrap();
            assert_eq!(block_height, i);
            if let MultiPartTransactionToBeProcessed::StakeNeuron(p, m) = to_be_processed {
                assert_eq!(p, principal);
                assert_eq!(m.0, i);
            }
        }

        assert!(processor.take_next().is_none());
    }
}<|MERGE_RESOLUTION|>--- conflicted
+++ resolved
@@ -9,21 +9,6 @@
 #[derive(Default, CandidType, Deserialize, Debug, Eq, PartialEq)]
 pub struct MultiPartTransactionsProcessor {
     queue: VecDeque<(BlockIndex, MultiPartTransactionToBeProcessed)>,
-<<<<<<< HEAD
-=======
-}
-
-// We temporarily use this to encode stable state which can be
-// safely decoded even if we have to roll back to an earlier
-// version.
-#[derive(Default, CandidType, Deserialize)]
-pub struct MultiPartTransactionsProcessorWithRemovedFields {
-    pub queue: VecDeque<(BlockIndex, MultiPartTransactionToBeProcessed)>,
-    // Unused but needs a migration to remove safely.
-    statuses: BTreeMap<BlockIndex, (PrincipalId, MultiPartTransactionStatus)>,
-    // Unused but needs a migration to remove safely.
-    errors: VecDeque<MultiPartTransactionError>,
->>>>>>> 9cf708e9
 }
 
 impl MultiPartTransactionsProcessorWithRemovedFields {

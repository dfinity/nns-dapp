//! User accounts and transactions.
use crate::constants::{MEMO_CREATE_CANISTER, MEMO_TOP_UP_CANISTER};
use crate::multi_part_transactions_processor::{MultiPartTransactionToBeProcessed, MultiPartTransactionsProcessor};
use crate::state::StableState;
use crate::stats::Stats;
use crate::time::time_millis;
use candid::CandidType;
use dfn_candid::Candid;
use histogram::AccountsStoreHistogram;
use ic_base_types::{CanisterId, PrincipalId};
use ic_crypto_sha::Sha256;
use ic_ledger_core::timestamp::TimeStamp;
use ic_ledger_core::tokens::SignedTokens;
use ic_nns_common::types::NeuronId;
use ic_nns_constants::{CYCLES_MINTING_CANISTER_ID, GOVERNANCE_CANISTER_ID};
use icp_ledger::Operation::{self, Approve, Burn, Mint, Transfer, TransferFrom};
use icp_ledger::{AccountIdentifier, BlockIndex, Memo, Subaccount, Tokens};
use itertools::Itertools;
use on_wire::{FromWire, IntoWire};
use serde::Deserialize;
use std::cmp::{min, Ordering};
use std::collections::{BTreeMap, HashMap, HashSet, VecDeque};
use std::ops::RangeTo;
use std::time::{Duration, SystemTime};

<<<<<<< HEAD
pub mod histogram;
#[cfg(test)] // TODO: Make available in prod when ready.
=======
>>>>>>> 52bea395
pub mod schema;

type TransactionIndex = u64;

/// Accounts, transactions and related data.
#[derive(Default, Debug, Eq, PartialEq)]
pub struct AccountsStore {
    // TODO(NNS1-720): Use AccountIdentifier directly as the key for this HashMap
    accounts: BTreeMap<Vec<u8>, Account>,
    hardware_wallets_and_sub_accounts: HashMap<AccountIdentifier, AccountWrapper>,
    // pending_transactions: HashMap<(from, to), (TransactionType, timestamp_ms_since_epoch)>
    pending_transactions: HashMap<(AccountIdentifier, AccountIdentifier), (TransactionType, u64)>,

    transactions: VecDeque<Transaction>,
    neuron_accounts: HashMap<AccountIdentifier, NeuronDetails>,
    block_height_synced_up_to: Option<BlockIndex>,
    multi_part_transactions_processor: MultiPartTransactionsProcessor,

    sub_accounts_count: u64,
    hardware_wallet_accounts_count: u64,
    last_ledger_sync_timestamp_nanos: u64,
    neurons_topped_up_count: u64,
}

/// An abstraction over sub-accounts and hardware wallets.
#[derive(CandidType, Deserialize, Debug, Eq, PartialEq)]
enum AccountWrapper {
    SubAccount(AccountIdentifier, u8),      // Account Identifier + Sub Account Identifier
    HardwareWallet(Vec<AccountIdentifier>), // Vec of Account Identifiers since a hardware wallet could theoretically be shared between multiple accounts
}

/// A user's account.
#[derive(CandidType, Deserialize, Debug, Eq, PartialEq, Clone)]
pub struct Account {
    /// The user principal.
    ///
    /// Note: The principal was not stored for early users.  When early users log in, we discover their principal and set this field.
    principal: Option<PrincipalId>,
    account_identifier: AccountIdentifier,
    default_account_transactions: Vec<TransactionIndex>,
    sub_accounts: HashMap<u8, NamedSubAccount>,
    hardware_wallet_accounts: Vec<NamedHardwareWalletAccount>,
    canisters: Vec<NamedCanister>,
}

#[derive(CandidType, Deserialize, Debug, Eq, PartialEq, Clone)]
struct NamedSubAccount {
    name: String,
    account_identifier: AccountIdentifier,
    transactions: Vec<TransactionIndex>,
}

#[derive(CandidType, Deserialize, Debug, Eq, PartialEq, Clone)]
struct NamedHardwareWalletAccount {
    name: String,
    principal: PrincipalId,
    transactions: Vec<TransactionIndex>,
}

#[derive(CandidType, Deserialize, Clone, Debug, PartialEq, Eq)]
pub struct NamedCanister {
    name: String,
    canister_id: CanisterId,
}

impl NamedCanister {
    /// A value used to decide how `NamedCanister`s are sorted.
    ///
    /// This will sort the canisters such that those with names specified will appear first and will be
    /// sorted by their names. Then those without names will appear last, sorted by their canister Ids.
    ///
    /// Note: This allocates a string, so for sorting long lists this will be slow.
    /// - Consider using `sort_by_cached_key(|x| x.sorting_key())`, if allowed in canisters.
    /// - Determine whether the native ordering of principals is acceptable.  If so, the key can
    ///   be of type `(bool, &str, &Principal)` where the string is the name.
    fn sorting_key(&self) -> (bool, String) {
        if self.name.is_empty() {
            (true, self.canister_id.to_string())
        } else {
            (false, self.name.clone())
        }
    }
}
impl Ord for NamedCanister {
    fn cmp(&self, other: &Self) -> Ordering {
        self.sorting_key().cmp(&other.sorting_key())
    }
}
impl PartialOrd for NamedCanister {
    fn partial_cmp(&self, other: &Self) -> Option<Ordering> {
        Some(self.cmp(other))
    }
}

#[derive(CandidType, Deserialize, Debug, Eq, PartialEq)]
struct Transaction {
    transaction_index: TransactionIndex,
    block_height: BlockIndex,
    timestamp: TimeStamp,
    memo: Memo,
    transfer: Operation,
    transaction_type: Option<TransactionType>,
}

#[derive(Copy, Clone, CandidType, Deserialize, Debug, Eq, PartialEq)]
pub enum TransactionToBeProcessed {
    StakeNeuron(PrincipalId, Memo),
    TopUpNeuron(PrincipalId, Memo),
}

#[derive(Copy, Clone, CandidType, Deserialize, Debug, Eq, PartialEq)]
pub struct CreateCanisterArgs {
    pub controller: PrincipalId,
    pub amount: Tokens,
    pub refund_address: AccountIdentifier,
}

#[derive(Copy, Clone, CandidType, Deserialize, Debug, Eq, PartialEq)]
pub struct TopUpCanisterArgs {
    pub principal: PrincipalId,
    pub canister_id: CanisterId,
    pub amount: Tokens,
    pub refund_address: AccountIdentifier,
}

#[derive(Clone, CandidType, Deserialize, Debug, Eq, PartialEq)]
pub struct RefundTransactionArgs {
    pub recipient_principal: PrincipalId,
    pub from_sub_account: Subaccount,
    pub amount: Tokens,
    pub original_transaction_block_height: BlockIndex,
    pub refund_address: AccountIdentifier,
    pub error_message: String,
}

#[derive(Copy, Clone, CandidType, Deserialize, Debug, Eq, PartialEq)]
pub enum TransactionType {
    Burn,
    Mint,
    Transfer,
    Approve,
    TransferFrom,
    StakeNeuron,
    StakeNeuronNotification,
    TopUpNeuron,
    CreateCanister,
    TopUpCanister(CanisterId),
    ParticipateSwap(CanisterId),
}

#[derive(Clone, CandidType, Deserialize, Debug, Eq, PartialEq)]
pub struct NeuronDetails {
    account_identifier: AccountIdentifier,
    principal: PrincipalId,
    memo: Memo,
    neuron_id: Option<NeuronId>,
}

#[derive(CandidType)]
pub enum CreateSubAccountResponse {
    Ok(SubAccountDetails),
    AccountNotFound,
    SubAccountLimitExceeded,
    NameTooLong,
}

#[derive(CandidType, Deserialize)]
pub struct RenameSubAccountRequest {
    account_identifier: AccountIdentifier,
    new_name: String,
}

#[derive(CandidType)]
pub enum RenameSubAccountResponse {
    Ok,
    AccountNotFound,
    SubAccountNotFound,
    NameTooLong,
}

#[derive(CandidType, Deserialize)]
pub struct RegisterHardwareWalletRequest {
    name: String,
    principal: PrincipalId,
}

#[derive(CandidType)]
pub enum RegisterHardwareWalletResponse {
    Ok,
    AccountNotFound,
    HardwareWalletAlreadyRegistered,
    HardwareWalletLimitExceeded,
    NameTooLong,
}

#[derive(CandidType)]
pub struct AccountDetails {
    pub principal: PrincipalId,
    pub account_identifier: AccountIdentifier,
    pub sub_accounts: Vec<SubAccountDetails>,
    pub hardware_wallet_accounts: Vec<HardwareWalletAccountDetails>,
}

#[derive(CandidType)]
pub struct SubAccountDetails {
    name: String,
    sub_account: Subaccount,
    account_identifier: AccountIdentifier,
}

#[derive(CandidType)]
pub struct HardwareWalletAccountDetails {
    pub name: String,
    pub principal: PrincipalId,
    pub account_identifier: AccountIdentifier,
}

#[derive(CandidType, Deserialize)]
pub struct AttachCanisterRequest {
    name: String,
    canister_id: CanisterId,
}

#[derive(CandidType)]
pub enum AttachCanisterResponse {
    Ok,
    CanisterLimitExceeded,
    CanisterAlreadyAttached,
    NameAlreadyTaken,
    NameTooLong,
    AccountNotFound,
}

#[derive(CandidType, Deserialize)]
pub struct RenameCanisterRequest {
    name: String,
    canister_id: CanisterId,
}

#[derive(CandidType)]
pub enum RenameCanisterResponse {
    Ok,
    NameAlreadyTaken,
    NameTooLong,
    AccountNotFound,
    CanisterNotFound,
}

#[derive(CandidType, Deserialize)]
pub struct DetachCanisterRequest {
    canister_id: CanisterId,
}

#[derive(CandidType)]
pub enum DetachCanisterResponse {
    Ok,
    CanisterNotFound,
    AccountNotFound,
}

#[derive(CandidType, Deserialize)]
pub struct AddPendingNotifySwapRequest {
    pub swap_canister_id: CanisterId,
    pub buyer: PrincipalId,
    pub buyer_sub_account: Option<Subaccount>,
}

#[derive(CandidType)]
pub enum AddPendingTransactionResponse {
    Ok,
    NotAuthorized,
}

impl AccountsStore {
    pub fn get_account(&self, caller: PrincipalId) -> Option<AccountDetails> {
        let account_identifier = AccountIdentifier::from(caller);
        if let Some(account) = self.accounts.get(&account_identifier.to_vec()) {
            // If the principal is empty, return None so that the browser will call add_account
            // which will allow us to set the principal.
            let principal = account.principal?;

            let sub_accounts = account
                .sub_accounts
                .iter()
                .sorted_unstable_by_key(|(_, sub_account)| sub_account.name.clone())
                .map(|(id, sa)| SubAccountDetails {
                    name: sa.name.clone(),
                    sub_account: convert_byte_to_sub_account(*id),
                    account_identifier: sa.account_identifier,
                })
                .collect();

            let hardware_wallet_accounts = account
                .hardware_wallet_accounts
                .iter()
                .map(|a| HardwareWalletAccountDetails {
                    name: a.name.clone(),
                    principal: a.principal,
                    account_identifier: AccountIdentifier::from(a.principal),
                })
                .collect();

            Some(AccountDetails {
                principal,
                account_identifier,
                sub_accounts,
                hardware_wallet_accounts,
            })
        } else {
            None
        }
    }

    // This will be called for new accounts and also for old accounts where the principal has not
    // yet been stored, allowing us to set the principal (since originally we created accounts
    // without storing each user's principal).
    pub fn add_account(&mut self, caller: PrincipalId) -> bool {
        let account_identifier = AccountIdentifier::from(caller);
        if let Some(account) = self.accounts.get(&account_identifier.to_vec()) {
            if account.principal.is_none() {
                // This is an old account that needs a one-off fix to set the principal and update the transactions.
                let mut account = account.clone();
                account.principal = Some(caller);
                self.fix_transactions_for_early_user(&account, caller);
                self.accounts.insert(account_identifier.to_vec(), account);
            }
            false
        } else {
            let new_account = Account::new(caller, account_identifier);
            self.accounts.insert(account_identifier.to_vec(), new_account);

            true
        }
    }

    /// Migrates transactions for users who were created before we started storing the principal.
    ///
    /// TODO: Monitor how many accounts still need to be migrated and remove this function when the number is 0.
    fn fix_transactions_for_early_user(&mut self, account: &Account, caller: PrincipalId) {
        let canister_ids: Vec<dfn_core::CanisterId> = account.canisters.iter().map(|c| c.canister_id).collect();
        let transactions: Vec<TransactionIndex> = account.get_all_transactions_linked_to_principal_sorted();

        // Now that we know the principal we can set the transaction types. The
        // transactions must be sorted since some transaction types can only be
        // determined based on earlier transactions (eg. we can only detect
        // TopUpNeuron transactions that happen after StakeNeuron transactions).
        for transaction_index in transactions {
            let transaction = self.get_transaction(transaction_index).unwrap();
            if transaction.transaction_type.is_none() {
                let transaction_type = match transaction.transfer {
                    Burn { from: _, amount: _ } => TransactionType::Burn,
                    Mint { to: _, amount: _ } => TransactionType::Mint,
                    Transfer {
                        from,
                        to,
                        amount,
                        fee: _,
                    }
                    | TransferFrom {
                        spender: _,
                        from,
                        to,
                        amount,
                        fee: _,
                    } => {
                        let default_transaction_type = if matches!(transaction.transfer, Transfer { .. }) {
                            TransactionType::Transfer
                        } else {
                            TransactionType::TransferFrom
                        };

                        if self.accounts.get(&to.to_vec()).is_some() {
                            // If the recipient is a known account then the transaction must be either Transfer or TransferFrom,
                            // since for all the 'special' transaction types the recipient is not a user account
                            default_transaction_type
                        } else {
                            let memo = transaction.memo;
                            let transaction_type = self.get_transaction_type(
                                from,
                                to,
                                amount,
                                memo,
                                &caller,
                                &canister_ids,
                                default_transaction_type,
                            );
                            let block_height = transaction.block_height;
                            self.process_transaction_type(
                                transaction_type,
                                caller,
                                from,
                                to,
                                memo,
                                amount,
                                block_height,
                            );
                            transaction_type
                        }
                    }
                    Approve { .. } => TransactionType::Approve,
                };
                self.get_transaction_mut(transaction_index).unwrap().transaction_type = Some(transaction_type);
            }
        }
    }

    pub fn create_sub_account(&mut self, caller: PrincipalId, sub_account_name: String) -> CreateSubAccountResponse {
        let account_identifier = AccountIdentifier::from(caller);

        if !Self::validate_account_name(&sub_account_name) {
            CreateSubAccountResponse::NameTooLong
        } else if let Some(mut account) = self.accounts.get(&account_identifier.to_vec()).cloned() {
            let response = if account.sub_accounts.len() < (u8::MAX as usize) {
                let sub_account_id = (1..u8::MAX).find(|i| !account.sub_accounts.contains_key(i)).unwrap();

                let sub_account = convert_byte_to_sub_account(sub_account_id);
                let sub_account_identifier = AccountIdentifier::new(caller, Some(sub_account));
                let named_sub_account = NamedSubAccount::new(sub_account_name.clone(), sub_account_identifier);

                account.sub_accounts.insert(sub_account_id, named_sub_account);
                self.accounts.insert(account_identifier.to_vec(), account);

                CreateSubAccountResponse::Ok(SubAccountDetails {
                    name: sub_account_name,
                    sub_account,
                    account_identifier: sub_account_identifier,
                })
            } else {
                CreateSubAccountResponse::SubAccountLimitExceeded
            };

            if let CreateSubAccountResponse::Ok(SubAccountDetails {
                name: _,
                sub_account,
                account_identifier: sub_account_identifier,
            }) = response
            {
                let sub_account_id = sub_account.0[31];
                self.hardware_wallets_and_sub_accounts.insert(
                    sub_account_identifier,
                    AccountWrapper::SubAccount(account_identifier, sub_account_id),
                );
                self.sub_accounts_count += 1;
            }

            response
        } else {
            CreateSubAccountResponse::AccountNotFound
        }
    }

    pub fn rename_sub_account(
        &mut self,
        caller: PrincipalId,
        request: RenameSubAccountRequest,
    ) -> RenameSubAccountResponse {
        let account_identifier = AccountIdentifier::from(caller).to_vec();

        if !Self::validate_account_name(&request.new_name) {
            RenameSubAccountResponse::NameTooLong
        } else if let Some(mut account) = self.accounts.get(&account_identifier.to_vec()).cloned() {
            if let Some(sub_account) = account
                .sub_accounts
                .values_mut()
                .find(|sub_account| sub_account.account_identifier == request.account_identifier)
            {
                sub_account.name = request.new_name;
                self.accounts.insert(account_identifier.to_vec(), account);
                RenameSubAccountResponse::Ok
            } else {
                RenameSubAccountResponse::SubAccountNotFound
            }
        } else {
            RenameSubAccountResponse::AccountNotFound
        }
    }

    pub fn register_hardware_wallet(
        &mut self,
        caller: PrincipalId,
        request: RegisterHardwareWalletRequest,
    ) -> RegisterHardwareWalletResponse {
        let account_identifier = AccountIdentifier::from(caller);

        if !Self::validate_account_name(&request.name) {
            RegisterHardwareWalletResponse::NameTooLong
        } else if self.accounts.get(&account_identifier.to_vec()).is_some() {
            let hardware_wallet_account_identifier = AccountIdentifier::from(request.principal);

            let mut account = self.accounts.get(&account_identifier.to_vec()).unwrap().clone();
            if account.hardware_wallet_accounts.len() == (u8::MAX as usize) {
                RegisterHardwareWalletResponse::HardwareWalletLimitExceeded
            } else if account
                .hardware_wallet_accounts
                .iter()
                .any(|hw| hw.principal == request.principal)
            {
                RegisterHardwareWalletResponse::HardwareWalletAlreadyRegistered
            } else {
                account.hardware_wallet_accounts.push(NamedHardwareWalletAccount {
                    name: request.name,
                    principal: request.principal,
                    transactions: Vec::new(),
                });
                account
                    .hardware_wallet_accounts
                    .sort_unstable_by_key(|hw| hw.name.clone());
                self.accounts.insert(account_identifier.to_vec(), account);

                self.hardware_wallet_accounts_count += 1;
                self.link_hardware_wallet_to_account(account_identifier, hardware_wallet_account_identifier);
                RegisterHardwareWalletResponse::Ok
            }
        } else {
            RegisterHardwareWalletResponse::AccountNotFound
        }
    }

    // Adds a transactions to be handled by `get_transaction_type` when adding transactions
    // Used to add the Swap Canister Id for decentralized sale participations to the transaction
    // It's needed to notify the Swap Canister afterwards in the periodic_tasks_runner
    pub fn add_pending_transaction(
        &mut self,
        from: AccountIdentifier,
        to: AccountIdentifier,
        transaction_type: TransactionType,
    ) -> AddPendingTransactionResponse {
        let now_millis = time_millis();
        if self.pending_transactions.len() > 1_000 {
            self.prune_old_pending_transactions(now_millis);
        }
        if self.pending_transactions_limit_reached() {
            // We should never hit this
            // Just to be safe and the pending transaction is always added
            self.remove_last_pending_transaction();
        }
        self.pending_transactions
            .insert((from, to), (transaction_type, now_millis));
        AddPendingTransactionResponse::Ok
    }

    pub fn check_pending_transaction_buyer(&mut self, caller: PrincipalId, buyer: PrincipalId) -> bool {
        // TODO: To support hardware wallets, check that the buyer is either the caller's principal or the principal of a hardware wallet linked to the caller's account.
        caller == buyer
    }

    fn prune_old_pending_transactions(&mut self, now_millis: u64) {
        const HOUR_IN_MILLISECONDS: u64 = 1_000 * 60 * 60;
        let one_hour_ago = now_millis - HOUR_IN_MILLISECONDS;
        // Keep pending transactions of the last hour only
        self.pending_transactions
            .retain(|_, (_, timestamp)| *timestamp > one_hour_ago);
    }

    fn remove_last_pending_transaction(&mut self) {
        if let Some((k, _)) = self
            .pending_transactions
            .iter()
            .max_by(|(_, (_, timestamp1)), (_, (_, timestamp2))| timestamp1.cmp(timestamp2))
        {
            self.remove_pending_transaction(*k);
        }
    }

    fn remove_pending_transaction(&mut self, (from, to): (AccountIdentifier, AccountIdentifier)) {
        self.pending_transactions.remove(&(from, to));
    }

    // Get pending transaction
    pub fn get_pending_transaction(&self, from: AccountIdentifier, to: AccountIdentifier) -> Option<TransactionType> {
        self.pending_transactions
            .get(&(from, to))
            .map(|&(transaction_type, _)| transaction_type)
    }

    pub fn complete_pending_transaction(&mut self, from: AccountIdentifier, to: AccountIdentifier) {
        self.remove_pending_transaction((from, to));
    }

    pub fn pending_transactions_limit_reached(&self) -> bool {
        // Valid pending transactions are very short lived.
        // If there are many, it's because it's filled with invalid pending transactions.
        const PENDING_TRANSACTIONS_LIMIT: usize = 10_000;
        self.pending_transactions.len() >= PENDING_TRANSACTIONS_LIMIT
    }

    pub fn append_transaction(
        &mut self,
        transfer: Operation,
        memo: Memo,
        block_height: BlockIndex,
        timestamp: TimeStamp,
    ) -> Result<bool, String> {
        if let Some(block_height_synced_up_to) = self.get_block_height_synced_up_to() {
            let expected_block_height = block_height_synced_up_to + 1;
            if block_height != block_height_synced_up_to + 1 {
                return Err(format!(
                    "Expected block height {}. Got block height {}",
                    expected_block_height, block_height
                ));
            }
        }

        let transaction_index = self.get_next_transaction_index();
        let mut should_store_transaction = false;
        let mut transaction_type: Option<TransactionType> = None;

        match transfer {
            Burn { from, amount: _ } => {
                if self.try_add_transaction_to_account(from, transaction_index) {
                    should_store_transaction = true;
                    transaction_type = Some(TransactionType::Burn);
                }
            }
            Mint { to, amount: _ } => {
                if self.try_add_transaction_to_account(to, transaction_index) {
                    should_store_transaction = true;
                    transaction_type = Some(TransactionType::Mint);
                }
            }
            Transfer {
                from,
                to,
                amount,
                fee: _,
            }
            | TransferFrom {
                from,
                to,
                spender: _,
                amount,
                fee: _,
            } => {
                let default_transaction_type = if matches!(transfer, Transfer { .. }) {
                    TransactionType::Transfer
                } else {
                    TransactionType::TransferFrom
                };

                if self.try_add_transaction_to_account(to, transaction_index) {
                    self.try_add_transaction_to_account(from, transaction_index);
                    should_store_transaction = true;
                    transaction_type = Some(default_transaction_type);
                } else if self.try_add_transaction_to_account(from, transaction_index) {
                    should_store_transaction = true;
                    if let Some(principal) = self.try_get_principal(&from) {
                        let canister_ids: Vec<CanisterId> =
                            self.get_canisters(principal).iter().map(|c| c.canister_id).collect();
                        transaction_type = Some(self.get_transaction_type(
                            from,
                            to,
                            amount,
                            memo,
                            &principal,
                            &canister_ids,
                            default_transaction_type,
                        ));
                        self.process_transaction_type(
                            transaction_type.unwrap(),
                            principal,
                            from,
                            to,
                            memo,
                            amount,
                            block_height,
                        );
                    }
                } else if let Some(neuron_details) = self.neuron_accounts.get(&to) {
                    // Handle the case where people top up their neuron from an external account
                    self.multi_part_transactions_processor.push(
                        block_height,
                        MultiPartTransactionToBeProcessed::TopUpNeuron(neuron_details.principal, neuron_details.memo),
                    );
                }
            }
            Approve { .. } => {} // TODO do we want to show Approvals in the NNS Dapp?
        }

        if should_store_transaction {
            self.transactions.push_back(Transaction::new(
                transaction_index,
                block_height,
                timestamp,
                memo,
                transfer,
                transaction_type,
            ));
        }

        self.block_height_synced_up_to = Some(block_height);

        Ok(should_store_transaction)
    }

    pub fn mark_ledger_sync_complete(&mut self) {
        self.last_ledger_sync_timestamp_nanos = dfn_core::api::now()
            .duration_since(SystemTime::UNIX_EPOCH)
            .unwrap()
            .as_nanos() as u64;
    }

    pub fn init_block_height_synced_up_to(&mut self, block_height: BlockIndex) {
        if self.block_height_synced_up_to.is_some() {
            panic!("This can only be called to initialize the 'block_height_synced_up_to' value");
        }

        self.block_height_synced_up_to = Some(block_height);
    }

    pub fn get_transactions(&self, caller: PrincipalId, request: GetTransactionsRequest) -> GetTransactionsResponse {
        let account_identifier = AccountIdentifier::from(caller);
        let empty_transaction_response = GetTransactionsResponse {
            transactions: vec![],
            total: 0,
        };

        let transactions = match self.accounts.get(&account_identifier.to_vec()) {
            None => {
                return empty_transaction_response;
            }
            Some(account) => {
                if account_identifier == request.account_identifier {
                    &account.default_account_transactions
                } else if let Some(hardware_wallet_account) = account
                    .hardware_wallet_accounts
                    .iter()
                    .find(|a| request.account_identifier == AccountIdentifier::from(a.principal))
                {
                    &hardware_wallet_account.transactions
                } else if let Some(sub_account) = account
                    .sub_accounts
                    .values()
                    .find(|a| a.account_identifier == request.account_identifier)
                {
                    &sub_account.transactions
                } else {
                    return empty_transaction_response;
                }
            }
        };

        let results: Vec<TransactionResult> = transactions
            .iter()
            .rev()
            .skip(request.offset as usize)
            .take(request.page_size as usize)
            .cloned()
            .map(|transaction_index| {
                let transaction = self.get_transaction(transaction_index).unwrap();
                TransactionResult {
                    block_height: transaction.block_height,
                    timestamp: transaction.timestamp,
                    memo: transaction.memo,
                    transfer: match transaction.transfer {
                        Burn { amount, from: _ } => TransferResult::Burn { amount },
                        Mint { amount, to: _ } => TransferResult::Mint { amount },
                        Transfer { from, to, amount, fee }
                        | TransferFrom {
                            from,
                            to,
                            spender: _,
                            amount,
                            fee,
                        } => {
                            if from == request.account_identifier {
                                TransferResult::Send { to, amount, fee }
                            } else {
                                TransferResult::Receive { from, amount, fee }
                            }
                        }
                        Approve {
                            from,
                            spender,
                            allowance,
                            expires_at,
                            fee,
                        } => TransferResult::Approve {
                            from,
                            spender,
                            allowance,
                            expires_at,
                            fee,
                        },
                    },
                    transaction_type: transaction.transaction_type,
                }
            })
            .collect();

        GetTransactionsResponse {
            transactions: results,
            total: transactions.len() as u32,
        }
    }

    fn find_canister_index(account: &Account, canister_id: CanisterId) -> Option<usize> {
        account
            .canisters
            .iter()
            .enumerate()
            .find(|(_, canister)| canister.canister_id == canister_id)
            .map(|(index, _)| index)
    }

    pub fn attach_canister(&mut self, caller: PrincipalId, request: AttachCanisterRequest) -> AttachCanisterResponse {
        if !Self::validate_canister_name(&request.name) {
            AttachCanisterResponse::NameTooLong
        } else {
            let account_identifier = AccountIdentifier::from(caller).to_vec();

            if let Some(mut account) = self.accounts.get(&account_identifier.to_vec()).cloned() {
                let mut index_to_remove: Option<usize> = None;
                for (index, c) in account.canisters.iter().enumerate() {
                    if !request.name.is_empty() && c.name == request.name {
                        return AttachCanisterResponse::NameAlreadyTaken;
                    }
                    // The periodic_task_runner might attach the canister before this call.
                    // The canister attached by the periodic_task_runner has name `""`
                    if c.canister_id == request.canister_id {
                        if c.name.is_empty() && !request.name.is_empty() {
                            index_to_remove = Some(index);
                        } else {
                            return AttachCanisterResponse::CanisterAlreadyAttached;
                            // Note: It might be nice to tell the user the name of the existing canister.
                        }
                    }
                }

                if let Some(index) = index_to_remove {
                    // Remove the previous attached canister before reattaching.
                    account.canisters.remove(index);
                }

                if account.canisters.len() >= u8::MAX as usize {
                    return AttachCanisterResponse::CanisterLimitExceeded;
                }
                account.canisters.push(NamedCanister {
                    name: request.name,
                    canister_id: request.canister_id,
                });
                account.canisters.sort();

                self.accounts.insert(account_identifier.to_vec(), account);

                AttachCanisterResponse::Ok
            } else {
                AttachCanisterResponse::AccountNotFound
            }
        }
    }

    pub fn rename_canister(&mut self, caller: PrincipalId, request: RenameCanisterRequest) -> RenameCanisterResponse {
        if !Self::validate_canister_name(&request.name) {
            RenameCanisterResponse::NameTooLong
        } else {
            let account_identifier = AccountIdentifier::from(caller).to_vec();

            if let Some(mut account) = self.accounts.get(&account_identifier.to_vec()).cloned() {
                if !request.name.is_empty() && account.canisters.iter().any(|c| c.name == request.name) {
                    return RenameCanisterResponse::NameAlreadyTaken;
                }

                if let Some(index) = Self::find_canister_index(&account, request.canister_id) {
                    account.canisters.remove(index);
                    account.canisters.push(NamedCanister {
                        name: request.name,
                        canister_id: request.canister_id,
                    });
                    account.canisters.sort();
                    self.accounts.insert(account_identifier.to_vec(), account);
                    RenameCanisterResponse::Ok
                } else {
                    RenameCanisterResponse::CanisterNotFound
                }
            } else {
                RenameCanisterResponse::AccountNotFound
            }
        }
    }

    pub fn detach_canister(&mut self, caller: PrincipalId, request: DetachCanisterRequest) -> DetachCanisterResponse {
        let account_identifier = AccountIdentifier::from(caller).to_vec();

        if let Some(mut account) = self.accounts.get(&account_identifier.to_vec()).cloned() {
            if let Some(index) = Self::find_canister_index(&account, request.canister_id) {
                account.canisters.remove(index);
                self.accounts.insert(account_identifier.to_vec(), account);
                DetachCanisterResponse::Ok
            } else {
                DetachCanisterResponse::CanisterNotFound
            }
        } else {
            DetachCanisterResponse::AccountNotFound
        }
    }

    pub fn get_canisters(&self, caller: PrincipalId) -> Vec<NamedCanister> {
        let account_identifier = AccountIdentifier::from(caller);
        if let Some(account) = self.accounts.get(&account_identifier.to_vec()) {
            account.canisters.to_vec()
        } else {
            Vec::new()
        }
    }

    // We skip the checks here since in this scenario we must store the canister otherwise the user
    // won't be able to retrieve its Id.
    pub fn attach_newly_created_canister(&mut self, principal: PrincipalId, canister_id: CanisterId) {
        let account_identifier = AccountIdentifier::from(principal).to_vec();

        if let Some(mut account) = self.accounts.get(&account_identifier.to_vec()).cloned() {
            // We only attach if it doesn't already exist
            if Self::find_canister_index(&account, canister_id).is_none() {
                account.canisters.push(NamedCanister {
                    name: "".to_string(),
                    canister_id,
                });
                account.canisters.sort();
                self.accounts.insert(account_identifier.to_vec(), account);
            }
        }
    }

    pub fn enqueue_transaction_to_be_refunded(&mut self, args: RefundTransactionArgs) {
        self.multi_part_transactions_processor.push(
            args.original_transaction_block_height,
            MultiPartTransactionToBeProcessed::RefundTransaction(args),
        );
    }

    pub fn get_next_transaction_index(&self) -> TransactionIndex {
        match self.transactions.back() {
            Some(t) => t.transaction_index + 1,
            None => 0,
        }
    }

    pub fn get_block_height_synced_up_to(&self) -> Option<BlockIndex> {
        self.block_height_synced_up_to
    }

    pub fn try_take_next_transaction_to_process(&mut self) -> Option<(BlockIndex, MultiPartTransactionToBeProcessed)> {
        self.multi_part_transactions_processor.take_next()
    }

    pub fn mark_neuron_created(&mut self, principal: &PrincipalId, memo: Memo, neuron_id: NeuronId) {
        let account_identifier = Self::generate_stake_neuron_address(principal, memo);
        self.neuron_accounts.get_mut(&account_identifier).unwrap().neuron_id = Some(neuron_id);
    }

    pub fn mark_neuron_topped_up(&mut self) {
        self.neurons_topped_up_count += 1;
    }

    #[cfg(not(target_arch = "wasm32"))]
    pub fn get_transactions_count(&self) -> u32 {
        self.transactions.len() as u32
    }

    pub fn prune_transactions(&mut self, count_to_prune: u32) -> u32 {
        let count_to_prune = min(count_to_prune, self.transactions.len() as u32);

        if count_to_prune > 0 {
            let transactions: Vec<_> = self
                .transactions
                .drain(RangeTo {
                    end: count_to_prune as usize,
                })
                .collect();

            let min_transaction_index = self.transactions.front().unwrap().transaction_index;

            for transaction in transactions {
                let accounts = match transaction.transfer {
                    Burn { from, amount: _ } => vec![from],
                    Mint { to, amount: _ } => vec![to],
                    Transfer {
                        from,
                        to,
                        amount: _,
                        fee: _,
                    }
                    | TransferFrom {
                        from,
                        to,
                        spender: _,
                        amount: _,
                        fee: _,
                    } => vec![from, to],
                    Approve { .. } => vec![],
                };
                for account in accounts {
                    self.prune_transactions_from_account(account, min_transaction_index);
                }
            }
        }

        count_to_prune
    }

    pub fn enqueue_multi_part_transaction(
        &mut self,
        block_height: BlockIndex,
        transaction: MultiPartTransactionToBeProcessed,
    ) {
        self.multi_part_transactions_processor.push(block_height, transaction);
    }

    pub fn get_stats(&self, stats: &mut Stats) {
        let earliest_transaction = self.transactions.front();
        let latest_transaction = self.transactions.back();
        let timestamp_now_nanos = dfn_core::api::now()
            .duration_since(SystemTime::UNIX_EPOCH)
            .unwrap()
            .as_nanos() as u64;
        let duration_since_last_sync =
            Duration::from_nanos(timestamp_now_nanos - self.last_ledger_sync_timestamp_nanos);

        stats.accounts_count = self.accounts.len() as u64;
        stats.sub_accounts_count = self.sub_accounts_count;
        stats.hardware_wallet_accounts_count = self.hardware_wallet_accounts_count;
        stats.transactions_count = self.transactions.len() as u64;
        stats.block_height_synced_up_to = self.block_height_synced_up_to;
        stats.earliest_transaction_timestamp_nanos =
            earliest_transaction.map_or(0, |t| t.timestamp.as_nanos_since_unix_epoch());
        stats.earliest_transaction_block_height = earliest_transaction.map_or(0, |t| t.block_height);
        stats.latest_transaction_timestamp_nanos =
            latest_transaction.map_or(0, |t| t.timestamp.as_nanos_since_unix_epoch());
        stats.latest_transaction_block_height = latest_transaction.map_or(0, |t| t.block_height);
        stats.seconds_since_last_ledger_sync = duration_since_last_sync.as_secs();
        stats.neurons_created_count = self.neuron_accounts.len() as u64;
        stats.neurons_topped_up_count = self.neurons_topped_up_count;
        stats.transactions_to_process_queue_length = self.multi_part_transactions_processor.get_queue_length();
    }

    pub fn get_histogram(&self) -> AccountsStoreHistogram {
        self.accounts
            .values()
            .fold(AccountsStoreHistogram::default(), |histogram, account| {
                histogram + account
            })
    }

    fn try_add_transaction_to_account(
        &mut self,
        account_identifier: AccountIdentifier,
        transaction_index: TransactionIndex,
    ) -> bool {
        if let Some(mut account) = self.accounts.get(&account_identifier.to_vec()).cloned() {
            account.append_default_account_transaction(transaction_index);
            self.accounts.insert(account_identifier.to_vec(), account);
        } else {
            match self.hardware_wallets_and_sub_accounts.get(&account_identifier) {
                Some(AccountWrapper::SubAccount(parent_account_identifier, sub_account_index)) => {
                    let mut account = self.accounts.get(&parent_account_identifier.to_vec()).cloned().unwrap();
                    account.append_sub_account_transaction(*sub_account_index, transaction_index);
                    self.accounts.insert(parent_account_identifier.to_vec(), account);
                }
                Some(AccountWrapper::HardwareWallet(linked_account_identifiers)) => {
                    for linked_account_identifier in linked_account_identifiers {
                        let mut account = self.accounts.get(&linked_account_identifier.to_vec()).cloned().unwrap();
                        account.append_hardware_wallet_transaction(account_identifier, transaction_index);
                        self.accounts.insert(linked_account_identifier.to_vec(), account);
                    }
                }
                None => return false,
            }
        }

        true
    }

    fn try_get_principal(&self, account_identifier: &AccountIdentifier) -> Option<PrincipalId> {
        if let Some(account) = self.accounts.get(&account_identifier.to_vec()) {
            account.principal
        } else {
            match self.hardware_wallets_and_sub_accounts.get(account_identifier) {
                Some(AccountWrapper::SubAccount(account_identifier, _)) => {
                    let account = self
                        .accounts
                        .get(&account_identifier.to_vec())
                        .unwrap_or_else(|| panic!("BROKEN STATE: Account identifier {} exists in `hardware_wallets_and_sub_accounts`, but not in `accounts`.", account_identifier));
                    account.principal
                }
                Some(AccountWrapper::HardwareWallet(linked_account_identifiers)) => linked_account_identifiers
                    .iter()
                    .filter_map(|account_identifier| self.accounts.get(&account_identifier.to_vec()))
                    .find_map(|a| {
                        a.hardware_wallet_accounts
                            .iter()
                            .find(|hw| *account_identifier == AccountIdentifier::from(hw.principal))
                    })
                    .map(|hw| hw.principal),
                None => None,
            }
        }
    }

    fn get_transaction(&self, transaction_index: TransactionIndex) -> Option<&Transaction> {
        match self.transactions.front() {
            Some(t) => {
                if t.transaction_index > transaction_index {
                    None
                } else {
                    let offset = t.transaction_index;
                    self.transactions.get((transaction_index - offset) as usize)
                }
            }
            None => None,
        }
    }

    fn get_transaction_mut(&mut self, transaction_index: TransactionIndex) -> Option<&mut Transaction> {
        match self.transactions.front() {
            Some(t) => {
                if t.transaction_index > transaction_index {
                    None
                } else {
                    let offset = t.transaction_index;
                    self.transactions.get_mut((transaction_index - offset) as usize)
                }
            }
            None => None,
        }
    }

    fn link_hardware_wallet_to_account(
        &mut self,
        account_identifier: AccountIdentifier,
        hardware_wallet_account_identifier: AccountIdentifier,
    ) {
        self.hardware_wallets_and_sub_accounts
            .entry(hardware_wallet_account_identifier)
            .and_modify(|account_wrapper| {
                if let AccountWrapper::HardwareWallet(account_identifiers) = account_wrapper {
                    account_identifiers.push(account_identifier);
                }
            })
            .or_insert_with(|| AccountWrapper::HardwareWallet(vec![account_identifier]));
    }

    fn validate_account_name(name: &str) -> bool {
        const ACCOUNT_NAME_MAX_LENGTH: usize = 24;

        name.len() <= ACCOUNT_NAME_MAX_LENGTH
    }

    fn validate_canister_name(name: &str) -> bool {
        const CANISTER_NAME_MAX_LENGTH: usize = 24;

        name.len() <= CANISTER_NAME_MAX_LENGTH
    }

    fn prune_transactions_from_account(
        &mut self,
        account_identifier: AccountIdentifier,
        prune_blocks_previous_to: TransactionIndex,
    ) {
        fn prune_transactions_impl(
            transactions: &mut Vec<TransactionIndex>,
            prune_blocks_previous_to: TransactionIndex,
        ) {
            let index = transactions
                .iter()
                .enumerate()
                .take_while(|(_, &block_height)| block_height < prune_blocks_previous_to)
                .map(|(index, _)| index)
                .last();

            if let Some(index) = index {
                transactions.drain(0..=index);
            }

            if transactions.capacity() >= transactions.len() * 2 {
                transactions.shrink_to_fit();
            }
        }

        if let Some(mut account) = self.accounts.get(&account_identifier.to_vec()).cloned() {
            let transactions = &mut account.default_account_transactions;
            prune_transactions_impl(transactions, prune_blocks_previous_to);
            self.accounts.insert(account_identifier.to_vec(), account);
        } else {
            match self.hardware_wallets_and_sub_accounts.get(&account_identifier) {
                Some(AccountWrapper::SubAccount(parent_account_identifier, sub_account_index)) => {
                    let mut account = self.accounts.get(&parent_account_identifier.to_vec()).cloned().unwrap();

                    if let Some(sub_account) = account.sub_accounts.get_mut(sub_account_index) {
                        let transactions = &mut sub_account.transactions;
                        prune_transactions_impl(transactions, prune_blocks_previous_to);
                    }

                    self.accounts.insert(parent_account_identifier.to_vec(), account);
                }
                Some(AccountWrapper::HardwareWallet(linked_account_identifiers)) => {
                    for linked_account_identifier in linked_account_identifiers {
                        let mut account = self.accounts.get(&linked_account_identifier.to_vec()).cloned().unwrap();
                        if let Some(hardware_wallet_account) = account
                            .hardware_wallet_accounts
                            .iter_mut()
                            .find(|a| account_identifier == AccountIdentifier::from(a.principal))
                        {
                            let transactions = &mut hardware_wallet_account.transactions;
                            prune_transactions_impl(transactions, prune_blocks_previous_to);
                            self.accounts.insert(linked_account_identifier.to_vec(), account);
                        }
                    }
                }
                None => {}
            }
        }
    }

    fn get_transaction_index(&self, block_height: BlockIndex) -> Option<TransactionIndex> {
        if let Some(latest_transaction) = self.transactions.back() {
            let max_block_height = latest_transaction.block_height;
            if block_height <= max_block_height {
                return self
                    .transactions
                    .binary_search_by_key(&block_height, |t| t.block_height)
                    .ok()
                    .map(|i| i as u64);
            }
        }
        None
    }

    #[allow(clippy::too_many_arguments)]
    fn get_transaction_type(
        &self,
        from: AccountIdentifier,
        to: AccountIdentifier,
        amount: Tokens,
        memo: Memo,
        principal: &PrincipalId,
        canister_ids: &[CanisterId],
        default_transaction_type: TransactionType,
    ) -> TransactionType {
        // In case of the edge case that it's a transaction to itself
        // use the default value passed when the function is called
        if from == to {
            default_transaction_type
        } else if self.neuron_accounts.contains_key(&to) {
            if self.is_stake_neuron_notification(memo, &from, &to, amount) {
                TransactionType::StakeNeuronNotification
            } else {
                TransactionType::TopUpNeuron
            }
        } else if let Some(transaction_type) = self.get_pending_transaction(from, to) {
            transaction_type
        } else if memo.0 > 0 {
            if Self::is_create_canister_transaction(memo, &to, principal) {
                TransactionType::CreateCanister
            } else if let Some(canister_id) = Self::is_topup_canister_transaction(memo, &to, canister_ids) {
                TransactionType::TopUpCanister(canister_id)
            } else if Self::is_stake_neuron_transaction(memo, &to, principal) {
                TransactionType::StakeNeuron
            } else {
                default_transaction_type
            }
        } else {
            default_transaction_type
        }
    }

    fn is_create_canister_transaction(memo: Memo, to: &AccountIdentifier, principal: &PrincipalId) -> bool {
        // There are now 2 ways to create a canister.
        // The new way involves sending ICP directly to an account controlled by the CMC, the NNS
        // Dapp canister then notifies the CMC of the transfer.
        // The old way involves sending ICP to an account controlled by the NNS Dapp, the NNS Dapp
        // then forwards the ICP on to an account controlled by the CMC and calls notify on the
        // ledger which in turns notifies the CMC.
        if memo == MEMO_CREATE_CANISTER {
            let subaccount = principal.into();
            {
                // Check if sent to CMC account for this principal
                let expected_to = AccountIdentifier::new(CYCLES_MINTING_CANISTER_ID.into(), Some(subaccount));
                if *to == expected_to {
                    return true;
                }
            }
            {
                // Check if sent to NNS Dapp account for this principal
                let expected_to = AccountIdentifier::new(dfn_core::api::id().get(), Some(subaccount));
                if *to == expected_to {
                    return true;
                }
            }
        }
        false
    }

    fn is_topup_canister_transaction(
        memo: Memo,
        to: &AccountIdentifier,
        canister_ids: &[CanisterId],
    ) -> Option<CanisterId> {
        // There are now 2 ways to top up a canister.
        // The new way involves sending ICP directly to an account controlled by the CMC, the NNS
        // Dapp canister then notifies the CMC of the transfer.
        // The old way involves sending ICP to an account controlled by the NNS Dapp, the NNS Dapp
        // then forwards the ICP on to an account controlled by the CMC and calls notify on the
        // ledger which in turns notifies the CMC.
        if memo == MEMO_TOP_UP_CANISTER {
            for canister_id in canister_ids.iter() {
                let subaccount = (&canister_id.get()).into();
                {
                    // Check if sent to CMC account for this canister
                    let expected_to = AccountIdentifier::new(CYCLES_MINTING_CANISTER_ID.into(), Some(subaccount));
                    if *to == expected_to {
                        return Some(*canister_id);
                    }
                }
                {
                    // Check if sent to NNS Dapp account for this canister
                    let expected_to = AccountIdentifier::new(dfn_core::api::id().get(), Some(subaccount));
                    if *to == expected_to {
                        return Some(*canister_id);
                    }
                }
            }
        }
        None
    }

    fn is_stake_neuron_transaction(memo: Memo, to: &AccountIdentifier, principal: &PrincipalId) -> bool {
        if memo.0 > 0 {
            let expected_to = Self::generate_stake_neuron_address(principal, memo);
            *to == expected_to
        } else {
            false
        }
    }

    fn is_stake_neuron_notification(
        &self,
        memo: Memo,
        from: &AccountIdentifier,
        to: &AccountIdentifier,
        amount: Tokens,
    ) -> bool {
        if memo.0 > 0 && amount.get_e8s() == 0 {
            self.get_transaction_index(memo.0)
                .and_then(|index| self.get_transaction(index))
                .filter(|&t| {
                    t.transaction_type.is_some() && matches!(t.transaction_type.unwrap(), TransactionType::StakeNeuron)
                })
                .map_or(false, |t| {
                    if let Transfer {
                        from: original_transaction_from,
                        to: original_transaction_to,
                        amount: _,
                        fee: _,
                    } = t.transfer
                    {
                        from == &original_transaction_from && to == &original_transaction_to
                    } else {
                        false
                    }
                })
        } else {
            false
        }
    }

    fn generate_stake_neuron_address(principal: &PrincipalId, memo: Memo) -> AccountIdentifier {
        let subaccount = Subaccount({
            let mut state = Sha256::new();
            state.write(&[0x0c]);
            state.write(b"neuron-stake");
            state.write(principal.as_slice());
            state.write(&memo.0.to_be_bytes());
            state.finish()
        });
        AccountIdentifier::new(GOVERNANCE_CANISTER_ID.get(), Some(subaccount))
    }

    /// Certain transaction types require additional processing (Stake Neuron, Create Canister,
    /// etc). Each time we detect one of these transaction types we need to add the details to the
    /// `multi_part_transactions_processor` which will work through the required actions in the
    /// background.
    #[allow(clippy::too_many_arguments)]
    fn process_transaction_type(
        &mut self,
        transaction_type: TransactionType,
        principal: PrincipalId,
        from: AccountIdentifier,
        to: AccountIdentifier,
        memo: Memo,
        amount: Tokens,
        block_height: BlockIndex,
    ) {
        match transaction_type {
            TransactionType::ParticipateSwap(swap_canister_id) => {
                self.multi_part_transactions_processor.push(
                    block_height,
                    MultiPartTransactionToBeProcessed::ParticipateSwap(principal, from, to, swap_canister_id),
                );
            }
            TransactionType::StakeNeuron => {
                let neuron_details = NeuronDetails {
                    account_identifier: to,
                    principal,
                    memo,
                    neuron_id: None,
                };
                self.neuron_accounts.insert(to, neuron_details);
                self.multi_part_transactions_processor.push(
                    block_height,
                    MultiPartTransactionToBeProcessed::StakeNeuron(principal, memo),
                );
            }
            TransactionType::TopUpNeuron => {
                if let Some(neuron_account) = self.neuron_accounts.get(&to) {
                    // We need to use the memo from the original stake neuron transaction
                    self.multi_part_transactions_processor.push(
                        block_height,
                        MultiPartTransactionToBeProcessed::TopUpNeuron(neuron_account.principal, neuron_account.memo),
                    );
                }
            }
            TransactionType::CreateCanister => {
                if to == AccountIdentifier::new(CYCLES_MINTING_CANISTER_ID.into(), Some((&principal).into())) {
                    self.multi_part_transactions_processor.push(
                        block_height,
                        MultiPartTransactionToBeProcessed::CreateCanisterV2(principal),
                    );
                } else {
                    let args = CreateCanisterArgs {
                        controller: principal,
                        amount,
                        refund_address: from,
                    };
                    self.multi_part_transactions_processor
                        .push(block_height, MultiPartTransactionToBeProcessed::CreateCanister(args));
                }
            }
            TransactionType::TopUpCanister(canister_id) => {
                if to == AccountIdentifier::new(CYCLES_MINTING_CANISTER_ID.into(), Some((&canister_id.get()).into())) {
                    self.multi_part_transactions_processor.push(
                        block_height,
                        MultiPartTransactionToBeProcessed::TopUpCanisterV2(principal, canister_id),
                    );
                } else {
                    let args = TopUpCanisterArgs {
                        principal,
                        canister_id,
                        amount,
                        refund_address: from,
                    };
                    self.multi_part_transactions_processor
                        .push(block_height, MultiPartTransactionToBeProcessed::TopUpCanister(args));
                }
            }
            _ => {}
        };
    }
}

impl StableState for AccountsStore {
    fn encode(&self) -> Vec<u8> {
        Candid((
            &self.accounts,
            &self.hardware_wallets_and_sub_accounts,
            // TODO: Remove pending_transactions
            HashMap::<(AccountIdentifier, AccountIdentifier), (TransactionType, u64)>::new(),
            &self.transactions,
            &self.neuron_accounts,
            &self.block_height_synced_up_to,
            &self.multi_part_transactions_processor,
            &self.last_ledger_sync_timestamp_nanos,
            &self.neurons_topped_up_count,
        ))
        .into_bytes()
        .unwrap()
    }

    fn decode(bytes: Vec<u8>) -> Result<Self, String> {
        #[allow(clippy::type_complexity)]
        let (
            mut accounts,
            mut hardware_wallets_and_sub_accounts,
            pending_transactions,
            transactions,
            neuron_accounts,
            block_height_synced_up_to,
            multi_part_transactions_processor,
            last_ledger_sync_timestamp_nanos,
            neurons_topped_up_count,
        ): (
            BTreeMap<Vec<u8>, Account>,
            HashMap<AccountIdentifier, AccountWrapper>,
            HashMap<(AccountIdentifier, AccountIdentifier), (TransactionType, u64)>,
            VecDeque<Transaction>,
            HashMap<AccountIdentifier, NeuronDetails>,
            Option<BlockIndex>,
            MultiPartTransactionsProcessor,
            u64,
            u64,
        ) = Candid::from_bytes(bytes).map(|c| c.0)?;

        // Remove duplicate transactions from hardware wallet accounts
        for hw_account in accounts.values_mut().flat_map(|a| &mut a.hardware_wallet_accounts) {
            let mut unique = HashSet::new();
            hw_account.transactions.retain(|t| unique.insert(*t));
        }

        // Remove duplicate links between hardware wallets and user accounts
        for hw_or_sub in hardware_wallets_and_sub_accounts.values_mut() {
            if let AccountWrapper::HardwareWallet(ids) = hw_or_sub {
                let mut unique = HashSet::new();
                ids.retain(|id| unique.insert(*id));
            }
        }

        let mut sub_accounts_count: u64 = 0;
        let mut hardware_wallet_accounts_count: u64 = 0;
        for account in accounts.values() {
            sub_accounts_count += account.sub_accounts.len() as u64;
            hardware_wallet_accounts_count += account.hardware_wallet_accounts.len() as u64;
        }

        Ok(AccountsStore {
            accounts,
            hardware_wallets_and_sub_accounts,
            pending_transactions,
            transactions,
            neuron_accounts,
            block_height_synced_up_to,
            multi_part_transactions_processor,
            sub_accounts_count,
            hardware_wallet_accounts_count,
            last_ledger_sync_timestamp_nanos,
            neurons_topped_up_count,
        })
    }
}

impl Account {
    pub fn new(principal: PrincipalId, account_identifier: AccountIdentifier) -> Account {
        Account {
            principal: Some(principal),
            account_identifier,
            default_account_transactions: Vec::new(),
            sub_accounts: HashMap::new(),
            hardware_wallet_accounts: Vec::new(),
            canisters: Vec::new(),
        }
    }

    pub fn append_default_account_transaction(&mut self, transaction_index: TransactionIndex) {
        self.default_account_transactions.push(transaction_index);
    }

    pub fn append_sub_account_transaction(&mut self, sub_account: u8, transaction_index: TransactionIndex) {
        self.sub_accounts
            .get_mut(&sub_account)
            .unwrap()
            .transactions
            .push(transaction_index);
    }

    pub fn append_hardware_wallet_transaction(
        &mut self,
        account_identifier: AccountIdentifier,
        transaction_index: TransactionIndex,
    ) {
        let account = self
            .hardware_wallet_accounts
            .iter_mut()
            .find(|a| account_identifier == AccountIdentifier::from(a.principal))
            .unwrap();

        account.transactions.push(transaction_index);
    }

    pub fn get_all_transactions_linked_to_principal_sorted(&self) -> Vec<TransactionIndex> {
        self.default_account_transactions
            .iter()
            .cloned()
            .chain(self.sub_accounts.values().flat_map(|a| a.transactions.iter().cloned()))
            .sorted()
            .collect()
    }
}

impl Transaction {
    pub fn new(
        transaction_index: TransactionIndex,
        block_height: BlockIndex,
        timestamp: TimeStamp,
        memo: Memo,
        transfer: Operation,
        transaction_type: Option<TransactionType>,
    ) -> Transaction {
        Transaction {
            transaction_index,
            block_height,
            timestamp,
            memo,
            transfer,
            transaction_type,
        }
    }
}

impl NamedSubAccount {
    pub fn new(name: String, account_identifier: AccountIdentifier) -> NamedSubAccount {
        NamedSubAccount {
            name,
            account_identifier,
            transactions: Vec::new(),
        }
    }
}

fn convert_byte_to_sub_account(byte: u8) -> Subaccount {
    let mut bytes = [0u8; 32];
    bytes[31] = byte;
    Subaccount(bytes)
}

#[derive(CandidType, Deserialize)]
pub struct GetTransactionsRequest {
    account_identifier: AccountIdentifier,
    offset: u32,
    page_size: u8,
}

#[derive(CandidType)]
pub struct GetTransactionsResponse {
    transactions: Vec<TransactionResult>,
    total: u32,
}

#[derive(CandidType)]
pub struct TransactionResult {
    block_height: BlockIndex,
    timestamp: TimeStamp,
    memo: Memo,
    transfer: TransferResult,
    transaction_type: Option<TransactionType>,
}

#[derive(CandidType)]
pub enum TransferResult {
    Burn {
        amount: Tokens,
    },
    Mint {
        amount: Tokens,
    },
    Send {
        to: AccountIdentifier,
        amount: Tokens,
        fee: Tokens,
    },
    Receive {
        from: AccountIdentifier,
        amount: Tokens,
        fee: Tokens,
    },
    Approve {
        from: AccountIdentifier,
        spender: AccountIdentifier,
        allowance: SignedTokens,
        expires_at: Option<TimeStamp>,
        fee: Tokens,
    },
}

#[cfg(test)]
pub(crate) mod tests;
#[cfg(any(test, feature = "toy_data_gen"))]
pub(crate) mod toy_data;<|MERGE_RESOLUTION|>--- conflicted
+++ resolved
@@ -23,11 +23,7 @@
 use std::ops::RangeTo;
 use std::time::{Duration, SystemTime};
 
-<<<<<<< HEAD
 pub mod histogram;
-#[cfg(test)] // TODO: Make available in prod when ready.
-=======
->>>>>>> 52bea395
 pub mod schema;
 
 type TransactionIndex = u64;

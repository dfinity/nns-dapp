//! User accounts and transactions.
use crate::constants::{MEMO_CREATE_CANISTER, MEMO_TOP_UP_CANISTER};
use crate::multi_part_transactions_processor::{MultiPartTransactionToBeProcessed, MultiPartTransactionsProcessor};
use crate::state::StableState;
use crate::stats::Stats;
use crate::time::time_millis;
use candid::CandidType;
use dfn_candid::Candid;
use histogram::AccountsStoreHistogram;
use ic_base_types::{CanisterId, PrincipalId};
use ic_crypto_sha::Sha256;
use ic_ledger_core::timestamp::TimeStamp;
use ic_ledger_core::tokens::SignedTokens;
use ic_nns_common::types::NeuronId;
use ic_nns_constants::{CYCLES_MINTING_CANISTER_ID, GOVERNANCE_CANISTER_ID};
use icp_ledger::Operation::{self, Approve, Burn, Mint, Transfer, TransferFrom};
use icp_ledger::{AccountIdentifier, BlockIndex, Memo, Subaccount, Tokens};
use itertools::Itertools;
use on_wire::{FromWire, IntoWire};
use schema::AccountsDbTrait;
use serde::Deserialize;
use std::cmp::{min, Ordering};
use std::collections::{BTreeMap, HashMap, HashSet, VecDeque};
use std::ops::RangeTo;
use std::time::{Duration, SystemTime};

<<<<<<< HEAD
pub mod schema;
=======
pub mod histogram;
pub mod schema;
use schema::{proxy::AccountsDbAsProxy, AccountsDbBTreeMapTrait, AccountsDbTrait};
>>>>>>> 3343a192

type TransactionIndex = u64;

/// The data migration is more complicated if there are too many accounts.  With below this many
/// accounts we avoid some complications.
const PRE_MIGRATION_LIMIT: u64 = 220_000;

/// Accounts, transactions and related data.
#[derive(Default, Debug, Eq, PartialEq)]
pub struct AccountsStore {
    // TODO(NNS1-720): Use AccountIdentifier directly as the key for this HashMap
    accounts_db: schema::proxy::AccountsDbAsProxy,
    hardware_wallets_and_sub_accounts: HashMap<AccountIdentifier, AccountWrapper>,
    // pending_transactions: HashMap<(from, to), (TransactionType, timestamp_ms_since_epoch)>
    pending_transactions: HashMap<(AccountIdentifier, AccountIdentifier), (TransactionType, u64)>,

    transactions: VecDeque<Transaction>,
    neuron_accounts: HashMap<AccountIdentifier, NeuronDetails>,
    block_height_synced_up_to: Option<BlockIndex>,
    multi_part_transactions_processor: MultiPartTransactionsProcessor,

    sub_accounts_count: u64,
    hardware_wallet_accounts_count: u64,
    last_ledger_sync_timestamp_nanos: u64,
    neurons_topped_up_count: u64,
}

/// An abstraction over sub-accounts and hardware wallets.
#[derive(CandidType, Deserialize, Debug, Eq, PartialEq)]
enum AccountWrapper {
    SubAccount(AccountIdentifier, u8),      // Account Identifier + Sub Account Identifier
    HardwareWallet(Vec<AccountIdentifier>), // Vec of Account Identifiers since a hardware wallet could theoretically be shared between multiple accounts
}

/// A user's account.
#[derive(CandidType, Deserialize, Debug, Eq, PartialEq, Clone)]
pub struct Account {
    /// The user principal.
    ///
    /// Note: The principal was not stored for early users.  When early users log in, we discover their principal and set this field.
    principal: Option<PrincipalId>,
    account_identifier: AccountIdentifier,
    default_account_transactions: Vec<TransactionIndex>,
    sub_accounts: HashMap<u8, NamedSubAccount>,
    hardware_wallet_accounts: Vec<NamedHardwareWalletAccount>,
    canisters: Vec<NamedCanister>,
}

#[derive(CandidType, Deserialize, Debug, Eq, PartialEq, Clone)]
struct NamedSubAccount {
    name: String,
    account_identifier: AccountIdentifier,
    transactions: Vec<TransactionIndex>,
}

#[derive(CandidType, Deserialize, Debug, Eq, PartialEq, Clone)]
struct NamedHardwareWalletAccount {
    name: String,
    principal: PrincipalId,
    transactions: Vec<TransactionIndex>,
}

#[derive(CandidType, Deserialize, Clone, Debug, PartialEq, Eq)]
pub struct NamedCanister {
    name: String,
    canister_id: CanisterId,
}

impl NamedCanister {
    /// A value used to decide how `NamedCanister`s are sorted.
    ///
    /// This will sort the canisters such that those with names specified will appear first and will be
    /// sorted by their names. Then those without names will appear last, sorted by their canister Ids.
    ///
    /// Note: This allocates a string, so for sorting long lists this will be slow.
    /// - Consider using `sort_by_cached_key(|x| x.sorting_key())`, if allowed in canisters.
    /// - Determine whether the native ordering of principals is acceptable.  If so, the key can
    ///   be of type `(bool, &str, &Principal)` where the string is the name.
    fn sorting_key(&self) -> (bool, String) {
        if self.name.is_empty() {
            (true, self.canister_id.to_string())
        } else {
            (false, self.name.clone())
        }
    }
}
impl Ord for NamedCanister {
    fn cmp(&self, other: &Self) -> Ordering {
        self.sorting_key().cmp(&other.sorting_key())
    }
}
impl PartialOrd for NamedCanister {
    fn partial_cmp(&self, other: &Self) -> Option<Ordering> {
        Some(self.cmp(other))
    }
}

#[derive(CandidType, Deserialize, Debug, Eq, PartialEq)]
struct Transaction {
    transaction_index: TransactionIndex,
    block_height: BlockIndex,
    timestamp: TimeStamp,
    memo: Memo,
    transfer: Operation,
    transaction_type: Option<TransactionType>,
}

#[derive(Copy, Clone, CandidType, Deserialize, Debug, Eq, PartialEq)]
pub enum TransactionToBeProcessed {
    StakeNeuron(PrincipalId, Memo),
    TopUpNeuron(PrincipalId, Memo),
}

#[derive(Copy, Clone, CandidType, Deserialize, Debug, Eq, PartialEq)]
pub struct CreateCanisterArgs {
    pub controller: PrincipalId,
    pub amount: Tokens,
    pub refund_address: AccountIdentifier,
}

#[derive(Copy, Clone, CandidType, Deserialize, Debug, Eq, PartialEq)]
pub struct TopUpCanisterArgs {
    pub principal: PrincipalId,
    pub canister_id: CanisterId,
    pub amount: Tokens,
    pub refund_address: AccountIdentifier,
}

#[derive(Clone, CandidType, Deserialize, Debug, Eq, PartialEq)]
pub struct RefundTransactionArgs {
    pub recipient_principal: PrincipalId,
    pub from_sub_account: Subaccount,
    pub amount: Tokens,
    pub original_transaction_block_height: BlockIndex,
    pub refund_address: AccountIdentifier,
    pub error_message: String,
}

#[derive(Copy, Clone, CandidType, Deserialize, Debug, Eq, PartialEq)]
pub enum TransactionType {
    Burn,
    Mint,
    Transfer,
    Approve,
    TransferFrom,
    StakeNeuron,
    StakeNeuronNotification,
    TopUpNeuron,
    CreateCanister,
    TopUpCanister(CanisterId),
    ParticipateSwap(CanisterId),
}

#[derive(Clone, CandidType, Deserialize, Debug, Eq, PartialEq)]
pub struct NeuronDetails {
    account_identifier: AccountIdentifier,
    principal: PrincipalId,
    memo: Memo,
    neuron_id: Option<NeuronId>,
}

#[derive(CandidType)]
pub enum CreateSubAccountResponse {
    Ok(SubAccountDetails),
    AccountNotFound,
    SubAccountLimitExceeded,
    NameTooLong,
}

#[derive(CandidType, Deserialize)]
pub struct RenameSubAccountRequest {
    account_identifier: AccountIdentifier,
    new_name: String,
}

#[derive(CandidType)]
pub enum RenameSubAccountResponse {
    Ok,
    AccountNotFound,
    SubAccountNotFound,
    NameTooLong,
}

#[derive(CandidType, Deserialize)]
pub struct RegisterHardwareWalletRequest {
    name: String,
    principal: PrincipalId,
}

#[derive(CandidType)]
pub enum RegisterHardwareWalletResponse {
    Ok,
    AccountNotFound,
    HardwareWalletAlreadyRegistered,
    HardwareWalletLimitExceeded,
    NameTooLong,
}

#[derive(CandidType)]
pub struct AccountDetails {
    pub principal: PrincipalId,
    pub account_identifier: AccountIdentifier,
    pub sub_accounts: Vec<SubAccountDetails>,
    pub hardware_wallet_accounts: Vec<HardwareWalletAccountDetails>,
}

#[derive(CandidType)]
pub struct SubAccountDetails {
    name: String,
    sub_account: Subaccount,
    account_identifier: AccountIdentifier,
}

#[derive(CandidType)]
pub struct HardwareWalletAccountDetails {
    pub name: String,
    pub principal: PrincipalId,
    pub account_identifier: AccountIdentifier,
}

#[derive(CandidType, Deserialize)]
pub struct AttachCanisterRequest {
    name: String,
    canister_id: CanisterId,
}

#[derive(CandidType)]
pub enum AttachCanisterResponse {
    Ok,
    CanisterLimitExceeded,
    CanisterAlreadyAttached,
    NameAlreadyTaken,
    NameTooLong,
    AccountNotFound,
}

#[derive(CandidType, Deserialize)]
pub struct RenameCanisterRequest {
    name: String,
    canister_id: CanisterId,
}

#[derive(CandidType)]
pub enum RenameCanisterResponse {
    Ok,
    NameAlreadyTaken,
    NameTooLong,
    AccountNotFound,
    CanisterNotFound,
}

#[derive(CandidType, Deserialize)]
pub struct DetachCanisterRequest {
    canister_id: CanisterId,
}

#[derive(CandidType)]
pub enum DetachCanisterResponse {
    Ok,
    CanisterNotFound,
    AccountNotFound,
}

#[derive(CandidType, Deserialize)]
pub struct AddPendingNotifySwapRequest {
    pub swap_canister_id: CanisterId,
    pub buyer: PrincipalId,
    pub buyer_sub_account: Option<Subaccount>,
}

#[derive(CandidType)]
pub enum AddPendingTransactionResponse {
    Ok,
    NotAuthorized,
}

impl AccountsStore {
    pub fn get_account(&self, caller: PrincipalId) -> Option<AccountDetails> {
        let account_identifier = AccountIdentifier::from(caller);
<<<<<<< HEAD
        if let Some(account) = self.db_get_account(&account_identifier.to_vec()) {
=======
        if let Some(account) = self.accounts_db.db_get_account(&account_identifier.to_vec()) {
>>>>>>> 3343a192
            // If the principal is empty, return None so that the browser will call add_account
            // which will allow us to set the principal.
            let principal = account.principal?;

            let sub_accounts = account
                .sub_accounts
                .iter()
                .sorted_unstable_by_key(|(_, sub_account)| sub_account.name.clone())
                .map(|(id, sa)| SubAccountDetails {
                    name: sa.name.clone(),
                    sub_account: convert_byte_to_sub_account(*id),
                    account_identifier: sa.account_identifier,
                })
                .collect();

            let hardware_wallet_accounts = account
                .hardware_wallet_accounts
                .iter()
                .map(|a| HardwareWalletAccountDetails {
                    name: a.name.clone(),
                    principal: a.principal,
                    account_identifier: AccountIdentifier::from(a.principal),
                })
                .collect();

            Some(AccountDetails {
                principal,
                account_identifier,
                sub_accounts,
                hardware_wallet_accounts,
            })
        } else {
            None
        }
    }

    // This will be called for new accounts and also for old accounts where the principal has not
    // yet been stored, allowing us to set the principal (since originally we created accounts
    // without storing each user's principal).
    pub fn add_account(&mut self, caller: PrincipalId) -> bool {
        self.assert_pre_migration_limit();
        let account_identifier = AccountIdentifier::from(caller);
<<<<<<< HEAD
        if let Some(mut account) = self.db_get_account(&account_identifier.to_vec()) {
            // TODO: Figure out if this is an early account.
=======
        if let Some(account) = self.accounts_db.db_get_account(&account_identifier.to_vec()) {
>>>>>>> 3343a192
            if account.principal.is_none() {
                // This is an old account that needs a one-off fix to set the principal and update the transactions.
                let mut account = account.clone();
                account.principal = Some(caller);
                self.fix_transactions_for_early_user(&account, caller);
<<<<<<< HEAD
                self.db_insert_account(&account_identifier.to_vec(), account.clone());
=======
                self.accounts_db
                    .db_insert_account(&account_identifier.to_vec(), account);
>>>>>>> 3343a192
            }
            false
        } else {
            let new_account = Account::new(caller, account_identifier);
<<<<<<< HEAD
            self.accounts.insert(account_identifier.to_vec(), new_account);
=======
            self.accounts_db
                .db_insert_account(&account_identifier.to_vec(), new_account);

>>>>>>> 3343a192
            true
        }
    }

<<<<<<< HEAD
    // TODO: Spin this out as a separate PR and add tests.
    // TODO: Determine whether there are any early accounts left.  If not, we can nuke this code.  Maybe call them unclaimed accounts.
=======
    /// Migrates transactions for users who were created before we started storing the principal.
    ///
    /// TODO: Monitor how many accounts still need to be migrated and remove this function when the number is 0.
>>>>>>> 3343a192
    fn fix_transactions_for_early_user(&mut self, account: &Account, caller: PrincipalId) {
        let canister_ids: Vec<dfn_core::CanisterId> = account.canisters.iter().map(|c| c.canister_id).collect();
        let transactions: Vec<TransactionIndex> = account.get_all_transactions_linked_to_principal_sorted();

        // Now that we know the principal we can set the transaction types. The
        // transactions must be sorted since some transaction types can only be
        // determined based on earlier transactions (eg. we can only detect
        // TopUpNeuron transactions that happen after StakeNeuron transactions).
        for transaction_index in transactions {
<<<<<<< HEAD
            let transaction = self.get_transaction(transaction_index).unwrap(); // TODO: Why do we iterate, then look up?
=======
            let transaction = self.get_transaction(transaction_index).unwrap();
>>>>>>> 3343a192
            if transaction.transaction_type.is_none() {
                let transaction_type = match transaction.transfer {
                    Burn { from: _, amount: _ } => TransactionType::Burn,
                    Mint { to: _, amount: _ } => TransactionType::Mint,
                    Transfer {
                        from,
                        to,
                        amount,
                        fee: _,
                    }
                    | TransferFrom {
                        spender: _,
                        from,
                        to,
                        amount,
                        fee: _,
                    } => {
                        let default_transaction_type = if matches!(transaction.transfer, Transfer { .. }) {
                            TransactionType::Transfer
                        } else {
                            TransactionType::TransferFrom
                        };

<<<<<<< HEAD
                        if self.accounts.get(&to.to_vec()).is_some() {
=======
                        if self.accounts_db.db_get_account(&to.to_vec()).is_some() {
>>>>>>> 3343a192
                            // If the recipient is a known account then the transaction must be either Transfer or TransferFrom,
                            // since for all the 'special' transaction types the recipient is not a user account
                            default_transaction_type
                        } else {
                            let memo = transaction.memo;
                            let transaction_type = self.get_transaction_type(
                                from,
                                to,
                                amount,
                                memo,
                                &caller,
                                &canister_ids,
                                default_transaction_type,
                            );
                            let block_height = transaction.block_height;
                            self.process_transaction_type(
                                transaction_type,
                                caller,
                                from,
                                to,
                                memo,
                                amount,
                                block_height,
                            );
                            transaction_type
                        }
                    }
                    Approve { .. } => TransactionType::Approve,
                };
                self.get_transaction_mut(transaction_index).unwrap().transaction_type = Some(transaction_type);
            }
        }
    }

    pub fn create_sub_account(&mut self, caller: PrincipalId, sub_account_name: String) -> CreateSubAccountResponse {
        self.assert_pre_migration_limit();
        let account_identifier = AccountIdentifier::from(caller);

        if !Self::validate_account_name(&sub_account_name) {
            CreateSubAccountResponse::NameTooLong
        } else if let Some(mut account) = self.accounts_db.db_get_account(&account_identifier.to_vec()) {
            let response = if account.sub_accounts.len() < (u8::MAX as usize) {
                let sub_account_id = (1..u8::MAX).find(|i| !account.sub_accounts.contains_key(i)).unwrap();

                let sub_account = convert_byte_to_sub_account(sub_account_id);
                let sub_account_identifier = AccountIdentifier::new(caller, Some(sub_account));
                let named_sub_account = NamedSubAccount::new(sub_account_name.clone(), sub_account_identifier);

                account.sub_accounts.insert(sub_account_id, named_sub_account);
                self.accounts_db
                    .db_insert_account(&account_identifier.to_vec(), account);

                CreateSubAccountResponse::Ok(SubAccountDetails {
                    name: sub_account_name,
                    sub_account,
                    account_identifier: sub_account_identifier,
                })
            } else {
                CreateSubAccountResponse::SubAccountLimitExceeded
            };

            if let CreateSubAccountResponse::Ok(SubAccountDetails {
                name: _,
                sub_account,
                account_identifier: sub_account_identifier,
            }) = response
            {
                let sub_account_id = sub_account.0[31];
                self.hardware_wallets_and_sub_accounts.insert(
                    sub_account_identifier,
                    AccountWrapper::SubAccount(account_identifier, sub_account_id),
                );
                self.sub_accounts_count += 1;
            }

            response
        } else {
            CreateSubAccountResponse::AccountNotFound
        }
    }

    pub fn rename_sub_account(
        &mut self,
        caller: PrincipalId,
        request: RenameSubAccountRequest,
    ) -> RenameSubAccountResponse {
        let account_identifier = AccountIdentifier::from(caller).to_vec();

        if !Self::validate_account_name(&request.new_name) {
            RenameSubAccountResponse::NameTooLong
        } else if let Some(mut account) = self.accounts_db.db_get_account(&account_identifier.to_vec()) {
            if let Some(sub_account) = account
                .sub_accounts
                .values_mut()
                .find(|sub_account| sub_account.account_identifier == request.account_identifier)
            {
                sub_account.name = request.new_name;
                self.accounts_db
                    .db_insert_account(&account_identifier.to_vec(), account);
                RenameSubAccountResponse::Ok
            } else {
                RenameSubAccountResponse::SubAccountNotFound
            }
        } else {
            RenameSubAccountResponse::AccountNotFound
        }
    }

    pub fn register_hardware_wallet(
        &mut self,
        caller: PrincipalId,
        request: RegisterHardwareWalletRequest,
    ) -> RegisterHardwareWalletResponse {
        let account_identifier = AccountIdentifier::from(caller);

        if !Self::validate_account_name(&request.name) {
            RegisterHardwareWalletResponse::NameTooLong
        } else if self.accounts_db.db_get_account(&account_identifier.to_vec()).is_some() {
            let hardware_wallet_account_identifier = AccountIdentifier::from(request.principal);

<<<<<<< HEAD
            let mut account = self.db_get_account(&account_identifier.to_vec()).unwrap();
=======
            let mut account = self
                .accounts_db
                .db_get_account(&account_identifier.to_vec())
                .unwrap()
                .clone();
>>>>>>> 3343a192
            if account.hardware_wallet_accounts.len() == (u8::MAX as usize) {
                RegisterHardwareWalletResponse::HardwareWalletLimitExceeded
            } else if account
                .hardware_wallet_accounts
                .iter()
                .any(|hw| hw.principal == request.principal)
            {
                RegisterHardwareWalletResponse::HardwareWalletAlreadyRegistered
            } else {
                account.hardware_wallet_accounts.push(NamedHardwareWalletAccount {
                    name: request.name,
                    principal: request.principal,
                    transactions: Vec::new(),
                });
                account
                    .hardware_wallet_accounts
                    .sort_unstable_by_key(|hw| hw.name.clone());
                self.accounts_db
                    .db_insert_account(&account_identifier.to_vec(), account);

                self.hardware_wallet_accounts_count += 1;
                self.link_hardware_wallet_to_account(account_identifier, hardware_wallet_account_identifier);
<<<<<<< HEAD
                self.db_insert_account(&account_identifier.to_vec(), account);
=======
>>>>>>> 3343a192
                RegisterHardwareWalletResponse::Ok
            }
        } else {
            RegisterHardwareWalletResponse::AccountNotFound
        }
    }

    // Adds a transactions to be handled by `get_transaction_type` when adding transactions
    // Used to add the Swap Canister Id for decentralized sale participations to the transaction
    // It's needed to notify the Swap Canister afterwards in the periodic_tasks_runner
    pub fn add_pending_transaction(
        &mut self,
        from: AccountIdentifier,
        to: AccountIdentifier,
        transaction_type: TransactionType,
    ) -> AddPendingTransactionResponse {
        let now_millis = time_millis();
        if self.pending_transactions.len() > 1_000 {
            self.prune_old_pending_transactions(now_millis);
        }
        if self.pending_transactions_limit_reached() {
            // We should never hit this
            // Just to be safe and the pending transaction is always added
            self.remove_last_pending_transaction();
        }
        self.pending_transactions
            .insert((from, to), (transaction_type, now_millis));
        AddPendingTransactionResponse::Ok
    }

    pub fn check_pending_transaction_buyer(&mut self, caller: PrincipalId, buyer: PrincipalId) -> bool {
        // TODO: To support hardware wallets, check that the buyer is either the caller's principal or the principal of a hardware wallet linked to the caller's account.
        caller == buyer
    }

    fn prune_old_pending_transactions(&mut self, now_millis: u64) {
        const HOUR_IN_MILLISECONDS: u64 = 1_000 * 60 * 60;
        let one_hour_ago = now_millis - HOUR_IN_MILLISECONDS;
        // Keep pending transactions of the last hour only
        self.pending_transactions
            .retain(|_, (_, timestamp)| *timestamp > one_hour_ago);
    }

    fn remove_last_pending_transaction(&mut self) {
        if let Some((k, _)) = self
            .pending_transactions
            .iter()
            .max_by(|(_, (_, timestamp1)), (_, (_, timestamp2))| timestamp1.cmp(timestamp2))
        {
            self.remove_pending_transaction(*k);
        }
    }

    fn remove_pending_transaction(&mut self, (from, to): (AccountIdentifier, AccountIdentifier)) {
        self.pending_transactions.remove(&(from, to));
    }

    // Get pending transaction
    pub fn get_pending_transaction(&self, from: AccountIdentifier, to: AccountIdentifier) -> Option<TransactionType> {
        self.pending_transactions
            .get(&(from, to))
            .map(|&(transaction_type, _)| transaction_type)
    }

    pub fn complete_pending_transaction(&mut self, from: AccountIdentifier, to: AccountIdentifier) {
        self.remove_pending_transaction((from, to));
    }

    pub fn pending_transactions_limit_reached(&self) -> bool {
        // Valid pending transactions are very short lived.
        // If there are many, it's because it's filled with invalid pending transactions.
        const PENDING_TRANSACTIONS_LIMIT: usize = 10_000;
        self.pending_transactions.len() >= PENDING_TRANSACTIONS_LIMIT
    }

    pub fn append_transaction(
        &mut self,
        transfer: Operation,
        memo: Memo,
        block_height: BlockIndex,
        timestamp: TimeStamp,
    ) -> Result<bool, String> {
        if let Some(block_height_synced_up_to) = self.get_block_height_synced_up_to() {
            let expected_block_height = block_height_synced_up_to + 1;
            if block_height != block_height_synced_up_to + 1 {
                return Err(format!(
                    "Expected block height {}. Got block height {}",
                    expected_block_height, block_height
                ));
            }
        }

        let transaction_index = self.get_next_transaction_index();
        let mut should_store_transaction = false;
        let mut transaction_type: Option<TransactionType> = None;

        match transfer {
            Burn { from, amount: _ } => {
                if self.try_add_transaction_to_account(from, transaction_index) {
                    should_store_transaction = true;
                    transaction_type = Some(TransactionType::Burn);
                }
            }
            Mint { to, amount: _ } => {
                if self.try_add_transaction_to_account(to, transaction_index) {
                    should_store_transaction = true;
                    transaction_type = Some(TransactionType::Mint);
                }
            }
            Transfer {
                from,
                to,
                amount,
                fee: _,
            }
            | TransferFrom {
                from,
                to,
                spender: _,
                amount,
                fee: _,
            } => {
                let default_transaction_type = if matches!(transfer, Transfer { .. }) {
                    TransactionType::Transfer
                } else {
                    TransactionType::TransferFrom
                };

                if self.try_add_transaction_to_account(to, transaction_index) {
                    self.try_add_transaction_to_account(from, transaction_index);
                    should_store_transaction = true;
                    transaction_type = Some(default_transaction_type);
                } else if self.try_add_transaction_to_account(from, transaction_index) {
                    should_store_transaction = true;
                    if let Some(principal) = self.try_get_principal(&from) {
                        let canister_ids: Vec<CanisterId> =
                            self.get_canisters(principal).iter().map(|c| c.canister_id).collect();
                        transaction_type = Some(self.get_transaction_type(
                            from,
                            to,
                            amount,
                            memo,
                            &principal,
                            &canister_ids,
                            default_transaction_type,
                        ));
                        self.process_transaction_type(
                            transaction_type.unwrap(),
                            principal,
                            from,
                            to,
                            memo,
                            amount,
                            block_height,
                        );
                    }
                } else if let Some(neuron_details) = self.neuron_accounts.get(&to) {
                    // Handle the case where people top up their neuron from an external account
                    self.multi_part_transactions_processor.push(
                        block_height,
                        MultiPartTransactionToBeProcessed::TopUpNeuron(neuron_details.principal, neuron_details.memo),
                    );
                }
            }
            Approve { .. } => {} // TODO do we want to show Approvals in the NNS Dapp?
        }

        if should_store_transaction {
            self.transactions.push_back(Transaction::new(
                transaction_index,
                block_height,
                timestamp,
                memo,
                transfer,
                transaction_type,
            ));
        }

        self.block_height_synced_up_to = Some(block_height);

        Ok(should_store_transaction)
    }

    pub fn mark_ledger_sync_complete(&mut self) {
        self.last_ledger_sync_timestamp_nanos = dfn_core::api::now()
            .duration_since(SystemTime::UNIX_EPOCH)
            .unwrap()
            .as_nanos() as u64;
    }

    pub fn init_block_height_synced_up_to(&mut self, block_height: BlockIndex) {
        if self.block_height_synced_up_to.is_some() {
            panic!("This can only be called to initialize the 'block_height_synced_up_to' value");
        }

        self.block_height_synced_up_to = Some(block_height);
    }

    pub fn get_transactions(&self, caller: PrincipalId, request: GetTransactionsRequest) -> GetTransactionsResponse {
        let account_identifier = AccountIdentifier::from(caller);
        let empty_transaction_response = GetTransactionsResponse {
            transactions: vec![],
            total: 0,
        };

        let account = self.accounts_db.db_get_account(&account_identifier.to_vec());
        let transactions: &Vec<u64> = match &account {
            None => {
                return empty_transaction_response;
            }
            Some(account) => {
                if account_identifier == request.account_identifier {
                    &account.default_account_transactions
                } else if let Some(hardware_wallet_account) = account
                    .hardware_wallet_accounts
                    .iter()
                    .find(|a| request.account_identifier == AccountIdentifier::from(a.principal))
                {
                    &hardware_wallet_account.transactions
                } else if let Some(sub_account) = account
                    .sub_accounts
                    .values()
                    .find(|a| a.account_identifier == request.account_identifier)
                {
                    &sub_account.transactions
                } else {
                    return empty_transaction_response;
                }
            }
        };

        let results: Vec<TransactionResult> = transactions
            .iter()
            .rev()
            .skip(request.offset as usize)
            .take(request.page_size as usize)
            .map(|transaction_index| {
                let transaction = self.get_transaction(*transaction_index).unwrap();
                TransactionResult {
                    block_height: transaction.block_height,
                    timestamp: transaction.timestamp,
                    memo: transaction.memo,
                    transfer: match transaction.transfer {
                        Burn { amount, from: _ } => TransferResult::Burn { amount },
                        Mint { amount, to: _ } => TransferResult::Mint { amount },
                        Transfer { from, to, amount, fee }
                        | TransferFrom {
                            from,
                            to,
                            spender: _,
                            amount,
                            fee,
                        } => {
                            if from == request.account_identifier {
                                TransferResult::Send { to, amount, fee }
                            } else {
                                TransferResult::Receive { from, amount, fee }
                            }
                        }
                        Approve {
                            from,
                            spender,
                            allowance,
                            expires_at,
                            fee,
                        } => TransferResult::Approve {
                            from,
                            spender,
                            allowance,
                            expires_at,
                            fee,
                        },
                    },
                    transaction_type: transaction.transaction_type,
                }
            })
            .collect();

        GetTransactionsResponse {
            transactions: results,
            total: transactions.len() as u32,
        }
    }

    fn find_canister_index(account: &Account, canister_id: CanisterId) -> Option<usize> {
        account
            .canisters
            .iter()
            .enumerate()
            .find(|(_, canister)| canister.canister_id == canister_id)
            .map(|(index, _)| index)
    }

    pub fn attach_canister(&mut self, caller: PrincipalId, request: AttachCanisterRequest) -> AttachCanisterResponse {
        if !Self::validate_canister_name(&request.name) {
            AttachCanisterResponse::NameTooLong
        } else {
            let account_identifier = AccountIdentifier::from(caller).to_vec();

            if let Some(mut account) = self.accounts_db.db_get_account(&account_identifier.to_vec()) {
                let mut index_to_remove: Option<usize> = None;
                for (index, c) in account.canisters.iter().enumerate() {
                    if !request.name.is_empty() && c.name == request.name {
                        return AttachCanisterResponse::NameAlreadyTaken;
                    }
                    // The periodic_task_runner might attach the canister before this call.
                    // The canister attached by the periodic_task_runner has name `""`
                    if c.canister_id == request.canister_id {
                        if c.name.is_empty() && !request.name.is_empty() {
                            index_to_remove = Some(index);
                        } else {
                            return AttachCanisterResponse::CanisterAlreadyAttached;
                            // Note: It might be nice to tell the user the name of the existing canister.
                        }
                    }
                }

                if let Some(index) = index_to_remove {
                    // Remove the previous attached canister before reattaching.
                    account.canisters.remove(index);
                }

                if account.canisters.len() >= u8::MAX as usize {
                    return AttachCanisterResponse::CanisterLimitExceeded;
                }
                account.canisters.push(NamedCanister {
                    name: request.name,
                    canister_id: request.canister_id,
                });
                account.canisters.sort();

                self.accounts_db
                    .db_insert_account(&account_identifier.to_vec(), account);

                AttachCanisterResponse::Ok
            } else {
                AttachCanisterResponse::AccountNotFound
            }
        }
    }

    pub fn rename_canister(&mut self, caller: PrincipalId, request: RenameCanisterRequest) -> RenameCanisterResponse {
        if !Self::validate_canister_name(&request.name) {
            RenameCanisterResponse::NameTooLong
        } else {
            let account_identifier = AccountIdentifier::from(caller).to_vec();

            if let Some(mut account) = self.accounts_db.db_get_account(&account_identifier.to_vec()) {
                if !request.name.is_empty() && account.canisters.iter().any(|c| c.name == request.name) {
                    return RenameCanisterResponse::NameAlreadyTaken;
                }

                if let Some(index) = Self::find_canister_index(&account, request.canister_id) {
                    account.canisters.remove(index);
                    account.canisters.push(NamedCanister {
                        name: request.name,
                        canister_id: request.canister_id,
                    });
                    account.canisters.sort();
                    self.accounts_db
                        .db_insert_account(&account_identifier.to_vec(), account);
                    RenameCanisterResponse::Ok
                } else {
                    RenameCanisterResponse::CanisterNotFound
                }
            } else {
                RenameCanisterResponse::AccountNotFound
            }
        }
    }

    pub fn detach_canister(&mut self, caller: PrincipalId, request: DetachCanisterRequest) -> DetachCanisterResponse {
        let account_identifier = AccountIdentifier::from(caller).to_vec();

        if let Some(mut account) = self.accounts_db.db_get_account(&account_identifier.to_vec()) {
            if let Some(index) = Self::find_canister_index(&account, request.canister_id) {
                account.canisters.remove(index);
                self.accounts_db
                    .db_insert_account(&account_identifier.to_vec(), account);
                DetachCanisterResponse::Ok
            } else {
                DetachCanisterResponse::CanisterNotFound
            }
        } else {
            DetachCanisterResponse::AccountNotFound
        }
    }

    pub fn get_canisters(&self, caller: PrincipalId) -> Vec<NamedCanister> {
        let account_identifier = AccountIdentifier::from(caller);
        if let Some(account) = self.accounts_db.db_get_account(&account_identifier.to_vec()) {
            account.canisters.to_vec()
        } else {
            Vec::new()
        }
    }

    // We skip the checks here since in this scenario we must store the canister otherwise the user
    // won't be able to retrieve its Id.
    pub fn attach_newly_created_canister(&mut self, principal: PrincipalId, canister_id: CanisterId) {
        let account_identifier = AccountIdentifier::from(principal).to_vec();

        if let Some(mut account) = self.accounts_db.db_get_account(&account_identifier.to_vec()) {
            // We only attach if it doesn't already exist
            if Self::find_canister_index(&account, canister_id).is_none() {
                account.canisters.push(NamedCanister {
                    name: "".to_string(),
                    canister_id,
                });
                account.canisters.sort();
                self.accounts_db
                    .db_insert_account(&account_identifier.to_vec(), account);
            }
        }
    }

    pub fn enqueue_transaction_to_be_refunded(&mut self, args: RefundTransactionArgs) {
        self.multi_part_transactions_processor.push(
            args.original_transaction_block_height,
            MultiPartTransactionToBeProcessed::RefundTransaction(args),
        );
    }

    pub fn get_next_transaction_index(&self) -> TransactionIndex {
        match self.transactions.back() {
            Some(t) => t.transaction_index + 1,
            None => 0,
        }
    }

    pub fn get_block_height_synced_up_to(&self) -> Option<BlockIndex> {
        self.block_height_synced_up_to
    }

    pub fn try_take_next_transaction_to_process(&mut self) -> Option<(BlockIndex, MultiPartTransactionToBeProcessed)> {
        self.multi_part_transactions_processor.take_next()
    }

    pub fn mark_neuron_created(&mut self, principal: &PrincipalId, memo: Memo, neuron_id: NeuronId) {
        let account_identifier = Self::generate_stake_neuron_address(principal, memo);
        self.neuron_accounts.get_mut(&account_identifier).unwrap().neuron_id = Some(neuron_id);
    }

    pub fn mark_neuron_topped_up(&mut self) {
        self.neurons_topped_up_count += 1;
    }

    #[cfg(not(target_arch = "wasm32"))]
    pub fn get_transactions_count(&self) -> u32 {
        self.transactions.len() as u32
    }

    pub fn prune_transactions(&mut self, count_to_prune: u32) -> u32 {
        let count_to_prune = min(count_to_prune, self.transactions.len() as u32);

        if count_to_prune > 0 {
            let transactions: Vec<_> = self
                .transactions
                .drain(RangeTo {
                    end: count_to_prune as usize,
                })
                .collect();

            let min_transaction_index = self.transactions.front().unwrap().transaction_index;

            for transaction in transactions {
                let accounts = match transaction.transfer {
                    Burn { from, amount: _ } => vec![from],
                    Mint { to, amount: _ } => vec![to],
                    Transfer {
                        from,
                        to,
                        amount: _,
                        fee: _,
                    }
                    | TransferFrom {
                        from,
                        to,
                        spender: _,
                        amount: _,
                        fee: _,
                    } => vec![from, to],
                    Approve { .. } => vec![],
                };
                for account in accounts {
                    self.prune_transactions_from_account(account, min_transaction_index);
                }
            }
        }

        count_to_prune
    }

    pub fn enqueue_multi_part_transaction(
        &mut self,
        block_height: BlockIndex,
        transaction: MultiPartTransactionToBeProcessed,
    ) {
        self.multi_part_transactions_processor.push(block_height, transaction);
    }

    pub fn get_stats(&self, stats: &mut Stats) {
        let earliest_transaction = self.transactions.front();
        let latest_transaction = self.transactions.back();
        let timestamp_now_nanos = dfn_core::api::now()
            .duration_since(SystemTime::UNIX_EPOCH)
            .unwrap()
            .as_nanos() as u64;
        let duration_since_last_sync =
            Duration::from_nanos(timestamp_now_nanos - self.last_ledger_sync_timestamp_nanos);

        stats.accounts_count = self.accounts_db.db_accounts_len();
        stats.sub_accounts_count = self.sub_accounts_count;
        stats.hardware_wallet_accounts_count = self.hardware_wallet_accounts_count;
        stats.transactions_count = self.transactions.len() as u64;
        stats.block_height_synced_up_to = self.block_height_synced_up_to;
        stats.earliest_transaction_timestamp_nanos =
            earliest_transaction.map_or(0, |t| t.timestamp.as_nanos_since_unix_epoch());
        stats.earliest_transaction_block_height = earliest_transaction.map_or(0, |t| t.block_height);
        stats.latest_transaction_timestamp_nanos =
            latest_transaction.map_or(0, |t| t.timestamp.as_nanos_since_unix_epoch());
        stats.latest_transaction_block_height = latest_transaction.map_or(0, |t| t.block_height);
        stats.seconds_since_last_ledger_sync = duration_since_last_sync.as_secs();
        stats.neurons_created_count = self.neuron_accounts.len() as u64;
        stats.neurons_topped_up_count = self.neurons_topped_up_count;
        stats.transactions_to_process_queue_length = self.multi_part_transactions_processor.get_queue_length();
    }

    pub fn get_histogram(&self) -> AccountsStoreHistogram {
        self.accounts_db
            .values()
            .fold(AccountsStoreHistogram::default(), |histogram, account| {
                histogram + &account
            })
    }

    fn try_add_transaction_to_account(
        &mut self,
        account_identifier: AccountIdentifier,
        transaction_index: TransactionIndex,
    ) -> bool {
        if let Some(mut account) = self.accounts_db.db_get_account(&account_identifier.to_vec()) {
            account.append_default_account_transaction(transaction_index);
            self.accounts_db
                .db_insert_account(&account_identifier.to_vec(), account);
        } else {
            match self.hardware_wallets_and_sub_accounts.get(&account_identifier) {
                Some(AccountWrapper::SubAccount(parent_account_identifier, sub_account_index)) => {
                    let mut account = self
                        .accounts_db
                        .db_get_account(&parent_account_identifier.to_vec())
                        .unwrap();
                    account.append_sub_account_transaction(*sub_account_index, transaction_index);
                    self.accounts_db
                        .db_insert_account(&parent_account_identifier.to_vec(), account);
                }
                Some(AccountWrapper::HardwareWallet(linked_account_identifiers)) => {
                    for linked_account_identifier in linked_account_identifiers {
                        let mut account = self
                            .accounts_db
                            .db_get_account(&linked_account_identifier.to_vec())
                            .unwrap();
                        account.append_hardware_wallet_transaction(account_identifier, transaction_index);
                        self.accounts_db
                            .db_insert_account(&linked_account_identifier.to_vec(), account);
                    }
                }
                None => return false,
            }
        }

        true
    }

    fn try_get_principal(&self, account_identifier: &AccountIdentifier) -> Option<PrincipalId> {
        if let Some(account) = self.accounts_db.db_get_account(&account_identifier.to_vec()) {
            account.principal
        } else {
            match self.hardware_wallets_and_sub_accounts.get(account_identifier) {
                Some(AccountWrapper::SubAccount(account_identifier, _)) => {
                    let account = self.accounts_db
                        .db_get_account
                        (&account_identifier.to_vec())
                        .unwrap_or_else(|| panic!("BROKEN STATE: Account identifier {} exists in `hardware_wallets_and_sub_accounts`, but not in `accounts`.", account_identifier));
                    account.principal
                }
                Some(AccountWrapper::HardwareWallet(linked_account_identifiers)) => linked_account_identifiers
                    .iter()
                    .filter_map(|account_identifier| self.accounts_db.db_get_account(&account_identifier.to_vec()))
                    .find_map(|a| {
                        a.hardware_wallet_accounts
                            .iter()
                            .find(|hw| *account_identifier == AccountIdentifier::from(hw.principal))
                            .map(|hw| hw.principal)
                    }),
                None => None,
            }
        }
    }

    fn get_transaction(&self, transaction_index: TransactionIndex) -> Option<&Transaction> {
        match self.transactions.front() {
            Some(t) => {
                if t.transaction_index > transaction_index {
                    None
                } else {
                    let offset = t.transaction_index;
                    self.transactions.get((transaction_index - offset) as usize)
                }
            }
            None => None,
        }
    }

    fn get_transaction_mut(&mut self, transaction_index: TransactionIndex) -> Option<&mut Transaction> {
        match self.transactions.front() {
            Some(t) => {
                if t.transaction_index > transaction_index {
                    None
                } else {
                    let offset = t.transaction_index;
                    self.transactions.get_mut((transaction_index - offset) as usize)
                }
            }
            None => None,
        }
    }

    fn link_hardware_wallet_to_account(
        &mut self,
        account_identifier: AccountIdentifier,
        hardware_wallet_account_identifier: AccountIdentifier,
    ) {
        self.hardware_wallets_and_sub_accounts
            .entry(hardware_wallet_account_identifier)
            .and_modify(|account_wrapper| {
                if let AccountWrapper::HardwareWallet(account_identifiers) = account_wrapper {
                    account_identifiers.push(account_identifier);
                }
            })
            .or_insert_with(|| AccountWrapper::HardwareWallet(vec![account_identifier]));
    }

    fn validate_account_name(name: &str) -> bool {
        const ACCOUNT_NAME_MAX_LENGTH: usize = 24;

        name.len() <= ACCOUNT_NAME_MAX_LENGTH
    }

    fn validate_canister_name(name: &str) -> bool {
        const CANISTER_NAME_MAX_LENGTH: usize = 24;

        name.len() <= CANISTER_NAME_MAX_LENGTH
    }

    fn prune_transactions_from_account(
        &mut self,
        account_identifier: AccountIdentifier,
        prune_blocks_previous_to: TransactionIndex,
    ) {
        fn prune_transactions_impl(
            transactions: &mut Vec<TransactionIndex>,
            prune_blocks_previous_to: TransactionIndex,
        ) {
            let index = transactions
                .iter()
                .enumerate()
                .take_while(|(_, &block_height)| block_height < prune_blocks_previous_to)
                .map(|(index, _)| index)
                .last();

            if let Some(index) = index {
                transactions.drain(0..=index);
            }

            if transactions.capacity() >= transactions.len() * 2 {
                transactions.shrink_to_fit();
            }
        }

        if let Some(mut account) = self.accounts_db.db_get_account(&account_identifier.to_vec()) {
            let transactions = &mut account.default_account_transactions;
            prune_transactions_impl(transactions, prune_blocks_previous_to);
            self.accounts_db
                .db_insert_account(&account_identifier.to_vec(), account);
        } else {
            match self.hardware_wallets_and_sub_accounts.get(&account_identifier) {
                Some(AccountWrapper::SubAccount(parent_account_identifier, sub_account_index)) => {
                    let mut account = self
                        .accounts_db
                        .db_get_account(&parent_account_identifier.to_vec())
                        .unwrap();

                    if let Some(sub_account) = account.sub_accounts.get_mut(sub_account_index) {
                        let transactions = &mut sub_account.transactions;
                        prune_transactions_impl(transactions, prune_blocks_previous_to);
                    }

                    self.accounts_db
                        .db_insert_account(&parent_account_identifier.to_vec(), account);
                }
                Some(AccountWrapper::HardwareWallet(linked_account_identifiers)) => {
                    for linked_account_identifier in linked_account_identifiers {
                        let mut account = self
                            .accounts_db
                            .db_get_account(&linked_account_identifier.to_vec())
                            .unwrap();
                        if let Some(hardware_wallet_account) = account
                            .hardware_wallet_accounts
                            .iter_mut()
                            .find(|a| account_identifier == AccountIdentifier::from(a.principal))
                        {
                            let transactions = &mut hardware_wallet_account.transactions;
                            prune_transactions_impl(transactions, prune_blocks_previous_to);
                            self.accounts_db
                                .db_insert_account(&linked_account_identifier.to_vec(), account);
                        }
                    }
                }
                None => {}
            }
        }
    }

    fn get_transaction_index(&self, block_height: BlockIndex) -> Option<TransactionIndex> {
        if let Some(latest_transaction) = self.transactions.back() {
            let max_block_height = latest_transaction.block_height;
            if block_height <= max_block_height {
                return self
                    .transactions
                    .binary_search_by_key(&block_height, |t| t.block_height)
                    .ok()
                    .map(|i| i as u64);
            }
        }
        None
    }

    #[allow(clippy::too_many_arguments)]
    fn get_transaction_type(
        &self,
        from: AccountIdentifier,
        to: AccountIdentifier,
        amount: Tokens,
        memo: Memo,
        principal: &PrincipalId,
        canister_ids: &[CanisterId],
        default_transaction_type: TransactionType,
    ) -> TransactionType {
        // In case of the edge case that it's a transaction to itself
        // use the default value passed when the function is called
        if from == to {
            default_transaction_type
        } else if self.neuron_accounts.contains_key(&to) {
            if self.is_stake_neuron_notification(memo, &from, &to, amount) {
                TransactionType::StakeNeuronNotification
            } else {
                TransactionType::TopUpNeuron
            }
        } else if let Some(transaction_type) = self.get_pending_transaction(from, to) {
            transaction_type
        } else if memo.0 > 0 {
            if Self::is_create_canister_transaction(memo, &to, principal) {
                TransactionType::CreateCanister
            } else if let Some(canister_id) = Self::is_topup_canister_transaction(memo, &to, canister_ids) {
                TransactionType::TopUpCanister(canister_id)
            } else if Self::is_stake_neuron_transaction(memo, &to, principal) {
                TransactionType::StakeNeuron
            } else {
                default_transaction_type
            }
        } else {
            default_transaction_type
        }
    }

    fn is_create_canister_transaction(memo: Memo, to: &AccountIdentifier, principal: &PrincipalId) -> bool {
        // There are now 2 ways to create a canister.
        // The new way involves sending ICP directly to an account controlled by the CMC, the NNS
        // Dapp canister then notifies the CMC of the transfer.
        // The old way involves sending ICP to an account controlled by the NNS Dapp, the NNS Dapp
        // then forwards the ICP on to an account controlled by the CMC and calls notify on the
        // ledger which in turns notifies the CMC.
        if memo == MEMO_CREATE_CANISTER {
            let subaccount = principal.into();
            {
                // Check if sent to CMC account for this principal
                let expected_to = AccountIdentifier::new(CYCLES_MINTING_CANISTER_ID.into(), Some(subaccount));
                if *to == expected_to {
                    return true;
                }
            }
            {
                // Check if sent to NNS Dapp account for this principal
                let expected_to = AccountIdentifier::new(dfn_core::api::id().get(), Some(subaccount));
                if *to == expected_to {
                    return true;
                }
            }
        }
        false
    }

    fn is_topup_canister_transaction(
        memo: Memo,
        to: &AccountIdentifier,
        canister_ids: &[CanisterId],
    ) -> Option<CanisterId> {
        // There are now 2 ways to top up a canister.
        // The new way involves sending ICP directly to an account controlled by the CMC, the NNS
        // Dapp canister then notifies the CMC of the transfer.
        // The old way involves sending ICP to an account controlled by the NNS Dapp, the NNS Dapp
        // then forwards the ICP on to an account controlled by the CMC and calls notify on the
        // ledger which in turns notifies the CMC.
        if memo == MEMO_TOP_UP_CANISTER {
            for canister_id in canister_ids.iter() {
                let subaccount = (&canister_id.get()).into();
                {
                    // Check if sent to CMC account for this canister
                    let expected_to = AccountIdentifier::new(CYCLES_MINTING_CANISTER_ID.into(), Some(subaccount));
                    if *to == expected_to {
                        return Some(*canister_id);
                    }
                }
                {
                    // Check if sent to NNS Dapp account for this canister
                    let expected_to = AccountIdentifier::new(dfn_core::api::id().get(), Some(subaccount));
                    if *to == expected_to {
                        return Some(*canister_id);
                    }
                }
            }
        }
        None
    }

    fn is_stake_neuron_transaction(memo: Memo, to: &AccountIdentifier, principal: &PrincipalId) -> bool {
        if memo.0 > 0 {
            let expected_to = Self::generate_stake_neuron_address(principal, memo);
            *to == expected_to
        } else {
            false
        }
    }

    fn is_stake_neuron_notification(
        &self,
        memo: Memo,
        from: &AccountIdentifier,
        to: &AccountIdentifier,
        amount: Tokens,
    ) -> bool {
        if memo.0 > 0 && amount.get_e8s() == 0 {
            self.get_transaction_index(memo.0)
                .and_then(|index| self.get_transaction(index))
                .filter(|&t| {
                    t.transaction_type.is_some() && matches!(t.transaction_type.unwrap(), TransactionType::StakeNeuron)
                })
                .map_or(false, |t| {
                    if let Transfer {
                        from: original_transaction_from,
                        to: original_transaction_to,
                        amount: _,
                        fee: _,
                    } = t.transfer
                    {
                        from == &original_transaction_from && to == &original_transaction_to
                    } else {
                        false
                    }
                })
        } else {
            false
        }
    }

    fn generate_stake_neuron_address(principal: &PrincipalId, memo: Memo) -> AccountIdentifier {
        let subaccount = Subaccount({
            let mut state = Sha256::new();
            state.write(&[0x0c]);
            state.write(b"neuron-stake");
            state.write(principal.as_slice());
            state.write(&memo.0.to_be_bytes());
            state.finish()
        });
        AccountIdentifier::new(GOVERNANCE_CANISTER_ID.get(), Some(subaccount))
    }

    /// Certain transaction types require additional processing (Stake Neuron, Create Canister,
    /// etc). Each time we detect one of these transaction types we need to add the details to the
    /// `multi_part_transactions_processor` which will work through the required actions in the
    /// background.
    #[allow(clippy::too_many_arguments)]
    fn process_transaction_type(
        &mut self,
        transaction_type: TransactionType,
        principal: PrincipalId,
        from: AccountIdentifier,
        to: AccountIdentifier,
        memo: Memo,
        amount: Tokens,
        block_height: BlockIndex,
    ) {
        match transaction_type {
            TransactionType::ParticipateSwap(swap_canister_id) => {
                self.multi_part_transactions_processor.push(
                    block_height,
                    MultiPartTransactionToBeProcessed::ParticipateSwap(principal, from, to, swap_canister_id),
                );
            }
            TransactionType::StakeNeuron => {
                let neuron_details = NeuronDetails {
                    account_identifier: to,
                    principal,
                    memo,
                    neuron_id: None,
                };
                self.neuron_accounts.insert(to, neuron_details);
                self.multi_part_transactions_processor.push(
                    block_height,
                    MultiPartTransactionToBeProcessed::StakeNeuron(principal, memo),
                );
            }
            TransactionType::TopUpNeuron => {
                if let Some(neuron_account) = self.neuron_accounts.get(&to) {
                    // We need to use the memo from the original stake neuron transaction
                    self.multi_part_transactions_processor.push(
                        block_height,
                        MultiPartTransactionToBeProcessed::TopUpNeuron(neuron_account.principal, neuron_account.memo),
                    );
                }
            }
            TransactionType::CreateCanister => {
                if to == AccountIdentifier::new(CYCLES_MINTING_CANISTER_ID.into(), Some((&principal).into())) {
                    self.multi_part_transactions_processor.push(
                        block_height,
                        MultiPartTransactionToBeProcessed::CreateCanisterV2(principal),
                    );
                } else {
                    let args = CreateCanisterArgs {
                        controller: principal,
                        amount,
                        refund_address: from,
                    };
                    self.multi_part_transactions_processor
                        .push(block_height, MultiPartTransactionToBeProcessed::CreateCanister(args));
                }
            }
            TransactionType::TopUpCanister(canister_id) => {
                if to == AccountIdentifier::new(CYCLES_MINTING_CANISTER_ID.into(), Some((&canister_id.get()).into())) {
                    self.multi_part_transactions_processor.push(
                        block_height,
                        MultiPartTransactionToBeProcessed::TopUpCanisterV2(principal, canister_id),
                    );
                } else {
                    let args = TopUpCanisterArgs {
                        principal,
                        canister_id,
                        amount,
                        refund_address: from,
                    };
                    self.multi_part_transactions_processor
                        .push(block_height, MultiPartTransactionToBeProcessed::TopUpCanister(args));
                }
            }
            _ => {}
        };
    }
    fn assert_pre_migration_limit(&self) {
        let db_accounts_len = self.accounts_db.db_accounts_len();
        assert!(
            db_accounts_len < PRE_MIGRATION_LIMIT,
            "Pre migration account limit exceeded {}",
            db_accounts_len
        );
    }
}

impl StableState for AccountsStore {
    fn encode(&self) -> Vec<u8> {
        Candid((
            &self.accounts_db.as_map(),
            &self.hardware_wallets_and_sub_accounts,
            // TODO: Remove pending_transactions
            HashMap::<(AccountIdentifier, AccountIdentifier), (TransactionType, u64)>::new(),
            &self.transactions,
            &self.neuron_accounts,
            &self.block_height_synced_up_to,
            &self.multi_part_transactions_processor,
            &self.last_ledger_sync_timestamp_nanos,
            &self.neurons_topped_up_count,
        ))
        .into_bytes()
        .unwrap()
    }

    fn decode(bytes: Vec<u8>) -> Result<Self, String> {
        #[allow(clippy::type_complexity)]
        let (
            mut accounts,
            mut hardware_wallets_and_sub_accounts,
            pending_transactions,
            transactions,
            neuron_accounts,
            block_height_synced_up_to,
            multi_part_transactions_processor,
            last_ledger_sync_timestamp_nanos,
            neurons_topped_up_count,
        ): (
            BTreeMap<Vec<u8>, Account>,
            HashMap<AccountIdentifier, AccountWrapper>,
            HashMap<(AccountIdentifier, AccountIdentifier), (TransactionType, u64)>,
            VecDeque<Transaction>,
            HashMap<AccountIdentifier, NeuronDetails>,
            Option<BlockIndex>,
            MultiPartTransactionsProcessor,
            u64,
            u64,
        ) = Candid::from_bytes(bytes).map(|c| c.0)?;

        // Remove duplicate transactions from hardware wallet accounts
        for hw_account in accounts.values_mut().flat_map(|a| &mut a.hardware_wallet_accounts) {
            let mut unique = HashSet::new();
            hw_account.transactions.retain(|t| unique.insert(*t));
        }

        // Remove duplicate links between hardware wallets and user accounts
        for hw_or_sub in hardware_wallets_and_sub_accounts.values_mut() {
            if let AccountWrapper::HardwareWallet(ids) = hw_or_sub {
                let mut unique = HashSet::new();
                ids.retain(|id| unique.insert(*id));
            }
        }

        let mut sub_accounts_count: u64 = 0;
        let mut hardware_wallet_accounts_count: u64 = 0;
        for account in accounts.values() {
            sub_accounts_count += account.sub_accounts.len() as u64;
            hardware_wallet_accounts_count += account.hardware_wallet_accounts.len() as u64;
        }

        Ok(AccountsStore {
            accounts_db: AccountsDbAsProxy::from_map(accounts),
            hardware_wallets_and_sub_accounts,
            pending_transactions,
            transactions,
            neuron_accounts,
            block_height_synced_up_to,
            multi_part_transactions_processor,
            sub_accounts_count,
            hardware_wallet_accounts_count,
            last_ledger_sync_timestamp_nanos,
            neurons_topped_up_count,
        })
    }
}

impl Account {
    pub fn new(principal: PrincipalId, account_identifier: AccountIdentifier) -> Account {
        Account {
            principal: Some(principal),
            account_identifier,
            default_account_transactions: Vec::new(),
            sub_accounts: HashMap::new(),
            hardware_wallet_accounts: Vec::new(),
            canisters: Vec::new(),
        }
    }

    pub fn append_default_account_transaction(&mut self, transaction_index: TransactionIndex) {
        self.default_account_transactions.push(transaction_index);
    }

    pub fn append_sub_account_transaction(&mut self, sub_account: u8, transaction_index: TransactionIndex) {
        self.sub_accounts
            .get_mut(&sub_account)
            .unwrap()
            .transactions
            .push(transaction_index);
    }

    pub fn append_hardware_wallet_transaction(
        &mut self,
        account_identifier: AccountIdentifier,
        transaction_index: TransactionIndex,
    ) {
        let account = self
            .hardware_wallet_accounts
            .iter_mut()
            .find(|a| account_identifier == AccountIdentifier::from(a.principal))
            .unwrap();

        account.transactions.push(transaction_index);
    }

    pub fn get_all_transactions_linked_to_principal_sorted(&self) -> Vec<TransactionIndex> {
        self.default_account_transactions
            .iter()
            .cloned()
            .chain(self.sub_accounts.values().flat_map(|a| a.transactions.iter().cloned()))
            .sorted()
            .collect()
    }
}

impl Transaction {
    pub fn new(
        transaction_index: TransactionIndex,
        block_height: BlockIndex,
        timestamp: TimeStamp,
        memo: Memo,
        transfer: Operation,
        transaction_type: Option<TransactionType>,
    ) -> Transaction {
        Transaction {
            transaction_index,
            block_height,
            timestamp,
            memo,
            transfer,
            transaction_type,
        }
    }
}

impl NamedSubAccount {
    pub fn new(name: String, account_identifier: AccountIdentifier) -> NamedSubAccount {
        NamedSubAccount {
            name,
            account_identifier,
            transactions: Vec::new(),
        }
    }
}

fn convert_byte_to_sub_account(byte: u8) -> Subaccount {
    let mut bytes = [0u8; 32];
    bytes[31] = byte;
    Subaccount(bytes)
}

#[derive(CandidType, Deserialize)]
pub struct GetTransactionsRequest {
    account_identifier: AccountIdentifier,
    offset: u32,
    page_size: u8,
}

#[derive(CandidType)]
pub struct GetTransactionsResponse {
    transactions: Vec<TransactionResult>,
    total: u32,
}

#[derive(CandidType)]
pub struct TransactionResult {
    block_height: BlockIndex,
    timestamp: TimeStamp,
    memo: Memo,
    transfer: TransferResult,
    transaction_type: Option<TransactionType>,
}

#[derive(CandidType)]
pub enum TransferResult {
    Burn {
        amount: Tokens,
    },
    Mint {
        amount: Tokens,
    },
    Send {
        to: AccountIdentifier,
        amount: Tokens,
        fee: Tokens,
    },
    Receive {
        from: AccountIdentifier,
        amount: Tokens,
        fee: Tokens,
    },
    Approve {
        from: AccountIdentifier,
        spender: AccountIdentifier,
        allowance: SignedTokens,
        expires_at: Option<TimeStamp>,
        fee: Tokens,
    },
}

#[cfg(test)]
pub(crate) mod tests;
#[cfg(any(test, feature = "toy_data_gen"))]
pub(crate) mod toy_data;<|MERGE_RESOLUTION|>--- conflicted
+++ resolved
@@ -17,20 +17,15 @@
 use icp_ledger::{AccountIdentifier, BlockIndex, Memo, Subaccount, Tokens};
 use itertools::Itertools;
 use on_wire::{FromWire, IntoWire};
-use schema::AccountsDbTrait;
 use serde::Deserialize;
 use std::cmp::{min, Ordering};
 use std::collections::{BTreeMap, HashMap, HashSet, VecDeque};
 use std::ops::RangeTo;
 use std::time::{Duration, SystemTime};
 
-<<<<<<< HEAD
-pub mod schema;
-=======
 pub mod histogram;
 pub mod schema;
 use schema::{proxy::AccountsDbAsProxy, AccountsDbBTreeMapTrait, AccountsDbTrait};
->>>>>>> 3343a192
 
 type TransactionIndex = u64;
 
@@ -310,11 +305,7 @@
 impl AccountsStore {
     pub fn get_account(&self, caller: PrincipalId) -> Option<AccountDetails> {
         let account_identifier = AccountIdentifier::from(caller);
-<<<<<<< HEAD
-        if let Some(account) = self.db_get_account(&account_identifier.to_vec()) {
-=======
         if let Some(account) = self.accounts_db.db_get_account(&account_identifier.to_vec()) {
->>>>>>> 3343a192
             // If the principal is empty, return None so that the browser will call add_account
             // which will allow us to set the principal.
             let principal = account.principal?;
@@ -357,46 +348,28 @@
     pub fn add_account(&mut self, caller: PrincipalId) -> bool {
         self.assert_pre_migration_limit();
         let account_identifier = AccountIdentifier::from(caller);
-<<<<<<< HEAD
-        if let Some(mut account) = self.db_get_account(&account_identifier.to_vec()) {
-            // TODO: Figure out if this is an early account.
-=======
         if let Some(account) = self.accounts_db.db_get_account(&account_identifier.to_vec()) {
->>>>>>> 3343a192
             if account.principal.is_none() {
                 // This is an old account that needs a one-off fix to set the principal and update the transactions.
                 let mut account = account.clone();
                 account.principal = Some(caller);
                 self.fix_transactions_for_early_user(&account, caller);
-<<<<<<< HEAD
-                self.db_insert_account(&account_identifier.to_vec(), account.clone());
-=======
                 self.accounts_db
                     .db_insert_account(&account_identifier.to_vec(), account);
->>>>>>> 3343a192
             }
             false
         } else {
             let new_account = Account::new(caller, account_identifier);
-<<<<<<< HEAD
-            self.accounts.insert(account_identifier.to_vec(), new_account);
-=======
             self.accounts_db
                 .db_insert_account(&account_identifier.to_vec(), new_account);
 
->>>>>>> 3343a192
             true
         }
     }
 
-<<<<<<< HEAD
-    // TODO: Spin this out as a separate PR and add tests.
-    // TODO: Determine whether there are any early accounts left.  If not, we can nuke this code.  Maybe call them unclaimed accounts.
-=======
     /// Migrates transactions for users who were created before we started storing the principal.
     ///
     /// TODO: Monitor how many accounts still need to be migrated and remove this function when the number is 0.
->>>>>>> 3343a192
     fn fix_transactions_for_early_user(&mut self, account: &Account, caller: PrincipalId) {
         let canister_ids: Vec<dfn_core::CanisterId> = account.canisters.iter().map(|c| c.canister_id).collect();
         let transactions: Vec<TransactionIndex> = account.get_all_transactions_linked_to_principal_sorted();
@@ -406,11 +379,7 @@
         // determined based on earlier transactions (eg. we can only detect
         // TopUpNeuron transactions that happen after StakeNeuron transactions).
         for transaction_index in transactions {
-<<<<<<< HEAD
-            let transaction = self.get_transaction(transaction_index).unwrap(); // TODO: Why do we iterate, then look up?
-=======
             let transaction = self.get_transaction(transaction_index).unwrap();
->>>>>>> 3343a192
             if transaction.transaction_type.is_none() {
                 let transaction_type = match transaction.transfer {
                     Burn { from: _, amount: _ } => TransactionType::Burn,
@@ -434,11 +403,7 @@
                             TransactionType::TransferFrom
                         };
 
-<<<<<<< HEAD
-                        if self.accounts.get(&to.to_vec()).is_some() {
-=======
                         if self.accounts_db.db_get_account(&to.to_vec()).is_some() {
->>>>>>> 3343a192
                             // If the recipient is a known account then the transaction must be either Transfer or TransferFrom,
                             // since for all the 'special' transaction types the recipient is not a user account
                             default_transaction_type
@@ -559,15 +524,11 @@
         } else if self.accounts_db.db_get_account(&account_identifier.to_vec()).is_some() {
             let hardware_wallet_account_identifier = AccountIdentifier::from(request.principal);
 
-<<<<<<< HEAD
-            let mut account = self.db_get_account(&account_identifier.to_vec()).unwrap();
-=======
             let mut account = self
                 .accounts_db
                 .db_get_account(&account_identifier.to_vec())
                 .unwrap()
                 .clone();
->>>>>>> 3343a192
             if account.hardware_wallet_accounts.len() == (u8::MAX as usize) {
                 RegisterHardwareWalletResponse::HardwareWalletLimitExceeded
             } else if account
@@ -590,10 +551,6 @@
 
                 self.hardware_wallet_accounts_count += 1;
                 self.link_hardware_wallet_to_account(account_identifier, hardware_wallet_account_identifier);
-<<<<<<< HEAD
-                self.db_insert_account(&account_identifier.to_vec(), account);
-=======
->>>>>>> 3343a192
                 RegisterHardwareWalletResponse::Ok
             }
         } else {

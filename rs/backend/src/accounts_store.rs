--- conflicted
+++ resolved
@@ -356,7 +356,6 @@
 }
 
 impl AccountsStore {
-<<<<<<< HEAD
     /// Starts migrating accounts to the new db.
     pub fn start_migrating_accounts_to(&mut self, accounts_db: AccountsDb) {
         self.accounts_db.start_migrating_accounts_to(accounts_db);
@@ -364,9 +363,7 @@
     pub fn step_migration(&mut self) {
         self.accounts_db.step_migration();
     }
-=======
     #[must_use]
->>>>>>> 5b227e56
     pub fn get_account(&self, caller: PrincipalId) -> Option<AccountDetails> {
         let account_identifier = AccountIdentifier::from(caller);
         if let Some(account) = self.accounts_db.db_get_account(&account_identifier.to_vec()) {

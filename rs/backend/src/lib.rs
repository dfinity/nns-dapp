<<<<<<< HEAD
=======
//! Library for <https://nns.ic0.app>
//!
//! Note: The types are accessed by the nns-dapp directly from main.rs, not via this library.
//!
//! Note: This library is for utilities and tools that need access to the types.
>>>>>>> 4c6533a8
pub mod accounts_store;
pub mod arguments;
pub mod assets;
pub mod constants;
pub mod metrics_encoder;
pub mod multi_part_transactions_processor;
pub mod perf;
pub mod state;
pub mod stats;
pub mod time;

use crate::state::{StableState, STATE};<|MERGE_RESOLUTION|>--- conflicted
+++ resolved
@@ -1,11 +1,8 @@
-<<<<<<< HEAD
-=======
 //! Library for <https://nns.ic0.app>
 //!
 //! Note: The types are accessed by the nns-dapp directly from main.rs, not via this library.
 //!
 //! Note: This library is for utilities and tools that need access to the types.
->>>>>>> 4c6533a8
 pub mod accounts_store;
 pub mod arguments;
 pub mod assets;

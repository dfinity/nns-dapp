--- conflicted
+++ resolved
@@ -216,11 +216,7 @@
 #[ic_cdk::query]
 pub fn get_fav_projects() -> GetFavProjectsResponse {
     let principal = get_caller();
-<<<<<<< HEAD
-    with_state_mut(|s| s.accounts_store.get_fav_projects(principal))
-=======
     with_state(|s| s.accounts_store.get_fav_projects(principal))
->>>>>>> 27ea9e10
 }
 
 #[ic_cdk::update]

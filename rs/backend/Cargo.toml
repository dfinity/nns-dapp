[package]
name = "nns-dapp"
version.workspace = true
edition = "2021"

# See more keys and their definitions at https://doc.rust-lang.org/cargo/reference/manifest.html

[dependencies]
base64 = "0.13.0"
candid = "0.8.1"
futures = "0.3.21"
itertools = "0.10.5"
lazy_static = "1.4.0"
serde = "1.0.136"
serde_bytes = "0.11.5"
serde_cbor = "0.11.2"
serde_json = "1.0.81"
sha2 = "0.10.6"
lzma-rs = "0.2.0"
tar = "0.4.37"
hex = "0.4.3"

# chrono 0.4.19 has vulnerabilities fixed in 0.4.20
# but, 0.4.20 doesn't satisfy ic. We get the followig error when deploying the canister:
# The Replica returned an error: code 5, message: "Wasm module of canister vo5te-2aaaa-aaaaa-aaazq-cai is not valid: Wasm module has an invalid import section. Module imports function '__wbindgen_describe' from '__wbindgen_placeholder__' that is not exported by the runtime."
# 0.4.19 works and satisfies ic.
chrono = "=0.4.19"

ic-cdk = "0.8.1"
ic-cdk-macros = "0.6.10"
cycles-minting-canister = { git = "https://github.com/dfinity/ic", rev = "89129b8212791d7e05cab62ff08eece2888a86e0" }
dfn_candid = { git = "https://github.com/dfinity/ic", rev = "89129b8212791d7e05cab62ff08eece2888a86e0" }
dfn_core = { git = "https://github.com/dfinity/ic", rev = "89129b8212791d7e05cab62ff08eece2888a86e0" }
dfn_protobuf = { git = "https://github.com/dfinity/ic", rev = "89129b8212791d7e05cab62ff08eece2888a86e0" }
ic-base-types = { git = "https://github.com/dfinity/ic", rev = "89129b8212791d7e05cab62ff08eece2888a86e0" }
ic-btc-interface = { git = "https://github.com/dfinity/bitcoin-canister", rev="b1693619e3d4dbc00d8c79e9b6886e1db48b21f7" }
ic-certified-map = "0.3.4" # == https://github.com/dfinity/cdk-rs 6a15aa1616bcfdfdc4c120d17d37a089f5700c36
ic-crypto-sha = { git = "https://github.com/dfinity/ic", rev = "89129b8212791d7e05cab62ff08eece2888a86e0" }
ic-ic00-types = { git = "https://github.com/dfinity/ic", rev = "89129b8212791d7e05cab62ff08eece2888a86e0" }
ic-ledger-core = { git = "https://github.com/dfinity/ic", rev = "89129b8212791d7e05cab62ff08eece2888a86e0" }
ic-nervous-system-common = { git = "https://github.com/dfinity/ic", rev = "89129b8212791d7e05cab62ff08eece2888a86e0" }
ic-nervous-system-root = { git = "https://github.com/dfinity/ic", rev = "89129b8212791d7e05cab62ff08eece2888a86e0" }
ic-nns-common = { git = "https://github.com/dfinity/ic", rev = "89129b8212791d7e05cab62ff08eece2888a86e0" }
ic-nns-constants = { git = "https://github.com/dfinity/ic", rev = "89129b8212791d7e05cab62ff08eece2888a86e0" }
ic-nns-governance = { git = "https://github.com/dfinity/ic", rev = "89129b8212791d7e05cab62ff08eece2888a86e0" }
ic-protobuf = { git = "https://github.com/dfinity/ic", rev = "89129b8212791d7e05cab62ff08eece2888a86e0" }
ic-sns-swap = { git = "https://github.com/dfinity/ic", rev = "89129b8212791d7e05cab62ff08eece2888a86e0" }
ic-sns-wasm = { git = "https://github.com/dfinity/ic", rev = "89129b8212791d7e05cab62ff08eece2888a86e0" }
icp-ledger = { git = "https://github.com/dfinity/ic", rev = "89129b8212791d7e05cab62ff08eece2888a86e0" }
on_wire = { git = "https://github.com/dfinity/ic", rev = "89129b8212791d7e05cab62ff08eece2888a86e0" }
registry-canister = { git = "https://github.com/dfinity/ic", rev = "89129b8212791d7e05cab62ff08eece2888a86e0" }
idl2json = "0.8.7"
flate2 = "1.0.25"
regex = "1.7.1"

[dev-dependencies]
maplit = "1.0.2"
anyhow = "1.0.68"

[features]
<<<<<<< HEAD
# Build flavours; these should not normally be referred to directly in code.
production = ["assets"]
test = ["assets"]
noassets = []

# Individual features
assets = []
=======
production=[]
test=["toy_data_gen"]
toy_data_gen = []
# TODO: Define noassets as a feature flag, to keep different build flavours consistent.
>>>>>>> 7d772ea7
<|MERGE_RESOLUTION|>--- conflicted
+++ resolved
@@ -58,17 +58,11 @@
 anyhow = "1.0.68"
 
 [features]
-<<<<<<< HEAD
 # Build flavours; these should not normally be referred to directly in code.
 production = ["assets"]
-test = ["assets"]
-noassets = []
+test = ["assets", "toy_data_gen"]
+noassets = ["toy_data_gen"]
 
 # Individual features
 assets = []
-=======
-production=[]
-test=["toy_data_gen"]
-toy_data_gen = []
-# TODO: Define noassets as a feature flag, to keep different build flavours consistent.
->>>>>>> 7d772ea7
+toy_data_gen = []
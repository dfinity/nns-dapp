[package]
name = "nns-dapp"
version.workspace = true
edition = "2021"

# See more keys and their definitions at https://doc.rust-lang.org/cargo/reference/manifest.html

[dependencies]
base64 = "0.13.0"
candid = "0.8.1"
futures = "0.3.21"
itertools = "0.10.5"
lazy_static = "1.4.0"
serde = "1.0.136"
serde_bytes = "0.11.5"
serde_cbor = "0.11.2"
sha2 = "0.10.6"
lzma-rs = "0.2.0"
tar = "0.4.37"
hex = "0.4.3"

# chrono 0.4.19 has vulnerabilities fixed in 0.4.20
# but, 0.4.20 doesn't satisfy ic. We get the followig error when deploying the canister:
# The Replica returned an error: code 5, message: "Wasm module of canister vo5te-2aaaa-aaaaa-aaazq-cai is not valid: Wasm module has an invalid import section. Module imports function '__wbindgen_describe' from '__wbindgen_placeholder__' that is not exported by the runtime."
# 0.4.19 works and satisfies ic.
chrono = "=0.4.19"

ic-cdk = { workspace = true }
ic-cdk-macros = { workspace = true }
cycles-minting-canister = { git = "https://github.com/dfinity/ic", rev = "89129b8212791d7e05cab62ff08eece2888a86e0" }
dfn_candid = { git = "https://github.com/dfinity/ic", rev = "89129b8212791d7e05cab62ff08eece2888a86e0" }
dfn_core = { git = "https://github.com/dfinity/ic", rev = "89129b8212791d7e05cab62ff08eece2888a86e0" }
dfn_protobuf = { git = "https://github.com/dfinity/ic", rev = "89129b8212791d7e05cab62ff08eece2888a86e0" }
ic-base-types = { git = "https://github.com/dfinity/ic", rev = "89129b8212791d7e05cab62ff08eece2888a86e0" }
ic-certified-map = "0.3.4" # == https://github.com/dfinity/cdk-rs 6a15aa1616bcfdfdc4c120d17d37a089f5700c36
ic-crypto-sha = { git = "https://github.com/dfinity/ic", rev = "89129b8212791d7e05cab62ff08eece2888a86e0" }
ic-ledger-core = { git = "https://github.com/dfinity/ic", rev = "89129b8212791d7e05cab62ff08eece2888a86e0" }
ic-nns-common = { git = "https://github.com/dfinity/ic", rev = "89129b8212791d7e05cab62ff08eece2888a86e0" }
ic-nns-constants = { git = "https://github.com/dfinity/ic", rev = "89129b8212791d7e05cab62ff08eece2888a86e0" }
ic-nns-governance = { git = "https://github.com/dfinity/ic", rev = "89129b8212791d7e05cab62ff08eece2888a86e0" }
ic-sns-swap = { git = "https://github.com/dfinity/ic", rev = "89129b8212791d7e05cab62ff08eece2888a86e0" }
<<<<<<< HEAD
ic-sns-wasm = { git = "https://github.com/dfinity/ic", rev = "89129b8212791d7e05cab62ff08eece2888a86e0" }
ic-stable-structures = "0.5.6"
=======
>>>>>>> 9c22b0f5
icp-ledger = { git = "https://github.com/dfinity/ic", rev = "89129b8212791d7e05cab62ff08eece2888a86e0" }
on_wire = { git = "https://github.com/dfinity/ic", rev = "89129b8212791d7e05cab62ff08eece2888a86e0" }
flate2 = "1.0.25"
regex = "1.7.1"

proposals ={ path = "../proposals" }

[dev-dependencies]
maplit = "1.0.2"
anyhow = "1.0.68"

[features]
# Build flavours; these should not normally be referred to directly in code.
production = ["assets"]
test = ["assets", "toy_data_gen"]
noassets = ["toy_data_gen"]

# Individual features
assets = []
toy_data_gen = []<|MERGE_RESOLUTION|>--- conflicted
+++ resolved
@@ -8,16 +8,18 @@
 [dependencies]
 base64 = "0.13.0"
 candid = "0.8.1"
+flate2 = "1.0.25"
 futures = "0.3.21"
+hex = "0.4.3"
 itertools = "0.10.5"
 lazy_static = "1.4.0"
+lzma-rs = "0.2.0"
+regex = "1.7.1"
 serde = "1.0.136"
 serde_bytes = "0.11.5"
 serde_cbor = "0.11.2"
 sha2 = "0.10.6"
-lzma-rs = "0.2.0"
 tar = "0.4.37"
-hex = "0.4.3"
 
 # chrono 0.4.19 has vulnerabilities fixed in 0.4.20
 # but, 0.4.20 doesn't satisfy ic. We get the followig error when deploying the canister:
@@ -39,15 +41,9 @@
 ic-nns-constants = { git = "https://github.com/dfinity/ic", rev = "89129b8212791d7e05cab62ff08eece2888a86e0" }
 ic-nns-governance = { git = "https://github.com/dfinity/ic", rev = "89129b8212791d7e05cab62ff08eece2888a86e0" }
 ic-sns-swap = { git = "https://github.com/dfinity/ic", rev = "89129b8212791d7e05cab62ff08eece2888a86e0" }
-<<<<<<< HEAD
-ic-sns-wasm = { git = "https://github.com/dfinity/ic", rev = "89129b8212791d7e05cab62ff08eece2888a86e0" }
 ic-stable-structures = "0.5.6"
-=======
->>>>>>> 9c22b0f5
 icp-ledger = { git = "https://github.com/dfinity/ic", rev = "89129b8212791d7e05cab62ff08eece2888a86e0" }
 on_wire = { git = "https://github.com/dfinity/ic", rev = "89129b8212791d7e05cab62ff08eece2888a86e0" }
-flate2 = "1.0.25"
-regex = "1.7.1"
 
 proposals ={ path = "../proposals" }
 

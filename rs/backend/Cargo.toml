[package]
name = "nns-dapp"
<<<<<<< HEAD
version = "2.0.14"
edition = "2018"
=======
version.workspace = true
edition = "2021"
>>>>>>> b76120c3

# See more keys and their definitions at https://doc.rust-lang.org/cargo/reference/manifest.html

[dependencies]
base64 = "0.13.0"
candid = "0.8.1"
futures = "0.3.21"
itertools = "0.10.5"
lazy_static = "1.4.0"
serde = "1.0.136"
serde_bytes = "0.11.5"
serde_cbor = "0.11.2"
serde_json = "1.0.81"
sha2 = "0.10.6"
lzma-rs = "0.2.0"
tar = "0.4.37"
hex = "0.4.3"

# chrono 0.4.19 has vulnerabilities fixed in 0.4.20
# but, 0.4.20 doesn't satisfy ic. We get the followig error when deploying the canister:
# The Replica returned an error: code 5, message: "Wasm module of canister vo5te-2aaaa-aaaaa-aaazq-cai is not valid: Wasm module has an invalid import section. Module imports function '__wbindgen_describe' from '__wbindgen_placeholder__' that is not exported by the runtime."
# 0.4.19 works and satisfies ic. 
chrono = "=0.4.19"

cycles-minting-canister = { git = "https://github.com/dfinity/ic", rev = "8b674edbb228acfc19923d5c914807166edcd909" }
dfn_candid = { git = "https://github.com/dfinity/ic", rev = "8b674edbb228acfc19923d5c914807166edcd909" }
dfn_core = { git = "https://github.com/dfinity/ic", rev = "8b674edbb228acfc19923d5c914807166edcd909" }
dfn_json = { git = "https://github.com/dfinity/ic", rev = "8b674edbb228acfc19923d5c914807166edcd909" }
dfn_macro = { git = "https://github.com/dfinity/ic", rev = "8b674edbb228acfc19923d5c914807166edcd909" }
dfn_protobuf = { git = "https://github.com/dfinity/ic", rev = "8b674edbb228acfc19923d5c914807166edcd909" }
ic-base-types = { git = "https://github.com/dfinity/ic", rev = "8b674edbb228acfc19923d5c914807166edcd909" }
ic-certified-map = { git = "https://github.com/dfinity/cdk-rs", rev = "7676e7f"}
ic-crypto-sha = { git = "https://github.com/dfinity/ic", rev = "8b674edbb228acfc19923d5c914807166edcd909" }
ic-ic00-types = { git = "https://github.com/dfinity/ic", rev = "8b674edbb228acfc19923d5c914807166edcd909" }
ic-ledger-core = { git = "https://github.com/dfinity/ic", rev = "8b674edbb228acfc19923d5c914807166edcd909" }
ic-nervous-system-common = { git = "https://github.com/dfinity/ic", rev = "8b674edbb228acfc19923d5c914807166edcd909" }
ic-nervous-system-root = { git = "https://github.com/dfinity/ic", rev = "8b674edbb228acfc19923d5c914807166edcd909" }
ic-nns-common = { git = "https://github.com/dfinity/ic", rev = "8b674edbb228acfc19923d5c914807166edcd909" }
ic-nns-constants = { git = "https://github.com/dfinity/ic", rev = "8b674edbb228acfc19923d5c914807166edcd909" }
ic-nns-governance = { git = "https://github.com/dfinity/ic", rev = "8b674edbb228acfc19923d5c914807166edcd909" }
ic-protobuf = { git = "https://github.com/dfinity/ic", rev = "8b674edbb228acfc19923d5c914807166edcd909" }
ic-sns-swap = { git = "https://github.com/dfinity/ic", rev = "8b674edbb228acfc19923d5c914807166edcd909" }
ic-sns-wasm = { git = "https://github.com/dfinity/ic", rev = "8b674edbb228acfc19923d5c914807166edcd909" }
icp-ledger = { git = "https://github.com/dfinity/ic", rev = "8b674edbb228acfc19923d5c914807166edcd909" }
on_wire = { git = "https://github.com/dfinity/ic", rev = "8b674edbb228acfc19923d5c914807166edcd909" }
# Registry canister deploy as of 2022-11-23, ahead of Blessed Replica Version
registry-canister = { git = "https://github.com/dfinity/ic", rev = "0a729806f2fbc717f2183b07efac19f24f32e717" }
idl2json = { git = "https://github.com/dfinity/idl2json", rev="c983dea6fc5666912218e7babf2b6b2f8b5648a4" }

[dev-dependencies]
maplit = "1.0.2"

[features]
mock_conversion_rate = []<|MERGE_RESOLUTION|>--- conflicted
+++ resolved
@@ -1,12 +1,7 @@
 [package]
 name = "nns-dapp"
-<<<<<<< HEAD
-version = "2.0.14"
-edition = "2018"
-=======
 version.workspace = true
 edition = "2021"
->>>>>>> b76120c3
 
 # See more keys and their definitions at https://doc.rust-lang.org/cargo/reference/manifest.html
 

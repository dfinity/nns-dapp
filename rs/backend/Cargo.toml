[package]
name = "nns-dapp"
version = { workspace = true }
edition = "2021"
# See more keys and their definitions at https://doc.rust-lang.org/cargo/reference/manifest.html

[dependencies]
base64 = "0.21.5"
candid = "0.8.1"
flate2 = "1.0.28"
futures = "0.3.29"
hex = "0.4.3"
itertools = "0.10.5"
lazy_static = "1.4.0"
lzma-rs = "0.3.0"
regex = "1.10.2"
serde = "1.0.192"
serde_bytes = "0.11.12"
serde_cbor = "0.11.2"
sha2 = "0.10.8"
<<<<<<< HEAD
strum = "0.24.1"
strum_macros = "0.25.3"
=======
strum = "0.25.0"
strum_macros = "0.24.3"
>>>>>>> 13422aab
tar = "0.4.40"

# chrono 0.4.19 has vulnerabilities fixed in 0.4.20
# but, 0.4.20 doesn't satisfy ic. We get the followig error when deploying the canister:
# The Replica returned an error: code 5, message: "Wasm module of canister vo5te-2aaaa-aaaaa-aaazq-cai is not valid: Wasm module has an invalid import section. Module imports function '__wbindgen_describe' from '__wbindgen_placeholder__' that is not exported by the runtime."
# 0.4.19 works and satisfies ic.
chrono = "=0.4.19"

cycles-minting-canister = { git = "https://github.com/dfinity/ic", rev = "89129b8212791d7e05cab62ff08eece2888a86e0" }
dfn_candid = { git = "https://github.com/dfinity/ic", rev = "89129b8212791d7e05cab62ff08eece2888a86e0" }
dfn_core = { git = "https://github.com/dfinity/ic", rev = "89129b8212791d7e05cab62ff08eece2888a86e0" }
dfn_protobuf = { git = "https://github.com/dfinity/ic", rev = "89129b8212791d7e05cab62ff08eece2888a86e0" }
ic-base-types = { git = "https://github.com/dfinity/ic", rev = "89129b8212791d7e05cab62ff08eece2888a86e0" }
ic-cdk = { workspace = true }
ic-cdk-macros = { workspace = true }
ic-certified-map = "0.3.4" # == https://github.com/dfinity/cdk-rs 6a15aa1616bcfdfdc4c120d17d37a089f5700c36
ic-crypto-sha = { git = "https://github.com/dfinity/ic", rev = "89129b8212791d7e05cab62ff08eece2888a86e0" }
ic-ledger-core = { git = "https://github.com/dfinity/ic", rev = "89129b8212791d7e05cab62ff08eece2888a86e0" }
ic-nns-common = { git = "https://github.com/dfinity/ic", rev = "89129b8212791d7e05cab62ff08eece2888a86e0" }
ic-nns-constants = { git = "https://github.com/dfinity/ic", rev = "89129b8212791d7e05cab62ff08eece2888a86e0" }
ic-nns-governance = { git = "https://github.com/dfinity/ic", rev = "89129b8212791d7e05cab62ff08eece2888a86e0" }
ic-sns-swap = { git = "https://github.com/dfinity/ic", rev = "89129b8212791d7e05cab62ff08eece2888a86e0" }
ic-stable-structures = "0.6.0"
icp-ledger = { git = "https://github.com/dfinity/ic", rev = "89129b8212791d7e05cab62ff08eece2888a86e0" }
on_wire = { git = "https://github.com/dfinity/ic", rev = "89129b8212791d7e05cab62ff08eece2888a86e0" }

proposals = { path = "../proposals" }

[dev-dependencies]
anyhow = "1.0.75"
maplit = "1.0.2"

[features]
# Build flavours; these should not normally be referred to directly in code.
production = ["assets"]
test = ["assets", "toy_data_gen"]
noassets = ["toy_data_gen"]

# Individual features
assets = []
toy_data_gen = []<|MERGE_RESOLUTION|>--- conflicted
+++ resolved
@@ -18,13 +18,8 @@
 serde_bytes = "0.11.12"
 serde_cbor = "0.11.2"
 sha2 = "0.10.8"
-<<<<<<< HEAD
-strum = "0.24.1"
+strum = "0.25.0"
 strum_macros = "0.25.3"
-=======
-strum = "0.25.0"
-strum_macros = "0.24.3"
->>>>>>> 13422aab
 tar = "0.4.40"
 
 # chrono 0.4.19 has vulnerabilities fixed in 0.4.20

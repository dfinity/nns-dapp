--- conflicted
+++ resolved
@@ -12,11 +12,8 @@
 
 /// Updates one part of the cache:  Either the list of SNSs or one SNS.
 #[deny(clippy::panic)] // Put any errors in a queryable log.
-<<<<<<< HEAD
-=======
 #[deny(clippy::expect_used)]
 #[deny(clippy::unwrap_used)]
->>>>>>> 4835a89c
 pub async fn update_cache() {
     crate::state::log("Getting upstream data...".to_string());
     let sns_maybe = STATE.with(|state| {

#![allow(clippy::all)]
#![allow(unused_imports)]
#![allow(clippy::missing_docs_in_private_items)]
#![allow(non_camel_case_types)]
#![allow(dead_code)]

<<<<<<< HEAD
use crate::types::{CandidType, Deserialize, Serialize, EmptyRecord};
=======
use crate::types::{CandidType, Deserialize, EmptyRecord, Serialize};
>>>>>>> b479820a
use ic_cdk::api::call::CallResult;
use candid::Principal;
// This is an experimental feature to generate Rust binding from Candid.
// You may want to manually adjust some of the types.
<<<<<<< HEAD
// use candid::{self, CandidType, Deserialize, Serialize, Clone, Debug, Principal};
=======
// use candid::{self, CandidType, Deserialize, Serialize, Clone, Debug, candid::Principal};
>>>>>>> b479820a
// use ic_cdk::api::call::CallResult as Result;

#[derive(CandidType, Deserialize, Serialize, Clone, Debug)]
pub enum MetadataValue {
    Int(candid::Int),
    Nat(candid::Nat),
    Blob(serde_bytes::ByteBuf),
    Text(String),
}

pub type Subaccount = serde_bytes::ByteBuf;
#[derive(CandidType, Deserialize, Serialize, Clone, Debug)]
pub struct Account {
<<<<<<< HEAD
    pub owner: Principal,
=======
    pub owner: candid::Principal,
>>>>>>> b479820a
    pub subaccount: Option<Subaccount>,
}

#[derive(CandidType, Deserialize, Serialize, Clone, Debug)]
pub enum ChangeFeeCollector {
    SetTo(Account),
    Unset,
}

#[derive(CandidType, Deserialize, Serialize, Clone, Debug)]
pub struct UpgradeArgs {
    pub token_symbol: Option<String>,
    pub transfer_fee: Option<u64>,
    pub metadata: Option<Vec<(String, MetadataValue)>>,
    pub change_fee_collector: Option<ChangeFeeCollector>,
<<<<<<< HEAD
    pub max_memo_length: Option<u16>,
=======
>>>>>>> b479820a
    pub token_name: Option<String>,
}

#[derive(CandidType, Deserialize, Serialize, Clone, Debug)]
pub struct InitArgs_archive_options {
    pub num_blocks_to_archive: u64,
    pub trigger_threshold: u64,
    pub max_message_size_bytes: Option<u64>,
    pub cycles_for_archive_creation: Option<u64>,
    pub node_max_memory_size_bytes: Option<u64>,
<<<<<<< HEAD
    pub controller_id: Principal,
=======
    pub controller_id: candid::Principal,
>>>>>>> b479820a
}

#[derive(CandidType, Deserialize, Serialize, Clone, Debug)]
pub struct InitArgs {
    pub token_symbol: String,
    pub transfer_fee: u64,
    pub metadata: Vec<(String, MetadataValue)>,
    pub minting_account: Account,
    pub initial_balances: Vec<(Account, u64)>,
    pub fee_collector_account: Option<Account>,
    pub archive_options: InitArgs_archive_options,
    pub token_name: String,
}

#[derive(CandidType, Deserialize, Serialize, Clone, Debug)]
pub enum LedgerArg {
    Upgrade(Option<UpgradeArgs>),
    Init(InitArgs),
}

pub type BlockIndex = candid::Nat;
#[derive(CandidType, Deserialize, Serialize, Clone, Debug)]
pub struct GetBlocksArgs {
    pub start: BlockIndex,
    pub length: candid::Nat,
}

pub type Map = Vec<(String, Box<Value>)>;
#[derive(CandidType, Deserialize, Serialize, Clone, Debug)]
pub enum Value {
    Int(candid::Int),
    Map(Map),
    Nat(candid::Nat),
    Nat64(u64),
    Blob(serde_bytes::ByteBuf),
    Text(String),
    Array(Vec<Box<Value>>),
}

pub type Block = Box<Value>;
#[derive(CandidType, Deserialize, Serialize, Clone, Debug)]
pub struct BlockRange {
    pub blocks: Vec<Block>,
}

<<<<<<< HEAD
candid::define_function!(pub QueryBlockArchiveFn : (GetBlocksArgs) -> (
    BlockRange
  ) query);
#[derive(CandidType, Deserialize, Serialize, Clone, Debug)]
pub struct GetBlocksResponse_archived_blocks_item {
=======
pub type QueryBlockArchiveFn = candid::Func;
#[derive(CandidType, Deserialize)]
pub struct GetBlocksResponse_archived_blocks_inner {
>>>>>>> b479820a
    pub callback: QueryBlockArchiveFn,
    pub start: BlockIndex,
    pub length: candid::Nat,
}

#[derive(CandidType, Deserialize, Serialize, Clone, Debug)]
pub struct GetBlocksResponse {
    pub certificate: Option<serde_bytes::ByteBuf>,
    pub first_index: BlockIndex,
    pub blocks: Vec<Block>,
    pub chain_length: u64,
<<<<<<< HEAD
    pub archived_blocks: Vec<GetBlocksResponse_archived_blocks_item>,
=======
    pub archived_blocks: Vec<GetBlocksResponse_archived_blocks_inner>,
>>>>>>> b479820a
}

#[derive(CandidType, Deserialize, Serialize, Clone, Debug)]
pub struct DataCertificate {
    pub certificate: Option<serde_bytes::ByteBuf>,
    pub hash_tree: serde_bytes::ByteBuf,
}

pub type TxIndex = candid::Nat;
#[derive(CandidType, Deserialize, Serialize, Clone, Debug)]
pub struct GetTransactionsRequest {
    pub start: TxIndex,
    pub length: candid::Nat,
}

#[derive(CandidType, Deserialize, Serialize, Clone, Debug)]
pub struct Transaction_burn_inner {
    pub from: Account,
    pub memo: Option<serde_bytes::ByteBuf>,
    pub created_at_time: Option<u64>,
    pub amount: candid::Nat,
}

#[derive(CandidType, Deserialize, Serialize, Clone, Debug)]
pub struct Transaction_mint_inner {
    pub to: Account,
    pub memo: Option<serde_bytes::ByteBuf>,
    pub created_at_time: Option<u64>,
    pub amount: candid::Nat,
}

#[derive(CandidType, Deserialize, Serialize, Clone, Debug)]
pub struct Transaction_transfer_inner {
    pub to: Account,
    pub fee: Option<candid::Nat>,
    pub from: Account,
    pub memo: Option<serde_bytes::ByteBuf>,
    pub created_at_time: Option<u64>,
    pub amount: candid::Nat,
}

#[derive(CandidType, Deserialize, Serialize, Clone, Debug)]
pub struct Transaction {
    pub burn: Option<Transaction_burn_inner>,
    pub kind: String,
    pub mint: Option<Transaction_mint_inner>,
    pub timestamp: u64,
    pub transfer: Option<Transaction_transfer_inner>,
}

#[derive(CandidType, Deserialize, Serialize, Clone, Debug)]
pub struct TransactionRange {
    pub transactions: Vec<Transaction>,
}

<<<<<<< HEAD
candid::define_function!(pub QueryArchiveFn : (GetTransactionsRequest) -> (
    TransactionRange
  ) query);
#[derive(CandidType, Deserialize, Serialize, Clone, Debug)]
pub struct GetTransactionsResponse_archived_transactions_item {
=======
pub type QueryArchiveFn = candid::Func;
#[derive(CandidType, Deserialize)]
pub struct GetTransactionsResponse_archived_transactions_inner {
>>>>>>> b479820a
    pub callback: QueryArchiveFn,
    pub start: TxIndex,
    pub length: candid::Nat,
}

#[derive(CandidType, Deserialize, Serialize, Clone, Debug)]
pub struct GetTransactionsResponse {
    pub first_index: TxIndex,
    pub log_length: candid::Nat,
    pub transactions: Vec<Transaction>,
<<<<<<< HEAD
    pub archived_transactions: Vec<GetTransactionsResponse_archived_transactions_item>,
=======
    pub archived_transactions: Vec<GetTransactionsResponse_archived_transactions_inner>,
>>>>>>> b479820a
}

pub type Tokens = candid::Nat;
#[derive(CandidType, Deserialize, Serialize, Clone, Debug)]
<<<<<<< HEAD
pub struct icrc1_supported_standards_ret0_item {
=======
pub struct icrc1_supported_standards_ret0_inner {
>>>>>>> b479820a
    pub url: String,
    pub name: String,
}

pub type Timestamp = u64;
#[derive(CandidType, Deserialize, Serialize, Clone, Debug)]
pub struct TransferArg {
    pub to: Account,
    pub fee: Option<Tokens>,
    pub memo: Option<serde_bytes::ByteBuf>,
    pub from_subaccount: Option<Subaccount>,
    pub created_at_time: Option<Timestamp>,
    pub amount: Tokens,
}

#[derive(CandidType, Deserialize, Serialize, Clone, Debug)]
pub enum TransferError {
    GenericError { message: String, error_code: candid::Nat },
    TemporarilyUnavailable,
    BadBurn { min_burn_amount: Tokens },
    Duplicate { duplicate_of: BlockIndex },
    BadFee { expected_fee: Tokens },
    CreatedInFuture { ledger_time: u64 },
    TooOld,
    InsufficientFunds { balance: Tokens },
}

#[derive(CandidType, Deserialize, Serialize, Clone, Debug)]
pub enum TransferResult {
    Ok(BlockIndex),
    Err(TransferError),
}

<<<<<<< HEAD
pub struct SERVICE(pub Principal);
=======
pub struct SERVICE(pub candid::Principal);
>>>>>>> b479820a
impl SERVICE {
    pub async fn get_blocks(&self, arg0: GetBlocksArgs) -> CallResult<(GetBlocksResponse,)> {
        ic_cdk::call(self.0, "get_blocks", (arg0,)).await
    }
    pub async fn get_data_certificate(&self) -> CallResult<(DataCertificate,)> {
        ic_cdk::call(self.0, "get_data_certificate", ()).await
    }
    pub async fn get_transactions(&self, arg0: GetTransactionsRequest) -> CallResult<(GetTransactionsResponse,)> {
        ic_cdk::call(self.0, "get_transactions", (arg0,)).await
    }
    pub async fn icrc1_balance_of(&self, arg0: Account) -> CallResult<(Tokens,)> {
        ic_cdk::call(self.0, "icrc1_balance_of", (arg0,)).await
    }
    pub async fn icrc1_decimals(&self) -> CallResult<(u8,)> {
        ic_cdk::call(self.0, "icrc1_decimals", ()).await
    }
    pub async fn icrc1_fee(&self) -> CallResult<(Tokens,)> {
        ic_cdk::call(self.0, "icrc1_fee", ()).await
    }
    pub async fn icrc1_metadata(&self) -> CallResult<(Vec<(String, MetadataValue)>,)> {
        ic_cdk::call(self.0, "icrc1_metadata", ()).await
    }
    pub async fn icrc1_minting_account(&self) -> CallResult<(Option<Account>,)> {
        ic_cdk::call(self.0, "icrc1_minting_account", ()).await
    }
    pub async fn icrc1_name(&self) -> CallResult<(String,)> {
        ic_cdk::call(self.0, "icrc1_name", ()).await
    }
<<<<<<< HEAD
    pub async fn icrc1_supported_standards(&self) -> CallResult<(Vec<icrc1_supported_standards_ret0_item>,)> {
=======
    pub async fn icrc1_supported_standards(&self) -> CallResult<(Vec<icrc1_supported_standards_ret0_inner>,)> {
>>>>>>> b479820a
        ic_cdk::call(self.0, "icrc1_supported_standards", ()).await
    }
    pub async fn icrc1_symbol(&self) -> CallResult<(String,)> {
        ic_cdk::call(self.0, "icrc1_symbol", ()).await
    }
    pub async fn icrc1_total_supply(&self) -> CallResult<(Tokens,)> {
        ic_cdk::call(self.0, "icrc1_total_supply", ()).await
    }
    pub async fn icrc1_transfer(&self, arg0: TransferArg) -> CallResult<(TransferResult,)> {
        ic_cdk::call(self.0, "icrc1_transfer", (arg0,)).await
    }
}<|MERGE_RESOLUTION|>--- conflicted
+++ resolved
@@ -4,20 +4,11 @@
 #![allow(non_camel_case_types)]
 #![allow(dead_code)]
 
-<<<<<<< HEAD
-use crate::types::{CandidType, Deserialize, Serialize, EmptyRecord};
-=======
 use crate::types::{CandidType, Deserialize, EmptyRecord, Serialize};
->>>>>>> b479820a
 use ic_cdk::api::call::CallResult;
-use candid::Principal;
 // This is an experimental feature to generate Rust binding from Candid.
 // You may want to manually adjust some of the types.
-<<<<<<< HEAD
-// use candid::{self, CandidType, Deserialize, Serialize, Clone, Debug, Principal};
-=======
 // use candid::{self, CandidType, Deserialize, Serialize, Clone, Debug, candid::Principal};
->>>>>>> b479820a
 // use ic_cdk::api::call::CallResult as Result;
 
 #[derive(CandidType, Deserialize, Serialize, Clone, Debug)]
@@ -31,11 +22,7 @@
 pub type Subaccount = serde_bytes::ByteBuf;
 #[derive(CandidType, Deserialize, Serialize, Clone, Debug)]
 pub struct Account {
-<<<<<<< HEAD
-    pub owner: Principal,
-=======
     pub owner: candid::Principal,
->>>>>>> b479820a
     pub subaccount: Option<Subaccount>,
 }
 
@@ -51,10 +38,6 @@
     pub transfer_fee: Option<u64>,
     pub metadata: Option<Vec<(String, MetadataValue)>>,
     pub change_fee_collector: Option<ChangeFeeCollector>,
-<<<<<<< HEAD
-    pub max_memo_length: Option<u16>,
-=======
->>>>>>> b479820a
     pub token_name: Option<String>,
 }
 
@@ -65,11 +48,7 @@
     pub max_message_size_bytes: Option<u64>,
     pub cycles_for_archive_creation: Option<u64>,
     pub node_max_memory_size_bytes: Option<u64>,
-<<<<<<< HEAD
-    pub controller_id: Principal,
-=======
     pub controller_id: candid::Principal,
->>>>>>> b479820a
 }
 
 #[derive(CandidType, Deserialize, Serialize, Clone, Debug)]
@@ -115,33 +94,21 @@
     pub blocks: Vec<Block>,
 }
 
-<<<<<<< HEAD
-candid::define_function!(pub QueryBlockArchiveFn : (GetBlocksArgs) -> (
-    BlockRange
-  ) query);
-#[derive(CandidType, Deserialize, Serialize, Clone, Debug)]
-pub struct GetBlocksResponse_archived_blocks_item {
-=======
 pub type QueryBlockArchiveFn = candid::Func;
 #[derive(CandidType, Deserialize)]
 pub struct GetBlocksResponse_archived_blocks_inner {
->>>>>>> b479820a
     pub callback: QueryBlockArchiveFn,
     pub start: BlockIndex,
     pub length: candid::Nat,
 }
 
-#[derive(CandidType, Deserialize, Serialize, Clone, Debug)]
+#[derive(CandidType, Deserialize)]
 pub struct GetBlocksResponse {
     pub certificate: Option<serde_bytes::ByteBuf>,
     pub first_index: BlockIndex,
     pub blocks: Vec<Block>,
     pub chain_length: u64,
-<<<<<<< HEAD
-    pub archived_blocks: Vec<GetBlocksResponse_archived_blocks_item>,
-=======
     pub archived_blocks: Vec<GetBlocksResponse_archived_blocks_inner>,
->>>>>>> b479820a
 }
 
 #[derive(CandidType, Deserialize, Serialize, Clone, Debug)]
@@ -197,41 +164,25 @@
     pub transactions: Vec<Transaction>,
 }
 
-<<<<<<< HEAD
-candid::define_function!(pub QueryArchiveFn : (GetTransactionsRequest) -> (
-    TransactionRange
-  ) query);
-#[derive(CandidType, Deserialize, Serialize, Clone, Debug)]
-pub struct GetTransactionsResponse_archived_transactions_item {
-=======
 pub type QueryArchiveFn = candid::Func;
 #[derive(CandidType, Deserialize)]
 pub struct GetTransactionsResponse_archived_transactions_inner {
->>>>>>> b479820a
     pub callback: QueryArchiveFn,
     pub start: TxIndex,
     pub length: candid::Nat,
 }
 
-#[derive(CandidType, Deserialize, Serialize, Clone, Debug)]
+#[derive(CandidType, Deserialize)]
 pub struct GetTransactionsResponse {
     pub first_index: TxIndex,
     pub log_length: candid::Nat,
     pub transactions: Vec<Transaction>,
-<<<<<<< HEAD
-    pub archived_transactions: Vec<GetTransactionsResponse_archived_transactions_item>,
-=======
     pub archived_transactions: Vec<GetTransactionsResponse_archived_transactions_inner>,
->>>>>>> b479820a
 }
 
 pub type Tokens = candid::Nat;
 #[derive(CandidType, Deserialize, Serialize, Clone, Debug)]
-<<<<<<< HEAD
-pub struct icrc1_supported_standards_ret0_item {
-=======
 pub struct icrc1_supported_standards_ret0_inner {
->>>>>>> b479820a
     pub url: String,
     pub name: String,
 }
@@ -265,11 +216,7 @@
     Err(TransferError),
 }
 
-<<<<<<< HEAD
-pub struct SERVICE(pub Principal);
-=======
 pub struct SERVICE(pub candid::Principal);
->>>>>>> b479820a
 impl SERVICE {
     pub async fn get_blocks(&self, arg0: GetBlocksArgs) -> CallResult<(GetBlocksResponse,)> {
         ic_cdk::call(self.0, "get_blocks", (arg0,)).await
@@ -298,11 +245,7 @@
     pub async fn icrc1_name(&self) -> CallResult<(String,)> {
         ic_cdk::call(self.0, "icrc1_name", ()).await
     }
-<<<<<<< HEAD
-    pub async fn icrc1_supported_standards(&self) -> CallResult<(Vec<icrc1_supported_standards_ret0_item>,)> {
-=======
     pub async fn icrc1_supported_standards(&self) -> CallResult<(Vec<icrc1_supported_standards_ret0_inner>,)> {
->>>>>>> b479820a
         ic_cdk::call(self.0, "icrc1_supported_standards", ()).await
     }
     pub async fn icrc1_symbol(&self) -> CallResult<(String,)> {

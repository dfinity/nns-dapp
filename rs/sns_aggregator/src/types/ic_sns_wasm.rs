--- conflicted
+++ resolved
@@ -4,33 +4,18 @@
 #![allow(non_camel_case_types)]
 #![allow(dead_code)]
 
-<<<<<<< HEAD
-use crate::types::{CandidType, Deserialize, Serialize, EmptyRecord};
-=======
 use crate::types::{CandidType, Deserialize, EmptyRecord, Serialize};
->>>>>>> b479820a
 use ic_cdk::api::call::CallResult;
-use candid::Principal;
 // This is an experimental feature to generate Rust binding from Candid.
 // You may want to manually adjust some of the types.
-<<<<<<< HEAD
-// use candid::{self, CandidType, Deserialize, Serialize, Clone, Debug, Principal};
-=======
 // use candid::{self, CandidType, Deserialize, Serialize, Clone, Debug, candid::Principal};
->>>>>>> b479820a
 // use ic_cdk::api::call::CallResult as Result;
 
 #[derive(CandidType, Deserialize, Serialize, Clone, Debug)]
 pub struct SnsWasmCanisterInitPayload {
-<<<<<<< HEAD
-    pub allowed_principals: Vec<Principal>,
-    pub access_controls_enabled: bool,
-    pub sns_subnet_ids: Vec<Principal>,
-=======
     pub allowed_principals: Vec<candid::Principal>,
     pub access_controls_enabled: bool,
     pub sns_subnet_ids: Vec<candid::Principal>,
->>>>>>> b479820a
 }
 
 #[derive(CandidType, Deserialize, Serialize, Clone, Debug)]
@@ -44,7 +29,6 @@
     pub hash: serde_bytes::ByteBuf,
     pub wasm: Option<SnsWasm>,
 }
-<<<<<<< HEAD
 
 #[derive(CandidType, Deserialize, Serialize, Clone, Debug)]
 pub struct SnsWasmError {
@@ -63,44 +47,13 @@
 }
 
 #[derive(CandidType, Deserialize, Serialize, Clone, Debug)]
-pub struct Canister {
-    pub id: Option<Principal>,
-}
-
-#[derive(CandidType, Deserialize, Serialize, Clone, Debug)]
-pub struct DappCanisters {
-    pub canisters: Vec<Canister>,
-=======
-
-#[derive(CandidType, Deserialize, Serialize, Clone, Debug)]
-pub struct SnsWasmError {
-    pub message: String,
-}
-
-#[derive(CandidType, Deserialize, Serialize, Clone, Debug)]
-pub enum Result {
-    Error(SnsWasmError),
-    Hash(serde_bytes::ByteBuf),
-}
-
-#[derive(CandidType, Deserialize, Serialize, Clone, Debug)]
-pub struct AddWasmResponse {
-    pub result: Option<Result>,
->>>>>>> b479820a
-}
-
-#[derive(CandidType, Deserialize, Serialize, Clone, Debug)]
 pub struct TreasuryDistribution {
     pub total_e8s: u64,
 }
 
 #[derive(CandidType, Deserialize, Serialize, Clone, Debug)]
 pub struct NeuronDistribution {
-<<<<<<< HEAD
-    pub controller: Option<Principal>,
-=======
     pub controller: Option<candid::Principal>,
->>>>>>> b479820a
     pub dissolve_delay_seconds: u64,
     pub memo: u64,
     pub stake_e8s: u64,
@@ -160,10 +113,6 @@
     pub initial_reward_rate_basis_points: Option<u64>,
     pub wait_for_quiet_deadline_increase_seconds: Option<u64>,
     pub transaction_fee_e8s: Option<u64>,
-<<<<<<< HEAD
-    pub dapp_canisters: Option<DappCanisters>,
-=======
->>>>>>> b479820a
     pub max_age_bonus_percentage: Option<u64>,
     pub initial_token_distribution: Option<InitialTokenDistribution>,
     pub reward_rate_transition_duration_seconds: Option<u64>,
@@ -176,23 +125,6 @@
 pub struct DeployNewSnsRequest {
     pub sns_init_payload: Option<SnsInitPayload>,
 }
-<<<<<<< HEAD
-
-#[derive(CandidType, Deserialize, Serialize, Clone, Debug)]
-pub struct DappCanistersTransferResult {
-    pub restored_dapp_canisters: Vec<Canister>,
-    pub nns_controlled_dapp_canisters: Vec<Canister>,
-    pub sns_controlled_dapp_canisters: Vec<Canister>,
-}
-
-#[derive(CandidType, Deserialize, Serialize, Clone, Debug)]
-pub struct SnsCanisterIds {
-    pub root: Option<Principal>,
-    pub swap: Option<Principal>,
-    pub ledger: Option<Principal>,
-    pub index: Option<Principal>,
-    pub governance: Option<Principal>,
-=======
 
 #[derive(CandidType, Deserialize, Serialize, Clone, Debug)]
 pub struct SnsCanisterIds {
@@ -201,17 +133,11 @@
     pub ledger: Option<candid::Principal>,
     pub index: Option<candid::Principal>,
     pub governance: Option<candid::Principal>,
->>>>>>> b479820a
 }
 
 #[derive(CandidType, Deserialize, Serialize, Clone, Debug)]
 pub struct DeployNewSnsResponse {
-<<<<<<< HEAD
-    pub dapp_canisters_transfer_result: Option<DappCanistersTransferResult>,
-    pub subnet_id: Option<Principal>,
-=======
     pub subnet_id: Option<candid::Principal>,
->>>>>>> b479820a
     pub error: Option<SnsWasmError>,
     pub canisters: Option<SnsCanisterIds>,
 }
@@ -221,11 +147,7 @@
 
 #[derive(CandidType, Deserialize, Serialize, Clone, Debug)]
 pub struct GetAllowedPrincipalsResponse {
-<<<<<<< HEAD
-    pub allowed_principals: Vec<Principal>,
-=======
     pub allowed_principals: Vec<candid::Principal>,
->>>>>>> b479820a
 }
 
 #[derive(CandidType, Deserialize, Serialize, Clone, Debug)]
@@ -240,11 +162,7 @@
 
 #[derive(CandidType, Deserialize, Serialize, Clone, Debug)]
 pub struct GetNextSnsVersionRequest {
-<<<<<<< HEAD
-    pub governance_canister_id: Option<Principal>,
-=======
     pub governance_canister_id: Option<candid::Principal>,
->>>>>>> b479820a
     pub current_version: Option<SnsVersion>,
 }
 
@@ -258,11 +176,7 @@
 
 #[derive(CandidType, Deserialize, Serialize, Clone, Debug)]
 pub struct GetSnsSubnetIdsResponse {
-<<<<<<< HEAD
-    pub sns_subnet_ids: Vec<Principal>,
-=======
     pub sns_subnet_ids: Vec<candid::Principal>,
->>>>>>> b479820a
 }
 
 #[derive(CandidType, Deserialize, Serialize, Clone, Debug)]
@@ -284,11 +198,7 @@
 #[derive(CandidType, Deserialize, Serialize, Clone, Debug)]
 pub struct InsertUpgradePathEntriesRequest {
     pub upgrade_path: Vec<SnsUpgrade>,
-<<<<<<< HEAD
-    pub sns_governance_canister_id: Option<Principal>,
-=======
     pub sns_governance_canister_id: Option<candid::Principal>,
->>>>>>> b479820a
 }
 
 #[derive(CandidType, Deserialize, Serialize, Clone, Debug)]
@@ -299,21 +209,13 @@
 #[derive(CandidType, Deserialize, Serialize, Clone, Debug)]
 pub struct list_deployed_snses_arg0 {}
 
-#[derive(CandidType, Deserialize, Serialize, Clone, Debug)]
+#[derive(CandidType, Deserialize, Serialize, Clone, Debug, Default)]
 pub struct DeployedSns {
-<<<<<<< HEAD
-    pub root_canister_id: Option<Principal>,
-    pub governance_canister_id: Option<Principal>,
-    pub index_canister_id: Option<Principal>,
-    pub swap_canister_id: Option<Principal>,
-    pub ledger_canister_id: Option<Principal>,
-=======
     pub root_canister_id: Option<candid::Principal>,
     pub governance_canister_id: Option<candid::Principal>,
     pub index_canister_id: Option<candid::Principal>,
     pub swap_canister_id: Option<candid::Principal>,
     pub ledger_canister_id: Option<candid::Principal>,
->>>>>>> b479820a
 }
 
 #[derive(CandidType, Deserialize, Serialize, Clone, Debug)]
@@ -325,11 +227,7 @@
 pub struct ListUpgradeStepsRequest {
     pub limit: u32,
     pub starting_at: Option<SnsVersion>,
-<<<<<<< HEAD
-    pub sns_governance_canister_id: Option<Principal>,
-=======
     pub sns_governance_canister_id: Option<candid::Principal>,
->>>>>>> b479820a
 }
 
 #[derive(CandidType, Deserialize, Serialize, Clone, Debug)]
@@ -355,13 +253,8 @@
 
 #[derive(CandidType, Deserialize, Serialize, Clone, Debug)]
 pub struct UpdateAllowedPrincipalsRequest {
-<<<<<<< HEAD
-    pub added_principals: Vec<Principal>,
-    pub removed_principals: Vec<Principal>,
-=======
     pub added_principals: Vec<candid::Principal>,
     pub removed_principals: Vec<candid::Principal>,
->>>>>>> b479820a
 }
 
 #[derive(CandidType, Deserialize, Serialize, Clone, Debug)]
@@ -377,13 +270,8 @@
 
 #[derive(CandidType, Deserialize, Serialize, Clone, Debug)]
 pub struct UpdateSnsSubnetListRequest {
-<<<<<<< HEAD
-    pub sns_subnet_ids_to_add: Vec<Principal>,
-    pub sns_subnet_ids_to_remove: Vec<Principal>,
-=======
     pub sns_subnet_ids_to_add: Vec<candid::Principal>,
     pub sns_subnet_ids_to_remove: Vec<candid::Principal>,
->>>>>>> b479820a
 }
 
 #[derive(CandidType, Deserialize, Serialize, Clone, Debug)]
@@ -391,11 +279,7 @@
     pub error: Option<SnsWasmError>,
 }
 
-<<<<<<< HEAD
-pub struct SERVICE(pub Principal);
-=======
 pub struct SERVICE(pub candid::Principal);
->>>>>>> b479820a
 impl SERVICE {
     pub async fn add_wasm(&self, arg0: AddWasmRequest) -> CallResult<(AddWasmResponse,)> {
         ic_cdk::call(self.0, "add_wasm", (arg0,)).await

--- conflicted
+++ resolved
@@ -6,36 +6,22 @@
 
 use crate::types::{CandidType, Deserialize, EmptyRecord, Serialize};
 use ic_cdk::api::call::CallResult;
-use candid::Principal;
 // This is an experimental feature to generate Rust binding from Candid.
 // You may want to manually adjust some of the types.
-<<<<<<< HEAD
-// use candid::{self, CandidType, Deserialize, Serialize, Clone, Debug, Principal};
-=======
 // use candid::{self, CandidType, Deserialize, Serialize, Clone, Debug, candid::Principal};
->>>>>>> b479820a
 // use ic_cdk::api::call::CallResult as Result;
 
 #[derive(CandidType, Deserialize, Serialize, Clone, Debug)]
 pub struct GenericNervousSystemFunction {
-<<<<<<< HEAD
-    pub validator_canister_id: Option<Principal>,
-    pub target_canister_id: Option<Principal>,
-=======
     pub validator_canister_id: Option<candid::Principal>,
     pub target_canister_id: Option<candid::Principal>,
->>>>>>> b479820a
     pub validator_method_name: Option<String>,
     pub target_method_name: Option<String>,
 }
 
 #[derive(CandidType, Deserialize, Serialize, Clone, Debug)]
 pub enum FunctionType {
-<<<<<<< HEAD
-    NativeNervousSystemFunction {},
-=======
     NativeNervousSystemFunction(EmptyRecord),
->>>>>>> b479820a
     GenericNervousSystemFunction(GenericNervousSystemFunction),
 }
 
@@ -180,11 +166,7 @@
 
 #[derive(CandidType, Deserialize, Serialize, Clone, Debug)]
 pub struct RegisterDappCanisters {
-<<<<<<< HEAD
-    pub canister_ids: Vec<Principal>,
-=======
     pub canister_ids: Vec<candid::Principal>,
->>>>>>> b479820a
 }
 
 #[derive(CandidType, Deserialize, Serialize, Clone, Debug)]
@@ -195,11 +177,7 @@
 #[derive(CandidType, Deserialize, Serialize, Clone, Debug)]
 pub struct TransferSnsTreasuryFunds {
     pub from_treasury: i32,
-<<<<<<< HEAD
-    pub to_principal: Option<Principal>,
-=======
     pub to_principal: Option<candid::Principal>,
->>>>>>> b479820a
     pub to_subaccount: Option<Subaccount>,
     pub memo: Option<u64>,
     pub amount_e8s: u64,
@@ -209,23 +187,14 @@
 pub struct UpgradeSnsControlledCanister {
     pub new_canister_wasm: serde_bytes::ByteBuf,
     pub mode: Option<i32>,
-<<<<<<< HEAD
-    pub canister_id: Option<Principal>,
-=======
     pub canister_id: Option<candid::Principal>,
->>>>>>> b479820a
     pub canister_upgrade_arg: Option<serde_bytes::ByteBuf>,
 }
 
 #[derive(CandidType, Deserialize, Serialize, Clone, Debug)]
 pub struct DeregisterDappCanisters {
-<<<<<<< HEAD
-    pub canister_ids: Vec<Principal>,
-    pub new_controllers: Vec<Principal>,
-=======
     pub canister_ids: Vec<candid::Principal>,
     pub new_controllers: Vec<candid::Principal>,
->>>>>>> b479820a
 }
 
 #[derive(CandidType, Deserialize, Serialize, Clone, Debug)]
@@ -252,20 +221,12 @@
     ManageNervousSystemParameters(NervousSystemParameters),
     AddGenericNervousSystemFunction(NervousSystemFunction),
     RemoveGenericNervousSystemFunction(u64),
-<<<<<<< HEAD
-    UpgradeSnsToNextVersion {},
-=======
     UpgradeSnsToNextVersion(EmptyRecord),
->>>>>>> b479820a
     RegisterDappCanisters(RegisterDappCanisters),
     TransferSnsTreasuryFunds(TransferSnsTreasuryFunds),
     UpgradeSnsControlledCanister(UpgradeSnsControlledCanister),
     DeregisterDappCanisters(DeregisterDappCanisters),
-<<<<<<< HEAD
-    Unspecified {},
-=======
     Unspecified(EmptyRecord),
->>>>>>> b479820a
     ManageSnsMetadata(ManageSnsMetadata),
     ExecuteGenericNervousSystemFunction(ExecuteGenericNervousSystemFunction),
     Motion(Motion),
@@ -321,11 +282,7 @@
 
 #[derive(CandidType, Deserialize, Serialize, Clone, Debug)]
 pub struct Account {
-<<<<<<< HEAD
-    pub owner: Option<Principal>,
-=======
     pub owner: Option<candid::Principal>,
->>>>>>> b479820a
     pub subaccount: Option<Subaccount>,
 }
 
@@ -353,13 +310,8 @@
 #[derive(CandidType, Deserialize, Serialize, Clone, Debug)]
 pub enum Operation {
     ChangeAutoStakeMaturity(ChangeAutoStakeMaturity),
-<<<<<<< HEAD
-    StopDissolving {},
-    StartDissolving {},
-=======
     StopDissolving(EmptyRecord),
     StartDissolving(EmptyRecord),
->>>>>>> b479820a
     IncreaseDissolveDelay(IncreaseDissolveDelay),
     SetDissolveTimestamp(SetDissolveTimestamp),
 }
@@ -383,22 +335,14 @@
 
 #[derive(CandidType, Deserialize, Serialize, Clone, Debug)]
 pub struct MemoAndController {
-<<<<<<< HEAD
-    pub controller: Option<Principal>,
-=======
     pub controller: Option<candid::Principal>,
->>>>>>> b479820a
     pub memo: u64,
 }
 
 #[derive(CandidType, Deserialize, Serialize, Clone, Debug)]
 pub enum By {
     MemoAndController(MemoAndController),
-<<<<<<< HEAD
-    NeuronId {},
-=======
     NeuronId(EmptyRecord),
->>>>>>> b479820a
 }
 
 #[derive(CandidType, Deserialize, Serialize, Clone, Debug)]
@@ -409,21 +353,13 @@
 #[derive(CandidType, Deserialize, Serialize, Clone, Debug)]
 pub struct RemoveNeuronPermissions {
     pub permissions_to_remove: Option<NeuronPermissionList>,
-<<<<<<< HEAD
-    pub principal_id: Option<Principal>,
-=======
     pub principal_id: Option<candid::Principal>,
->>>>>>> b479820a
 }
 
 #[derive(CandidType, Deserialize, Serialize, Clone, Debug)]
 pub struct AddNeuronPermissions {
     pub permissions_to_add: Option<NeuronPermissionList>,
-<<<<<<< HEAD
-    pub principal_id: Option<Principal>,
-=======
     pub principal_id: Option<candid::Principal>,
->>>>>>> b479820a
 }
 
 #[derive(CandidType, Deserialize, Serialize, Clone, Debug)]
@@ -449,11 +385,7 @@
     DisburseMaturity(DisburseMaturity),
     Configure(Configure),
     RegisterVote(RegisterVote),
-<<<<<<< HEAD
-    SyncCommand {},
-=======
     SyncCommand(EmptyRecord),
->>>>>>> b479820a
     MakeProposal(Proposal),
     FinalizeDisburseMaturity(FinalizeDisburseMaturity),
     ClaimOrRefreshNeuron(ClaimOrRefresh),
@@ -471,11 +403,7 @@
 
 #[derive(CandidType, Deserialize, Serialize, Clone, Debug)]
 pub struct NeuronPermission {
-<<<<<<< HEAD
-    pub principal: Option<Principal>,
-=======
     pub principal: Option<candid::Principal>,
->>>>>>> b479820a
     pub permission_type: Vec<i32>,
 }
 
@@ -513,11 +441,7 @@
 
 #[derive(CandidType, Deserialize, Serialize, Clone, Debug)]
 pub struct Governance {
-<<<<<<< HEAD
-    pub root_canister_id: Option<Principal>,
-=======
     pub root_canister_id: Option<candid::Principal>,
->>>>>>> b479820a
     pub id_to_nervous_system_functions: Vec<(u64, NervousSystemFunction)>,
     pub metrics: Option<GovernanceCachedMetrics>,
     pub maturity_modulation: Option<MaturityModulation>,
@@ -528,13 +452,8 @@
     pub sns_initialization_parameters: String,
     pub latest_reward_event: Option<RewardEvent>,
     pub pending_version: Option<UpgradeInProgress>,
-<<<<<<< HEAD
-    pub swap_canister_id: Option<Principal>,
-    pub ledger_canister_id: Option<Principal>,
-=======
     pub swap_canister_id: Option<candid::Principal>,
     pub ledger_canister_id: Option<candid::Principal>,
->>>>>>> b479820a
     pub proposals: Vec<(u64, ProposalData)>,
     pub in_flight_commands: Vec<(String, NeuronInFlightCommand)>,
     pub sns_metadata: Option<ManageSnsMetadata>,
@@ -544,20 +463,12 @@
 
 #[derive(CandidType, Deserialize, Serialize, Clone, Debug)]
 pub struct NeuronParameters {
-<<<<<<< HEAD
-    pub controller: Option<Principal>,
-=======
     pub controller: Option<candid::Principal>,
->>>>>>> b479820a
     pub dissolve_delay_seconds: Option<u64>,
     pub source_nns_neuron_id: Option<u64>,
     pub stake_e8s: Option<u64>,
     pub followees: Vec<NeuronId>,
-<<<<<<< HEAD
-    pub hotkey: Option<Principal>,
-=======
     pub hotkey: Option<candid::Principal>,
->>>>>>> b479820a
     pub neuron_id: Option<NeuronId>,
 }
 
@@ -605,7 +516,7 @@
 #[derive(CandidType, Deserialize, Serialize, Clone, Debug)]
 pub struct get_metadata_arg0 {}
 
-#[derive(CandidType, Deserialize, Serialize, Clone, Debug)]
+#[derive(CandidType, Deserialize, Serialize, Clone, Debug, Default)]
 pub struct GetMetadataResponse {
     pub url: Option<String>,
     pub logo: Option<String>,
@@ -662,28 +573,19 @@
 
 #[derive(CandidType, Deserialize, Serialize, Clone, Debug)]
 pub struct DefiniteCanisterSettingsArgs {
-<<<<<<< HEAD
-    pub freezing_threshold: candid::Nat,
-    pub controllers: Vec<Principal>,
-=======
     pub controller: candid::Principal,
     pub freezing_threshold: candid::Nat,
     pub controllers: Vec<candid::Principal>,
->>>>>>> b479820a
     pub memory_allocation: candid::Nat,
     pub compute_allocation: candid::Nat,
 }
 
 #[derive(CandidType, Deserialize, Serialize, Clone, Debug)]
 pub struct CanisterStatusResultV2 {
-<<<<<<< HEAD
-    pub status: CanisterStatusType,
-=======
     pub controller: candid::Principal,
     pub status: CanisterStatusType,
     pub freezing_threshold: candid::Nat,
     pub balance: Vec<(serde_bytes::ByteBuf, candid::Nat)>,
->>>>>>> b479820a
     pub memory_size: candid::Nat,
     pub cycles: candid::Nat,
     pub settings: DefiniteCanisterSettingsArgs,
@@ -708,7 +610,7 @@
     pub sns_initialization_parameters: String,
 }
 
-#[derive(CandidType, Deserialize, Serialize, Clone, Debug)]
+#[derive(CandidType, Deserialize, Serialize, Clone, Debug, Default)]
 pub struct ListNervousSystemFunctionsResponse {
     pub reserved_ids: Vec<u64>,
     pub functions: Vec<NervousSystemFunction>,
@@ -716,11 +618,7 @@
 
 #[derive(CandidType, Deserialize, Serialize, Clone, Debug)]
 pub struct ListNeurons {
-<<<<<<< HEAD
-    pub of_principal: Option<Principal>,
-=======
     pub of_principal: Option<candid::Principal>,
->>>>>>> b479820a
     pub limit: u32,
     pub start_page_at: Option<NeuronId>,
 }
@@ -807,19 +705,6 @@
 pub enum Command_1 {
     Error(GovernanceError),
     Split(SplitResponse),
-<<<<<<< HEAD
-    Follow {},
-    DisburseMaturity(DisburseMaturityResponse),
-    ClaimOrRefresh(ClaimOrRefreshResponse),
-    Configure {},
-    RegisterVote {},
-    MakeProposal(GetProposal),
-    RemoveNeuronPermission {},
-    StakeMaturity(StakeMaturityResponse),
-    MergeMaturity(MergeMaturityResponse),
-    Disburse(DisburseResponse),
-    AddNeuronPermission {},
-=======
     Follow(EmptyRecord),
     DisburseMaturity(DisburseMaturityResponse),
     ClaimOrRefresh(ClaimOrRefreshResponse),
@@ -831,7 +716,6 @@
     MergeMaturity(MergeMaturityResponse),
     Disburse(DisburseResponse),
     AddNeuronPermission(EmptyRecord),
->>>>>>> b479820a
 }
 
 #[derive(CandidType, Deserialize, Serialize, Clone, Debug)]
@@ -847,11 +731,7 @@
 #[derive(CandidType, Deserialize, Serialize, Clone, Debug)]
 pub struct set_mode_ret0 {}
 
-<<<<<<< HEAD
-pub struct SERVICE(pub Principal);
-=======
 pub struct SERVICE(pub candid::Principal);
->>>>>>> b479820a
 impl SERVICE {
     pub async fn claim_swap_neurons(&self, arg0: ClaimSwapNeuronsRequest) -> CallResult<(ClaimSwapNeuronsResponse,)> {
         ic_cdk::call(self.0, "claim_swap_neurons", (arg0,)).await

#![allow(clippy::all)]
#![allow(unused_imports)]
#![allow(clippy::missing_docs_in_private_items)]
#![allow(non_camel_case_types)]
#![allow(dead_code)]

<<<<<<< HEAD
use crate::types::{CandidType, Deserialize, Serialize, EmptyRecord};
=======
use crate::types::{CandidType, Deserialize, EmptyRecord, Serialize};
>>>>>>> b479820a
use ic_cdk::api::call::CallResult;
use candid::Principal;
// This is an experimental feature to generate Rust binding from Candid.
// You may want to manually adjust some of the types.
<<<<<<< HEAD
// use candid::{self, CandidType, Deserialize, Serialize, Clone, Debug, Principal};
=======
// use candid::{self, CandidType, Deserialize, Serialize, Clone, Debug, candid::Principal};
>>>>>>> b479820a
// use ic_cdk::api::call::CallResult as Result;

#[derive(CandidType, Deserialize, Serialize, Clone, Debug)]
pub struct SnsRootCanister {
<<<<<<< HEAD
    pub dapp_canister_ids: Vec<Principal>,
    pub testflight: bool,
    pub latest_ledger_archive_poll_timestamp_seconds: Option<u64>,
    pub archive_canister_ids: Vec<Principal>,
    pub governance_canister_id: Option<Principal>,
    pub index_canister_id: Option<Principal>,
    pub swap_canister_id: Option<Principal>,
    pub ledger_canister_id: Option<Principal>,
=======
    pub dapp_canister_ids: Vec<candid::Principal>,
    pub testflight: bool,
    pub latest_ledger_archive_poll_timestamp_seconds: Option<u64>,
    pub archive_canister_ids: Vec<candid::Principal>,
    pub governance_canister_id: Option<candid::Principal>,
    pub index_canister_id: Option<candid::Principal>,
    pub swap_canister_id: Option<candid::Principal>,
    pub ledger_canister_id: Option<candid::Principal>,
>>>>>>> b479820a
}

#[derive(CandidType, Deserialize, Serialize, Clone, Debug)]
pub struct CanisterIdRecord {
<<<<<<< HEAD
    pub canister_id: Principal,
=======
    pub canister_id: candid::Principal,
>>>>>>> b479820a
}

#[derive(CandidType, Deserialize, Serialize, Clone, Debug)]
pub enum CanisterStatusType {
    stopped,
    stopping,
    running,
}

#[derive(CandidType, Deserialize, Serialize, Clone, Debug)]
pub struct DefiniteCanisterSettings {
<<<<<<< HEAD
    pub controllers: Vec<Principal>,
=======
    pub controllers: Vec<candid::Principal>,
>>>>>>> b479820a
}

#[derive(CandidType, Deserialize, Serialize, Clone, Debug)]
pub struct CanisterStatusResult {
<<<<<<< HEAD
    pub status: CanisterStatusType,
    pub memory_size: candid::Nat,
    pub cycles: candid::Nat,
=======
    pub controller: candid::Principal,
    pub status: CanisterStatusType,
    pub memory_size: candid::Nat,
>>>>>>> b479820a
    pub settings: DefiniteCanisterSettings,
    pub module_hash: Option<serde_bytes::ByteBuf>,
}

#[derive(CandidType, Deserialize, Serialize, Clone, Debug)]
<<<<<<< HEAD
pub enum CanisterInstallMode {
    reinstall,
    upgrade,
    install,
}

#[derive(CandidType, Deserialize, Serialize, Clone, Debug)]
pub enum AuthzChangeOp {
    Authorize { add_self: bool },
    Deauthorize,
}

#[derive(CandidType, Deserialize, Serialize, Clone, Debug)]
pub struct MethodAuthzChange {
    pub principal: Option<Principal>,
    pub method_name: String,
    pub canister: Principal,
    pub operation: AuthzChangeOp,
}

#[derive(CandidType, Deserialize, Serialize, Clone, Debug)]
pub struct ChangeCanisterProposal {
    pub arg: serde_bytes::ByteBuf,
    pub wasm_module: serde_bytes::ByteBuf,
    pub stop_before_installing: bool,
    pub mode: CanisterInstallMode,
    pub canister_id: Principal,
    pub query_allocation: Option<candid::Nat>,
    pub authz_changes: Vec<MethodAuthzChange>,
    pub memory_allocation: Option<candid::Nat>,
    pub compute_allocation: Option<candid::Nat>,
}

#[derive(CandidType, Deserialize, Serialize, Clone, Debug)]
=======
>>>>>>> b479820a
pub struct GetSnsCanistersSummaryRequest {
    pub update_canister_list: Option<bool>,
}

#[derive(CandidType, Deserialize, Serialize, Clone, Debug)]
pub struct DefiniteCanisterSettingsArgs {
    pub freezing_threshold: candid::Nat,
<<<<<<< HEAD
    pub controllers: Vec<Principal>,
=======
    pub controllers: Vec<candid::Principal>,
>>>>>>> b479820a
    pub memory_allocation: candid::Nat,
    pub compute_allocation: candid::Nat,
}

#[derive(CandidType, Deserialize, Serialize, Clone, Debug)]
pub struct CanisterStatusResultV2 {
    pub status: CanisterStatusType,
    pub memory_size: candid::Nat,
    pub cycles: candid::Nat,
    pub settings: DefiniteCanisterSettingsArgs,
    pub idle_cycles_burned_per_day: candid::Nat,
    pub module_hash: Option<serde_bytes::ByteBuf>,
}

#[derive(CandidType, Deserialize, Serialize, Clone, Debug)]
pub struct CanisterSummary {
    pub status: Option<CanisterStatusResultV2>,
<<<<<<< HEAD
    pub canister_id: Option<Principal>,
=======
    pub canister_id: Option<candid::Principal>,
>>>>>>> b479820a
}

#[derive(CandidType, Deserialize, Serialize, Clone, Debug)]
pub struct GetSnsCanistersSummaryResponse {
    pub root: Option<CanisterSummary>,
    pub swap: Option<CanisterSummary>,
    pub ledger: Option<CanisterSummary>,
    pub index: Option<CanisterSummary>,
    pub governance: Option<CanisterSummary>,
    pub dapps: Vec<CanisterSummary>,
    pub archives: Vec<CanisterSummary>,
}

#[derive(CandidType, Deserialize, Serialize, Clone, Debug)]
pub struct list_sns_canisters_arg0 {}

#[derive(CandidType, Deserialize, Serialize, Clone, Debug)]
pub struct ListSnsCanistersResponse {
<<<<<<< HEAD
    pub root: Option<Principal>,
    pub swap: Option<Principal>,
    pub ledger: Option<Principal>,
    pub index: Option<Principal>,
    pub governance: Option<Principal>,
    pub dapps: Vec<Principal>,
    pub archives: Vec<Principal>,
=======
    pub root: Option<candid::Principal>,
    pub swap: Option<candid::Principal>,
    pub ledger: Option<candid::Principal>,
    pub index: Option<candid::Principal>,
    pub governance: Option<candid::Principal>,
    pub dapps: Vec<candid::Principal>,
    pub archives: Vec<candid::Principal>,
>>>>>>> b479820a
}

#[derive(CandidType, Deserialize, Serialize, Clone, Debug)]
pub struct RegisterDappCanisterRequest {
<<<<<<< HEAD
    pub canister_id: Option<Principal>,
=======
    pub canister_id: Option<candid::Principal>,
>>>>>>> b479820a
}

#[derive(CandidType, Deserialize, Serialize, Clone, Debug)]
pub struct register_dapp_canister_ret0 {}

#[derive(CandidType, Deserialize, Serialize, Clone, Debug)]
pub struct RegisterDappCanistersRequest {
<<<<<<< HEAD
    pub canister_ids: Vec<Principal>,
=======
    pub canister_ids: Vec<candid::Principal>,
>>>>>>> b479820a
}

#[derive(CandidType, Deserialize, Serialize, Clone, Debug)]
pub struct register_dapp_canisters_ret0 {}

#[derive(CandidType, Deserialize, Serialize, Clone, Debug)]
pub struct SetDappControllersRequest {
    pub canister_ids: Option<RegisterDappCanistersRequest>,
<<<<<<< HEAD
    pub controller_principal_ids: Vec<Principal>,
=======
    pub controller_principal_ids: Vec<candid::Principal>,
>>>>>>> b479820a
}

#[derive(CandidType, Deserialize, Serialize, Clone, Debug)]
pub struct CanisterCallError {
    pub code: Option<i32>,
    pub description: String,
}

#[derive(CandidType, Deserialize, Serialize, Clone, Debug)]
pub struct FailedUpdate {
    pub err: Option<CanisterCallError>,
<<<<<<< HEAD
    pub dapp_canister_id: Option<Principal>,
=======
    pub dapp_canister_id: Option<candid::Principal>,
>>>>>>> b479820a
}

#[derive(CandidType, Deserialize, Serialize, Clone, Debug)]
pub struct SetDappControllersResponse {
    pub failed_updates: Vec<FailedUpdate>,
}

<<<<<<< HEAD
pub struct SERVICE(pub Principal);
=======
pub struct SERVICE(pub candid::Principal);
>>>>>>> b479820a
impl SERVICE {
    pub async fn canister_status(&self, arg0: CanisterIdRecord) -> CallResult<(CanisterStatusResult,)> {
        ic_cdk::call(self.0, "canister_status", (arg0,)).await
    }
<<<<<<< HEAD
    pub async fn change_canister(&self, arg0: ChangeCanisterProposal) -> CallResult<()> {
        ic_cdk::call(self.0, "change_canister", (arg0,)).await
    }
=======
>>>>>>> b479820a
    pub async fn get_build_metadata(&self) -> CallResult<(String,)> {
        ic_cdk::call(self.0, "get_build_metadata", ()).await
    }
    pub async fn get_sns_canisters_summary(
        &self,
        arg0: GetSnsCanistersSummaryRequest,
    ) -> CallResult<(GetSnsCanistersSummaryResponse,)> {
        ic_cdk::call(self.0, "get_sns_canisters_summary", (arg0,)).await
    }
    pub async fn list_sns_canisters(&self, arg0: list_sns_canisters_arg0) -> CallResult<(ListSnsCanistersResponse,)> {
        ic_cdk::call(self.0, "list_sns_canisters", (arg0,)).await
    }
    pub async fn register_dapp_canister(
        &self,
        arg0: RegisterDappCanisterRequest,
    ) -> CallResult<(register_dapp_canister_ret0,)> {
        ic_cdk::call(self.0, "register_dapp_canister", (arg0,)).await
    }
    pub async fn register_dapp_canisters(
        &self,
        arg0: RegisterDappCanistersRequest,
    ) -> CallResult<(register_dapp_canisters_ret0,)> {
        ic_cdk::call(self.0, "register_dapp_canisters", (arg0,)).await
    }
    pub async fn set_dapp_controllers(
        &self,
        arg0: SetDappControllersRequest,
    ) -> CallResult<(SetDappControllersResponse,)> {
        ic_cdk::call(self.0, "set_dapp_controllers", (arg0,)).await
    }
}<|MERGE_RESOLUTION|>--- conflicted
+++ resolved
@@ -4,34 +4,15 @@
 #![allow(non_camel_case_types)]
 #![allow(dead_code)]
 
-<<<<<<< HEAD
-use crate::types::{CandidType, Deserialize, Serialize, EmptyRecord};
-=======
 use crate::types::{CandidType, Deserialize, EmptyRecord, Serialize};
->>>>>>> b479820a
 use ic_cdk::api::call::CallResult;
-use candid::Principal;
 // This is an experimental feature to generate Rust binding from Candid.
 // You may want to manually adjust some of the types.
-<<<<<<< HEAD
-// use candid::{self, CandidType, Deserialize, Serialize, Clone, Debug, Principal};
-=======
 // use candid::{self, CandidType, Deserialize, Serialize, Clone, Debug, candid::Principal};
->>>>>>> b479820a
 // use ic_cdk::api::call::CallResult as Result;
 
 #[derive(CandidType, Deserialize, Serialize, Clone, Debug)]
 pub struct SnsRootCanister {
-<<<<<<< HEAD
-    pub dapp_canister_ids: Vec<Principal>,
-    pub testflight: bool,
-    pub latest_ledger_archive_poll_timestamp_seconds: Option<u64>,
-    pub archive_canister_ids: Vec<Principal>,
-    pub governance_canister_id: Option<Principal>,
-    pub index_canister_id: Option<Principal>,
-    pub swap_canister_id: Option<Principal>,
-    pub ledger_canister_id: Option<Principal>,
-=======
     pub dapp_canister_ids: Vec<candid::Principal>,
     pub testflight: bool,
     pub latest_ledger_archive_poll_timestamp_seconds: Option<u64>,
@@ -40,16 +21,11 @@
     pub index_canister_id: Option<candid::Principal>,
     pub swap_canister_id: Option<candid::Principal>,
     pub ledger_canister_id: Option<candid::Principal>,
->>>>>>> b479820a
 }
 
 #[derive(CandidType, Deserialize, Serialize, Clone, Debug)]
 pub struct CanisterIdRecord {
-<<<<<<< HEAD
-    pub canister_id: Principal,
-=======
     pub canister_id: candid::Principal,
->>>>>>> b479820a
 }
 
 #[derive(CandidType, Deserialize, Serialize, Clone, Debug)]
@@ -61,66 +37,19 @@
 
 #[derive(CandidType, Deserialize, Serialize, Clone, Debug)]
 pub struct DefiniteCanisterSettings {
-<<<<<<< HEAD
-    pub controllers: Vec<Principal>,
-=======
     pub controllers: Vec<candid::Principal>,
->>>>>>> b479820a
 }
 
 #[derive(CandidType, Deserialize, Serialize, Clone, Debug)]
 pub struct CanisterStatusResult {
-<<<<<<< HEAD
-    pub status: CanisterStatusType,
-    pub memory_size: candid::Nat,
-    pub cycles: candid::Nat,
-=======
     pub controller: candid::Principal,
     pub status: CanisterStatusType,
     pub memory_size: candid::Nat,
->>>>>>> b479820a
     pub settings: DefiniteCanisterSettings,
     pub module_hash: Option<serde_bytes::ByteBuf>,
 }
 
 #[derive(CandidType, Deserialize, Serialize, Clone, Debug)]
-<<<<<<< HEAD
-pub enum CanisterInstallMode {
-    reinstall,
-    upgrade,
-    install,
-}
-
-#[derive(CandidType, Deserialize, Serialize, Clone, Debug)]
-pub enum AuthzChangeOp {
-    Authorize { add_self: bool },
-    Deauthorize,
-}
-
-#[derive(CandidType, Deserialize, Serialize, Clone, Debug)]
-pub struct MethodAuthzChange {
-    pub principal: Option<Principal>,
-    pub method_name: String,
-    pub canister: Principal,
-    pub operation: AuthzChangeOp,
-}
-
-#[derive(CandidType, Deserialize, Serialize, Clone, Debug)]
-pub struct ChangeCanisterProposal {
-    pub arg: serde_bytes::ByteBuf,
-    pub wasm_module: serde_bytes::ByteBuf,
-    pub stop_before_installing: bool,
-    pub mode: CanisterInstallMode,
-    pub canister_id: Principal,
-    pub query_allocation: Option<candid::Nat>,
-    pub authz_changes: Vec<MethodAuthzChange>,
-    pub memory_allocation: Option<candid::Nat>,
-    pub compute_allocation: Option<candid::Nat>,
-}
-
-#[derive(CandidType, Deserialize, Serialize, Clone, Debug)]
-=======
->>>>>>> b479820a
 pub struct GetSnsCanistersSummaryRequest {
     pub update_canister_list: Option<bool>,
 }
@@ -128,11 +57,7 @@
 #[derive(CandidType, Deserialize, Serialize, Clone, Debug)]
 pub struct DefiniteCanisterSettingsArgs {
     pub freezing_threshold: candid::Nat,
-<<<<<<< HEAD
-    pub controllers: Vec<Principal>,
-=======
     pub controllers: Vec<candid::Principal>,
->>>>>>> b479820a
     pub memory_allocation: candid::Nat,
     pub compute_allocation: candid::Nat,
 }
@@ -150,11 +75,7 @@
 #[derive(CandidType, Deserialize, Serialize, Clone, Debug)]
 pub struct CanisterSummary {
     pub status: Option<CanisterStatusResultV2>,
-<<<<<<< HEAD
-    pub canister_id: Option<Principal>,
-=======
     pub canister_id: Option<candid::Principal>,
->>>>>>> b479820a
 }
 
 #[derive(CandidType, Deserialize, Serialize, Clone, Debug)]
@@ -171,17 +92,8 @@
 #[derive(CandidType, Deserialize, Serialize, Clone, Debug)]
 pub struct list_sns_canisters_arg0 {}
 
-#[derive(CandidType, Deserialize, Serialize, Clone, Debug)]
+#[derive(CandidType, Deserialize, Serialize, Clone, Debug, Default)]
 pub struct ListSnsCanistersResponse {
-<<<<<<< HEAD
-    pub root: Option<Principal>,
-    pub swap: Option<Principal>,
-    pub ledger: Option<Principal>,
-    pub index: Option<Principal>,
-    pub governance: Option<Principal>,
-    pub dapps: Vec<Principal>,
-    pub archives: Vec<Principal>,
-=======
     pub root: Option<candid::Principal>,
     pub swap: Option<candid::Principal>,
     pub ledger: Option<candid::Principal>,
@@ -189,16 +101,11 @@
     pub governance: Option<candid::Principal>,
     pub dapps: Vec<candid::Principal>,
     pub archives: Vec<candid::Principal>,
->>>>>>> b479820a
 }
 
 #[derive(CandidType, Deserialize, Serialize, Clone, Debug)]
 pub struct RegisterDappCanisterRequest {
-<<<<<<< HEAD
-    pub canister_id: Option<Principal>,
-=======
     pub canister_id: Option<candid::Principal>,
->>>>>>> b479820a
 }
 
 #[derive(CandidType, Deserialize, Serialize, Clone, Debug)]
@@ -206,11 +113,7 @@
 
 #[derive(CandidType, Deserialize, Serialize, Clone, Debug)]
 pub struct RegisterDappCanistersRequest {
-<<<<<<< HEAD
-    pub canister_ids: Vec<Principal>,
-=======
     pub canister_ids: Vec<candid::Principal>,
->>>>>>> b479820a
 }
 
 #[derive(CandidType, Deserialize, Serialize, Clone, Debug)]
@@ -219,11 +122,7 @@
 #[derive(CandidType, Deserialize, Serialize, Clone, Debug)]
 pub struct SetDappControllersRequest {
     pub canister_ids: Option<RegisterDappCanistersRequest>,
-<<<<<<< HEAD
-    pub controller_principal_ids: Vec<Principal>,
-=======
     pub controller_principal_ids: Vec<candid::Principal>,
->>>>>>> b479820a
 }
 
 #[derive(CandidType, Deserialize, Serialize, Clone, Debug)]
@@ -235,11 +134,7 @@
 #[derive(CandidType, Deserialize, Serialize, Clone, Debug)]
 pub struct FailedUpdate {
     pub err: Option<CanisterCallError>,
-<<<<<<< HEAD
-    pub dapp_canister_id: Option<Principal>,
-=======
     pub dapp_canister_id: Option<candid::Principal>,
->>>>>>> b479820a
 }
 
 #[derive(CandidType, Deserialize, Serialize, Clone, Debug)]
@@ -247,21 +142,11 @@
     pub failed_updates: Vec<FailedUpdate>,
 }
 
-<<<<<<< HEAD
-pub struct SERVICE(pub Principal);
-=======
 pub struct SERVICE(pub candid::Principal);
->>>>>>> b479820a
 impl SERVICE {
     pub async fn canister_status(&self, arg0: CanisterIdRecord) -> CallResult<(CanisterStatusResult,)> {
         ic_cdk::call(self.0, "canister_status", (arg0,)).await
     }
-<<<<<<< HEAD
-    pub async fn change_canister(&self, arg0: ChangeCanisterProposal) -> CallResult<()> {
-        ic_cdk::call(self.0, "change_canister", (arg0,)).await
-    }
-=======
->>>>>>> b479820a
     pub async fn get_build_metadata(&self) -> CallResult<(String,)> {
         ic_cdk::call(self.0, "get_build_metadata", ()).await
     }

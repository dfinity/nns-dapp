//! Machinery for pre-computing assets and serving them as certified HTTP responses.
use crate::state::STATE;
use candid::CandidType;
use ic_certified_map::{labeled, labeled_hash, AsHashTree, Hash, RbTree};
use serde::{Deserialize, Serialize};
use serde_bytes::ByteBuf;
use sha2::{Digest, Sha256};
use std::collections::HashMap;

/// A standard HTTP header
type HeaderField = (String, String);

/// The standardised data structure for HTTP responses as supported natively by the replica.
#[derive(Clone, Debug, CandidType, Deserialize)]
pub struct HttpRequest {
    /// The HTTP method of the request, such as "GET" or "POST".
    pub method: String,
    /// The requested path and query string, for example "/some/path?foo=bar".
    ///
    /// Note: This does NOT contain the domain, port or protocol.
    pub url: String,
    /// The HTTP request headers
    pub headers: Vec<(String, String)>,
    /// The complete body of the HTTP request
    pub body: ByteBuf,
}

/// The standardised data structure for HTTP responses as supported natively by the replica.
#[derive(Clone, Debug, CandidType, Deserialize)]
pub struct HttpResponse {
    /// The HTTP status code.  E.g. 200 for succcess, 4xx for "you did something wrong", 5xx for "we broke".
    pub status_code: u16,
    /// The headers of the HTTP response
    pub headers: Vec<HeaderField>,
    /// The body of the HTTP response
    pub body: ByteBuf,
}

impl From<String> for HttpResponse {
    fn from(string: String) -> Self {
        HttpResponse {
            status_code: 200,
            headers: Vec::new(),
            body: ByteBuf::from(string.as_bytes()),
        }
    }
}

/// The domain separator used to distinguish HTTP asset hashes from others.
const LABEL_ASSETS: &[u8] = b"http_assets";

/// A tree containing the hashes of all the assets; used for certification.
#[derive(Default)]
pub struct AssetHashes(RbTree<Vec<u8>, Hash>);

impl From<&Assets> for AssetHashes {
    fn from(assets: &Assets) -> Self {
        let mut asset_hashes = Self::default();
        for (path, asset) in assets.0.iter() {
            asset_hashes
                .0
                .insert(path.as_bytes().to_vec(), hash_bytes(&asset.bytes));
        }
        asset_hashes
    }
}

/// An asset to be served via HTTP requests.
#[derive(CandidType, Clone, Serialize, Deserialize, PartialEq, Eq, Debug)]
pub struct Asset {
    /// HTTP headers to be served with this asset.
    ///
    /// Note: This is typically used for headers that are fairly specific to this asset.
    ///       Headers that are common, such as certification headers or mime type headers
    ///       that can be derived from the path are typically added dynamically.
    pub headers: Vec<HeaderField>,
    /// The HTTP body when this asset is served.
    pub bytes: Vec<u8>,
}

impl Asset {
    /// Creates a new asset with the given bytes in the HTTP body.
    pub fn new(bytes: Vec<u8>) -> Self {
        Self { headers: vec![], bytes }
    }
    /// Adds the given header to the given asset.
    pub fn with_header<S: Into<String>>(mut self, key: S, val: S) -> Self {
        self.headers.push((key.into(), val.into()));
        self
    }
}

/// A database of assets indexed by the path to the actual file, e.g.
/// `/index.html` is a key but `/` is not, although getting the latter
/// will also return the former.
#[derive(Default, CandidType, Serialize, Deserialize, PartialEq, Eq, Debug)]
pub struct Assets(HashMap<String, Asset>);
impl Assets {
    /// Gets the number of assets
    pub fn len(&self) -> usize {
        self.0.len()
    }

    /// Determines whether the assets are empty
    pub fn is_empty(&self) -> bool {
        self.0.is_empty()
    }

    /// Adds an asset to the assets database.
    pub fn insert<S: Into<String>>(&mut self, path: S, asset: Asset) {
        self.0.insert(path.into(), asset);
    }

    /// Gets an asset, using the actual asset path, e.g.
    /// `/foo/index.html` not `/foo/`.
    pub fn get(&self, path: &str) -> Option<&Asset> {
        self.0.get(path)
    }
}

/// The mime type of an asset, based on the path suffix.
fn content_type_of(request_path: &str) -> Option<&'static str> {
    if request_path.ends_with('/') {
        return Some("text/html");
    }
    request_path.split('.').last().and_then(|suffix| match suffix {
        "css" => Some("text/css"),
        "html" => Some("text/html"),
        "xml" => Some("application/xml"),
        "js" => Some("application/javascript"),
        "json" => Some("application/json"),
        "svg" => Some("image/svg+xml"),
        "png" => Some("image/png"),
        "jpeg" => Some("image/jpeg"),
        "jpg" => Some("image/jpeg"),
        "ico" => Some("image/x-icon"),
        "ttf" => Some("font/ttf"),
        "woff2" => Some("font/woff2"),
        "txt" => Some("text/plain"),
        _ => None,
    })
}

/// List of recommended security headers as per https://owasp.org/www-project-secure-headers/
/// These headers enable browser security features (like limit access to platform apis and set
/// iFrame policies, etc.).
/// TODO https://dfinity.atlassian.net/browse/L2-185: Add CSP and Permissions-Policy
fn security_headers() -> Vec<HeaderField> {
    vec![
        ("Access-Control-Allow-Origin".to_string(), "*".to_string()),
        ("X-Frame-Options".to_string(), "DENY".to_string()),
        ("X-Content-Type-Options".to_string(), "nosniff".to_string()),
        (
            "Strict-Transport-Security".to_string(),
            "max-age=31536000 ; includeSubDomains".to_string(),
        ),
        // "Referrer-Policy: no-referrer" would be more strict, but breaks local dev deployment
        // same-origin is still ok from a security perspective
        ("Referrer-Policy".to_string(), "same-origin".to_string()),
    ]
}

/// Generates a header used by clients to verify the integrity of the data.
fn make_asset_certificate_header(asset_hashes: &AssetHashes, asset_name: &str) -> Result<(String, String), String> {
    let certificate = ic_cdk::api::data_certificate()
        .ok_or_else(|| "data certificate is only available in query calls".to_string())?;
    let witness = asset_hashes.0.witness(asset_name.as_bytes());
    let tree = labeled(LABEL_ASSETS, witness);
    let mut serializer = serde_cbor::ser::Serializer::new(vec![]);
    serializer
        .self_describe()
        .map_err(|err| format!("failed to provide the CBOR schema: {err}"))?;
    tree.serialize(&mut serializer)
        .map_err(|err| format!("failed to serialize a hash tree: {err}"))?;
    Ok((
        "IC-Certificate".to_string(),
        format!(
            "certificate=:{}:, tree=:{}:",
            base64::encode(certificate),
            base64::encode(serializer.into_inner())
        ),
    ))
}

/// Computes the sha256 of some given bytes.
pub fn hash_bytes(value: impl AsRef<[u8]>) -> Hash {
    let mut hasher = Sha256::new();
    hasher.update(value.as_ref());
    hasher.finalize().into()
}

/// Insert an asset into the state.
pub fn insert_asset<S: Into<String> + Clone>(path: S, asset: Asset) {
    crate::state::log(format!("Inserting asset {}", &path.clone().into()));
    STATE.with(|s| {
        let mut asset_hashes = s.asset_hashes.borrow_mut();
        let stable_memory = s.stable.borrow();
        let mut assets = stable_memory.assets.borrow_mut();
        let path = path.into();

        let index = "index.html";
        if path.split('/').last() == Some(index) {
            // Add the directory, with trailing slash, as an alternative path.
            // Note: Without the trailing slash the location of "." is the parent, so breaks resource links.
            let prefix_len = path.len() - index.len();
            let dirname = &path[..prefix_len];
            asset_hashes
                .0
                .insert(dirname.as_bytes().to_vec(), hash_bytes(&asset.bytes));
            assets.insert(dirname, asset.clone());
        }

        asset_hashes
            .0
            .insert(path.as_bytes().to_vec(), hash_bytes(&asset.bytes));
        assets.insert(path, asset);

        update_root_hash(&asset_hashes);
    });
}

/// System call to certify the root hash.
fn update_root_hash(a: &AssetHashes) {
    let prefixed_root_hash = &labeled_hash(LABEL_ASSETS, &a.0.root_hash());
    ic_cdk::api::set_certified_data(&prefixed_root_hash[..]);
}

/// Responds to an HTTP request for an asset.
#[allow(clippy::expect_used)] // This is a query call, so panicking may be correct.
pub fn http_request(req: HttpRequest) -> HttpResponse {
    let mut parts = req.url.splitn(2, '?');
    let request_path = parts.next().unwrap_or("/");
    STATE.with(|state| {
        let mut headers = security_headers();
        let certificate_header =
            make_asset_certificate_header(&state.asset_hashes.borrow(), request_path).expect("Failed to get header");
        headers.push(certificate_header);

        match state.stable.borrow().assets.borrow().get(request_path) {
            Some(asset) => {
                headers.extend(asset.headers.clone());
                if let Some(content_type) = content_type_of(request_path) {
                    headers.push(("Content-Type".to_string(), content_type.to_string()));
                }

                HttpResponse {
                    status_code: 200,
                    headers,
                    body: ByteBuf::from(asset.bytes.clone()),
                }
            }
            None => HttpResponse {
                status_code: 404,
                headers,
                body: ByteBuf::from(format!("Asset {} not found.", request_path)),
            },
        }
    })
}

/// Inserts a favicon into the certified assets, if there is not one already.
///
/// Note: If a browser visits the aggregation canister directy, it will request
///       a favicon.  As there is none, the asset canister will return an error
///       and the error also has no certification header, so for two reasons the
///       users will see errors in their console.  While these errors are not an
///       issue in production, they may be misleading at best and may hide real
///       errors when developers examine the canister.
pub fn insert_favicon() {
    // Ensure that there is a favicon, or else we get log spam about bad requests.
    let favicon_path = "/favicon.ico";
    let asset = Asset {
        headers: Vec::new(),
        bytes: include_bytes!("favicon.ico").to_vec(),
    };
    insert_asset(favicon_path, asset);
}

/// Insert a home page into the certified assets.
pub fn insert_home_page() {
<<<<<<< HEAD
    STATE.with(|state| {
        let path = "/index.html";
        let asset = Asset {
            headers: Vec::new(),
            bytes: include_bytes!("index.html").to_vec(),
        };
        insert_asset(path, asset);
    });
=======
    let path = "/index.html";
    let asset = Asset {
        headers: Vec::new(),
        bytes: include_bytes!("index.html").to_vec(),
    };
    insert_asset(path, asset);
>>>>>>> fbe6f49a
}<|MERGE_RESOLUTION|>--- conflicted
+++ resolved
@@ -278,21 +278,10 @@
 
 /// Insert a home page into the certified assets.
 pub fn insert_home_page() {
-<<<<<<< HEAD
-    STATE.with(|state| {
-        let path = "/index.html";
-        let asset = Asset {
-            headers: Vec::new(),
-            bytes: include_bytes!("index.html").to_vec(),
-        };
-        insert_asset(path, asset);
-    });
-=======
     let path = "/index.html";
     let asset = Asset {
         headers: Vec::new(),
         bytes: include_bytes!("index.html").to_vec(),
     };
     insert_asset(path, asset);
->>>>>>> fbe6f49a
 }
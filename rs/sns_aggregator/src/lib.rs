//! Entry points for the caching canister.
#![warn(missing_docs)]
#![allow(clippy::missing_docs_in_private_items)]
#![deny(clippy::panic)]
#![deny(clippy::expect_used)]
#![deny(clippy::unwrap_used)]
pub mod assets;
mod conversion;
mod state;
mod types;
mod upstream;

mod fast_scheduler;

use std::collections::VecDeque;
use std::time::Duration;

use assets::{insert_favicon, insert_home_page, AssetHashes, HttpRequest, HttpResponse};
use candid::{candid_method, export_service, CandidType, Principal};
use dfn_core::api::{call, CanisterId};
use fast_scheduler::FastScheduler;
use ic_cdk::api::call::{self};
use ic_cdk_timers::{clear_timer, set_timer, set_timer_interval};
<<<<<<< HEAD
use ic_management_canister_types::{CanisterIdRecord, IC_00};
=======
use ic_ic00_types::{CanisterIdRecord, IC_00};
>>>>>>> 8a647f18
use serde::Deserialize;
use state::{Config, StableState, STATE};
use types::Icrc1Value;

/// API method for basic health checks.
///
/// TODO: Provide useful metrics at `http://${canister_domain}/metrics`
#[candid_method(query)]
#[ic_cdk_macros::query]
fn health_check() -> String {
    STATE.with(|state| {
        let last_partial_update = state.stable.borrow().sns_cache.borrow().last_partial_update / 1_000_000_000;
        let last_update = state.stable.borrow().sns_cache.borrow().last_update / 1_000_000_000;
        let num_to_get = state.stable.borrow().sns_cache.borrow().sns_to_get.len();
        let num_sns = state.stable.borrow().sns_cache.borrow().all_sns.len();
        // An optional name that may be defined during compilation to force upgrades by changing
        // the wasm.  This also allows the developer to verify that their release has been deployed
        // without looking up the wasm hash.
        let release_name = option_env!("RELEASE_NAME").unwrap_or("Squirrel");
        format!("Hello from {release_name}.  The last partial update was at: {last_partial_update}.  Last update cycle started at {last_update} with {num_to_get}/{num_sns} outstanding.")
    })
}

<<<<<<< HEAD
=======
/// Generated with `didc bind` from `sns_aggregator.did`.
>>>>>>> 8a647f18
#[derive(CandidType, Deserialize)]
enum CanisterStatusType {
    #[serde(rename = "stopped")]
    Stopped,
    #[serde(rename = "stopping")]
    Stopping,
    #[serde(rename = "running")]
    Running,
}

<<<<<<< HEAD
=======
/// Generated with `didc bind` from `sns_aggregator.did`.
>>>>>>> 8a647f18
#[derive(CandidType, Deserialize)]
struct DefiniteCanisterSettingsArgs {
    controller: Principal,
    freezing_threshold: candid::Nat,
    controllers: Vec<Principal>,
    memory_allocation: candid::Nat,
    compute_allocation: candid::Nat,
}

<<<<<<< HEAD
=======
/// Generated with `didc bind` from `sns_aggregator.did`.
>>>>>>> 8a647f18
#[derive(CandidType, Deserialize)]
struct CanisterStatusResultV2 {
    controller: Principal,
    status: CanisterStatusType,
    freezing_threshold: candid::Nat,
    balance: Vec<(serde_bytes::ByteBuf, candid::Nat)>,
    memory_size: candid::Nat,
    cycles: candid::Nat,
    settings: DefiniteCanisterSettingsArgs,
    idle_cycles_burned_per_day: candid::Nat,
    module_hash: Option<serde_bytes::ByteBuf>,
}
<<<<<<< HEAD

=======
>>>>>>> 8a647f18
/// API method to get cycle balance and burn rate.
#[candid_method(update)]
#[ic_cdk_macros::update]
#[allow(clippy::panic)] // This is a readonly function, only a rather arcane reason prevents it from being a query call.
async fn get_canister_status() -> CanisterStatusResultV2 {
    let own_canister_id = dfn_core::api::id();
    let canister_id_record: CanisterIdRecord = CanisterId::unchecked_from_principal(own_canister_id.get()).into();
    let result = call(IC_00, "canister_status", dfn_candid::candid, (canister_id_record,)).await;
    result.unwrap_or_else(|err| panic!("Couldn't get canister_status of {own_canister_id}.  Err: {err:#?}"))
}

/// API method to get the current configuration.
#[candid_method(query)]
#[ic_cdk_macros::query]
#[allow(clippy::expect_used)] // This is a query call, no real damage can ensue to this canister.
fn get_canister_config() -> Config {
    STATE.with(|state| state.stable.borrow().config.borrow().clone())
}

/// API method to dump stable data, preserved across upgrades, as JSON.
#[candid_method(query)]
#[ic_cdk_macros::query]
#[allow(clippy::expect_used)] // This is a query call, no real damage can ensue to this canister.
fn stable_data() -> String {
    STATE.with(|state| {
        let to_serialize: &StableState = &state.stable.borrow();
        serde_json::to_string(to_serialize).expect("Failed to serialize")
    })
}

/// Get most recent log data
#[candid_method(query)]
#[ic_cdk_macros::query]
fn tail_log(limit: Option<u16>) -> String {
    let limit = limit.unwrap_or(200) as usize;
    STATE.with(|state| {
        let to_serialize: &VecDeque<String> = &state.log.borrow();
        to_serialize
            .iter()
            .rev()
            .take(limit)
            .rev()
            .cloned()
            .collect::<Vec<_>>()
            .join("\n")
    })
}

/// Web server
#[candid_method(query)]
#[export_name = "canister_query http_request"]
fn http_request(/* req: HttpRequest */) /* -> HttpResponse */
{
    ic_cdk::setup();
    let request = call::arg_data::<(HttpRequest,)>(ic_cdk::api::call::ArgDecoderConfig::default()).0;
    let response = match request.url.as_ref() {
        "/__candid" => HttpResponse::from(__export_service()),
        _ => assets::http_request(request),
    };
    call::reply((response,));
}

/// Function called when a canister is first created IF it is created
/// with this code.
///
/// Note: If the canister is created with e.g. `dfx canister create`
///       and then `dfx deploy`, `init(..)` is never called.
#[ic_cdk_macros::init]
#[candid_method(init)]
fn init(config: Option<Config>) {
    crate::state::log("Calling init...".to_string());
    setup(config);
}

/// Function called before upgrade to a new WASM.
#[ic_cdk_macros::pre_upgrade]
fn pre_upgrade() {
    // Make an effort to save state.  If it doesn't work, it doesn't matter much
    // as the data will be fetched from upstream anew.  There will be a period in
    // which the data is unavailable but that will pass.
    //
    // Note: Serializing the data is problematic as not all types support Candid
    //       serialization and not all support Serde.  At present the best choice
    //       seems to be to serialize with Serde, omitting asset hashes which can
    //       be serialized with neither.
    STATE.with(|state| {
        let to_serialize: &StableState = &state.stable.borrow();
        if let Ok(bytes) = to_serialize.to_bytes() {
            let bytes_summary = StableState::summarize_bytes(&bytes);
            match ic_cdk::storage::stable_save((bytes,)) {
                Ok(()) => crate::state::log(format!("Saved state as {bytes_summary}")),
                Err(err) => crate::state::log(format!("Failed to save state: {err:?}")),
            }
        }
    });
}

/// Function called after a canister has been upgraded to a new WASM.
#[ic_cdk_macros::post_upgrade]
fn post_upgrade(config: Option<Config>) {
    crate::state::log("Calling post_upgrade...".to_string());
    // Make an effort to restore state.  If it doesn't work, give up.
    STATE.with(|state| {
        match ic_cdk::storage::stable_restore()
            .map_err(|err| format!("Failed to retrieve stable memory: {err}"))
            .and_then(|(bytes,): (Vec<u8>,)| StableState::from_bytes(&bytes))
        {
            Ok(data) => {
                *state.asset_hashes.borrow_mut() = AssetHashes::from(&*data.assets.borrow());
                *state.stable.borrow_mut() = data;
                crate::state::log("Successfully restored stable memory.".to_string());
            }
            Err(message) => {
                crate::state::log(message);
            }
        }
    });
    setup(config);
}

/// Method to allow reconfiguration without a WASM change.
///
/// Note: This _could_ be exposed in production if limited to the controllers
///  - Controllers can be obtained by the async call: `agent.read_state_canister_info(canister_id, "controllers")`
#[cfg(feature = "reconfigurable")]
#[ic_cdk_macros::update]
#[candid_method(update)]
fn reconfigure(config: Option<Config>) {
    setup(config);
}

/// Code that needs to be run on `init` and after every upgrade.
fn setup(config: Option<Config>) {
    // Note: This is intentionally highly visible in logs.
    crate::state::log(format!(
        "\n\
        ///////////////////////////\n\
        // R E C O N F I G U R E //\n\
        ///////////////////////////\n\
        // New configuration:
        {config:#?}\n\
        ///////////////////////////\n"
    ));
    // Set configuration, if provided
    if let Some(config) = config {
        crate::state::log(format!("Setting config to: {:?}", &config));
        STATE.with(|state| {
            *state.stable.borrow().config.borrow_mut() = config;
        });
    } else {
        crate::state::log("Using existing config.".to_string());
    }
    // Browsers complain if they don't get pretty pictures.  So do I.
    insert_favicon();
    insert_home_page();

    // Call init and post_upgrade functions for the state.
    state::State::setup();

    // Schedules data collection from the SNSs.
    //
    // Note: In future we are likely to want to make the duration dynamic and
    //       have an altogether more complicated data collection schedule.
    //
    // Note: Timers are lost on upgrade, so a fresh timer needs to be started after upgrade.
    let timer_interval = Duration::from_millis(STATE.with(|s| s.stable.borrow().config.borrow().update_interval_ms));
    crate::state::log(format!("Set interval to {}", &timer_interval.as_millis()));
    STATE.with(|state| {
        let timer_id = set_timer_interval(timer_interval, || ic_cdk::spawn(crate::upstream::update_cache()));
        let old_timer = state.timer_id.replace_with(|_| Some(timer_id));
        if let Some(id) = old_timer {
            clear_timer(id);
        }
    });
    // Schedule fast collection of swap state
    FastScheduler::global_start();
    // Get one SNS quickly, so that we don't need to wait for the normal, slow schedule before
    // there is some sign of life.
    //
    // We schedule two calls, one to get a list of SNSs, one to get an SNS from the list.
    // Getting a list of SNSs typically takes two block heights, so a 4 second delay between
    // the calls will cover all but the most extremely slow networks.
    for i in 0..2 {
        set_timer(Duration::from_secs(i * 4), || {
            ic_cdk::spawn(crate::upstream::update_cache());
        });
    }
}

// Collects all the API method signatures for export as a candid interface definition.
//
// Note: This MUST come after all the API methods.
export_service!();

/// Returns candid describing the interface.
#[ic_cdk_macros::query]
fn interface() -> String {
    __export_service()
}<|MERGE_RESOLUTION|>--- conflicted
+++ resolved
@@ -21,11 +21,7 @@
 use fast_scheduler::FastScheduler;
 use ic_cdk::api::call::{self};
 use ic_cdk_timers::{clear_timer, set_timer, set_timer_interval};
-<<<<<<< HEAD
 use ic_management_canister_types::{CanisterIdRecord, IC_00};
-=======
-use ic_ic00_types::{CanisterIdRecord, IC_00};
->>>>>>> 8a647f18
 use serde::Deserialize;
 use state::{Config, StableState, STATE};
 use types::Icrc1Value;
@@ -49,10 +45,7 @@
     })
 }
 
-<<<<<<< HEAD
-=======
 /// Generated with `didc bind` from `sns_aggregator.did`.
->>>>>>> 8a647f18
 #[derive(CandidType, Deserialize)]
 enum CanisterStatusType {
     #[serde(rename = "stopped")]
@@ -63,10 +56,7 @@
     Running,
 }
 
-<<<<<<< HEAD
-=======
 /// Generated with `didc bind` from `sns_aggregator.did`.
->>>>>>> 8a647f18
 #[derive(CandidType, Deserialize)]
 struct DefiniteCanisterSettingsArgs {
     controller: Principal,
@@ -76,10 +66,7 @@
     compute_allocation: candid::Nat,
 }
 
-<<<<<<< HEAD
-=======
 /// Generated with `didc bind` from `sns_aggregator.did`.
->>>>>>> 8a647f18
 #[derive(CandidType, Deserialize)]
 struct CanisterStatusResultV2 {
     controller: Principal,
@@ -92,10 +79,7 @@
     idle_cycles_burned_per_day: candid::Nat,
     module_hash: Option<serde_bytes::ByteBuf>,
 }
-<<<<<<< HEAD
-
-=======
->>>>>>> 8a647f18
+
 /// API method to get cycle balance and burn rate.
 #[candid_method(update)]
 #[ic_cdk_macros::update]

//! Entry points for the caching canister.
#![warn(missing_docs)]
#![warn(clippy::missing_docs_in_private_items)]
pub mod assets;
mod conversion;
mod state;
mod types;
mod upstream;

#[cfg(test)]
mod tests;

use std::time::Duration;

<<<<<<< HEAD
use assets::{insert_favicon, AssetHashes, HttpRequest, HttpResponse};
=======
use assets::{insert_favicon, insert_home_page, AssetHashes, HttpRequest, HttpResponse};
>>>>>>> b6be7b79
use candid::{candid_method, export_service};
use ic_cdk::api::call::{self};
use ic_cdk::timer::set_timer_interval;
use state::{Config, StableState, STATE};
use types::Icrc1Value;

/// API method for basic health checks.
///
/// TODO: Provide useful metrics at http://${canister_domain}/metrics
#[candid_method(query)]
#[ic_cdk_macros::query]
fn health_check() -> String {
    STATE.with(|state| {
        let last_partial_update = state.stable.borrow().sns_cache.borrow().last_partial_update / 1000000000;
        let last_update = state.stable.borrow().sns_cache.borrow().last_update / 1000000000;
        let num_to_get = state.stable.borrow().sns_cache.borrow().sns_to_get.len();
        let num_sns = state.stable.borrow().sns_cache.borrow().all_sns.len();
        // An optional name that may be defined during compilation to force upgrades by changing
        // the wasm.  This also allows the developer to verify that their release has been deployed
        // without looking up the wasm hash.
        let release_name = option_env!("RELEASE_NAME").unwrap_or("Squirrel");
        format!("Hello from {release_name}.  The last partial update was at: {last_partial_update}.  Last update cycle started at {last_update} with {num_to_get}/{num_sns} outstanding.")
    })
}

/// API method to dump stable data, preserved across upgrades, as JSON.
#[candid_method(query)]
#[ic_cdk_macros::query]
fn stable_data() -> String {
    STATE.with(|state| {
        let to_serialize: &StableState = &(*state.stable.borrow());
        serde_json::to_string(to_serialize).expect("Failed to serialize")
    })
}

/// Web server
#[candid_method(query)]
#[export_name = "canister_query http_request"]
fn http_request(/* req: HttpRequest */) /* -> HttpResponse */
{
    ic_cdk::setup();
    let request = call::arg_data::<(HttpRequest,)>().0;
    let response = match request.url.as_ref() {
        "/__candid" => HttpResponse::from(__export_service()),
        _ => assets::http_request(request),
    };
    call::reply((response,));
}

/// Function called when a canister is first created IF it is created
/// with this code.
///
/// Note: If the canister os created with e.g. `dfx canister create`
///       and then `dfx deploy`, `init(..)` is never called.
#[deny(clippy::panic)] // Panicking during upgrade is bad.
#[ic_cdk_macros::init]
#[candid_method(init)]
fn init(config: Option<Config>) {
    ic_cdk::api::print("Calling init...");
    setup(config);
}

/// Function called before upgrade to a new wasm.
#[deny(clippy::panic)] // Panicking during upgrade is bad.
#[ic_cdk_macros::pre_upgrade]
fn pre_upgrade() {
    // Make an effort to save state.  If it doesn't work, it doesn't matter much
    // as the data will be fetched from upstream anew.  There will be a period in
    // which the data is unavailable but that will pass.
    //
    // Note: Serializing the data is problematic as not all types support Candid
    //       serialization and not all support Serde.  At present the best choice
    //       seems to be to serialize with Serde, omitting asset hashes which can
    //       be serialized with neither.
    STATE.with(|state| {
        let to_serialize: &StableState = &(*state.stable.borrow());
        if let Ok(bytes) = to_serialize.to_bytes() {
            let bytes_summary = StableState::summarize_bytes(&bytes);
            match ic_cdk::storage::stable_save((bytes,)) {
                Ok(_) => ic_cdk::api::print(format!("Saved state as {bytes_summary}")),
                Err(err) => ic_cdk::api::print(format!("Failed to save state: {err:?}")),
            }
        }
    });
}

/// Function called after a canister has been upgraded to a new wasm.
#[deny(clippy::panic)] // Panicking during upgrade is bad.
#[ic_cdk_macros::post_upgrade]
fn post_upgrade(config: Option<Config>) {
    ic_cdk::api::print("Calling post_upgrade...");
    // Make an effort to restore state.  If it doesn't work, give up.
    STATE.with(|state| {
        match ic_cdk::storage::stable_restore()
            .map_err(|err| format!("Failed to retrieve stable memory: {err}"))
            .and_then(|(bytes,): (Vec<u8>,)| StableState::from_bytes(&bytes))
        {
            Ok(data) => {
                *state.asset_hashes.borrow_mut() = AssetHashes::from(&*data.assets.borrow());
                *state.stable.borrow_mut() = data;
            }
            Err(message) => {
                ic_cdk::api::print(message);
            }
        }
    });
    setup(config);
}

/// Method to allow reconfiguration without a wasm change.
///
/// Note: This _could_ be exposed in production if limited to the controllers
///  - Controllers can be obtained by the async call: agent.read_state_canister_info(canister_id, "controllers")
#[cfg(feature = "reconfigurable")]
#[ic_cdk_macros::update]
#[candid_method(update)]
fn reconfigure(config: Option<Config>) {
    setup(config);
}

/// Code that needs to be run on init and after every upgrade.
fn setup(config: Option<Config>) {
    // Note: This is intentionally highly visible in logs.
    ic_cdk::api::print(format!(
        "\n\
        ///////////////////////////\n\
        // R E C O N F I G U R E //\n\
        ///////////////////////////\n\
        // New configuration:
        {config:#?}\n\
        ///////////////////////////\n"
    ));
    // Set configuration, if provided
    if let Some(config) = config {
        ic_cdk::api::print(format!("Setting config to: {:?}", &config));
        STATE.with(|state| {
            *state.stable.borrow().config.borrow_mut() = config;
        });
    } else {
        ic_cdk::api::print("Using existing config.");
    }
    // Browsers complain if they don't get pretty pictures.  So do I.
    insert_favicon();
<<<<<<< HEAD
=======
    insert_home_page();
>>>>>>> b6be7b79

    // Schedules data collection from the SNSs.
    //
    // Note: In future we are likely to want to make the duration dynamic and
    //       have an altogether more complicated data collection schedule.
    //
    // Note: Timers are lost on upgrade, so a fresh timer needs to be started after upgrade.
    let timer_interval = Duration::from_millis(STATE.with(|s| s.stable.borrow().config.borrow().update_interval_ms));
    ic_cdk::api::print(format!("Set interval to {}", &timer_interval.as_millis()));
    STATE.with(|state| {
        let timer_id = set_timer_interval(timer_interval, || ic_cdk::spawn(crate::upstream::update_cache()));
        let old_timer = state.timer_id.replace_with(|_| Some(timer_id));
        if let Some(id) = old_timer {
            ic_cdk::timer::clear_timer(id);
        }
    });
}

// Collects all the API method signatures for export as a candid interface definition.
//
// Note: This MUST come after all the API methods.
export_service!();

/// Returns candid describing the interface.
#[ic_cdk_macros::query]
fn interface() -> String {
    __export_service()
}<|MERGE_RESOLUTION|>--- conflicted
+++ resolved
@@ -12,11 +12,7 @@
 
 use std::time::Duration;
 
-<<<<<<< HEAD
-use assets::{insert_favicon, AssetHashes, HttpRequest, HttpResponse};
-=======
 use assets::{insert_favicon, insert_home_page, AssetHashes, HttpRequest, HttpResponse};
->>>>>>> b6be7b79
 use candid::{candid_method, export_service};
 use ic_cdk::api::call::{self};
 use ic_cdk::timer::set_timer_interval;
@@ -160,10 +156,7 @@
     }
     // Browsers complain if they don't get pretty pictures.  So do I.
     insert_favicon();
-<<<<<<< HEAD
-=======
     insert_home_page();
->>>>>>> b6be7b79
 
     // Schedules data collection from the SNSs.
     //

--- conflicted
+++ resolved
@@ -187,16 +187,12 @@
             ic_cdk::timer::clear_timer(id);
         }
     });
-<<<<<<< HEAD
-    // Get one SNS quickly, to show that basic functionality works.
-=======
     // Get one SNS quickly, so that we don't need to wait for the normal, slow schedule before
     // there is some sign of life.
     //
     // We schedule two calls, one to get a list of SNSs, one to get an SNS from the list.
     // Getting a list of SNSs typically takes two block heights, so a 4 second delay between
     // the calls will cover all but the most extremely slow networks.
->>>>>>> ec14bbb3
     for i in 0..2 {
         set_timer(Duration::from_secs(i * 4), || {
             ic_cdk::spawn(crate::upstream::update_cache())

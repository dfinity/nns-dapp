--- conflicted
+++ resolved
@@ -59,57 +59,7 @@
 ###################
 # frontend # (output: frontend/public/)
 ###################
-<<<<<<< HEAD
-(cd "$TOPLEVEL/frontend" && npm ci && npm run build)
-
-#################
-# assets.tar.xz #
-#################
-
-# we need GNU tar (see below) so we check early
-if tar --help | grep GNU >/dev/null; then
-  echo "found GNU tar as tar"
-  tar="tar"
-elif command -v gtar >/dev/null; then
-  echo "found GNU tar as gtar"
-  tar="gtar"
-else
-  echo "did not find GNU tar, please install"
-  echo "  brew install gnu-tar"
-  exit 1
-fi
-
-if ! command -v xz >/dev/null; then
-  echo "did not find xz, please install"
-  echo "  brew install xz"
-  exit 1
-fi
-
-# We use a local directory, and we don't delete it after the build, so that
-# assets can be inspected.
-tarball_dir="$TOPLEVEL/web-assets"
-rm -rf "$tarball_dir"
-echo "using $tarball_dir for tarball directory"
-cp -R "$TOPLEVEL/frontend/public/" "$tarball_dir/"
-
-# Bundle into a tight tarball
-# On macOS you need to install gtar + xz
-# brew install gnu-tar
-# brew install xz
-cd "$tarball_dir"
-
-# shellcheck disable=SC2038 # We have sane filenames, without return characters in them.
-find . -type f | xargs -I{} gzip "{}"
-
-"$tar" cJv --mtime='2021-05-07 17:00+00' --sort=name --exclude .last_build_id -f "$TOPLEVEL/assets.tar.xz" .
-
-cd "$TOPLEVEL"
-
-ls -sh "$TOPLEVEL/assets.tar.xz"
-sha256sum "$TOPLEVEL/assets.tar.xz"
-=======
 "$TOPLEVEL/build-frontend.sh"
->>>>>>> df427cac
 
 ###############
 # backend # (output: nns-dapp.wasm)

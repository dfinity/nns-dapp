--- conflicted
+++ resolved
@@ -8,12 +8,7 @@
 
 # build the flutter app
 cd dfinity_wallet || exit
-<<<<<<< HEAD
-flutter build web --web-renderer canvaskit --release --no-sound-null-safety  --pwa-strategy=none
-# Remove random hash from flutter output
-=======
 flutter build web --web-renderer canvaskit --release --no-sound-null-safety --pwa-strategy=none
->>>>>>> 04f88773
 sed -i -e 's/flutter_service_worker.js?v=[0-9]*/flutter_service_worker.js/' build/web/index.html
 
 # Bundle into a tight tarball
@@ -22,12 +17,8 @@
 # brew install xz
 
 cd build/web/ || exit
-<<<<<<< HEAD
-tar cJv --mtime='2021-05-07 17:00+00' --sort=name --exclude .last_build_id -f ../../../assets.tar.xz .
-=======
 tar cJv --mtime='2021-05-07 17:00+00' --sort=name --exclude .last_build_id -f ../../../assets.tar.xz . || \
 gtar cJv --mtime='2021-05-07 17:00+00' --sort=name --exclude .last_build_id -f ../../../assets.tar.xz .
->>>>>>> 04f88773
 cd ../../.. || exit
 ls -sh assets.tar.xz
 sha256sum assets.tar.xz

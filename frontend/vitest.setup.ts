import { Crypto as SubtleCrypto } from "@peculiar/webcrypto";
import "@testing-library/jest-dom";
import { configure } from "@testing-library/svelte";
import "fake-indexeddb/auto";
// jsdom does not implement TextEncoder
// Polyfill the encoders with node
import { TextDecoder, TextEncoder } from "util";
import { vi } from "vitest";
import { browser, building } from "./__mocks__/$app/environment";
import {
  afterNavigate,
  beforeNavigate,
  goto,
} from "./__mocks__/$app/navigation";
import { navigating, page } from "./__mocks__/$app/stores";
import { IntersectionObserverPassive } from "./src/tests/mocks/infinitescroll.mock";
import { failTestsThatLogToConsole } from "./src/tests/utils/console.test-utils";
import { CustomEventForTesting } from "./src/tests/utils/custom-event.test-utils";
import {
  mockedConstants,
  setDefaultTestConstants,
} from "./src/tests/utils/mockable-constants.test-utils";

beforeEach(() => {
  vi.clearAllTimers();
  vi.useRealTimers();

  // Restore all mocks original behvior before each test.
  //
  // NOTE: This restores mocks created with vi.spyOn() to their production
  // behavior, but returns mocks created on modules with vi.mock() to mocks that
  // return undefined. Regardless, it will make sure that each test starts with
  // the same behavior for all mocks.
  vi.restoreAllMocks();

  // Resets/restores any global objects(eg. window, document, Date, ) that were stubbed/mocked during testing
  vi.unstubAllGlobals();

  vi.stubGlobal("CustomEvent", CustomEventForTesting);
});

afterEach(async () => {
  // Do this in afterEach such that if any timers cause any errors or logs,
  // these are associated with the test that caused them.
  if (vi.isFakeTimers()) {
    await vi.runAllTimersAsync();
  }
});

const cleanupFunctions = vi.hoisted(() => {
  return [];
});

// Reset every store before each test.
vi.mock("svelte/store", async (importOriginal) => {
  const svelteStoreModule =
    await importOriginal<typeof import("svelte/store")>();
  return {
    ...svelteStoreModule,
    writable: <T>(initialValue, ...otherArgs) => {
      const store = svelteStoreModule.writable<T>(initialValue, ...otherArgs);
      cleanupFunctions.push(() => store.set(initialValue));
      return store;
    },
  };
});

vi.mock("$lib/utils/test-support.utils", async () => {
  return {
    registerCleanupForTesting: (cleanup: () => void) => {
      cleanupFunctions.push(cleanup);
    },
  };
});

beforeEach(() => {
  for (const cleanup of cleanupFunctions) {
    cleanup();
  }

  // Do these cleanups after cleanup functions, in case a cleanup function does
  // something that needs to be cleaned up. In particular, stores created with
  // writableStored write to localStorage, and resetting them also causes them
  // to write to localStorage.
  localStorage.clear();
});

// Mock SubtleCrypto to test @dfinity/auth-client
const crypto = new SubtleCrypto();
Object.defineProperty(global, "crypto", {
  value: crypto,
});

global.TextEncoder = TextEncoder;
(global as { TextDecoder: typeof TextDecoder }).TextDecoder = TextDecoder;
(
  global as { IntersectionObserver: typeof IntersectionObserver }
).IntersectionObserver = IntersectionObserverPassive;

// We mock ResizeObserver and element.animate because neither JSDOM nor Happy DOM supports them, while Svelte v5 requires them.
// Interesting related thread: https://github.com/testing-library/svelte-testing-library/issues/284
global.ResizeObserver = class ResizeObserver {
  observe() {
    // do nothing
  }
  unobserve() {
    // do nothing
  }
  disconnect() {
    // do nothing
  }
};

Element.prototype.animate = vi
  .fn()
  .mockImplementation(() => ({ cancel: vi.fn(), finished: Promise.resolve() }));

// Environment Variables Setup
vi.mock("./src/lib/utils/env-vars.utils.ts", () => ({
  getEnvVars: () => ({
    ckbtcIndexCanisterId: "n5wcd-faaaa-aaaar-qaaea-cai",
    ckbtcLedgerCanisterId: "mxzaz-hqaaa-aaaar-qaada-cai",
    cyclesMintingCanisterId: "rkp4c-7iaaa-aaaaa-aaaca-cai",
    ckethLedgerCanisterId: "ss2fx-dyaaa-aaaar-qacoq-cai",
    ckethIndexCanisterId: "s3zol-vqaaa-aaaar-qacpa-cai",
    dfxNetwork: "testnet",
    featureFlags: JSON.stringify({
      ENABLE_CKTESTBTC: true,
      DISABLE_IMPORT_TOKEN_VALIDATION_FOR_TESTING: false,
      ENABLE_PERIODIC_FOLLOWING_CONFIRMATION: false,
      ENABLE_USD_VALUES: false,
      ENABLE_USD_VALUES_FOR_NEURONS: false,
      ENABLE_PORTFOLIO_PAGE: false,
      TEST_FLAG_EDITABLE: true,
      TEST_FLAG_NOT_EDITABLE: true,
      ENABLE_IMPORT_TOKEN_BY_URL: true,
    }),
    fetchRootKey: "false",
    host: "https://icp-api.io",
    governanceCanisterId: "rrkah-fqaaa-aaaaa-aaaaq-cai",
    identityServiceUrl: "http://localhost:8000/",
    icpSwapUrl: "http://mrfq3-7eaaa-aaaaa-qabja-cai.localhost:8080",
    ledgerCanisterId: "ryjl3-tyaaa-aaaaa-aaaba-cai",
    indexCanisterId: "ryjl3-tyaaa-aaaaa-aaaba-cai",
    ownCanisterId: "qhbym-qaaaa-aaaaa-aaafq-cai",
    // Environments without SNS aggregator are valid
    snsAggregatorUrl:
      "https://5v72r-4aaaa-aaaaa-aabnq-cai.small12.testnet.dfinity.network",
    wasmCanisterId: "u7xn3-ciaaa-aaaaa-aaa4a-cai",
    tvlCanisterId: "ewh3f-3qaaa-aaaap-aazjq-cai",
  }),
}));

vi.mock("./src/lib/constants/mockable.constants.ts", () => mockedConstants);
setDefaultTestConstants({
  DEV: false,
  FORCE_CALL_STRATEGY: undefined,
  IS_TEST_ENV: true,
  QR_CODE_RENDERED_DEFAULT_STATE: true,
  ENABLE_QR_CODE_READER: false,
});

failTestsThatLogToConsole();

// Avoid using fetch in tests.
let usedGlobalFetch = false;
beforeEach(() => {
  usedGlobalFetch = false;
  vi.spyOn(global, "fetch").mockImplementation(() => {
    usedGlobalFetch = true;
    // Also log in case the error is caught by the code under test.
    console.log("global.fetch is not allowed in tests", new Error().stack);
    throw new Error("global.fetch is not allowed in tests");
  });
});
afterEach(async () => {
  expect(usedGlobalFetch).toBe(false);
});

// testing-library setup
configure({
  testIdAttribute: "data-tid",
});

vi.mock("$app/environment", () => ({
  browser,
  building,
}));

vi.mock("$app/navigation", () => ({
  goto,
  afterNavigate,
  beforeNavigate,
}));

vi.mock("$app/stores", () => ({
  page,
  navigating,
<<<<<<< HEAD
}));
=======
}));

// Issue: https://github.com/testing-library/svelte-testing-library/issues/206
beforeEach(() => {
  vi.stubGlobal("requestAnimationFrame", (fn) => {
    return window.setTimeout(() => fn(Date.now()), 0);
  });
});
>>>>>>> 6d5fbff5
<|MERGE_RESOLUTION|>--- conflicted
+++ resolved
@@ -196,9 +196,6 @@
 vi.mock("$app/stores", () => ({
   page,
   navigating,
-<<<<<<< HEAD
-}));
-=======
 }));
 
 // Issue: https://github.com/testing-library/svelte-testing-library/issues/206
@@ -206,5 +203,4 @@
   vi.stubGlobal("requestAnimationFrame", (fn) => {
     return window.setTimeout(() => fn(Date.now()), 0);
   });
-});
->>>>>>> 6d5fbff5
+});
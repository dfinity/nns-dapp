--- conflicted
+++ resolved
@@ -354,17 +354,7 @@
  * The response of the Snses about metadata and swap derived to data that can be used by NNS-dapp - i.e. it filters undefined and optional swap data, sort data for consistency
  */
 export const snsSummariesStore = derived<
-<<<<<<< HEAD
-  [
-    SnsQueryStore,
-    SnsAggregatorStore,
-    SnsDerivedStateStore,
-    SnsLifecycleStore,
-    Readable<boolean>,
-  ],
-=======
   [SnsAggregatorStore, SnsDerivedStateStore, SnsLifecycleStore],
->>>>>>> f5765b22
   SnsSummary[]
 >(
   [snsAggregatorStore, snsDerivedStateStore, snsLifecycleStore],

--- conflicted
+++ resolved
@@ -4,13 +4,8 @@
   UniverseCanisterIdText,
 } from "$lib/types/universe";
 import { preserveNeuronSelectionAfterUpdate } from "$lib/utils/proposals.utils";
-<<<<<<< HEAD
-import type { SnsVote } from "@dfinity/sns";
-import type { Vote } from "@icp-sdk/canisters/nns";
-=======
 import type { Vote } from "@dfinity/nns";
 import type { SnsVote } from "@icp-sdk/canisters/sns";
->>>>>>> 95eddd96
 import { writable, type Readable } from "svelte/store";
 
 export type VoteRegistrationStatus = "vote-registration" | "post-update";

--- conflicted
+++ resolved
@@ -6,13 +6,8 @@
 } from "$lib/types/universe";
 import { getUniqueTransactions } from "$lib/utils/transactions.utils";
 import { removeKeys } from "$lib/utils/utils";
-<<<<<<< HEAD
-import { nonNullish } from "@dfinity/utils";
-import type { IcrcTransactionWithId } from "@icp-sdk/canisters/ledger/icrc";
-=======
 import type { IcrcTransactionWithId } from "@dfinity/ledger-icrc";
 import { nonNullish } from "@dfinity/utils";
->>>>>>> d34effd1
 import type { Principal } from "@icp-sdk/core/principal";
 import { writable, type Readable } from "svelte/store";
 

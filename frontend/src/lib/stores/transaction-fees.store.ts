<<<<<<< HEAD
import { DEFAULT_TRANSACTION_FEE_E8S } from "$lib/constants/icp.constants";
=======
import type { Principal } from "@dfinity/principal";
>>>>>>> 90a733c5
import { derived, writable } from "svelte/store";

export type TransactionFeesStore = {
  // Main Ledger of IC
  main: bigint;
  // SNS ledgers
  projects: {
    [rootCanisterId: string]: {
      fee: bigint;
      certified: boolean;
    };
  };
};

const defaultTransactionFees: TransactionFeesStore = {
  main: BigInt(DEFAULT_TRANSACTION_FEE_E8S),
  projects: {},
};

/**
 * A store that contains the transaction fees of ledgers.
 *
 * - setMain: replace the current fee in `main`.
 */
const initTransactionFeesStore = () => {
  const { subscribe, update } = writable<TransactionFeesStore>(
    defaultTransactionFees
  );

  return {
    subscribe,

    setMain(fee: bigint) {
      update((data) => ({
        ...data,
        main: fee,
      }));
    },

    setFee({
      rootCanisterId,
      fee,
      certified,
    }: {
      rootCanisterId: Principal;
      fee: bigint;
      certified: boolean;
    }) {
      update((data) => ({
        ...data,
        projects: {
          ...data.projects,
          [rootCanisterId.toText()]: {
            fee,
            certified,
          },
        },
      }));
    },
  };
};

export const transactionsFeesStore = initTransactionFeesStore();

export const mainTransactionFeeStore = derived(
  transactionsFeesStore,
  ($store) => Number($store.main)
);<|MERGE_RESOLUTION|>--- conflicted
+++ resolved
@@ -1,9 +1,6 @@
-<<<<<<< HEAD
+import type { Principal } from "@dfinity/principal";
+import { derived, writable } from "svelte/store";
 import { DEFAULT_TRANSACTION_FEE_E8S } from "$lib/constants/icp.constants";
-=======
-import type { Principal } from "@dfinity/principal";
->>>>>>> 90a733c5
-import { derived, writable } from "svelte/store";
 
 export type TransactionFeesStore = {
   // Main Ledger of IC

--- conflicted
+++ resolved
@@ -44,11 +44,7 @@
 
     // Do not break UI if local storage fails
     try {
-<<<<<<< HEAD
-      // TODO: can we replace this replacer with json.utils.jsonReplacer without breaking changes?
-=======
       // TODO: can / should we replace this replacer with json.utils.jsonReplacer? is it possible without breaking changes?
->>>>>>> 1b63da00
       const bigintStringify = (_key: string, value: unknown): unknown =>
         typeof value === "bigint" ? `${value}` : value;
 

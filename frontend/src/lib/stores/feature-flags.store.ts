import { browser } from "$app/environment";
import {
  FEATURE_FLAG_ENVIRONMENT,
  type FeatureFlags,
  type FeatureKey,
} from "$lib/constants/environment.constants";
import { StoreLocalStorageKey } from "$lib/constants/stores.constants";
import { derived, get, type Readable } from "svelte/store";
import { writableStored } from "./writable-stored";

type OverrideFeatureFlagsData = Partial<FeatureFlags<boolean>>;
export interface OverrideFeatureFlagsStore
  extends Readable<OverrideFeatureFlagsData> {
  setFlag(flag: FeatureKey, value: boolean): void;
  removeFlag(flag: FeatureKey): void;
  reset: () => void;
}

const assertValidFeatureFlag = (flag: FeatureKey) => {
  if (!(flag in FEATURE_FLAG_ENVIRONMENT)) {
    throw new Error(`Unknown feature flag: ${flag}`);
  }
};

const assertEditableFeatureFlag = (flag: FeatureKey) => {
  assertValidFeatureFlag(flag);
  if (!EDITABLE_FEATURE_FLAGS.includes(flag)) {
    throw new Error(`Feature flag is not editable: ${flag}`);
  }
};

export const EDITABLE_FEATURE_FLAGS: Array<FeatureKey> = [
  "TEST_FLAG_EDITABLE",
  "ENABLE_CKTESTBTC",
  "ENABLE_VOTING_INDICATION",
<<<<<<< HEAD
=======
  "ENABLE_HIDE_ZERO_BALANCE",
  "ENABLE_ACTIONABLE_TAB",
>>>>>>> 8c69b734
];

/**
 * A store that contains the feature flags that have been overridden by the user.
 */
const initOverrideFeatureFlagsStore = (): OverrideFeatureFlagsStore => {
  const { subscribe, set, update } = writableStored<OverrideFeatureFlagsData>({
    key: StoreLocalStorageKey.FeatureFlags,
    defaultValue: {},
  });

  return {
    subscribe,

    setFlag(flag: FeatureKey, value: boolean) {
      assertValidFeatureFlag(flag);
      update((featureFlags) => ({
        ...featureFlags,
        [flag]: value,
      }));
    },

    removeFlag(flag: FeatureKey) {
      assertValidFeatureFlag(flag);
      update((featureFlags) => {
        // eslint-disable-next-line @typescript-eslint/no-unused-vars
        const { [flag]: _, ...rest } = featureFlags;
        return rest;
      });
    },

    reset: () => set({}),
  };
};

// Exported for testing purposes
export const overrideFeatureFlagsStore = initOverrideFeatureFlagsStore();

interface FeatureFlagConsoleInterface {
  overrideWith(value: boolean): void;
  removeOverride(): void;
}

interface FeatureFlagsConsoleInterface
  extends FeatureFlags<FeatureFlagConsoleInterface> {
  list(): void;
}

const initSingleFeatureConsoleInterface = (
  key: FeatureKey
): FeatureFlagConsoleInterface => ({
  overrideWith: (value: boolean) => {
    assertEditableFeatureFlag(key);
    overrideFeatureFlagsStore.setFlag(key, value);
  },
  removeOverride: () => {
    assertEditableFeatureFlag(key);
    overrideFeatureFlagsStore.removeFlag(key);
  },
});

const listFeatureFlagsToConsole = () => {
  const overrideStates = get(overrideFeatureFlagsStore);
  let key: FeatureKey;
  for (key in FEATURE_FLAG_ENVIRONMENT) {
    const override = overrideStates[key];
    const defaultValue = FEATURE_FLAG_ENVIRONMENT[key];
    const value = override ?? defaultValue;
    console.log(
      `${key} ${value} (override ${override} default ${defaultValue})`
    );
  }
};

// Exported for testing.
export const initConsoleInterface = (): FeatureFlagsConsoleInterface => {
  const consoleInterface: Partial<FeatureFlagsConsoleInterface> = {};
  let key: FeatureKey;
  for (key in FEATURE_FLAG_ENVIRONMENT) {
    consoleInterface[key] = initSingleFeatureConsoleInterface(key);
  }
  return {
    ...consoleInterface,
    list: listFeatureFlagsToConsole,
  } as FeatureFlagsConsoleInterface;
};

if (browser) {
  /* eslint-disable-next-line @typescript-eslint/no-explicit-any */
  (
    window as unknown as { __featureFlags: FeatureFlagsConsoleInterface }
  ).__featureFlags = initConsoleInterface();
}

const initFeatureFlagStore = (key: FeatureKey): Readable<boolean> =>
  derived(
    overrideFeatureFlagsStore,
    ($overrideFeatureFlagsStore) =>
      $overrideFeatureFlagsStore[key] ?? FEATURE_FLAG_ENVIRONMENT[key]
  );

const initFeatureFlagsStore = (): FeatureFlags<Readable<boolean>> => {
  const featureFlagStores: Partial<FeatureFlags<Readable<boolean>>> = {};
  let key: FeatureKey;
  for (key in FEATURE_FLAG_ENVIRONMENT) {
    featureFlagStores[key] = initFeatureFlagStore(key);
  }
  return featureFlagStores as FeatureFlags<Readable<boolean>>;
};

const featureFlagsStore = initFeatureFlagsStore();

export const {
  ENABLE_CKBTC,
  ENABLE_CKTESTBTC,
  ENABLE_VOTING_INDICATION,
<<<<<<< HEAD
=======
  ENABLE_HIDE_ZERO_BALANCE,
  ENABLE_ACTIONABLE_TAB,
>>>>>>> 8c69b734
  // Used only in tests only
  TEST_FLAG_EDITABLE,
  TEST_FLAG_NOT_EDITABLE,
} = featureFlagsStore;<|MERGE_RESOLUTION|>--- conflicted
+++ resolved
@@ -33,11 +33,7 @@
   "TEST_FLAG_EDITABLE",
   "ENABLE_CKTESTBTC",
   "ENABLE_VOTING_INDICATION",
-<<<<<<< HEAD
-=======
-  "ENABLE_HIDE_ZERO_BALANCE",
   "ENABLE_ACTIONABLE_TAB",
->>>>>>> 8c69b734
 ];
 
 /**
@@ -154,11 +150,7 @@
   ENABLE_CKBTC,
   ENABLE_CKTESTBTC,
   ENABLE_VOTING_INDICATION,
-<<<<<<< HEAD
-=======
-  ENABLE_HIDE_ZERO_BALANCE,
   ENABLE_ACTIONABLE_TAB,
->>>>>>> 8c69b734
   // Used only in tests only
   TEST_FLAG_EDITABLE,
   TEST_FLAG_NOT_EDITABLE,

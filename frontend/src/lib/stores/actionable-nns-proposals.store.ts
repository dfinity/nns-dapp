import type { ProposalInfo } from "@dfinity/nns";
import { writable, type Readable } from "svelte/store";

export interface ActionableNnsProposalsStoreData {
  proposals: ProposalInfo[] | undefined;
}

export interface ActionableNnsProposalsStore
  extends Readable<ActionableNnsProposalsStoreData> {
  setProposals: (proposals: ProposalInfo[]) => void;
  reset: () => void;
}

/**
 * A store that contains proposals that can be voted on by the user (ballots w/ state 0).
 * Better keep nns and sns stores separate, as they should be available for "Actionable Proposals" tab.
<<<<<<< HEAD
=======
 * This can't be derived from proposalsStore because that store contains only proposals that match the selected filter, while this store contains proposals regardless of the filter.
>>>>>>> 83af30d5
 */
const initActionableNnsProposalsStore = (): ActionableNnsProposalsStore => {
  const { subscribe, set } = writable<ActionableNnsProposalsStoreData>({
    proposals: undefined,
  });

  return {
    subscribe,

    setProposals(proposals: ProposalInfo[]) {
      set({ proposals: [...proposals] });
    },

    reset(): void {
      set({ proposals: undefined });
    },
  };
};

export const actionableNnsProposalsStore = initActionableNnsProposalsStore();<|MERGE_RESOLUTION|>--- conflicted
+++ resolved
@@ -14,10 +14,7 @@
 /**
  * A store that contains proposals that can be voted on by the user (ballots w/ state 0).
  * Better keep nns and sns stores separate, as they should be available for "Actionable Proposals" tab.
-<<<<<<< HEAD
-=======
  * This can't be derived from proposalsStore because that store contains only proposals that match the selected filter, while this store contains proposals regardless of the filter.
->>>>>>> 83af30d5
  */
 const initActionableNnsProposalsStore = (): ActionableNnsProposalsStore => {
   const { subscribe, set } = writable<ActionableNnsProposalsStoreData>({

import { toastsStore } from "@dfinity/gix-components";
import { derived, readable, type Readable, type Writable } from "svelte/store";
import type { AddAccountStore } from "../types/add-account.context";
import type { SelectCanisterDetailsStore } from "../types/canister-detail.context";
import type { HardwareWalletNeuronsStore } from "../types/hardware-wallet-neurons.context";
import type { ProjectDetailStore } from "../types/project-detail.context";
import type { SelectedAccountStore } from "../types/selected-account.context";
import type { SelectedProposalStore } from "../types/selected-proposal.context";
import type { TransactionStore } from "../types/transaction.context";
import { accountsStore } from "./accounts.store";
import { busyStore } from "./busy.store";
import { canistersStore } from "./canisters.store";
import { knownNeuronsStore } from "./knownNeurons.store";
import { neuronsStore } from "./neurons.store";
import {
  proposalPayloadsStore,
  proposalsFiltersStore,
  proposalsStore,
  votingNeuronSelectStore,
} from "./proposals.store";
<<<<<<< HEAD
import { toastsStore } from "./toasts.store";
import { voteRegistrationStore } from "./vote-registration.store";
=======
>>>>>>> 8afc4600

const createDerivedStore = <T>(store: Writable<T>): Readable<T> =>
  derived(store, (store) => store);

let addAccountStore: Readable<AddAccountStore>;
export const debugAddAccountStore = (store: Writable<AddAccountStore>) =>
  (addAccountStore = createDerivedStore(store));

let hardwareWalletNeuronsStore: Readable<HardwareWalletNeuronsStore>;
export const debugHardwareWalletNeuronsStore = (
  store: Writable<HardwareWalletNeuronsStore>
) => (hardwareWalletNeuronsStore = createDerivedStore(store));

let transactionStore: Readable<TransactionStore>;
export const debugTransactionStore = (store: Writable<TransactionStore>) =>
  (transactionStore = createDerivedStore(store));

// Context stores might not be initialized when debugger is called.
// Therefore, we need to initialize them here.
let selectedAccountStore: Readable<SelectedAccountStore> = readable({
  account: undefined,
  transactions: undefined,
});
export const debugSelectedAccountStore = (
  store: Writable<SelectedAccountStore>
) => (selectedAccountStore = createDerivedStore(store));
let selectedProposalStore: Readable<SelectedProposalStore> = readable({
  proposalId: undefined,
  proposal: undefined,
});
export const debugSelectedProposalStore = (
  store: Writable<SelectedProposalStore>
) => (selectedProposalStore = createDerivedStore(store));
let selectedCanisterStore: Readable<SelectCanisterDetailsStore> = readable({
  info: undefined,
  details: undefined,
  controller: undefined,
});
export const debugSelectedCanisterStore = (
  store: Writable<SelectCanisterDetailsStore>
) => (selectedCanisterStore = createDerivedStore(store));
let selectedProjectStore: Readable<ProjectDetailStore> = readable({
  summary: null,
  swapCommitment: null,
});
export const debugSelectedProjectStore = (
  store: Writable<ProjectDetailStore>
) => (selectedProjectStore = createDerivedStore(store));

/**
 * Collects state of all available stores (also from context)
 */
export const initDebugStore = () =>
  derived(
    [
      // TODO (L2-611): anonymize wallet id and neuron ids
      // TODO: (L2-683): add routeStore
      busyStore,
      accountsStore,
      neuronsStore,
      knownNeuronsStore,
      canistersStore,
      proposalsStore,
      proposalsFiltersStore,
      votingNeuronSelectStore,
      proposalPayloadsStore,
      toastsStore,
      addAccountStore,
      hardwareWalletNeuronsStore,
      transactionStore,
      selectedAccountStore,
      selectedCanisterStore,
      selectedProposalStore,
      voteRegistrationStore,
      selectedProjectStore,
    ],
    ([
      $busyStore,
      $accountsStore,
      $neuronsStore,
      $knownNeuronsStore,
      $canistersStore,
      $proposalsStore,
      $proposalsFiltersStore,
      $votingNeuronSelectStore,
      $proposalPayloadsStore,
      $toastsStore,
      $addAccountStore,
      $hardwareWalletNeuronsStore,
      $transactionStore,
      $selectedAccountStore,
      $selectedCanisterStore,
      $selectedProposalStore,
      $voteRegistrationStore,
      $selectedProjectStore,
    ]) => ({
      busy: $busyStore,
      accounts: $accountsStore,
      neurons: $neuronsStore,
      knownNeurons: $knownNeuronsStore,
      canisters: $canistersStore,
      proposals: $proposalsStore,
      proposalsFilters: $proposalsFiltersStore,
      votingNeuronSelect: $votingNeuronSelectStore,
      proposalPayloads: $proposalPayloadsStore,
      toasts: $toastsStore,
      addAccount: $addAccountStore,
      hardwareWalletNeurons: $hardwareWalletNeuronsStore,
      transaction: $transactionStore,
      selectedAccount: $selectedAccountStore,
      selectedCanister: $selectedCanisterStore,
      selectedProposal: $selectedProposalStore,
      voteRegistrationStore: $voteRegistrationStore,
      selectedProject: $selectedProjectStore,
    })
  );<|MERGE_RESOLUTION|>--- conflicted
+++ resolved
@@ -18,11 +18,7 @@
   proposalsStore,
   votingNeuronSelectStore,
 } from "./proposals.store";
-<<<<<<< HEAD
-import { toastsStore } from "./toasts.store";
 import { voteRegistrationStore } from "./vote-registration.store";
-=======
->>>>>>> 8afc4600
 
 const createDerivedStore = <T>(store: Writable<T>): Readable<T> =>
   derived(store, (store) => store);

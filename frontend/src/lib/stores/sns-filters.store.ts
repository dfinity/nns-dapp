import { StoreLocalStorageKey } from "$lib/constants/stores.constants";
import { writableStored } from "$lib/stores/writable-stored";
import type {
  Filter,
  SnsProposalTopicFilterId,
  SnsProposalTypeFilterId,
} from "$lib/types/filters";
import { mapEntries } from "$lib/utils/utils";
<<<<<<< HEAD
import type { CanisterIdString } from "@icp-sdk/canisters/nns";
import type { SnsProposalDecisionStatus } from "@icp-sdk/canisters/sns";
=======
import type { CanisterIdString } from "@dfinity/nns";
import type { SnsProposalDecisionStatus } from "@dfinity/sns";
>>>>>>> d34effd1
import type { Principal } from "@icp-sdk/core/principal";
import { derived, type Readable } from "svelte/store";

export interface ProjectFiltersStoreData {
  types: Filter<SnsProposalTypeFilterId>[];
  decisionStatus: Filter<SnsProposalDecisionStatus>[];
  topics: Filter<SnsProposalTopicFilterId>[];
}

export interface SnsFiltersStoreData {
  [rootCanisterId: CanisterIdString]: ProjectFiltersStoreData;
}

export interface SnsFiltersStore extends Readable<SnsFiltersStoreData> {
  setTypes: (data: {
    rootCanisterId: Principal;
    types: Filter<SnsProposalTypeFilterId>[];
  }) => void;
  setCheckTypes: (data: {
    rootCanisterId: Principal;
    checkedTypes: SnsProposalTypeFilterId[];
  }) => void;
  setDecisionStatus: (data: {
    rootCanisterId: Principal;
    decisionStatus: Filter<SnsProposalDecisionStatus>[];
  }) => void;
  setCheckDecisionStatus: (data: {
    rootCanisterId: Principal;
    checkedDecisionStatus: SnsProposalDecisionStatus[];
  }) => void;
  setTopics: (data: {
    rootCanisterId: Principal;
    topics: Filter<SnsProposalTopicFilterId>[];
  }) => void;
  setCheckTopics: (data: {
    rootCanisterId: Principal;
    checkedTopics: SnsProposalTopicFilterId[];
  }) => void;
  reset: () => void;
}

const defaultProjectData: ProjectFiltersStoreData = {
  types: [],
  decisionStatus: [],
  topics: [],
};

/**
 * A store that contains the filters of the SNS proposals for each project.
 */
export const initSnsFiltersStore = (): SnsFiltersStore => {
  const { subscribe, set, update } = writableStored<SnsFiltersStoreData>({
    key: StoreLocalStorageKey.SnsProposalFilters,
    defaultValue: {},
    // to reset the state w/o "types"
    version: 1,
  });

  return {
    subscribe,

    setTypes({
      rootCanisterId,
      types,
    }: {
      rootCanisterId: Principal;
      types: Filter<SnsProposalTypeFilterId>[];
    }) {
      update((currentState: SnsFiltersStoreData) => {
        const projectFilters =
          currentState[rootCanisterId.toText()] || defaultProjectData;

        return {
          ...currentState,
          [rootCanisterId.toText()]: {
            ...projectFilters,
            types,
          },
        };
      });
    },

    setCheckTypes({
      rootCanisterId,
      checkedTypes,
    }: {
      rootCanisterId: Principal;
      checkedTypes: SnsProposalTypeFilterId[];
    }) {
      update((currentState: SnsFiltersStoreData) => {
        const projectFilters =
          currentState[rootCanisterId.toText()] || defaultProjectData;

        return {
          ...currentState,
          [rootCanisterId.toText()]: {
            ...projectFilters,
            types: projectFilters.types.map((type) => ({
              ...type,
              checked: checkedTypes.includes(type.value),
            })),
          },
        };
      });
    },

    setTopics({
      rootCanisterId,
      topics,
    }: {
      rootCanisterId: Principal;
      topics: Filter<SnsProposalTopicFilterId>[];
    }) {
      update((currentState: SnsFiltersStoreData) => {
        const projectFilters =
          currentState[rootCanisterId.toText()] || defaultProjectData;

        return {
          ...currentState,
          [rootCanisterId.toText()]: {
            ...projectFilters,
            topics,
          },
        };
      });
    },

    setCheckTopics({
      rootCanisterId,
      checkedTopics,
    }: {
      rootCanisterId: Principal;
      checkedTopics: SnsProposalTopicFilterId[];
    }) {
      update((currentState: SnsFiltersStoreData) => {
        const projectFilters =
          currentState[rootCanisterId.toText()] || defaultProjectData;

        return {
          ...currentState,
          [rootCanisterId.toText()]: {
            ...projectFilters,
            topics: projectFilters.topics.map((topic) => ({
              ...topic,
              checked: checkedTopics.includes(topic.value),
            })),
          },
        };
      });
    },

    setDecisionStatus({
      rootCanisterId,
      decisionStatus,
    }: {
      rootCanisterId: Principal;
      decisionStatus: Filter<SnsProposalDecisionStatus>[];
    }) {
      update((currentState: SnsFiltersStoreData) => {
        const projectFilters =
          currentState[rootCanisterId.toText()] || defaultProjectData;

        return {
          ...currentState,
          [rootCanisterId.toText()]: {
            ...projectFilters,
            decisionStatus,
          },
        };
      });
    },

    setCheckDecisionStatus({
      rootCanisterId,
      checkedDecisionStatus,
    }: {
      rootCanisterId: Principal;
      checkedDecisionStatus: SnsProposalDecisionStatus[];
    }) {
      update((currentState: SnsFiltersStoreData) => {
        const projectFilters =
          currentState[rootCanisterId.toText()] || defaultProjectData;

        return {
          ...currentState,
          [rootCanisterId.toText()]: {
            ...projectFilters,
            decisionStatus: projectFilters.decisionStatus.map(
              (decisionStatus) => ({
                ...decisionStatus,
                checked: checkedDecisionStatus.includes(decisionStatus.value),
              })
            ),
          },
        };
      });
    },

    reset: () => set({}),
  };
};

export const snsFiltersStore = initSnsFiltersStore();

export const snsSelectedFiltersStore = derived<
  Readable<SnsFiltersStoreData>,
  SnsFiltersStoreData
>(snsFiltersStore, ($snsFilters) =>
  mapEntries({
    obj: $snsFilters,
    mapFn: ([rootCanisterIdText, filters]) => [
      rootCanisterIdText,
      {
        types: filters.types.filter(({ checked }) => checked),
        decisionStatus: filters.decisionStatus.filter(({ checked }) => checked),
        // TODO: Remove conditional check of topics?.filter after some time. Backwards compatibility with existing filters stored in localStorage
        topics: filters.topics?.filter(({ checked }) => checked) ?? [],
      },
    ],
  })
);<|MERGE_RESOLUTION|>--- conflicted
+++ resolved
@@ -6,13 +6,8 @@
   SnsProposalTypeFilterId,
 } from "$lib/types/filters";
 import { mapEntries } from "$lib/utils/utils";
-<<<<<<< HEAD
-import type { CanisterIdString } from "@icp-sdk/canisters/nns";
-import type { SnsProposalDecisionStatus } from "@icp-sdk/canisters/sns";
-=======
 import type { CanisterIdString } from "@dfinity/nns";
 import type { SnsProposalDecisionStatus } from "@dfinity/sns";
->>>>>>> d34effd1
 import type { Principal } from "@icp-sdk/core/principal";
 import { derived, type Readable } from "svelte/store";
 

import { StoreLocalStorageKey } from "$lib/constants/stores.constants";
<<<<<<< HEAD
import type { Filter, SnsProposalTypeFilterData } from "$lib/types/filters";
=======
import type { Filter, SnsProposalTypeFilterId } from "$lib/types/filters";
>>>>>>> bf19f810
import type { Principal } from "@dfinity/principal";
import type {
  SnsProposalDecisionStatus,
  SnsProposalRewardStatus,
} from "@dfinity/sns";
import { derived, type Readable } from "svelte/store";
import { writableStored } from "./writable-stored";

export interface ProjectFiltersStoreData {
<<<<<<< HEAD
  types: Filter<SnsProposalTypeFilterData>[];
=======
  types: Filter<SnsProposalTypeFilterId>[];
>>>>>>> bf19f810
  rewardStatus: Filter<SnsProposalRewardStatus>[];
  decisionStatus: Filter<SnsProposalDecisionStatus>[];
}

export interface SnsFiltersStoreData {
  [rootCanisterId: string]: ProjectFiltersStoreData;
}

export interface SnsFiltersStore extends Readable<SnsFiltersStoreData> {
<<<<<<< HEAD
  setType: (data: {
    rootCanisterId: Principal;
    types: Filter<SnsProposalTypeFilterData>[];
  }) => void;
  setCheckType: (data: {
    rootCanisterId: Principal;
    checkedTypes: SnsProposalTypeFilterData[];
=======
  setTypes: (data: {
    rootCanisterId: Principal;
    types: Filter<SnsProposalTypeFilterId>[];
  }) => void;
  setCheckTypes: (data: {
    rootCanisterId: Principal;
    checkedTypes: SnsProposalTypeFilterId[];
>>>>>>> bf19f810
  }) => void;
  setDecisionStatus: (data: {
    rootCanisterId: Principal;
    decisionStatus: Filter<SnsProposalDecisionStatus>[];
  }) => void;
  setCheckDecisionStatus: (data: {
    rootCanisterId: Principal;
    checkedDecisionStatus: SnsProposalDecisionStatus[];
  }) => void;
  setRewardStatus: (data: {
    rootCanisterId: Principal;
    rewardStatus: Filter<SnsProposalRewardStatus>[];
  }) => void;
  setCheckRewardStatus: (data: {
    rootCanisterId: Principal;
    checkedRewardStatus: SnsProposalRewardStatus[];
  }) => void;
  reset: () => void;
}

const defaultProjectData: ProjectFiltersStoreData = {
  types: [],
  rewardStatus: [],
  decisionStatus: [],
};

/**
 * A store that contains the filters of the SNS proposals for each project.
 *
 * TODO: persist to localstorage
 */
export const initSnsFiltersStore = (): SnsFiltersStore => {
  const { subscribe, set, update } = writableStored<SnsFiltersStoreData>({
    key: StoreLocalStorageKey.SnsProposalFilters,
    defaultValue: {},
    // to reset the state w/o "types"
    version: 1,
  });

  return {
    subscribe,

<<<<<<< HEAD
    setType({
=======
    setTypes({
>>>>>>> bf19f810
      rootCanisterId,
      types,
    }: {
      rootCanisterId: Principal;
<<<<<<< HEAD
      types: Filter<SnsProposalTypeFilterData>[];
=======
      types: Filter<SnsProposalTypeFilterId>[];
>>>>>>> bf19f810
    }) {
      update((currentState: SnsFiltersStoreData) => {
        const projectFilters =
          currentState[rootCanisterId.toText()] || defaultProjectData;

        return {
          ...currentState,
          [rootCanisterId.toText()]: {
            ...projectFilters,
            types,
          },
        };
      });
    },

<<<<<<< HEAD
    setCheckType({
=======
    setCheckTypes({
>>>>>>> bf19f810
      rootCanisterId,
      checkedTypes,
    }: {
      rootCanisterId: Principal;
<<<<<<< HEAD
      checkedTypes: SnsProposalTypeFilterData[];
=======
      checkedTypes: SnsProposalTypeFilterId[];
>>>>>>> bf19f810
    }) {
      update((currentState: SnsFiltersStoreData) => {
        const projectFilters =
          currentState[rootCanisterId.toText()] || defaultProjectData;

        return {
          ...currentState,
          [rootCanisterId.toText()]: {
            ...projectFilters,
            types: projectFilters.types.map((type) => ({
              ...type,
              checked: checkedTypes.includes(type.value),
            })),
          },
        };
      });
    },

    setDecisionStatus({
      rootCanisterId,
      decisionStatus,
    }: {
      rootCanisterId: Principal;
      decisionStatus: Filter<SnsProposalDecisionStatus>[];
    }) {
      update((currentState: SnsFiltersStoreData) => {
        const projectFilters =
          currentState[rootCanisterId.toText()] || defaultProjectData;

        return {
          ...currentState,
          [rootCanisterId.toText()]: {
            ...projectFilters,
            decisionStatus,
          },
        };
      });
    },

    setCheckDecisionStatus({
      rootCanisterId,
      checkedDecisionStatus,
    }: {
      rootCanisterId: Principal;
      checkedDecisionStatus: SnsProposalDecisionStatus[];
    }) {
      update((currentState: SnsFiltersStoreData) => {
        const projectFilters =
          currentState[rootCanisterId.toText()] || defaultProjectData;

        return {
          ...currentState,
          [rootCanisterId.toText()]: {
            ...projectFilters,
            decisionStatus: projectFilters.decisionStatus.map(
              (decisionStatus) => ({
                ...decisionStatus,
                checked: checkedDecisionStatus.includes(decisionStatus.value),
              })
            ),
          },
        };
      });
    },

    setRewardStatus({
      rootCanisterId,
      rewardStatus,
    }: {
      rootCanisterId: Principal;
      rewardStatus: Filter<SnsProposalRewardStatus>[];
    }) {
      update((currentState: SnsFiltersStoreData) => {
        const projectFilters =
          currentState[rootCanisterId.toText()] || defaultProjectData;

        return {
          ...currentState,
          [rootCanisterId.toText()]: {
            ...projectFilters,
            rewardStatus,
          },
        };
      });
    },

    setCheckRewardStatus({
      rootCanisterId,
      checkedRewardStatus,
    }: {
      rootCanisterId: Principal;
      checkedRewardStatus: SnsProposalRewardStatus[];
    }) {
      update((currentState: SnsFiltersStoreData) => {
        const projectFilters =
          currentState[rootCanisterId.toText()] || defaultProjectData;

        return {
          ...currentState,
          [rootCanisterId.toText()]: {
            ...projectFilters,
            rewardStatus: projectFilters.rewardStatus.map((status) => ({
              ...status,
              checked: checkedRewardStatus.includes(status.value),
            })),
          },
        };
      });
    },

    reset: () => set({}),
  };
};

export const snsFiltersStore = initSnsFiltersStore();

export const snsSelectedFiltersStore = derived<
  Readable<SnsFiltersStoreData>,
  SnsFiltersStoreData
>(snsFiltersStore, ($snsFilters) =>
  Object.entries($snsFilters).reduce(
    (acc, [rootCanisterIdText, filters]) => ({
      ...acc,
      [rootCanisterIdText]: {
        types: filters.types.filter(({ checked }) => checked),
        rewardStatus: filters.rewardStatus.filter(({ checked }) => checked),
        decisionStatus: filters.decisionStatus.filter(({ checked }) => checked),
      },
    }),
    {}
  )
);<|MERGE_RESOLUTION|>--- conflicted
+++ resolved
@@ -1,9 +1,5 @@
 import { StoreLocalStorageKey } from "$lib/constants/stores.constants";
-<<<<<<< HEAD
-import type { Filter, SnsProposalTypeFilterData } from "$lib/types/filters";
-=======
 import type { Filter, SnsProposalTypeFilterId } from "$lib/types/filters";
->>>>>>> bf19f810
 import type { Principal } from "@dfinity/principal";
 import type {
   SnsProposalDecisionStatus,
@@ -13,11 +9,7 @@
 import { writableStored } from "./writable-stored";
 
 export interface ProjectFiltersStoreData {
-<<<<<<< HEAD
-  types: Filter<SnsProposalTypeFilterData>[];
-=======
   types: Filter<SnsProposalTypeFilterId>[];
->>>>>>> bf19f810
   rewardStatus: Filter<SnsProposalRewardStatus>[];
   decisionStatus: Filter<SnsProposalDecisionStatus>[];
 }
@@ -27,15 +19,6 @@
 }
 
 export interface SnsFiltersStore extends Readable<SnsFiltersStoreData> {
-<<<<<<< HEAD
-  setType: (data: {
-    rootCanisterId: Principal;
-    types: Filter<SnsProposalTypeFilterData>[];
-  }) => void;
-  setCheckType: (data: {
-    rootCanisterId: Principal;
-    checkedTypes: SnsProposalTypeFilterData[];
-=======
   setTypes: (data: {
     rootCanisterId: Principal;
     types: Filter<SnsProposalTypeFilterId>[];
@@ -43,7 +26,6 @@
   setCheckTypes: (data: {
     rootCanisterId: Principal;
     checkedTypes: SnsProposalTypeFilterId[];
->>>>>>> bf19f810
   }) => void;
   setDecisionStatus: (data: {
     rootCanisterId: Principal;
@@ -86,20 +68,12 @@
   return {
     subscribe,
 
-<<<<<<< HEAD
-    setType({
-=======
     setTypes({
->>>>>>> bf19f810
       rootCanisterId,
       types,
     }: {
       rootCanisterId: Principal;
-<<<<<<< HEAD
-      types: Filter<SnsProposalTypeFilterData>[];
-=======
       types: Filter<SnsProposalTypeFilterId>[];
->>>>>>> bf19f810
     }) {
       update((currentState: SnsFiltersStoreData) => {
         const projectFilters =
@@ -115,20 +89,12 @@
       });
     },
 
-<<<<<<< HEAD
-    setCheckType({
-=======
     setCheckTypes({
->>>>>>> bf19f810
       rootCanisterId,
       checkedTypes,
     }: {
       rootCanisterId: Principal;
-<<<<<<< HEAD
-      checkedTypes: SnsProposalTypeFilterData[];
-=======
       checkedTypes: SnsProposalTypeFilterId[];
->>>>>>> bf19f810
     }) {
       update((currentState: SnsFiltersStoreData) => {
         const projectFilters =

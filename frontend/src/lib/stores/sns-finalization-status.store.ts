--- conflicted
+++ resolved
@@ -1,11 +1,6 @@
 import { isSnsFinalizing } from "$lib/utils/sns.utils";
-<<<<<<< HEAD
-import { isNullish, nonNullish } from "@dfinity/utils";
-import type { SnsGetAutoFinalizationStatusResponse } from "@icp-sdk/canisters/sns";
-=======
 import type { SnsGetAutoFinalizationStatusResponse } from "@dfinity/sns";
 import { isNullish, nonNullish } from "@dfinity/utils";
->>>>>>> d34effd1
 import type { Principal } from "@icp-sdk/core/principal";
 import { derived, writable, type Readable } from "svelte/store";
 

import { translate } from "$lib/utils/i18n.utils";
import {
  startBusy as startBusyStore,
  stopBusy as stopBusyStore,
} from "@dfinity/gix-components";

export type BusyStateInitiatorType =
  | "logout"
  | "stake-neuron"
  | "update-delay"
  | "attach-canister"
  | "detach-canister"
  | "create-canister"
  | "top-up-canister"
  | "add-controller-canister"
  | "remove-controller-canister"
  | "accounts"
  | "toggle-community-fund"
  | "auto-stake-maturity"
  | "split-neuron"
  | "dissolve-action"
  | "add-followee"
  | "remove-followee"
  | "add-hotkey-neuron"
  | "remove-hotkey-neuron"
  | "merge-neurons"
  | "merge-maturity"
  | "spawn-neuron"
  | "stake-maturity"
  | "claim_seed_neurons"
  | "project-participate"
  | "add-sns-hotkey-neuron"
  | "remove-sns-hotkey-neuron"
  | "disburse-neuron"
  | "top-up-neuron"
  | "stake-sns-neuron"
  | "dissolve-sns-action"
  | "add-sns-followee"
  | "remove-sns-followee"
  | "disburse-sns-neuron"
<<<<<<< HEAD
  | "install-wapp";
=======
  | "load-sns-accounts";
>>>>>>> a6e17d31

export interface BusyState {
  initiator: BusyStateInitiatorType;
  labelKey?: string;
}

export const startBusy = ({ initiator, labelKey }: BusyState) =>
  startBusyStore({
    initiator,
    ...(labelKey !== undefined && { text: translate({ labelKey }) }),
  });

export const stopBusy = (initiatorToRemove: BusyStateInitiatorType) =>
  stopBusyStore(initiatorToRemove);<|MERGE_RESOLUTION|>--- conflicted
+++ resolved
@@ -38,11 +38,8 @@
   | "add-sns-followee"
   | "remove-sns-followee"
   | "disburse-sns-neuron"
-<<<<<<< HEAD
+  | "load-sns-accounts"
   | "install-wapp";
-=======
-  | "load-sns-accounts";
->>>>>>> a6e17d31
 
 export interface BusyState {
   initiator: BusyStateInitiatorType;

--- conflicted
+++ resolved
@@ -51,14 +51,10 @@
   | "import-token-importing"
   | "import-token-removing"
   | "import-token-updating"
-<<<<<<< HEAD
   | "refresh-voting-power"
-  | "change-neuron-visibility";
-=======
   | "change-neuron-visibility"
   | "reporting-neurons"
   | "reporting-transactions";
->>>>>>> 96920de1
 
 export interface BusyState {
   initiator: BusyStateInitiatorType;

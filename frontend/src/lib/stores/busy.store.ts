--- conflicted
+++ resolved
@@ -40,13 +40,9 @@
   | "remove-sns-followee"
   | "disburse-sns-neuron"
   | "load-sns-filters"
-<<<<<<< HEAD
+  | "dev-add-sns-neuron-permissions"
   | "load-sns-accounts"
   | "get-btc-address";
-=======
-  | "dev-add-sns-neuron-permissions"
-  | "load-sns-accounts";
->>>>>>> 282fedfc
 
 export interface BusyState {
   initiator: BusyStateInitiatorType;

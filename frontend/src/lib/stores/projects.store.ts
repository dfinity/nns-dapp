--- conflicted
+++ resolved
@@ -3,14 +3,10 @@
 import { derived, writable, type Readable } from "svelte/store";
 import { OWN_CANISTER_ID } from "../constants/canister-ids.constants";
 import type { SnsSummary, SnsSwapCommitment } from "../types/sns";
-<<<<<<< HEAD
 import {
   filterActiveProjects,
   filterCommittedProjects,
 } from "../utils/projects.utils";
-import { isProposalOpenForVotes } from "../utils/proposals.utils";
-=======
->>>>>>> 036cec34
 import { isNullish } from "../utils/utils";
 
 export type SnsSummariesStore =

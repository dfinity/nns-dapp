--- conflicted
+++ resolved
@@ -1,10 +1,6 @@
 import { getSnsNeuronIdAsHexString } from "$lib/utils/sns-neuron.utils";
 import { removeKeys } from "$lib/utils/utils";
-<<<<<<< HEAD
-import type { SnsNeuron } from "@icp-sdk/canisters/sns";
-=======
 import type { SnsNeuron } from "@dfinity/sns";
->>>>>>> d34effd1
 import type { Principal } from "@icp-sdk/core/principal";
 import { writable } from "svelte/store";
 

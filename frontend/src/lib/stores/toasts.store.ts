import { toastsStore } from "@dfinity/gix-components";
import { DEFAULT_TOAST_DURATION_MILLIS } from "../constants/constants";
import type { ToastMsg } from "../types/toast";
import { errorToString } from "../utils/error.utils";
import type { I18nSubstitutions } from "../utils/i18n.utils";
import { replacePlaceholders, translate } from "../utils/i18n.utils";

const mapToastText = ({ labelKey, substitutions, detail }: ToastMsg): string =>
  `${replacePlaceholders(translate({ labelKey }), substitutions ?? {})}${
    detail !== undefined ? ` ${detail}` : ""
  }`;

/**
 * Toast messages.
 *
 * - toastsShow: display a message in toast component
 * - toastsSuccess: display a message of type "success" - something went really well ;)
 * - toastsError: display an error and print the issue in the console as well
 * - toastsHide: remove the toast message with that timestamp or the first one.
 * - toastsReset: reset toasts
 */

export const toastsShow = (msg: ToastMsg): symbol => {
  const { level, spinner, duration } = msg;

<<<<<<< HEAD
    updateToastContent({
      toastId,
      content,
    }: {
      toastId: symbol;
      content: Partial<Omit<ToastMsg, "id">>;
    }): void {
      update((messages: ToastMsg[]) =>
        // use map to preserve order
        messages.map((message) => {
          if (message.id !== toastId) {
            return message;
          }

          return {
            ...message,
            ...content,
          };
        })
      );
    },

    success({
      labelKey,
      substitutions,
    }: Pick<ToastMsg, "labelKey" | "substitutions">) {
      this.show({
        labelKey,
        substitutions,
        level: "success",
        duration: DEFAULT_TOAST_DURATION_MILLIS,
      });
    },

    error({
      labelKey,
      err,
      substitutions,
    }: {
      labelKey: string;
      err?: unknown;
      substitutions?: I18nSubstitutions;
    }) {
      this.show({
        labelKey,
        level: "error",
        detail: errorToString(err),
        substitutions,
      });
=======
  return toastsStore.show({
    text: mapToastText(msg),
    level,
    spinner,
    duration,
  });
};
>>>>>>> 8afc4600

export const toastsSuccess = ({
  labelKey,
  substitutions,
}: Pick<ToastMsg, "labelKey" | "substitutions">) =>
  toastsShow({
    labelKey,
    substitutions,
    level: "success",
    duration: DEFAULT_TOAST_DURATION_MILLIS,
  });

export const toastsError = ({
  labelKey,
  err,
  substitutions,
}: {
  labelKey: string;
  err?: unknown;
  substitutions?: I18nSubstitutions;
}) => {
  toastsShow({
    labelKey,
    level: "error",
    detail: errorToString(err),
    substitutions,
  });

  if (err !== undefined) {
    console.error(err);
  }
};

export const toastsHide = (idToHide: symbol) => toastsStore.hide(idToHide);

export const toastsReset = () => toastsStore.reset();<|MERGE_RESOLUTION|>--- conflicted
+++ resolved
@@ -23,57 +23,6 @@
 export const toastsShow = (msg: ToastMsg): symbol => {
   const { level, spinner, duration } = msg;
 
-<<<<<<< HEAD
-    updateToastContent({
-      toastId,
-      content,
-    }: {
-      toastId: symbol;
-      content: Partial<Omit<ToastMsg, "id">>;
-    }): void {
-      update((messages: ToastMsg[]) =>
-        // use map to preserve order
-        messages.map((message) => {
-          if (message.id !== toastId) {
-            return message;
-          }
-
-          return {
-            ...message,
-            ...content,
-          };
-        })
-      );
-    },
-
-    success({
-      labelKey,
-      substitutions,
-    }: Pick<ToastMsg, "labelKey" | "substitutions">) {
-      this.show({
-        labelKey,
-        substitutions,
-        level: "success",
-        duration: DEFAULT_TOAST_DURATION_MILLIS,
-      });
-    },
-
-    error({
-      labelKey,
-      err,
-      substitutions,
-    }: {
-      labelKey: string;
-      err?: unknown;
-      substitutions?: I18nSubstitutions;
-    }) {
-      this.show({
-        labelKey,
-        level: "error",
-        detail: errorToString(err),
-        substitutions,
-      });
-=======
   return toastsStore.show({
     text: mapToastText(msg),
     level,
@@ -81,7 +30,6 @@
     duration,
   });
 };
->>>>>>> 8afc4600
 
 export const toastsSuccess = ({
   labelKey,

<script lang="ts">
  import TestIdWrapper from "$lib/components/common/TestIdWrapper.svelte";
  import Logo from "$lib/components/ui/Logo.svelte";
  import { abandonedProjectsCanisterId } from "$lib/constants/canister-ids.constants";
  import { E8S_PER_ICP } from "$lib/constants/icp.constants";
  import { AppPath } from "$lib/constants/routes.constants";
  import { snsProjectsActivePadStore } from "$lib/derived/sns/sns-projects.derived";
  import { isDesktopViewportStore } from "$lib/derived/viewport.derived";
  import { i18n } from "$lib/stores/i18n";
  import { compactCurrencyNumber, formatNumber } from "$lib/utils/format.utils";
  import { filterProjectsStatus } from "$lib/utils/projects.utils";
  import { IconRight } from "@dfinity/gix-components";
  import { SnsSwapLifecycle } from "@dfinity/sns";
  import { fade } from "svelte/transition";

  type Props = {
    withUpcomingLaunchesCards?: boolean;
  };
  const { withUpcomingLaunchesCards = false }: Props = $props();

  const snsProjects = $derived($snsProjectsActivePadStore);
  const launchedSnsProjects = $derived(
    filterProjectsStatus({
      swapLifecycle: SnsSwapLifecycle.Committed,
      projects: snsProjects,
    })
  );
  const raisedFunds = $derived(
    Number(
      launchedSnsProjects.reduce(
        (sum, project) =>
          sum + (project.summary.derived.buyer_total_icp_e8s ?? 0n),
        0n
      )
    ) / E8S_PER_ICP
  );
  const snsDaoLaunched = $derived(launchedSnsProjects.length);
  const proposalExecuted = "8500+";
  // get 15 [5x3] random logos from launched projects
  const logos = $derived.by(() => {
    const shuffle = <T,>(arr: T[]): T[] => {
      for (let i = arr.length - 1; i > 0; i--) {
        const j = Math.floor(Math.random() * (i + 1));
        [arr[i], arr[j]] = [arr[j], arr[i]];
      }
      return arr;
    };
    const logos = launchedSnsProjects
      // remove abandoned projects because they don't provide a logo
      .filter(
        ({ rootCanisterId }) =>
          !abandonedProjectsCanisterId.includes(rootCanisterId.toText())
      )
      .map((project) => project.summary.metadata.logo);

    return shuffle(logos).slice(0, 15);
  });
</script>

{#snippet banner()}
  <div data-tid="content" class="content">
    <div class="info">
      <h3>{$i18n.launchpad.banner_title}</h3>
      <p>{$i18n.launchpad.banner_text}</p>
      <a href={AppPath.Launchpad} class="link" aria-label={$i18n.core.view}>
        <span>{$i18n.launchpad.banner_link}</span>
        <IconRight />
      </a>
    </div>

    <div class="stats">
<<<<<<< HEAD
      <div class="stat-item">
        <h6>
          {$i18n.launchpad.banner_raised_by}
        </h6>
        <span class="value">
          <span data-tid="launchpad-banner-raised-value"
            >{compactCurrencyNumber(raisedFunds)}</span
          >&nbsp;{$i18n.core.icp}
        </span>
      </div>
      <div class="stat-divider"></div>
      <div class="stat-item">
        <h6>
=======
      <div class="stat-item stat-item--a">
        <h6 data-tid="launchpad-banner-raised-by">
          {$i18n.launchpad.banner_raised_by}
        </h6>
        <span class="value" data-tid="launchpad-banner-raised-value">
          {withUpcomingLaunchesCards
            ? formatNumber(raisedFunds, { minFraction: 0, maxFraction: 0 })
            : compactCurrencyNumber(raisedFunds)}
          {$i18n.core.icp}
        </span>
      </div>
      <div class="stat-divider stat-divider--a"></div>
      <div class="stat-item stat-item--b">
        <h6 data-tid="launchpad-banner-launched">
>>>>>>> bbb0fa7f
          {$i18n.launchpad.banner_launched}
        </h6>
        <span class="value" data-tid="launchpad-banner-launched-value"
          >{snsDaoLaunched}</span
        >
      </div>
<<<<<<< HEAD
      <div class="stat-divider"></div>
      <div class="stat-item">
        <h6>
=======
      <div class="stat-divider stat-divider--b"></div>
      <div class="stat-item stat-item--c">
        <h6 data-tid="launchpad-banner-proposals-executed">
>>>>>>> bbb0fa7f
          {$i18n.launchpad.banner_proposals_executed}
        </h6>
        <span class="value" data-tid="launchpad-banner-proposals-executed-value"
          >{proposalExecuted}</span
        >
      </div>
    </div>
  </div>
{/snippet}

<TestIdWrapper testId="launchpad-banner-component">
  {#if snsDaoLaunched > 0}
    {#if $isDesktopViewportStore}
<<<<<<< HEAD
      <section class="launchpad-banner" role="alert" aria-live="polite">
=======
      <section
        class="launchpad-banner"
        role="alert"
        aria-live="polite"
        data-tid="launchpad-banner-desktop-component"
        class:withUpcomingLaunchesCards
      >
>>>>>>> bbb0fa7f
        <div class="background">
          {#each logos as logo, index (logo)}
            <div
              class="logo"
              in:fade={{ delay: index * Math.random() * 250, duration: 1000 }}
            >
              <Logo
                src={logo}
                alt={$i18n.sns_launchpad.project_logo}
                size="huge"
              />
            </div>
          {/each}
        </div>

        {@render banner()}
      </section>
    {:else}
      <a
        href={AppPath.Launchpad}
        class="launchpad-banner"
        aria-label={$i18n.core.view}
      >
        {@render banner()}
      </a>
    {/if}
  {/if}
</TestIdWrapper>

<style lang="scss">
  @use "@dfinity/gix-components/dist/styles/mixins/media";
  @use "@dfinity/gix-components/dist/styles/mixins/fonts";

  .launchpad-banner {
    background-color: var(--tag-background);
    border-radius: var(--border-radius-2x);
    min-width: 100%;
    padding: 0;

    box-shadow: var(--box-shadow);

    // Extra mode when rendering together with upcoming launches cards.
    &.withUpcomingLaunchesCards {
      @include media.min-width(large) {
        .background {
          --bg-width: 50%;
        }

        .stats {
          flex: 2;
          padding: 30px 52px;
          gap: var(--padding-2x);

          grid-template-columns: 1fr auto 1fr;
          grid-template-rows: auto auto;
          grid-template-areas:
            "a a a"
            "b sep c";
        }

        .stat-item.stat-item--a {
          grid-area: a;

          .value {
            font-size: 27px;
            font-weight: 450;
            line-height: 31px;
          }
        }
        .stat-item.stat-item--b {
          grid-area: b;
        }
        .stat-item.stat-item--c {
          grid-area: c;
        }
        .stat-divider.stat-divider--a {
          grid-area: sep;
        }
        .stat-divider.stat-divider--b {
          display: none;
        }

        .stat-item--b,
        .stat-item--c {
          .value {
            font-size: 18px;
            font-weight: 450;
            line-height: 24px;
          }
        }
      }
    }
  }
  a.launchpad-banner {
    text-decoration: none;
  }
  section.launchpad-banner {
    // For the background
    position: relative;
    overflow: hidden;
  }

  .content {
    display: flex;
    flex-direction: column;
    gap: var(--padding-2x);
    padding: var(--padding-2x);
    z-index: 1;
    font-family: CircularXX;

    @include media.min-width(large) {
      flex-direction: row;
      gap: var(--padding-3x);
      padding: var(--padding-3x);
    }

    h3,
    h6,
    p {
      padding: 0;
      margin: 0;
    }
  }

  .info {
    flex: 2;
    z-index: 1;

    display: flex;
    flex-direction: column;
    gap: var(--padding);

    h3 {
      font-size: 18px;
      font-style: normal;
      font-weight: 450;
      line-height: 24px;
    }

    p {
      font-size: 12px;
      font-style: normal;
      font-weight: 450;
      line-height: 14px;

      @include media.min-width(large) {
        font-size: 14px;
        font-weight: 400;
        line-height: 18px;
        color: var(--tag-text);
      }
    }

    a {
      align-items: center;
      gap: var(--padding-0_5x);

      color: var(--primary);
      font-size: 14px;
      font-weight: 500;
      line-height: 18px;
      text-decoration: none;

      display: none;
      @include media.min-width(large) {
        display: flex;
      }
    }
  }

  // Dark theme exceptions
  @include media.dark-theme {
    .launchpad-banner .stats {
      @include media.min-width(large) {
        background: rgba(33, 39, 51, 0.4);

        .stat-divider {
          border-right-color: var(--night-575);
        }
      }
    }
  }

  .stats {
    flex: 3;
    display: flex;
    gap: var(--padding);

    @include media.min-width(large) {
      padding: var(--padding-2x) var(--padding-3x);
      display: grid;
      grid-template-columns: 1fr auto 1fr auto 1fr;
      justify-content: space-around;
      align-items: center;
      gap: var(--padding-3x);

      border-radius: var(--border-radius);
      background: rgba(#fff, 0.45);
      backdrop-filter: blur(11.5px);
    }
    @include media.min-width(xlarge) {
      flex: 1;
    }

    .stat-divider {
      width: 0;
      border-right: 1px solid var(--primary-contrast);
      margin: 0 var(--padding);

      @include media.min-width(large) {
        border-right-color: var(--elements-divider);
      }
    }

    .stat-item {
      display: flex;
      flex-direction: column;
      justify-content: space-around;
      gap: var(--padding-0_5x);

      @include media.min-width(large) {
        flex-direction: column-reverse;
        justify-content: center;
      }

      h6 {
        font-size: 11px;
        font-weight: 450;
        line-height: 13px;
        color: var(--label-color);

        @include media.min-width(large) {
          color: var(--description-color);
        }
      }

      .value {
        font-size: 16px;
        font-weight: 450;
        line-height: 20px;

        @include media.min-width(large) {
          font-size: 18px;
          font-weight: 450;
          line-height: 24px;
        }
      }
    }
  }

  .background {
    --bg-width: 465px;
    --logo-size: 65px;
    --logo-gap: 32px;
    --logo-1-column-y: 8px;
    --logo-2-column-y: -30px;
    --logo-3-column-y: 2px;
    --logo-4-column-y: 40px;
    --logo-5-column-y: 10px;

    position: absolute;
    top: 0;
    right: 0;
    width: var(--bg-width);
    height: 100%;

    display: none;
    @include media.min-width(large) {
      display: block;
    }
    @include media.min-width(xlarge) {
      --bg-width: 40%;
    }

    .logo {
      position: absolute;
      // Some logos are too contrasty that they decrease readability.
      opacity: 0.75;

      // x: 0, y: 0
      &:nth-child(1) {
        top: var(--logo-1-column-y);
        left: 0;
      }
      // x: 0, y: 1
      &:nth-child(2) {
        top: calc(var(--logo-1-column-y) + var(--logo-size) + var(--logo-gap));
        left: 0;
      }
      // x: 0, y: 2
      &:nth-child(3) {
        top: calc(
          var(--logo-1-column-y) + 2 * (var(--logo-size) + var(--logo-gap))
        );
        left: 0;
      }

      // x: 1, y: 0
      &:nth-child(4) {
        top: var(--logo-2-column-y);
        left: calc(1 * (var(--logo-size) + var(--logo-gap)));
      }
      // x: 1, y: 1
      &:nth-child(5) {
        top: calc(var(--logo-2-column-y) + var(--logo-size) + var(--logo-gap));
        left: calc(1 * (var(--logo-size) + var(--logo-gap)));
      }
      // x: 1, y: 2
      &:nth-child(6) {
        top: calc(
          var(--logo-2-column-y) + 2 * (var(--logo-size) + var(--logo-gap))
        );
        left: calc(1 * (var(--logo-size) + var(--logo-gap)));
      }

      // x: 2, y: 0
      &:nth-child(7) {
        top: var(--logo-3-column-y);
        left: calc(2 * (var(--logo-size) + var(--logo-gap)));
      }
      // x: 2, y: 1
      &:nth-child(8) {
        top: calc(var(--logo-3-column-y) + var(--logo-size) + var(--logo-gap));
        left: calc(2 * (var(--logo-size) + var(--logo-gap)));
      }
      // x: 2, y: 2
      &:nth-child(9) {
        top: calc(
          var(--logo-3-column-y) + 2 * (var(--logo-size) + var(--logo-gap))
        );
        left: calc(2 * (var(--logo-size) + var(--logo-gap)));
      }

      // x: 3, y: 0
      &:nth-child(10) {
        top: var(--logo-4-column-y);
        left: calc(3 * (var(--logo-size) + var(--logo-gap)));
      }
      // x: 3, y: 1
      &:nth-child(11) {
        top: calc(var(--logo-4-column-y) + var(--logo-size) + var(--logo-gap));
        left: calc(3 * (var(--logo-size) + var(--logo-gap)));
      }
      // x: 3, y: 2
      &:nth-child(12) {
        top: calc(
          var(--logo-4-column-y) + 2 * (var(--logo-size) + var(--logo-gap))
        );
        left: calc(3 * (var(--logo-size) + var(--logo-gap)));
      }

      // x: 4, y: 0
      &:nth-child(13) {
        top: var(--logo-5-column-y);
        left: calc(4 * (var(--logo-size) + var(--logo-gap)));
      }
      // x: 4, y: 1
      &:nth-child(14) {
        top: calc(var(--logo-5-column-y) + var(--logo-size) + var(--logo-gap));
        left: calc(4 * (var(--logo-size) + var(--logo-gap)));
      }
      // x: 4, y: 2
      &:nth-child(15) {
        top: calc(
          var(--logo-5-column-y) + 2 * (var(--logo-size) + var(--logo-gap))
        );
        left: calc(4 * (var(--logo-size) + var(--logo-gap)));
      }
    }
  }
</style><|MERGE_RESOLUTION|>--- conflicted
+++ resolved
@@ -69,51 +69,30 @@
     </div>
 
     <div class="stats">
-<<<<<<< HEAD
-      <div class="stat-item">
+      <div class="stat-item stat-item--a">
         <h6>
           {$i18n.launchpad.banner_raised_by}
         </h6>
         <span class="value">
           <span data-tid="launchpad-banner-raised-value"
-            >{compactCurrencyNumber(raisedFunds)}</span
+            >{withUpcomingLaunchesCards
+              ? formatNumber(raisedFunds, { minFraction: 0, maxFraction: 0 })
+              : compactCurrencyNumber(raisedFunds)}</span
           >&nbsp;{$i18n.core.icp}
-        </span>
-      </div>
-      <div class="stat-divider"></div>
-      <div class="stat-item">
-        <h6>
-=======
-      <div class="stat-item stat-item--a">
-        <h6 data-tid="launchpad-banner-raised-by">
-          {$i18n.launchpad.banner_raised_by}
-        </h6>
-        <span class="value" data-tid="launchpad-banner-raised-value">
-          {withUpcomingLaunchesCards
-            ? formatNumber(raisedFunds, { minFraction: 0, maxFraction: 0 })
-            : compactCurrencyNumber(raisedFunds)}
-          {$i18n.core.icp}
         </span>
       </div>
       <div class="stat-divider stat-divider--a"></div>
       <div class="stat-item stat-item--b">
-        <h6 data-tid="launchpad-banner-launched">
->>>>>>> bbb0fa7f
+        <h6>
           {$i18n.launchpad.banner_launched}
         </h6>
         <span class="value" data-tid="launchpad-banner-launched-value"
           >{snsDaoLaunched}</span
         >
       </div>
-<<<<<<< HEAD
-      <div class="stat-divider"></div>
-      <div class="stat-item">
-        <h6>
-=======
       <div class="stat-divider stat-divider--b"></div>
       <div class="stat-item stat-item--c">
-        <h6 data-tid="launchpad-banner-proposals-executed">
->>>>>>> bbb0fa7f
+        <h6>
           {$i18n.launchpad.banner_proposals_executed}
         </h6>
         <span class="value" data-tid="launchpad-banner-proposals-executed-value"
@@ -127,17 +106,12 @@
 <TestIdWrapper testId="launchpad-banner-component">
   {#if snsDaoLaunched > 0}
     {#if $isDesktopViewportStore}
-<<<<<<< HEAD
-      <section class="launchpad-banner" role="alert" aria-live="polite">
-=======
       <section
         class="launchpad-banner"
         role="alert"
         aria-live="polite"
-        data-tid="launchpad-banner-desktop-component"
         class:withUpcomingLaunchesCards
       >
->>>>>>> bbb0fa7f
         <div class="background">
           {#each logos as logo, index (logo)}
             <div

<script lang="ts">
  import MaturityWithTooltip from "$lib/components/neurons/MaturityWithTooltip.svelte";
  import Card from "$lib/components/portfolio/Card.svelte";
  import TokensCardHeader from "$lib/components/portfolio/TokensCardHeader.svelte";
  import Logo from "$lib/components/ui/Logo.svelte";
  import PrivacyAwareAmount from "$lib/components/ui/PrivacyAwareAmount.svelte";
  import TooltipIcon from "$lib/components/ui/TooltipIcon.svelte";
  import { PRICE_NOT_AVAILABLE_PLACEHOLDER } from "$lib/constants/constants";
  import { AppPath } from "$lib/constants/routes.constants";
  import { authSignedInStore } from "$lib/derived/auth.derived";
  import { ENABLE_APY_PORTFOLIO } from "$lib/stores/feature-flags.store";
  import { i18n } from "$lib/stores/i18n";
  import type { TableProject } from "$lib/types/staking";
  import { formatNumber, formatPercentage } from "$lib/utils/format.utils";
  import { shouldShowInfoRow } from "$lib/utils/portfolio.utils";
  import { formatTokenV2 } from "$lib/utils/token.utils";
  import { IconNeuronsPage, IconStakedTokens } from "@dfinity/gix-components";
  import { nonNullish, TokenAmountV2 } from "@dfinity/utils";

  type Props = {
    topStakedTokens: TableProject[];
    usdAmount: number;
    numberOfTopHeldTokens: number;
    hasApyCalculationErrored: boolean;
    isApyLoading?: boolean;
  };

  const {
    topStakedTokens,
    usdAmount,
    numberOfTopHeldTokens,
    hasApyCalculationErrored,
    isApyLoading,
  }: Props = $props();

  const href = AppPath.Staking;

  const numberOfTopStakedTokens = $derived(topStakedTokens.length);
  const showInfoRow = $derived(
    shouldShowInfoRow({
      currentCardNumberOfTokens: numberOfTopStakedTokens,
      otherCardNumberOfTokens: numberOfTopHeldTokens,
    })
  );
  const showApy = $derived($ENABLE_APY_PORTFOLIO && !hasApyCalculationErrored);
</script>

<Card testId="staked-tokens-card">
  <div
    class="wrapper"
    role="region"
    aria-label={$i18n.portfolio.staked_tokens_card_title}
  >
    <TokensCardHeader
      {href}
      {usdAmount}
      title={$i18n.portfolio.staked_tokens_card_title}
      linkText={$i18n.portfolio.staked_tokens_card_link}
    >
      {#snippet icon()}
        <IconNeuronsPage />
      {/snippet}
    </TokensCardHeader>
    <div class="body" role="table">
      <div class="header" role="row">
        <span role="columnheader"
          >{$i18n.portfolio.staked_tokens_card_list_first_column}</span
        >

        {#if showApy}
          <span class="apy-label" role="columnheader"
            ><span>
              {$i18n.portfolio
                .staked_tokens_card_list_second_column_mobile_apy_first}
            </span><span class="description"
              >{$i18n.portfolio
                .staked_tokens_card_list_second_column_mobile_apy_second}
            </span>
          </span>
        {:else}
          <span class="mobile-only justify-end text-right" role="columnheader"
            >{$i18n.portfolio
              .staked_tokens_card_list_second_column_mobile}</span
          >
        {/if}

        {#if showApy}
          <span
            class="tablet-up justify-end align-center gap-small"
            role="columnheader"
            ><span>
              {$i18n.portfolio.staked_tokens_card_list_second_column_apy_first}
            </span><span class="description">
              {$i18n.portfolio.staked_tokens_card_list_second_column_apy_second}
            </span>
            <TooltipIcon
              tooltipId="apy"
              text={$i18n.portfolio.staked_tokens_card_apy_tooltip}
              iconSize={16}
            />
          </span>
        {:else}
          <span class="tablet-up justify-end" role="columnheader"
            >{$i18n.portfolio.staked_tokens_card_list_second_column}</span
          >
        {/if}
        <span class="tablet-up justify-end" role="columnheader"
          >{$i18n.portfolio.staked_tokens_card_list_third_column}</span
        >
      </div>

      <div class="list" role="rowgroup">
        {#each topStakedTokens as stakedToken (stakedToken.domKey)}
          {@const apy = stakedToken.apy}
          <svelte:element
            this={$authSignedInStore ? "a" : "div"}
            href={$authSignedInStore ? stakedToken.rowHref : undefined}
            class="row"
            class:link={$authSignedInStore}
            data-tid="staked-tokens-card-row"
            role="row"
          >
            <div class="info" role="cell">
              <div>
                <Logo
                  src={stakedToken.logo}
                  alt={stakedToken.title}
                  size="medium"
                  framed
                />
              </div>
              <span data-tid="title">{stakedToken.title}</span>
            </div>

            {#if showApy}
              <div class="apy" data-tid="apy" role="cell">
                {#if nonNullish(apy) && !apy?.error}
                  <span
                    >{formatPercentage(apy.cur, {
                      minFraction: 2,
                      maxFraction: 2,
                    })}</span
                  >
<<<<<<< HEAD
                  <span class="description cell-with-tooltip"
=======
                  <span class="max"
>>>>>>> 5f5a8525
                    >({formatPercentage(apy.max, {
                      minFraction: 2,
                      maxFraction: 2,
                    })})
                    {#if apy.cur === 0 && apy.max === 0}
                      <TooltipIcon
                        iconSize={16}
                        text={$i18n.portfolio.apy_card_tooltip_no_rewards}
                      />
                    {/if}
                  </span>
                {:else if !isApyLoading}
                  <span class="cell-with-tooltip">
                    {PRICE_NOT_AVAILABLE_PLACEHOLDER}
                    <TooltipIcon
                      iconSize={16}
                      text={$i18n.portfolio.apy_card_tooltip_error}
                    />
                  </span>
                {:else}
                  <span class="cell skeleton"></span>
                {/if}
              </div>
            {:else}
              <div class="maturity" data-tid="maturity" role="cell">
                {#if $authSignedInStore}
                  <MaturityWithTooltip
                    availableMaturity={stakedToken?.availableMaturity ?? 0n}
                    stakedMaturity={stakedToken?.stakedMaturity ?? 0n}
                  />
                {:else}
                  {PRICE_NOT_AVAILABLE_PLACEHOLDER}
                {/if}
              </div>
            {/if}
            <div
              class="stake-usd"
              data-tid="stake-in-usd"
              role="cell"
              aria-label={`${stakedToken.title} USD: ${stakedToken?.stakeInUsd ?? 0}`}
            >
              $<PrivacyAwareAmount
                value={formatNumber(stakedToken?.stakeInUsd ?? 0)}
                length={3}
              />
            </div>
            <div
              class="stake-native"
              data-tid="stake-in-native"
              role="cell"
              aria-label={`${stakedToken.title} D: ${stakedToken?.stakeInUsd ?? 0}`}
            >
              <PrivacyAwareAmount
                value={stakedToken.stake instanceof TokenAmountV2
                  ? formatTokenV2({
                      value: stakedToken.stake,
                      detailed: false,
                    })
                  : PRICE_NOT_AVAILABLE_PLACEHOLDER}
                length={3}
              />
              {stakedToken.stake.token.symbol}
            </div>
          </svelte:element>
        {/each}
        {#if showInfoRow}
          <div class="info-row desktop-only" role="note" data-tid="info-row">
            <div class="content">
              <div class="icon" aria-hidden="true">
                <IconStakedTokens />
              </div>
              <div class="message">
                {$i18n.portfolio.staked_tokens_card_info_row}
              </div>
            </div>
          </div>
        {/if}
      </div>
    </div>
  </div>
</Card>

<style lang="scss">
  @use "@dfinity/gix-components/dist/styles/mixins/media";
  .wrapper {
    display: flex;
    flex-direction: column;
    height: 100%;
    background-color: var(--card-background-tint);

    .body {
      display: flex;
      flex-direction: column;
      gap: var(--padding);
      flex-grow: 1;

      .header {
        display: grid;
        grid-template-columns: 1fr 1fr;

        font-size: 0.875rem;
        padding: 0 var(--padding-2x);
        align-items: center;

        @include media.min-width(medium) {
          height: 20px;
          grid-template-columns: 1fr 1fr 1fr;
        }

        .apy-label {
          display: flex;
          flex-direction: column;
          align-items: flex-end;

          @include media.min-width(medium) {
            display: none;
          }
        }
      }

      .list {
        display: flex;
        flex-direction: column;
        background-color: var(--card-background);
        flex-grow: 1;

        .link {
          text-decoration: none;
          cursor: pointer;
          &:hover {
            background-color: var(--table-row-background-hover);
          }
        }

        .row {
          display: grid;
          grid-template-columns: 1fr 1fr;
          grid-template-areas:
            "info usd"
            "info maturity";
          @include media.min-width(medium) {
            grid-template-columns: 1fr 1fr 1fr;
            grid-template-areas:
              "info maturity usd"
              "info maturity native";
          }

          align-items: center;
          padding: var(--padding-3x) var(--padding-2x);

          border-top: 1px solid var(--elements-divider);

          .info {
            grid-area: info;
            display: flex;
            align-items: center;
            gap: var(--padding);
          }

          .apy,
          .maturity,
          .stake-usd,
          .stake-native {
            justify-self: end;
            text-align: right;
          }

          .apy {
            grid-area: maturity;
            display: flex;
            gap: var(--padding-0_5x);
            font-size: 0.875rem;
            color: var(--text-description);

            @include media.min-width(medium) {
              font-size: var(--font-size-standard);
              flex-direction: column;
              gap: 0;
              color: var(--text-primary);
            }

            .max {
              color: var(--text-description);

              @include media.min-width(medium) {
                font-size: 0.875rem;
              }
            }
          }

          .maturity {
            grid-area: maturity;
            font-size: 0.875rem;
            color: var(--text-description);

            @include media.min-width(medium) {
              font-size: var(--font-size-standard);
              color: var(--text-primary);
            }
          }

          .stake-usd {
            grid-area: usd;
            font-size: var(--font-size-standard);
          }

          .stake-native {
            display: none;
            grid-area: native;
            font-size: 0.875rem;
            color: var(--text-description);

            @include media.min-width(medium) {
              display: block;
            }
          }

          .cell.skeleton {
            height: 40px;
            width: 60px;
            border-radius: 4px;
          }

          .cell-with-tooltip {
            display: flex;
            align-items: center;
            gap: var(--padding-0_5x);
          }
        }
      }

      .info-row {
        flex-grow: 1;
        border-top: 1px solid var(--elements-divider);

        .content {
          display: flex;
          justify-content: center;
          align-items: center;
          gap: var(--padding-2x);
          padding: var(--padding-2x) 0;

          max-width: 90%;
          margin: 0 auto;
          .icon {
            min-width: 50px;
            height: 50px;
          }

          .message {
            font-size: 0.875rem;
            color: var(--text-description);
            max-width: 400px;
          }
        }
      }
    }

    /* Utilities */
    .mobile-only {
      display: flex;
    }

    .tablet-up,
    .desktop-only {
      display: none !important;
    }

    @include media.min-width(medium) {
      .mobile-only {
        display: none;
      }
      .tablet-up {
        display: flex !important;
      }
    }

    @include media.min-width(large) {
      .desktop-only {
        display: flex !important;
      }
    }

    .justify-end {
      justify-self: end;
    }

    .align-center {
      align-items: center;
    }

    .gap-small {
      gap: var(--padding-0_5x);
    }

    .text-right {
      text-align: right;
    }
  }
</style><|MERGE_RESOLUTION|>--- conflicted
+++ resolved
@@ -141,11 +141,7 @@
                       maxFraction: 2,
                     })}</span
                   >
-<<<<<<< HEAD
-                  <span class="description cell-with-tooltip"
-=======
-                  <span class="max"
->>>>>>> 5f5a8525
+                  <span class="max cell-with-tooltip"
                     >({formatPercentage(apy.max, {
                       minFraction: 2,
                       maxFraction: 2,

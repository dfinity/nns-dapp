--- conflicted
+++ resolved
@@ -81,14 +81,6 @@
         flex-direction: column;
 
         .title {
-<<<<<<< HEAD
-          margin: 0;
-          padding: 0;
-          font-size: 0.875rem;
-          font-weight: bold;
-          color: var(--text-description);
-=======
->>>>>>> f4730fbb
           margin: 0;
           padding: 0;
           font-size: 12px;
@@ -103,16 +95,12 @@
         .amount {
           margin: 0;
           padding: 0;
-<<<<<<< HEAD
-          font-size: 1.5rem;
-=======
           font-size: 24px;
           line-height: 32px;
 
           @include media.min-width(medium) {
             font-size: 27px;
           }
->>>>>>> f4730fbb
         }
       }
     }

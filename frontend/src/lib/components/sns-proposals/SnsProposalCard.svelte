--- conflicted
+++ resolved
@@ -13,15 +13,7 @@
   } from "@dfinity/sns";
   import { subaccountToHexString } from "$lib/utils/sns-neuron.utils";
   import { shortenWithMiddleEllipsis } from "$lib/utils/format.utils";
-<<<<<<< HEAD
-  import { registerVoteDemo } from "$lib/services/$public/sns-proposals.services";
-  import { SnsProposalDecisionStatus, SnsVote } from "@dfinity/sns";
-  import { busy, startBusy } from "@dfinity/gix-components";
-  import { stopBusy } from "$lib/stores/busy.store";
-  import { authSignedInStore } from "$lib/derived/auth.derived";
-=======
   import type { SnsProposalDecisionStatus } from "@dfinity/sns";
->>>>>>> be14b9b7
 
   export let proposalData: SnsProposalData;
   export let nsFunctions: SnsNervousSystemFunction[] | undefined;
@@ -60,22 +52,6 @@
         proposalId: `${id?.id}`,
       })
     );
-<<<<<<< HEAD
-
-  // TODO(demo): remove after voting implementation
-  let demoVoteEnable = false;
-  $: demoVoteEnable =
-    $authSignedInStore &&
-    status === SnsProposalDecisionStatus.PROPOSAL_DECISION_STATUS_OPEN;
-
-  // TODO(demo): remove after voting implementation
-  const vote = async (vote: SnsVote) => {
-    startBusy({ initiator: "load-sns-accounts" });
-    await registerVoteDemo({ proposal: proposalData, vote });
-    stopBusy("load-sns-accounts");
-  };
-=======
->>>>>>> be14b9b7
 </script>
 
 <ProposalCard

<script lang="ts">
  import {
    type SnsProposalData,
    SnsProposalRewardStatus,
    type SnsTally,
  } from "@dfinity/sns";
  import SnsVotingCard from "$lib/components/sns-proposals/SnsVotingCard.svelte";
  import VotesResults from "$lib/components/proposal-detail/VotesResults.svelte";
  import { E8S_PER_ICP } from "$lib/constants/icp.constants";
<<<<<<< HEAD
  import type { SnsProposalDataMap } from "$lib/utils/sns-proposals.utils";
=======
  import {
    type SnsProposalDataMap,
    snsRewardStatus,
  } from "$lib/utils/sns-proposals.utils";
>>>>>>> 37463881
  import TestIdWrapper from "$lib/components/common/TestIdWrapper.svelte";
  import { basisPointsToPercent } from "$lib/utils/utils";
  import { fromDefinedNullable } from "@dfinity/utils";

  export let proposal: SnsProposalData;
  export let proposalDataMap: SnsProposalDataMap;
  export let reloadProposal: () => Promise<void>;

  let settled = false;
  $: settled =
    proposalDataMap.rewardStatus ===
    SnsProposalRewardStatus.PROPOSAL_REWARD_STATUS_SETTLED;

  let tally: SnsTally;
  $: tally = fromDefinedNullable(proposal.latest_tally);
  let yes = 0;
  $: yes = Number(tally.yes) / E8S_PER_ICP;
  let no = 0;
  $: no = Number(tally.no) / E8S_PER_ICP;
  let total = 0;
  $: total = Number(tally.total) / E8S_PER_ICP;
<<<<<<< HEAD

  let immediateMajorityPercent = 0;
  $: immediateMajorityPercent = basisPointsToPercent(
    proposalDataMap.minimumYesProportionOfExercised
  );
  let standardMajorityPercent = 0;
  $: standardMajorityPercent = basisPointsToPercent(
    proposalDataMap.minimumYesProportionOfTotal
  );
</script>

<TestIdWrapper testId="sns-proposal-voting-section-component">
  <VotesResults
    {yes}
    {no}
    {total}
    {immediateMajorityPercent}
    {standardMajorityPercent}
  />
=======
  let deadlineTimestampSeconds: bigint | undefined;
  $: deadlineTimestampSeconds =
    proposalDataMap.current_deadline_timestamp_seconds;
</script>

<TestIdWrapper testId="sns-proposal-voting-section-component">
  <VotesResults {yes} {no} {total} {deadlineTimestampSeconds} />
>>>>>>> 37463881

  {#if !settled}
    <SnsVotingCard {proposal} {reloadProposal} />
  {/if}
</TestIdWrapper><|MERGE_RESOLUTION|>--- conflicted
+++ resolved
@@ -7,14 +7,7 @@
   import SnsVotingCard from "$lib/components/sns-proposals/SnsVotingCard.svelte";
   import VotesResults from "$lib/components/proposal-detail/VotesResults.svelte";
   import { E8S_PER_ICP } from "$lib/constants/icp.constants";
-<<<<<<< HEAD
   import type { SnsProposalDataMap } from "$lib/utils/sns-proposals.utils";
-=======
-  import {
-    type SnsProposalDataMap,
-    snsRewardStatus,
-  } from "$lib/utils/sns-proposals.utils";
->>>>>>> 37463881
   import TestIdWrapper from "$lib/components/common/TestIdWrapper.svelte";
   import { basisPointsToPercent } from "$lib/utils/utils";
   import { fromDefinedNullable } from "@dfinity/utils";
@@ -36,7 +29,10 @@
   $: no = Number(tally.no) / E8S_PER_ICP;
   let total = 0;
   $: total = Number(tally.total) / E8S_PER_ICP;
-<<<<<<< HEAD
+
+  let deadlineTimestampSeconds: bigint | undefined;
+  $: deadlineTimestampSeconds =
+    proposalDataMap.current_deadline_timestamp_seconds;
 
   let immediateMajorityPercent = 0;
   $: immediateMajorityPercent = basisPointsToPercent(
@@ -55,16 +51,8 @@
     {total}
     {immediateMajorityPercent}
     {standardMajorityPercent}
+    {deadlineTimestampSeconds}
   />
-=======
-  let deadlineTimestampSeconds: bigint | undefined;
-  $: deadlineTimestampSeconds =
-    proposalDataMap.current_deadline_timestamp_seconds;
-</script>
-
-<TestIdWrapper testId="sns-proposal-voting-section-component">
-  <VotesResults {yes} {no} {total} {deadlineTimestampSeconds} />
->>>>>>> 37463881
 
   {#if !settled}
     <SnsVotingCard {proposal} {reloadProposal} />

<script lang="ts">
  import type { SnsProposalData } from "@dfinity/sns";
  import SnsProposalCard from "$lib/components/sns-proposals/SnsProposalCard.svelte";
  import { InfiniteScroll } from "@dfinity/gix-components";
  import type { SnsNervousSystemFunction } from "@dfinity/sns";
  import { fromNullable, isNullish } from "@dfinity/utils";
  import NoProposals from "../proposals/NoProposals.svelte";
  import LoadingProposals from "../proposals/LoadingProposals.svelte";
  import ListLoader from "../proposals/ListLoader.svelte";
  import SnsProposalsFilters from "./SnsProposalsFilters.svelte";
  import { ENABLE_VOTING_INDICATION } from "$lib/stores/feature-flags.store";
<<<<<<< HEAD
  import { actionableProposalsSegmentStore } from "$lib/stores/actionable-proposals-segment.store";
  import { fade } from "svelte/transition";
  import TestIdWrapper from "$lib/components/common/TestIdWrapper.svelte";
  import { authSignedInStore } from "$lib/derived/auth.derived";
  import ActionableProposalsSignIn from "$lib/pages/ActionableProposalsSignIn.svelte";
  import type { ActionableSnsProposalsData } from "$lib/stores/actionable-sns-proposals.store";
  import ActionableProposalsNotSupported from "$lib/pages/ActionableProposalsNotSupported.svelte";
  import ActionableProposalsEmpty from "$lib/pages/ActionableProposalsEmpty.svelte";

  export let proposals: SnsProposalData[] | undefined;
  export let actionableProposals: ActionableSnsProposalsData | undefined;
  export let snsName: string | undefined;
=======
  import { fade } from "svelte/transition";
  import TestIdWrapper from "$lib/components/common/TestIdWrapper.svelte";

  export let proposals: SnsProposalData[] | undefined;
  export let isActionable: boolean;
>>>>>>> f044ff04
  export let nsFunctions: SnsNervousSystemFunction[] | undefined;
  export let disableInfiniteScroll = false;
  export let loadingNextPage = false;
</script>

<TestIdWrapper testId="sns-proposal-list-component">
  <SnsProposalsFilters />

<<<<<<< HEAD
  {#if !$ENABLE_VOTING_INDICATION || $actionableProposalsSegmentStore.selected !== "actionable"}
=======
  {#if !$ENABLE_VOTING_INDICATION || !isActionable}
>>>>>>> f044ff04
    <div in:fade data-tid="all-proposal-list">
      {#if proposals === undefined}
        <LoadingProposals />
      {:else if proposals.length === 0}
        <NoProposals />
      {:else}
        <ListLoader loading={loadingNextPage}>
          <InfiniteScroll
            layout="grid"
            on:nnsIntersect
            disabled={disableInfiniteScroll}
          >
            {#each proposals as proposalData (fromNullable(proposalData.id)?.id)}
              <SnsProposalCard {proposalData} {nsFunctions} />
            {/each}
          </InfiniteScroll>
        </ListLoader>
      {/if}
    </div>
  {/if}

<<<<<<< HEAD
  {#if $ENABLE_VOTING_INDICATION && $actionableProposalsSegmentStore.selected === "actionable"}
    <div in:fade data-tid="actionable-proposal-list">
      {#if !$authSignedInStore}
        <ActionableProposalsSignIn />
      {:else if isNullish(actionableProposals)}
        <LoadingProposals />
      {:else if actionableProposals.includeBallotsByCaller === false}
        <ActionableProposalsNotSupported snsName={snsName ?? ""} />
      {:else if actionableProposals.proposals.length === 0}
        <ActionableProposalsEmpty />
      {:else}
        <InfiniteScroll layout="grid" disabled>
          {#each actionableProposals.proposals as proposalData (fromNullable(proposalData.id)?.id)}
            <SnsProposalCard {proposalData} {nsFunctions} />
          {/each}
        </InfiniteScroll>
      {/if}
    </div>
=======
  {#if $ENABLE_VOTING_INDICATION && isActionable}
    {#if proposals === undefined}
      <!-- TODO(max): TBD SignIn vs No vs NotSupported -->
      <LoadingProposals />
    {:else if proposals.length === 0}
      <!-- TODO(max): TBD custom screen -->
      <NoProposals />
    {:else}
      <div in:fade data-tid="actionable-proposal-list">
        <ListLoader loading={isNullish(proposals)}>
          <InfiniteScroll layout="grid" disabled>
            {#each proposals as proposalData (fromNullable(proposalData.id)?.id)}
              <SnsProposalCard {proposalData} {nsFunctions} />
            {/each}
          </InfiniteScroll>
        </ListLoader>
      </div>
    {/if}
>>>>>>> f044ff04
  {/if}
</TestIdWrapper><|MERGE_RESOLUTION|>--- conflicted
+++ resolved
@@ -9,26 +9,11 @@
   import ListLoader from "../proposals/ListLoader.svelte";
   import SnsProposalsFilters from "./SnsProposalsFilters.svelte";
   import { ENABLE_VOTING_INDICATION } from "$lib/stores/feature-flags.store";
-<<<<<<< HEAD
-  import { actionableProposalsSegmentStore } from "$lib/stores/actionable-proposals-segment.store";
-  import { fade } from "svelte/transition";
-  import TestIdWrapper from "$lib/components/common/TestIdWrapper.svelte";
-  import { authSignedInStore } from "$lib/derived/auth.derived";
-  import ActionableProposalsSignIn from "$lib/pages/ActionableProposalsSignIn.svelte";
-  import type { ActionableSnsProposalsData } from "$lib/stores/actionable-sns-proposals.store";
-  import ActionableProposalsNotSupported from "$lib/pages/ActionableProposalsNotSupported.svelte";
-  import ActionableProposalsEmpty from "$lib/pages/ActionableProposalsEmpty.svelte";
-
-  export let proposals: SnsProposalData[] | undefined;
-  export let actionableProposals: ActionableSnsProposalsData | undefined;
-  export let snsName: string | undefined;
-=======
   import { fade } from "svelte/transition";
   import TestIdWrapper from "$lib/components/common/TestIdWrapper.svelte";
 
   export let proposals: SnsProposalData[] | undefined;
   export let isActionable: boolean;
->>>>>>> f044ff04
   export let nsFunctions: SnsNervousSystemFunction[] | undefined;
   export let disableInfiniteScroll = false;
   export let loadingNextPage = false;
@@ -37,11 +22,7 @@
 <TestIdWrapper testId="sns-proposal-list-component">
   <SnsProposalsFilters />
 
-<<<<<<< HEAD
-  {#if !$ENABLE_VOTING_INDICATION || $actionableProposalsSegmentStore.selected !== "actionable"}
-=======
   {#if !$ENABLE_VOTING_INDICATION || !isActionable}
->>>>>>> f044ff04
     <div in:fade data-tid="all-proposal-list">
       {#if proposals === undefined}
         <LoadingProposals />
@@ -63,8 +44,7 @@
     </div>
   {/if}
 
-<<<<<<< HEAD
-  {#if $ENABLE_VOTING_INDICATION && $actionableProposalsSegmentStore.selected === "actionable"}
+  {#if $ENABLE_VOTING_INDICATION && isActionable}
     <div in:fade data-tid="actionable-proposal-list">
       {#if !$authSignedInStore}
         <ActionableProposalsSignIn />
@@ -82,25 +62,5 @@
         </InfiniteScroll>
       {/if}
     </div>
-=======
-  {#if $ENABLE_VOTING_INDICATION && isActionable}
-    {#if proposals === undefined}
-      <!-- TODO(max): TBD SignIn vs No vs NotSupported -->
-      <LoadingProposals />
-    {:else if proposals.length === 0}
-      <!-- TODO(max): TBD custom screen -->
-      <NoProposals />
-    {:else}
-      <div in:fade data-tid="actionable-proposal-list">
-        <ListLoader loading={isNullish(proposals)}>
-          <InfiniteScroll layout="grid" disabled>
-            {#each proposals as proposalData (fromNullable(proposalData.id)?.id)}
-              <SnsProposalCard {proposalData} {nsFunctions} />
-            {/each}
-          </InfiniteScroll>
-        </ListLoader>
-      </div>
-    {/if}
->>>>>>> f044ff04
   {/if}
 </TestIdWrapper>
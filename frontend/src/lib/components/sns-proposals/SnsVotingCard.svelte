<script lang="ts">
  import { BottomSheet } from "@dfinity/gix-components";
  import { i18n } from "$lib/stores/i18n";
  import SignInGuard from "$lib/components/common/SignInGuard.svelte";
  import SpinnerText from "$lib/components/ui/SpinnerText.svelte";
  import type {
    SnsNervousSystemParameters,
    SnsNeuron,
    SnsProposalData,
    SnsVote,
  } from "@dfinity/sns";
  import { fromDefinedNullable, nonNullish } from "@dfinity/utils";
  import { sortedSnsUserNeuronsStore } from "$lib/derived/sns/sns-sorted-neurons.derived";
  import { snsNeuronsStore } from "$lib/stores/sns-neurons.store";
  import type { UniverseCanisterIdText } from "$lib/types/universe";
  import { snsOnlyProjectStore } from "$lib/derived/sns/sns-selected-project.derived";
  import {
    voteRegistrationStore,
    type VoteRegistrationStoreEntry,
    votingNeuronSelectStore,
  } from "$lib/stores/vote-registration.store";
  import {
    snsNeuronToVotingNeuron,
    snsProposalIdString,
    snsProposalOpen,
  } from "$lib/utils/sns-proposals.utils";
  import {
    getSnsNeuronIdAsHexString,
    snsNeuronToIneligibleNeuronData,
    votableSnsNeurons,
    votedSnsNeuronDetails,
  } from "$lib/utils/sns-neuron.utils";
  import VotingConfirmationToolbar from "$lib/components/proposal-detail/VotingCard/VotingConfirmationToolbar.svelte";
  import { snsParametersStore } from "$lib/stores/sns-parameters.store";
  import { registerSnsVotes } from "$lib/services/sns-vote-registration.services";
  import { Principal } from "@dfinity/principal";
  import VotingNeuronSelect from "$lib/components/proposal-detail/VotingCard/VotingNeuronSelect.svelte";
  import VotingNeuronSelectList from "$lib/components/proposal-detail/VotingCard/VotingNeuronSelectList.svelte";
<<<<<<< HEAD
  import { authSignedInStore } from "$lib/derived/auth.derived";
=======
  import type {
    CompactNeuronInfo,
    IneligibleNeuronData,
  } from "$lib/utils/neuron.utils";
  import MyVotes from "$lib/components/proposal-detail/MyVotes.svelte";
  import { ineligibleSnsNeurons } from "$lib/utils/sns-neuron.utils";
  import IneligibleNeuronsCard from "$lib/components/proposal-detail/IneligibleNeuronsCard.svelte";
>>>>>>> be14b9b7

  export let proposal: SnsProposalData;
  export let reloadProposal: () => Promise<void>;

  let proposalIdString: string;
  $: proposalIdString = snsProposalIdString(proposal);

  let universeIdText: UniverseCanisterIdText | undefined;
  $: universeIdText = $snsOnlyProjectStore?.toText();

  let snsParameters: SnsNervousSystemParameters | undefined;
  $: if (nonNullish(universeIdText)) {
    snsParameters = $snsParametersStore[universeIdText]?.parameters;
  }

  let voteRegistration: VoteRegistrationStoreEntry | undefined = undefined;
  $: if (nonNullish(universeIdText)) {
    voteRegistration = (
      $voteRegistrationStore.registrations[universeIdText] ?? []
    ).find(({ proposalIdString: id }) => proposalIdString === id);
  }

  let votableNeurons: SnsNeuron[] = [];
  $: votableNeurons = votableSnsNeurons({
    proposal,
    neurons: $sortedSnsUserNeuronsStore,
  });

  let visible = false;
  $: $snsOnlyProjectStore,
    $voteRegistrationStore,
    (visible =
      voteRegistration !== undefined ||
      (votableNeurons.length > 0 && snsProposalOpen(proposal)));

  let neuronsReady = false;
  $: neuronsReady =
    nonNullish(universeIdText) &&
    nonNullish($snsNeuronsStore[universeIdText]?.neurons);

  let signedIn = false;
  $: signedIn = isSignedIn($authStore.identity);

  const userSelectedNeurons = (): SnsNeuron[] =>
    $votingNeuronSelectStore.selectedIds
      .map((id) =>
        votableNeurons.find(
          (neuron) => getSnsNeuronIdAsHexString(neuron) === id
        )
      )
      .filter(nonNullish);

  const votingNeurons = () =>
    nonNullish(snsParameters)
      ? votableNeurons.map((neuron) =>
          snsNeuronToVotingNeuron({
            neuron,
            snsParameters: snsParameters as SnsNervousSystemParameters,
          })
        )
      : [];
  /** Signals that the initial checkbox preselection was done. To avoid removing of user selection after second queryAndUpdate callback. */
  let initialSelectionDone = false;
  const updateVotingNeuronSelectedStore = () => {
    if (!initialSelectionDone) {
      initialSelectionDone = true;
      // initially preselect all neurons
      votingNeuronSelectStore.set(votingNeurons());
    } else {
      // update checkbox selection after neurons update (e.g. queryAndUpdate second callback)
      votingNeuronSelectStore.updateNeurons(votingNeurons());
    }
  };

  $: votableNeurons, updateVotingNeuronSelectedStore();

  const vote = async ({ detail }: { detail: { voteType: SnsVote } }) => {
    if (nonNullish(universeIdText) && votableNeurons.length > 0) {
      await registerSnsVotes({
        universeCanisterId: Principal.from(universeIdText),
        neurons: userSelectedNeurons(),
        proposal,
        vote: detail.voteType,
        updateProposalCallback: async (updatedProposal: SnsProposalData) => {
          proposal = updatedProposal;
        },
      });
      await reloadProposal();
    }
  };

  let neuronsVotedForProposal: CompactNeuronInfo[];
  $: if (nonNullish(snsParameters) && votableNeurons.length > 0) {
    neuronsVotedForProposal = votedSnsNeuronDetails({
      neurons: $sortedSnsUserNeuronsStore,
      proposal,
      snsParameters,
    });
  }

  // ineligible neurons data
  let ineligibleNeurons: IneligibleNeuronData[];
  $: ineligibleNeurons = snsNeuronToIneligibleNeuronData({
    neurons: ineligibleSnsNeurons({
      neurons: $sortedSnsUserNeuronsStore,
      proposal,
    }),
    proposal,
  });
  let minSnsDissolveDelaySeconds: bigint;
  $: minSnsDissolveDelaySeconds =
    snsParameters === undefined
      ? 0n
      : fromDefinedNullable(
          snsParameters.neuron_minimum_dissolve_delay_to_vote_seconds
        );
</script>

<BottomSheet>
  <div class="container" class:signedIn={$authSignedInStore}>
    <SignInGuard>
      {#if $sortedSnsUserNeuronsStore.length > 0}
        {#if neuronsReady}
          {#if visible}
            <VotingConfirmationToolbar
              {voteRegistration}
              on:nnsConfirm={vote}
            />
          {/if}

          <VotingNeuronSelect>
            <VotingNeuronSelectList disabled={voteRegistration !== undefined} />
            <MyVotes {neuronsVotedForProposal} />
            <IneligibleNeuronsCard
              {ineligibleNeurons}
              {minSnsDissolveDelaySeconds}
            />
          </VotingNeuronSelect>
        {:else}
          <div class="loader">
            <SpinnerText>{$i18n.proposal_detail.loading_neurons}</SpinnerText>
          </div>
        {/if}
      {/if}
      <span slot="signin-cta">{$i18n.proposal_detail.sign_in}</span>
    </SignInGuard>
  </div>
</BottomSheet>

<style lang="scss">
  @use "@dfinity/gix-components/dist/styles/mixins/media";

  .container:not(.signedIn) {
    display: flex;
    justify-content: center;
    padding: var(--padding-2x) 0;

    @include media.min-width(large) {
      display: block;
      padding: 0;
    }
  }

  .loader {
    // Observed values that match bottom sheet height
    padding: var(--padding-3x) var(--padding-2x);

    @include media.min-width(large) {
      padding: var(--padding-3x) 0;
    }
  }
</style><|MERGE_RESOLUTION|>--- conflicted
+++ resolved
@@ -36,9 +36,6 @@
   import { Principal } from "@dfinity/principal";
   import VotingNeuronSelect from "$lib/components/proposal-detail/VotingCard/VotingNeuronSelect.svelte";
   import VotingNeuronSelectList from "$lib/components/proposal-detail/VotingCard/VotingNeuronSelectList.svelte";
-<<<<<<< HEAD
-  import { authSignedInStore } from "$lib/derived/auth.derived";
-=======
   import type {
     CompactNeuronInfo,
     IneligibleNeuronData,
@@ -46,7 +43,7 @@
   import MyVotes from "$lib/components/proposal-detail/MyVotes.svelte";
   import { ineligibleSnsNeurons } from "$lib/utils/sns-neuron.utils";
   import IneligibleNeuronsCard from "$lib/components/proposal-detail/IneligibleNeuronsCard.svelte";
->>>>>>> be14b9b7
+  import { authSignedInStore } from "$lib/derived/auth.derived";
 
   export let proposal: SnsProposalData;
   export let reloadProposal: () => Promise<void>;
@@ -86,9 +83,6 @@
   $: neuronsReady =
     nonNullish(universeIdText) &&
     nonNullish($snsNeuronsStore[universeIdText]?.neurons);
-
-  let signedIn = false;
-  $: signedIn = isSignedIn($authStore.identity);
 
   const userSelectedNeurons = (): SnsNeuron[] =>
     $votingNeuronSelectStore.selectedIds

--- conflicted
+++ resolved
@@ -11,13 +11,10 @@
   import FiltersButton from "../ui/FiltersButton.svelte";
   import SnsFilterRewardsModal from "$lib/modals/sns/proposals/SnsFilterRewardsModal.svelte";
   import SnsFilterTypesModal from "$lib/modals/sns/proposals/SnsFilterTypesModal.svelte";
-<<<<<<< HEAD
   import { ENABLE_VOTING_INDICATION } from "$lib/stores/feature-flags.store";
   import { actionableProposalsSegmentStore } from "$lib/stores/actionable-proposals-segment.store";
   import ActionableProposalsSegment from "$lib/components/proposals/ActionableProposalsSegment.svelte";
-=======
   import TestIdWrapper from "$lib/components/common/TestIdWrapper.svelte";
->>>>>>> a0e210e2
 
   let modal: "types" | "rewards" | "status" | undefined = undefined;
 
@@ -35,52 +32,44 @@
   };
 </script>
 
-<<<<<<< HEAD
-<div class="proposal-filters">
-  {#if $ENABLE_VOTING_INDICATION}
-    <ActionableProposalsSegment />
-  {/if}
-
-  {#if !$ENABLE_VOTING_INDICATION || $actionableProposalsSegmentStore.selected !== "actionable"}
-=======
 <TestIdWrapper testId="sns-proposals-filters-component">
   <div class="proposal-filters">
->>>>>>> a0e210e2
-    <FiltersWrapper>
-      <FiltersButton
-        testId="filters-by-types"
-        totalFilters={filtersStore?.types.length ?? 0}
-        activeFilters={filtersStore?.types.filter(({ checked }) => checked)
-          .length ?? 0}
-        on:nnsFilter={() => openFilters("types")}
-      >
-        {$i18n.voting.types}
-      </FiltersButton>
-      <FiltersButton
-        testId="filters-by-rewards"
-        totalFilters={filtersStore?.rewardStatus.length ?? 0}
-        activeFilters={filtersStore?.rewardStatus.filter(
-          ({ checked }) => checked
-        ).length ?? 0}
-        on:nnsFilter={() => openFilters("rewards")}
-        >{$i18n.voting.rewards}</FiltersButton
-      >
-      <FiltersButton
-        testId="filters-by-status"
-        totalFilters={filtersStore?.decisionStatus.length ?? 0}
-        activeFilters={filtersStore?.decisionStatus.filter(
-          ({ checked }) => checked
-        ).length ?? 0}
-        on:nnsFilter={() => openFilters("status")}
-        >{$i18n.voting.status}</FiltersButton
-      >
-    </FiltersWrapper>
-<<<<<<< HEAD
-  {/if}
-</div>
-=======
+    {#if $ENABLE_VOTING_INDICATION}
+      <ActionableProposalsSegment />
+    {/if}
+
+    {#if !$ENABLE_VOTING_INDICATION || $actionableProposalsSegmentStore.selected !== "actionable"}
+      <FiltersWrapper>
+        <FiltersButton
+          testId="filters-by-types"
+          totalFilters={filtersStore?.types.length ?? 0}
+          activeFilters={filtersStore?.types.filter(({ checked }) => checked)
+            .length ?? 0}
+          on:nnsFilter={() => openFilters("types")}
+        >
+          {$i18n.voting.types}
+        </FiltersButton>
+        <FiltersButton
+          testId="filters-by-rewards"
+          totalFilters={filtersStore?.rewardStatus.length ?? 0}
+          activeFilters={filtersStore?.rewardStatus.filter(
+            ({ checked }) => checked
+          ).length ?? 0}
+          on:nnsFilter={() => openFilters("rewards")}
+          >{$i18n.voting.rewards}</FiltersButton
+        >
+        <FiltersButton
+          testId="filters-by-status"
+          totalFilters={filtersStore?.decisionStatus.length ?? 0}
+          activeFilters={filtersStore?.decisionStatus.filter(
+            ({ checked }) => checked
+          ).length ?? 0}
+          on:nnsFilter={() => openFilters("status")}
+          >{$i18n.voting.status}</FiltersButton
+        >
+      </FiltersWrapper>
+    {/if}
   </div>
->>>>>>> a0e210e2
 
   {#if modal === "types"}
     <SnsFilterTypesModal

<script lang="ts">
  import { selectedUniverseIdStore } from "$lib/derived/selected-universe.derived";
  import SnsFilterStatusModal from "$lib/modals/sns/proposals/SnsFilterStatusModal.svelte";
  import { i18n } from "$lib/stores/i18n";
  import {
    snsFiltersStore,
    type ProjectFiltersStoreData,
  } from "$lib/stores/sns-filters.store";
  import type { Principal } from "@dfinity/principal";
  import FiltersWrapper from "../proposals/FiltersWrapper.svelte";
  import FiltersButton from "../ui/FiltersButton.svelte";
  import SnsFilterRewardsModal from "$lib/modals/sns/proposals/SnsFilterRewardsModal.svelte";
  import SnsFilterTypesModal from "$lib/modals/sns/proposals/SnsFilterTypesModal.svelte";
  import type { SnsNervousSystemFunction } from "@dfinity/sns";
  import { nonNullish } from "@dfinity/utils";
  import { snsProjectSelectedStore } from "$lib/derived/sns/sns-selected-project.derived";
  import { generateSnsProposalTypeFilterData } from "$lib/utils/sns-proposals.utils";
  import { ENABLE_SNS_TYPES_FILTER } from "$lib/stores/feature-flags.store";

<<<<<<< HEAD
  export let nsFunctions: SnsNervousSystemFunction[] | undefined;
=======
  let modal: "types" | "rewards" | "status" | undefined = undefined;
>>>>>>> d64809d8

  let modal: "types" | "rewards" | "status" | undefined = undefined;
  let rootCanisterId: Principal;
  $: rootCanisterId = $selectedUniverseIdStore;
  let filtersStore: ProjectFiltersStoreData | undefined;
  $: filtersStore = $snsFiltersStore[rootCanisterId.toText()];

<<<<<<< HEAD
  $: if (nonNullish(nsFunctions)) {
    // Always update type filters in case of backend changes
    snsFiltersStore.setTypes({
      rootCanisterId,
      types: generateSnsProposalTypeFilterData({
        nsFunctions,
        typesFilterState: filtersStore?.types ?? [],
        snsName: $snsProjectSelectedStore?.summary.metadata.name ?? "",
      }),
    });
    filtersStore = $snsFiltersStore[rootCanisterId.toText()];
  }

=======
>>>>>>> d64809d8
  const openFilters = (filtersModal: "types" | "rewards" | "status") => {
    modal = filtersModal;
  };

  const close = () => {
    modal = undefined;
  };
</script>

<FiltersWrapper>
  {#if $ENABLE_SNS_TYPES_FILTER}
    <FiltersButton
      testId="filters-by-types"
      totalFilters={filtersStore?.types.length ?? 0}
      activeFilters={filtersStore?.types.filter(({ checked }) => checked)
        .length ?? 0}
      on:nnsFilter={() => openFilters("types")}
    >
      {$i18n.voting.types}
    </FiltersButton>
  {/if}
  <FiltersButton
    testId="filters-by-rewards"
    totalFilters={filtersStore?.rewardStatus.length ?? 0}
    activeFilters={filtersStore?.rewardStatus.filter(({ checked }) => checked)
      .length ?? 0}
    on:nnsFilter={() => openFilters("rewards")}
    >{$i18n.voting.rewards}</FiltersButton
  >
  <FiltersButton
    testId="filters-by-status"
    totalFilters={filtersStore?.decisionStatus.length ?? 0}
    activeFilters={filtersStore?.decisionStatus.filter(({ checked }) => checked)
      .length ?? 0}
    on:nnsFilter={() => openFilters("status")}
    >{$i18n.voting.status}</FiltersButton
  >
</FiltersWrapper>

{#if modal === "types"}
  <SnsFilterTypesModal
    filters={filtersStore?.types}
    {rootCanisterId}
    on:nnsClose={close}
  />
{/if}

{#if modal === "status"}
  <SnsFilterStatusModal
    filters={filtersStore?.decisionStatus}
    {rootCanisterId}
    on:nnsClose={close}
  />
{/if}

{#if modal === "rewards"}
  <SnsFilterRewardsModal
    filters={filtersStore?.rewardStatus}
    {rootCanisterId}
    on:nnsClose={close}
  />
{/if}<|MERGE_RESOLUTION|>--- conflicted
+++ resolved
@@ -17,11 +17,7 @@
   import { generateSnsProposalTypeFilterData } from "$lib/utils/sns-proposals.utils";
   import { ENABLE_SNS_TYPES_FILTER } from "$lib/stores/feature-flags.store";
 
-<<<<<<< HEAD
   export let nsFunctions: SnsNervousSystemFunction[] | undefined;
-=======
-  let modal: "types" | "rewards" | "status" | undefined = undefined;
->>>>>>> d64809d8
 
   let modal: "types" | "rewards" | "status" | undefined = undefined;
   let rootCanisterId: Principal;
@@ -29,22 +25,6 @@
   let filtersStore: ProjectFiltersStoreData | undefined;
   $: filtersStore = $snsFiltersStore[rootCanisterId.toText()];
 
-<<<<<<< HEAD
-  $: if (nonNullish(nsFunctions)) {
-    // Always update type filters in case of backend changes
-    snsFiltersStore.setTypes({
-      rootCanisterId,
-      types: generateSnsProposalTypeFilterData({
-        nsFunctions,
-        typesFilterState: filtersStore?.types ?? [],
-        snsName: $snsProjectSelectedStore?.summary.metadata.name ?? "",
-      }),
-    });
-    filtersStore = $snsFiltersStore[rootCanisterId.toText()];
-  }
-
-=======
->>>>>>> d64809d8
   const openFilters = (filtersModal: "types" | "rewards" | "status") => {
     modal = filtersModal;
   };

--- conflicted
+++ resolved
@@ -75,12 +75,8 @@
 </NeuronCardContainer>
 
 <style lang="scss">
-<<<<<<< HEAD
   @use "@dfinity/gix-components/styles/mixins/media";
-=======
-  @use "../../themes/mixins/media";
   @use "../../themes/mixins/card";
->>>>>>> c80b7eb5
 
   .identifier {
     @include card.stacked-title;

<script lang="ts">
  import { i18n } from "../../stores/i18n";
  import {
    snsesCountStore,
    snsSwapCommitmentsStore,
<<<<<<< HEAD
  } from "../../stores/projects.store";
=======
    snsQueryStore,
  } from "../../stores/sns.store";
  import { onMount } from "svelte";
>>>>>>> d175b051
  import ProjectCard from "./ProjectCard.svelte";
  import CardGrid from "../ui/CardGrid.svelte";
  import SkeletonProjectCard from "../ui/SkeletonProjectCard.svelte";
  import Spinner from "../ui/Spinner.svelte";
  import { isNullish } from "../../utils/utils";
<<<<<<< HEAD
=======
  import { routeStore } from "../../stores/route.store";
  import { AppPath } from "../../constants/routes.constants";
  import { snsSummariesStore } from "../../stores/sns.store";
  import {
    activePadProjectsStore,
    type SnsFullProject,
  } from "../../stores/projects.store";
>>>>>>> d175b051

  let projects: SnsFullProject[] | undefined;
  $: projects = $activePadProjectsStore;

  let projectCount: number | undefined;
  $: projectCount = $snsesCountStore;

  let loading: boolean = false;
  $: loading =
    isNullish($snsSummariesStore) || isNullish($snsSwapCommitmentsStore);
<<<<<<< HEAD
=======

  // TODO(L2-863): ask Mischa if use should be redirected or if a message should be displayed
  const goBack = () =>
    routeStore.navigate({
      path: AppPath.Accounts,
    });

  const load = () => {
    if ($snsQueryStore === undefined) {
      loadSnsSummaries({ onError: goBack });
    }
    if ($snsSwapCommitmentsStore === undefined) {
      loadSnsSwapCommitments({ onError: goBack });
    }
  };

  onMount(load);
>>>>>>> d175b051
</script>

{#if loading}
  {#if projectCount === undefined}
    <div>
      <Spinner inline />
    </div>
  {:else}
    <CardGrid>
      {#each Array(projectCount) as _}
        <SkeletonProjectCard />
      {/each}
    </CardGrid>
  {/if}
{:else if projects !== undefined}
  <CardGrid>
    {#each projects as project (project.rootCanisterId.toText())}
      <ProjectCard {project} />
    {/each}
  </CardGrid>
  {#if projects.length === 0}
    <p class="no-projects">{$i18n.sns_launchpad.no_projects}</p>
  {/if}
{/if}

<style lang="scss">
  // match page spinner
  div {
    color: rgba(var(--background-contrast-rgb), var(--very-light-opacity));
  }

  .no-projects {
    text-align: center;
    margin: var(--padding-2x) 0;
  }
</style><|MERGE_RESOLUTION|>--- conflicted
+++ resolved
@@ -1,30 +1,19 @@
 <script lang="ts">
   import { i18n } from "../../stores/i18n";
-  import {
-    snsesCountStore,
-    snsSwapCommitmentsStore,
-<<<<<<< HEAD
-  } from "../../stores/projects.store";
-=======
-    snsQueryStore,
-  } from "../../stores/sns.store";
-  import { onMount } from "svelte";
->>>>>>> d175b051
   import ProjectCard from "./ProjectCard.svelte";
   import CardGrid from "../ui/CardGrid.svelte";
   import SkeletonProjectCard from "../ui/SkeletonProjectCard.svelte";
   import Spinner from "../ui/Spinner.svelte";
   import { isNullish } from "../../utils/utils";
-<<<<<<< HEAD
-=======
-  import { routeStore } from "../../stores/route.store";
-  import { AppPath } from "../../constants/routes.constants";
-  import { snsSummariesStore } from "../../stores/sns.store";
+  import {
+    snsesCountStore,
+    snsSummariesStore,
+    snsSwapCommitmentsStore,
+  } from "../../stores/sns.store";
   import {
     activePadProjectsStore,
     type SnsFullProject,
   } from "../../stores/projects.store";
->>>>>>> d175b051
 
   let projects: SnsFullProject[] | undefined;
   $: projects = $activePadProjectsStore;
@@ -35,26 +24,6 @@
   let loading: boolean = false;
   $: loading =
     isNullish($snsSummariesStore) || isNullish($snsSwapCommitmentsStore);
-<<<<<<< HEAD
-=======
-
-  // TODO(L2-863): ask Mischa if use should be redirected or if a message should be displayed
-  const goBack = () =>
-    routeStore.navigate({
-      path: AppPath.Accounts,
-    });
-
-  const load = () => {
-    if ($snsQueryStore === undefined) {
-      loadSnsSummaries({ onError: goBack });
-    }
-    if ($snsSwapCommitmentsStore === undefined) {
-      loadSnsSwapCommitments({ onError: goBack });
-    }
-  };
-
-  onMount(load);
->>>>>>> d175b051
 </script>
 
 {#if loading}

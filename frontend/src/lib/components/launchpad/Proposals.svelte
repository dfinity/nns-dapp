--- conflicted
+++ resolved
@@ -1,23 +1,14 @@
 <script lang="ts">
   import { onMount } from "svelte";
-  import { listSnsProposals } from "$lib/services/sns.services";
-  import { i18n } from "$lib/stores/i18n";
+  import { listSnsProposals } from "../../services/sns.services";
+  import { i18n } from "../../stores/i18n";
   import {
     openSnsProposalsStore,
     snsProposalsStore,
-<<<<<<< HEAD
-  } from "$lib/stores/sns.store";
-  import { isNullish } from "$lib/utils/utils";
-  import SkeletonProposalCard from "$lib/components/ui/SkeletonProposalCard.svelte";
-  import ProjectProposalCard from "./ProposalCard.svelte";
-  import ProposalCard from "$lib/components/proposals/ProposalCard.svelte";
-  import { VOTING_UI } from "$lib/constants/environment.constants";
-=======
   } from "../../stores/sns.store";
   import { isNullish } from "../../utils/utils";
   import SkeletonProposalCard from "../ui/SkeletonProposalCard.svelte";
   import ProposalCard from "../proposals/ProposalCard.svelte";
->>>>>>> 411d5d33
 
   let loading = false;
   $: loading = isNullish($snsProposalsStore);

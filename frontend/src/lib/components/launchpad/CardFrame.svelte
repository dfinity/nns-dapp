--- conflicted
+++ resolved
@@ -63,10 +63,6 @@
 
     @include media.min-width(medium) {
       height: 230px;
-<<<<<<< HEAD
-      max-height: 230px;
-=======
->>>>>>> d0caa4a5
       padding: var(--padding-3x) var(--padding-3x)
         var(--card-frame-padding-bottom, var(--padding-3x));
     }

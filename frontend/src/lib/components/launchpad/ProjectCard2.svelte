--- conflicted
+++ resolved
@@ -9,14 +9,11 @@
   import { snsTotalSupplyTokenAmountStore } from "$lib/derived/sns/sns-total-supply-token-amount.derived";
   import { loadSnsFinalizationStatus } from "$lib/services/sns-finalization.services";
   import { i18n } from "$lib/stores/i18n";
-<<<<<<< HEAD
   import {
     formatCurrencyNumber,
     formatPercentage,
+    formatUsdValue,
   } from "$lib/utils/format.utils";
-=======
-  import { formatUsdValue, formatPercentage } from "$lib/utils/format.utils";
->>>>>>> 216b000a
   import {
     snsProjectIcpInTreasuryPercentage,
     snsProjectWeeklyProposalActivity,
@@ -59,16 +56,9 @@
         ? $icpSwapUsdPricesStore[ledgerCanisterId.toText()]
         : undefined;
 
-<<<<<<< HEAD
-    if (isNullish(totalSupply) || isNullish(tokenPriceUsd)) return "-/-";
-
-    return formatCurrencyNumber(totalSupply * tokenPriceUsd);
-=======
-    if (isNullish(tokenPriceUsd)) {
-      return "$-/-";
-    }
-    return formatUsdValue(tokenPriceUsd);
->>>>>>> 216b000a
+    if (isNullish(totalSupply) || isNullish(tokenPriceUsd)) return "$-/-";
+
+    return formatUsdValue(totalSupply * tokenPriceUsd);
   });
   const icpInTreasury = $derived(snsProjectIcpInTreasuryPercentage(project));
   const userCommitmentIcp = $derived.by(() => {
@@ -112,7 +102,7 @@
         >
         <div class="stat-value">
           <IconCoin size="16px" />
-          <span data-tid="token-market-cap">${formattedMarketCapUsd}</span>
+          <span data-tid="token-market-cap">{formattedMarketCapUsd}</span>
         </div>
       </li>
       <li class="stat-item">

--- conflicted
+++ resolved
@@ -1,11 +1,7 @@
 <script lang="ts">
   import type { CanisterDetails } from "$lib/canisters/nns-dapp/nns-dapp.types";
   import {
-<<<<<<< HEAD
-    type InitCyclesWorker,
-=======
     type CyclesWorker,
->>>>>>> 9da5084e
     initCyclesWorker,
   } from "$lib/services/worker-cycles.services";
   import { onDestroy } from "svelte";
@@ -22,11 +18,7 @@
 
   export let canister: CanisterDetails;
 
-<<<<<<< HEAD
-  let worker: InitCyclesWorker | undefined;
-=======
   let worker: CyclesWorker | undefined;
->>>>>>> 9da5084e
 
   onDestroy(() => worker?.stopCyclesTimer());
 

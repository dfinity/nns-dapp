<script lang="ts">
  import ProposalSystemInfoSection from "./ProposalSystemInfoSection.svelte";
  import NnsProposalSummarySection from "./NnsProposalSummarySection.svelte";
  import ProposalVotingSection from "./ProposalVotingSection.svelte";
  import ProposalNavigation from "./ProposalNavigation.svelte";
  import { getContext } from "svelte";
  import {
    SELECTED_PROPOSAL_CONTEXT_KEY,
    type SelectedProposalContext,
  } from "$lib/types/selected-proposal.context";
  import SkeletonDetails from "$lib/components/ui/SkeletonDetails.svelte";
  import NnsProposalProposerActionsEntry from "./NnsProposalProposerActionsEntry.svelte";
  import NnsProposalProposerPayloadEntry from "./NnsProposalProposerPayloadEntry.svelte";
  import { filteredProposals } from "$lib/derived/proposals.derived";
  import {
    getUniversalProposalStatus,
    mapProposalInfo,
    navigateToProposal,
  } from "$lib/utils/proposals.utils";
  import TestIdWrapper from "$lib/components/common/TestIdWrapper.svelte";
  import { referrerPathStore } from "$lib/stores/routes.store";
  import { AppPath } from "$lib/constants/routes.constants";
  import { SplitBlock } from "@dfinity/gix-components";
  import { nonNullish } from "@dfinity/utils";
  import { actionableNnsProposalsStore } from "$lib/stores/actionable-nns-proposals.store";
<<<<<<< HEAD
  import {
    actionableProposalsActiveStore,
    actionableProposalsNavigationIdsStore,
  } from "$lib/derived/actionable-proposals.derived";
  import type { ProposalsNavigationId } from "$lib/types/proposals";
  import { pageStore } from "$lib/derived/page.derived";
  import { selectableUniversesStore } from "$lib/derived/selectable-universes.derived";
=======
  import { actionableProposalsActiveStore } from "$lib/derived/actionable-proposals.derived";
  import type { ProposalsNavigationId } from "$lib/types/proposals";
  import { OWN_CANISTER_ID_TEXT } from "$lib/constants/canister-ids.constants";
>>>>>>> 29607df9

  const { store } = getContext<SelectedProposalContext>(
    SELECTED_PROPOSAL_CONTEXT_KEY
  );

  let proposalType: string | undefined;
  $: nonNullish($store.proposal)
    ? ({ type: proposalType } = mapProposalInfo($store.proposal))
    : undefined;

  let proposalIds: ProposalsNavigationId[] | undefined;
<<<<<<< HEAD
  $: proposalIds = $pageStore.actionable
    ? $actionableProposalsNavigationIdsStore
    : ($actionableProposalsActiveStore
        ? $actionableNnsProposalsStore
        : $filteredProposals
      ).proposals?.map(({ id }) => ({
        proposalId: id as bigint,
        universe: $pageStore.universe,
      }));

  const selectProposal = (id: ProposalsNavigationId) => {
    navigateToProposal({ ...id, actionable: $pageStore.actionable });
  };
=======
  $: proposalIds = (
    $actionableProposalsActiveStore
      ? $actionableNnsProposalsStore
      : $filteredProposals
  ).proposals?.map(({ id }) => ({
    proposalId: id as bigint,
    universe: OWN_CANISTER_ID_TEXT,
  }));
>>>>>>> 29607df9
</script>

<TestIdWrapper testId="nns-proposal-component">
  {#if $store?.proposal?.id !== undefined && nonNullish(proposalIds)}
    {#if $referrerPathStore !== AppPath.Launchpad}
      <ProposalNavigation
        title={proposalType}
        currentProposalId={{
          proposalId: $store.proposal.id,
<<<<<<< HEAD
          universe: $pageStore.universe,
        }}
        universes={$selectableUniversesStore.map(
          ({ canisterId }) => canisterId
        )}
=======
          universe: OWN_CANISTER_ID_TEXT,
        }}
        universes={[OWN_CANISTER_ID_TEXT]}
>>>>>>> 29607df9
        currentProposalStatus={getUniversalProposalStatus($store.proposal)}
        {proposalIds}
        {selectProposal}
      />
    {/if}

    <TestIdWrapper testId="proposal-details-grid">
      <div class="proposal-data-section">
        <div class="content-cell-island">
          <SplitBlock>
            <div slot="start">
              <ProposalSystemInfoSection proposalInfo={$store.proposal} />
            </div>
            <div slot="end">
              <ProposalVotingSection proposalInfo={$store.proposal} />
            </div>
          </SplitBlock>
        </div>
        <NnsProposalSummarySection proposalInfo={$store.proposal} />
        <NnsProposalProposerActionsEntry proposal={$store.proposal.proposal} />
        <NnsProposalProposerPayloadEntry
          proposal={$store.proposal.proposal}
          proposalId={$store.proposalId}
        />
      </div>
    </TestIdWrapper>
  {:else}
    <div class="content-grid" data-tid="proposal-details-grid">
      <div class="content-a">
        <div class="skeleton">
          <SkeletonDetails />
        </div>
      </div>
    </div>
  {/if}
</TestIdWrapper>

<style lang="scss">
  .proposal-data-section {
    display: flex;
    flex-direction: column;
    gap: var(--row-gap);
  }
</style><|MERGE_RESOLUTION|>--- conflicted
+++ resolved
@@ -23,7 +23,6 @@
   import { SplitBlock } from "@dfinity/gix-components";
   import { nonNullish } from "@dfinity/utils";
   import { actionableNnsProposalsStore } from "$lib/stores/actionable-nns-proposals.store";
-<<<<<<< HEAD
   import {
     actionableProposalsActiveStore,
     actionableProposalsNavigationIdsStore,
@@ -31,11 +30,7 @@
   import type { ProposalsNavigationId } from "$lib/types/proposals";
   import { pageStore } from "$lib/derived/page.derived";
   import { selectableUniversesStore } from "$lib/derived/selectable-universes.derived";
-=======
-  import { actionableProposalsActiveStore } from "$lib/derived/actionable-proposals.derived";
-  import type { ProposalsNavigationId } from "$lib/types/proposals";
   import { OWN_CANISTER_ID_TEXT } from "$lib/constants/canister-ids.constants";
->>>>>>> 29607df9
 
   const { store } = getContext<SelectedProposalContext>(
     SELECTED_PROPOSAL_CONTEXT_KEY
@@ -47,7 +42,6 @@
     : undefined;
 
   let proposalIds: ProposalsNavigationId[] | undefined;
-<<<<<<< HEAD
   $: proposalIds = $pageStore.actionable
     ? $actionableProposalsNavigationIdsStore
     : ($actionableProposalsActiveStore
@@ -61,16 +55,6 @@
   const selectProposal = (id: ProposalsNavigationId) => {
     navigateToProposal({ ...id, actionable: $pageStore.actionable });
   };
-=======
-  $: proposalIds = (
-    $actionableProposalsActiveStore
-      ? $actionableNnsProposalsStore
-      : $filteredProposals
-  ).proposals?.map(({ id }) => ({
-    proposalId: id as bigint,
-    universe: OWN_CANISTER_ID_TEXT,
-  }));
->>>>>>> 29607df9
 </script>
 
 <TestIdWrapper testId="nns-proposal-component">
@@ -80,17 +64,11 @@
         title={proposalType}
         currentProposalId={{
           proposalId: $store.proposal.id,
-<<<<<<< HEAD
-          universe: $pageStore.universe,
+          universe: OWN_CANISTER_ID_TEXT,
         }}
         universes={$selectableUniversesStore.map(
           ({ canisterId }) => canisterId
         )}
-=======
-          universe: OWN_CANISTER_ID_TEXT,
-        }}
-        universes={[OWN_CANISTER_ID_TEXT]}
->>>>>>> 29607df9
         currentProposalStatus={getUniversalProposalStatus($store.proposal)}
         {proposalIds}
         {selectProposal}

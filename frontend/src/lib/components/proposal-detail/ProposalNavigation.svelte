<script lang="ts">
  import { IconLeft, IconRight } from "@dfinity/gix-components";
  import { i18n } from "$lib/stores/i18n";
  import { assertNonNullish, isNullish } from "@dfinity/utils";
  import { selectedUniverseStore } from "$lib/derived/selected-universe.derived";
  import UniverseLogo from "$lib/components/universe/UniverseLogo.svelte";
  import TestIdWrapper from "$lib/components/common/TestIdWrapper.svelte";
  import type {
    ProposalsNavigationId,
    UniversalProposalStatus,
  } from "$lib/types/proposals";
  import ProposalStatusTag from "$lib/components/ui/ProposalStatusTag.svelte";
  import { triggerDebugReport } from "$lib/directives/debug.directives";
<<<<<<< HEAD
  import type { UniverseCanisterIdText } from "$lib/types/universe";
  import { navigationIdComparator } from "$lib/utils/proposals.utils";
=======
  import { pageStore } from "$lib/derived/page.derived";
>>>>>>> bd5e947d

  export let currentProposalId: ProposalsNavigationId;
  export let title: string | undefined = undefined;
  export let currentProposalStatus: UniversalProposalStatus;
<<<<<<< HEAD
  export let proposalIds: ProposalsNavigationId[] = [];
  export let universes: UniverseCanisterIdText[] = [];
  export let selectProposal: (id: ProposalsNavigationId) => void;

  let newerId: ProposalsNavigationId | undefined;
  $: newerId = proposalIds.findLast(
    (id) =>
      navigationIdComparator({ a: id, b: currentProposalId, universes }) < 0
  );

  let olderId: ProposalsNavigationId | undefined;
  $: olderId = proposalIds.find(
    (id) =>
      navigationIdComparator({ a: id, b: currentProposalId, universes }) > 0
  );
=======
  // To resolve the absence of the currentProposalId in proposalIds,
  // the proposalIds must be passed in decreasing order by the parent component.
  export let proposalIds: bigint[] = [];
  export let selectProposal: (proposalId: bigint) => void;

  let previousId: bigint | undefined;
  // TODO: switch to findLast() once it's available
  // use `as bigint[]` to avoid TS error (type T | undefined is not assignable to type bigint | undefined)
  $: previousId = ([...proposalIds].reverse() as bigint[]).find(
    (id) => id > currentProposalId
  );

  let nextId: bigint | undefined;
  $: nextId = proposalIds.find((id) => id < currentProposalId);
>>>>>>> bd5e947d

  const selectPrevious = () => {
    assertNonNullish(previousId);
    selectProposal(previousId);
  };
  const selectNext = () => {
    assertNonNullish(nextId);
    selectProposal(nextId);
  };
</script>

<div class="proposal-nav" role="toolbar" data-tid="proposal-nav">
  <div class="status">
    <ProposalStatusTag status={currentProposalStatus} />
  </div>
  <h2 class="title" use:triggerDebugReport>
    <span class="universe-logo">
      <UniverseLogo
        size="medium"
        framed
        horizontalPadding={false}
        universe={$selectedUniverseStore}
      />
    </span>
    <TestIdWrapper testId="title">{title ?? ""}</TestIdWrapper>
  </h2>
<<<<<<< HEAD
  <button
    class="ghost newer"
    type="button"
    aria-label={$i18n.proposal_detail.newer}
    on:click={selectNewer}
    class:hidden={isNullish(newerId)}
    data-tid="proposal-nav-newer"
    data-test-proposal-id={newerId?.proposalId.toString() ?? ""}
  >
    <IconLeft />
    {$i18n.proposal_detail.newer_short}</button
  >
  <button
    class="ghost older"
    type="button"
    aria-label={$i18n.proposal_detail.older}
    on:click={selectOlder}
    class:hidden={isNullish(olderId)}
    data-tid="proposal-nav-older"
    data-test-proposal-id={olderId?.proposalId.toString() ?? ""}
  >
    {$i18n.proposal_detail.older_short}
    <IconRight />
  </button>
=======
  {#if !$pageStore.actionable}
    <button
      class="ghost previous"
      type="button"
      aria-label={$i18n.proposal_detail.previous}
      on:click={selectPrevious}
      class:hidden={isNullish(previousId)}
      data-tid="proposal-nav-previous"
      data-test-proposal-id={previousId?.toString() ?? ""}
    >
      <IconLeft />
      {$i18n.proposal_detail.previous_short}</button
    >
    <button
      class="ghost next"
      type="button"
      aria-label={$i18n.proposal_detail.next}
      on:click={selectNext}
      class:hidden={isNullish(nextId)}
      data-tid="proposal-nav-next"
      data-test-proposal-id={nextId?.toString() ?? ""}
    >
      {$i18n.proposal_detail.next_short}
      <IconRight />
    </button>
  {/if}
>>>>>>> bd5e947d
</div>

<style lang="scss">
  @use "@dfinity/gix-components/dist/styles/mixins/media";
  @use "@dfinity/gix-components/dist/styles/mixins/fonts";

  div.proposal-nav {
    margin-bottom: var(--padding-2x);
    display: grid;
    column-gap: var(--padding-1_5x);
    row-gap: var(--padding-2x);
    align-items: center;
    grid-template-columns: 1fr auto auto;
    grid-template-areas:
      "status previous next"
      "title title title";

    @include media.min-width(small) {
      row-gap: var(--padding);
      grid-template-areas: "title status previous next";
      grid-template-columns: auto 1fr auto auto;
    }

    .status {
      grid-area: status;
      flex: 1 1 auto;
    }
    .title {
      @include fonts.h3;
      margin: 0;
      grid-area: title;
      display: flex;
      align-items: center;
      gap: var(--padding);
    }
    .previous {
      grid-area: previous;
      @include fonts.small;
    }
    .next {
      grid-area: next;
      @include fonts.small;
    }
  }

  button {
    display: flex;
    align-items: center;
    gap: var(--padding-0_5x);

    &.hidden {
      visibility: hidden;
      opacity: 0;
    }
  }
</style><|MERGE_RESOLUTION|>--- conflicted
+++ resolved
@@ -11,48 +11,32 @@
   } from "$lib/types/proposals";
   import ProposalStatusTag from "$lib/components/ui/ProposalStatusTag.svelte";
   import { triggerDebugReport } from "$lib/directives/debug.directives";
-<<<<<<< HEAD
+  import { pageStore } from "$lib/derived/page.derived";
   import type { UniverseCanisterIdText } from "$lib/types/universe";
   import { navigationIdComparator } from "$lib/utils/proposals.utils";
-=======
-  import { pageStore } from "$lib/derived/page.derived";
->>>>>>> bd5e947d
 
   export let currentProposalId: ProposalsNavigationId;
   export let title: string | undefined = undefined;
   export let currentProposalStatus: UniversalProposalStatus;
-<<<<<<< HEAD
+  // To resolve the absence of the currentProposalId in proposalIds,
+  // the proposalIds must be passed in decreasing order by the parent component.
   export let proposalIds: ProposalsNavigationId[] = [];
+  // To resolve the absence of the currentProposalId in proposalIds,
+  // all the universes must be passed.
   export let universes: UniverseCanisterIdText[] = [];
   export let selectProposal: (id: ProposalsNavigationId) => void;
 
-  let newerId: ProposalsNavigationId | undefined;
-  $: newerId = proposalIds.findLast(
+  let previousId: ProposalsNavigationId | undefined;
+  $: previousId = proposalIds.findLast(
     (id) =>
       navigationIdComparator({ a: id, b: currentProposalId, universes }) < 0
   );
 
-  let olderId: ProposalsNavigationId | undefined;
-  $: olderId = proposalIds.find(
+  let nextId: ProposalsNavigationId | undefined;
+  $: nextId = proposalIds.find(
     (id) =>
       navigationIdComparator({ a: id, b: currentProposalId, universes }) > 0
   );
-=======
-  // To resolve the absence of the currentProposalId in proposalIds,
-  // the proposalIds must be passed in decreasing order by the parent component.
-  export let proposalIds: bigint[] = [];
-  export let selectProposal: (proposalId: bigint) => void;
-
-  let previousId: bigint | undefined;
-  // TODO: switch to findLast() once it's available
-  // use `as bigint[]` to avoid TS error (type T | undefined is not assignable to type bigint | undefined)
-  $: previousId = ([...proposalIds].reverse() as bigint[]).find(
-    (id) => id > currentProposalId
-  );
-
-  let nextId: bigint | undefined;
-  $: nextId = proposalIds.find((id) => id < currentProposalId);
->>>>>>> bd5e947d
 
   const selectPrevious = () => {
     assertNonNullish(previousId);
@@ -79,32 +63,6 @@
     </span>
     <TestIdWrapper testId="title">{title ?? ""}</TestIdWrapper>
   </h2>
-<<<<<<< HEAD
-  <button
-    class="ghost newer"
-    type="button"
-    aria-label={$i18n.proposal_detail.newer}
-    on:click={selectNewer}
-    class:hidden={isNullish(newerId)}
-    data-tid="proposal-nav-newer"
-    data-test-proposal-id={newerId?.proposalId.toString() ?? ""}
-  >
-    <IconLeft />
-    {$i18n.proposal_detail.newer_short}</button
-  >
-  <button
-    class="ghost older"
-    type="button"
-    aria-label={$i18n.proposal_detail.older}
-    on:click={selectOlder}
-    class:hidden={isNullish(olderId)}
-    data-tid="proposal-nav-older"
-    data-test-proposal-id={olderId?.proposalId.toString() ?? ""}
-  >
-    {$i18n.proposal_detail.older_short}
-    <IconRight />
-  </button>
-=======
   {#if !$pageStore.actionable}
     <button
       class="ghost previous"
@@ -113,7 +71,7 @@
       on:click={selectPrevious}
       class:hidden={isNullish(previousId)}
       data-tid="proposal-nav-previous"
-      data-test-proposal-id={previousId?.toString() ?? ""}
+      data-test-proposal-id={previousId?.proposalId.toString() ?? ""}
     >
       <IconLeft />
       {$i18n.proposal_detail.previous_short}</button
@@ -125,13 +83,12 @@
       on:click={selectNext}
       class:hidden={isNullish(nextId)}
       data-tid="proposal-nav-next"
-      data-test-proposal-id={nextId?.toString() ?? ""}
+      data-test-proposal-id={nextId?.proposalId.toString() ?? ""}
     >
       {$i18n.proposal_detail.next_short}
       <IconRight />
     </button>
   {/if}
->>>>>>> bd5e947d
 </div>
 
 <style lang="scss">

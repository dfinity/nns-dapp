--- conflicted
+++ resolved
@@ -10,12 +10,7 @@
   } from "../../../utils/proposals.utils";
   import { replacePlaceholders } from "../../../utils/i18n.utils";
   import { busy } from "../../../stores/busy.store";
-<<<<<<< HEAD
-  import Spinner from "../../ui/Spinner.svelte";
-=======
-  import type { VoteInProgress } from "../../../stores/voting.store";
   import { Spinner } from "@dfinity/gix-components";
->>>>>>> 8afc4600
   import { sanitize } from "../../../utils/html.utils";
   import type { VoteRegistration } from "../../../stores/vote-registration.store";
 

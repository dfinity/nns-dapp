--- conflicted
+++ resolved
@@ -17,12 +17,8 @@
   const dispatch = createEventDispatcher();
 
   export let proposalInfo: ProposalInfo;
-<<<<<<< HEAD
   export let voteRegistration: VoteRegistration | undefined = undefined;
-=======
-  export let voteInProgress: VoteInProgress | undefined = undefined;
   export let layout: "legacy" | "modern";
->>>>>>> ecbdb912
 
   let id: ProposalId | undefined;
   let topic: string | undefined;

<script lang="ts">
  import {
    type ProposalInfo,
    type Vote,
    votableNeurons as getVotableNeurons,
  } from "@dfinity/nns";

  import { getContext, onDestroy } from "svelte";
  import { i18n } from "../../../stores/i18n";
  import { definedNeuronsStore } from "../../../stores/neurons.store";
  import { votingNeuronSelectStore } from "../../../stores/proposals.store";
  import CardInfo from "../../ui/CardInfo.svelte";
  import VotingConfirmationToolbar from "./VotingConfirmationToolbar.svelte";
  import VotingNeuronSelect from "./VotingNeuronSelect.svelte";
  import {
    SELECTED_PROPOSAL_CONTEXT_KEY,
    type SelectedProposalContext,
  } from "../../../types/selected-proposal.context";
  import { isProposalOpenForVotes } from "../../../utils/proposals.utils";
  import {
    voteRegistrationStore,
    type VoteRegistration,
  } from "../../../stores/vote-registration.store";
  import { registerVotes } from "../../../services/vote-registration.services";
  import { VOTING_UI } from "../../../constants/environment.constants";
  import { BottomSheet } from "@dfinity/gix-components";

  export let proposalInfo: ProposalInfo;

  const votableNeurons = () =>
    getVotableNeurons({
      neurons: $definedNeuronsStore,
      proposal: proposalInfo,
    });

  let visible: boolean = false;
  /** Signals that the initial checkbox preselection was done. To avoid removing of user selection after second queryAndUpdate callback. */
  let initialSelectionDone = false;
  let voteRegistration: VoteRegistration | undefined = undefined;

  $: voteRegistration = $voteRegistrationStore.registrations.find(
    ({ proposalInfo: { id } }) => proposalInfo.id === id
  );

  $: $definedNeuronsStore,
    (visible =
      voteRegistration !== undefined ||
      (votableNeurons().length > 0 && isProposalOpenForVotes(proposalInfo)));

  const unsubscribe = definedNeuronsStore.subscribe(() => {
    if (!initialSelectionDone) {
      initialSelectionDone = true;
      votingNeuronSelectStore.set(votableNeurons());
    } else {
      // preserve user selection after neurons update (e.g. queryAndUpdate second callback)
      votingNeuronSelectStore.updateNeurons(votableNeurons());
    }
  });

  const { store } = getContext<SelectedProposalContext>(
    SELECTED_PROPOSAL_CONTEXT_KEY
  );
  const vote = async ({ detail }: { detail: { voteType: Vote } }) =>
    await registerVotes({
      neuronIds: $votingNeuronSelectStore.selectedIds,
      vote: detail.voteType,
      proposalInfo,
      reloadProposalCallback: (
        proposalInfo: ProposalInfo // we update store only if proposal id are matching even though it would be an edge case that these would not match here
      ) =>
        store.update(({ proposalId, proposal }) => ({
          proposalId,
          proposal: proposalId === proposalInfo.id ? proposalInfo : proposal,
        })),
    });

  onDestroy(() => {
    unsubscribe();
    votingNeuronSelectStore.reset();
  });

  // TODO(L2-965): delete legacy component <CardInfo />
</script>

{#if VOTING_UI === "legacy"}
  {#if visible}
    <CardInfo>
      <h2 slot="start">{$i18n.proposal_detail__vote.headline}</h2>
      <VotingNeuronSelect {proposalInfo} {voteRegistration} />
      <VotingConfirmationToolbar
        {proposalInfo}
        {voteRegistration}
        on:nnsConfirm={vote}
        layout="legacy"
      />
    </CardInfo>
  {/if}
{:else}
  <BottomSheet>
    {#if visible}
      <VotingConfirmationToolbar
        {proposalInfo}
        {voteRegistration}
        on:nnsConfirm={vote}
        layout="modern"
      />
<<<<<<< HEAD
      <VotingNeuronSelect {proposalInfo} {voteRegistration} />
    </BottomSheet>
  {/if}
=======
    {/if}

    <VotingNeuronSelect {proposalInfo} {voteInProgress} />
  </BottomSheet>
>>>>>>> 8afc4600
{/if}<|MERGE_RESOLUTION|>--- conflicted
+++ resolved
@@ -104,14 +104,8 @@
         on:nnsConfirm={vote}
         layout="modern"
       />
-<<<<<<< HEAD
-      <VotingNeuronSelect {proposalInfo} {voteRegistration} />
-    </BottomSheet>
-  {/if}
-=======
     {/if}
 
-    <VotingNeuronSelect {proposalInfo} {voteInProgress} />
+    <VotingNeuronSelect {proposalInfo} {voteRegistration} />
   </BottomSheet>
->>>>>>> 8afc4600
 {/if}
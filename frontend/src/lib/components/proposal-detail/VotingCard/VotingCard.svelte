<script lang="ts">
  import {
    type ProposalInfo,
    type Vote,
    votableNeurons as getVotableNeurons,
  } from "@dfinity/nns";

  import { getContext, onDestroy } from "svelte";
  import { definedNeuronsStore, neuronsStore } from "$lib/stores/neurons.store";
  import { votingNeuronSelectStore } from "$lib/stores/proposals.store";
  import VotingConfirmationToolbar from "./VotingConfirmationToolbar.svelte";
  import VotingNeuronSelect from "./VotingNeuronSelect.svelte";
  import {
    SELECTED_PROPOSAL_CONTEXT_KEY,
    type SelectedProposalContext,
  } from "$lib/types/selected-proposal.context";
  import { isProposalDeadlineInTheFuture } from "$lib/utils/proposals.utils";
  import {
    voteRegistrationStore,
    type VoteRegistration,
  } from "$lib/stores/vote-registration.store";
  import { registerVotes } from "$lib/services/vote-registration.services";
  import { BottomSheet } from "@dfinity/gix-components";
  import { Spinner } from "@dfinity/gix-components";
  import { i18n } from "$lib/stores/i18n";
  import SignInGuard from "$lib/components/common/SignInGuard.svelte";
  import { isSignedIn } from "$lib/utils/auth.utils";
  import { authStore } from "$lib/stores/auth.store";

  export let proposalInfo: ProposalInfo;

  const votableNeurons = () =>
    getVotableNeurons({
      neurons: $definedNeuronsStore,
      proposal: proposalInfo,
    });

  let visible = false;
  /** Signals that the initial checkbox preselection was done. To avoid removing of user selection after second queryAndUpdate callback. */
  let initialSelectionDone = false;
  let voteRegistration: VoteRegistration | undefined = undefined;

  $: voteRegistration = $voteRegistrationStore.registrations.find(
    ({ proposalInfo: { id } }) => proposalInfo.id === id
  );

  $: $definedNeuronsStore,
    (visible =
      voteRegistration !== undefined ||
      (votableNeurons().length > 0 &&
        isProposalDeadlineInTheFuture(proposalInfo)));

  const unsubscribe = definedNeuronsStore.subscribe(() => {
    if (!initialSelectionDone) {
      initialSelectionDone = true;
      votingNeuronSelectStore.set(votableNeurons());
    } else {
      // preserve user selection after neurons update (e.g. queryAndUpdate second callback)
      votingNeuronSelectStore.updateNeurons(votableNeurons());
    }
  });

  const { store } = getContext<SelectedProposalContext>(
    SELECTED_PROPOSAL_CONTEXT_KEY
  );
  const vote = async ({ detail }: { detail: { voteType: Vote } }) =>
    await registerVotes({
      neuronIds: $votingNeuronSelectStore.selectedIds,
      vote: detail.voteType,
      proposalInfo,
      reloadProposalCallback: (
        proposalInfo: ProposalInfo // we update store only if proposal id are matching even though it would be an edge case that these would not match here
      ) =>
        store.update(({ proposalId, proposal }) => ({
          proposalId,
          proposal: proposalId === proposalInfo.id ? proposalInfo : proposal,
        })),
    });

<<<<<<< HEAD
  onDestroy(() => {
    unsubscribe();
    votingNeuronSelectStore.reset();
  });

  // UI loader
  const neuronsStoreReady = (): boolean => {
    // We consider the neurons store as ready if it has been initialized once. Subsequent changes that happen after vote or other functions are handled with the busy store.
    // This to avoid the display of a spinner within the page and another spinner over it (the busy spinner) when the user vote is being processed.
    if (neuronsReady) {
      return true;
    }

    return (
      $neuronsStore.neurons !== undefined && $neuronsStore.certified === true
    );
  };

  let neuronsReady = false;
  $: $neuronsStore, (neuronsReady = neuronsStoreReady());

  let signedIn = false;
  $: signedIn = isSignedIn($authStore.identity);
=======
  onDestroy(() => unsubscribe());
>>>>>>> 0c474c72
</script>

<BottomSheet>
  <div class="container" class:signedIn>
    <SignInGuard>
      {#if $definedNeuronsStore.length > 0}
        {#if neuronsReady}
          {#if visible}
            <VotingConfirmationToolbar
              {proposalInfo}
              {voteRegistration}
              on:nnsConfirm={vote}
            />
          {/if}

          <VotingNeuronSelect {proposalInfo} {voteRegistration} />
        {:else}
          <div class="loader">
            <span class="spinner"><Spinner inline size="small" /></span>
            <span> <small>{$i18n.proposal_detail.loading_neurons}</small></span>
          </div>
        {/if}
      {/if}
      <span slot="signin-cta">{$i18n.proposal_detail.sign_in}</span>
    </SignInGuard>
  </div>
</BottomSheet>

<style lang="scss">
  @use "@dfinity/gix-components/styles/mixins/media";

  .container:not(.signedIn) {
    display: flex;
    justify-content: center;
    padding: var(--padding-2x) 0;

    @include media.min-width(large) {
      display: block;
      padding: 0;
    }
  }

  .loader {
    // Observed values that match bottom sheet height
    padding: var(--padding-3x) var(--padding-2x);

    @include media.min-width(large) {
      padding: var(--padding-3x) 0;
    }
  }

  .spinner {
    display: inline-block;
    position: relative;
    vertical-align: middle;
  }
</style><|MERGE_RESOLUTION|>--- conflicted
+++ resolved
@@ -77,11 +77,7 @@
         })),
     });
 
-<<<<<<< HEAD
-  onDestroy(() => {
-    unsubscribe();
-    votingNeuronSelectStore.reset();
-  });
+  onDestroy(() => unsubscribe());
 
   // UI loader
   const neuronsStoreReady = (): boolean => {
@@ -101,9 +97,6 @@
 
   let signedIn = false;
   $: signedIn = isSignedIn($authStore.identity);
-=======
-  onDestroy(() => unsubscribe());
->>>>>>> 0c474c72
 </script>
 
 <BottomSheet>

<script lang="ts">
  import {
    type ProposalInfo,
    type Vote,
    votableNeurons as getVotableNeurons,
  } from "@dfinity/nns";

  import { getContext } from "svelte";
  import { definedNeuronsStore, neuronsStore } from "$lib/stores/neurons.store";
  import VotingConfirmationToolbar from "./VotingConfirmationToolbar.svelte";
  import VotingNeuronSelect from "./VotingNeuronSelect.svelte";
  import {
    SELECTED_PROPOSAL_CONTEXT_KEY,
    type SelectedProposalContext,
  } from "$lib/types/selected-proposal.context";
  import {
    isProposalDeadlineInTheFuture,
    nnsNeuronToVotingNeuron,
  } from "$lib/utils/proposals.utils";
  import {
    voteRegistrationStore,
    type VoteRegistrationStoreEntry,
  } from "$lib/stores/vote-registration.store";
  import { BottomSheet } from "@dfinity/gix-components";
  import { i18n } from "$lib/stores/i18n";
  import SignInGuard from "$lib/components/common/SignInGuard.svelte";
  import SpinnerText from "$lib/components/ui/SpinnerText.svelte";
  import { OWN_CANISTER_ID_TEXT } from "$lib/constants/canister-ids.constants";
  import { votingNeuronSelectStore } from "$lib/stores/vote-registration.store";
  import { registerNnsVotes } from "$lib/services/nns-vote-registration.services";
  import MyVotes from "$lib/components/proposal-detail/MyVotes.svelte";
  import IneligibleNeuronsCard from "$lib/components/proposal-detail/IneligibleNeuronsCard.svelte";
  import VotingNeuronSelectList from "$lib/components/proposal-detail/VotingCard/VotingNeuronSelectList.svelte";
<<<<<<< HEAD
  import { authSignedInStore } from "$lib/derived/auth.derived";
=======
  import {
    type CompactNeuronInfo,
    filterIneligibleNnsNeurons,
    type IneligibleNeuronData,
    votedNeuronDetails,
  } from "$lib/utils/neuron.utils";
  import { NNS_MINIMUM_DISSOLVE_DELAY_TO_VOTE } from "$lib/constants/neurons.constants";
>>>>>>> be14b9b7

  export let proposalInfo: ProposalInfo;

  const votableNeurons = () =>
    getVotableNeurons({
      neurons: $definedNeuronsStore,
      proposal: proposalInfo,
    }).map((neuron) =>
      nnsNeuronToVotingNeuron({ neuron, proposal: proposalInfo })
    );

  let visible = false;
  /** Signals that the initial checkbox preselection was done. To avoid removing of user selection after second queryAndUpdate callback. */
  let initialSelectionDone = false;
  let voteRegistration: VoteRegistrationStoreEntry | undefined = undefined;

  $: voteRegistration = (
    $voteRegistrationStore.registrations[OWN_CANISTER_ID_TEXT] ?? []
  ).find(({ proposalIdString }) => `${proposalInfo.id}` === proposalIdString);

  $: $definedNeuronsStore,
    (visible =
      voteRegistration !== undefined ||
      (votableNeurons().length > 0 &&
        isProposalDeadlineInTheFuture(proposalInfo)));

  const updateVotingNeuronSelectedStore = () => {
    if (!initialSelectionDone) {
      initialSelectionDone = true;
      votingNeuronSelectStore.set(votableNeurons());
    } else {
      // preserve user selection after neurons update (e.g. queryAndUpdate second callback)
      votingNeuronSelectStore.updateNeurons(votableNeurons());
    }
  };

  $: $definedNeuronsStore, updateVotingNeuronSelectedStore();

  const { store } = getContext<SelectedProposalContext>(
    SELECTED_PROPOSAL_CONTEXT_KEY
  );
  const vote = async ({ detail }: { detail: { voteType: Vote } }) =>
    await registerNnsVotes({
      neuronIds: $votingNeuronSelectStore.selectedIds.map(BigInt),
      vote: detail.voteType,
      proposalInfo,
      reloadProposalCallback: (
        proposalInfo: ProposalInfo // we update store only if proposal id are matching even though it would be an edge case that these would not match here
      ) =>
        store.update(({ proposalId, proposal }) => ({
          proposalId,
          proposal: proposalId === proposalInfo.id ? proposalInfo : proposal,
        })),
    });

  // UI loader
  const neuronsStoreReady = (): boolean => {
    // We consider the neurons store as ready if it has been initialized once. Subsequent changes that happen after vote or other functions are handled with the busy store.
    // This to avoid the display of a spinner within the page and another spinner over it (the busy spinner) when the user vote is being processed.
    if (neuronsReady) {
      return true;
    }

    return (
      $neuronsStore.neurons !== undefined && $neuronsStore.certified === true
    );
  };

  let neuronsReady = false;
  $: $neuronsStore, (neuronsReady = neuronsStoreReady());
<<<<<<< HEAD
=======

  let signedIn = false;
  $: signedIn = isSignedIn($authStore.identity);

  let neuronsVotedForProposal: CompactNeuronInfo[];
  $: {
    neuronsVotedForProposal = votedNeuronDetails({
      neurons: $definedNeuronsStore,
      proposal: proposalInfo,
    });
  }

  let ineligibleNeurons: IneligibleNeuronData[];
  $: ineligibleNeurons = filterIneligibleNnsNeurons({
    neurons: $definedNeuronsStore,
    proposal: proposalInfo,
  });
>>>>>>> be14b9b7
</script>

<BottomSheet>
  <div class="container" class:signedIn={$authSignedInStore}>
    <SignInGuard>
      {#if $definedNeuronsStore.length > 0}
        {#if neuronsReady}
          {#if visible}
            <VotingConfirmationToolbar
              {voteRegistration}
              on:nnsConfirm={vote}
            />
          {/if}

          <VotingNeuronSelect>
            <VotingNeuronSelectList disabled={voteRegistration !== undefined} />
            <MyVotes {neuronsVotedForProposal} />
            <IneligibleNeuronsCard
              {ineligibleNeurons}
              minSnsDissolveDelaySeconds={BigInt(
                NNS_MINIMUM_DISSOLVE_DELAY_TO_VOTE
              )}
            />
          </VotingNeuronSelect>
        {:else}
          <div class="loader">
            <SpinnerText>{$i18n.proposal_detail.loading_neurons}</SpinnerText>
          </div>
        {/if}
      {/if}
      <span slot="signin-cta">{$i18n.proposal_detail.sign_in}</span>
    </SignInGuard>
  </div>
</BottomSheet>

<style lang="scss">
  @use "@dfinity/gix-components/dist/styles/mixins/media";

  .container:not(.signedIn) {
    display: flex;
    justify-content: center;
    padding: var(--padding-2x) 0;

    @include media.min-width(large) {
      display: block;
      padding: 0;
    }
  }

  .loader {
    // Observed values that match bottom sheet height
    padding: var(--padding-3x) var(--padding-2x);

    @include media.min-width(large) {
      padding: var(--padding-3x) 0;
    }
  }
</style><|MERGE_RESOLUTION|>--- conflicted
+++ resolved
@@ -31,9 +31,6 @@
   import MyVotes from "$lib/components/proposal-detail/MyVotes.svelte";
   import IneligibleNeuronsCard from "$lib/components/proposal-detail/IneligibleNeuronsCard.svelte";
   import VotingNeuronSelectList from "$lib/components/proposal-detail/VotingCard/VotingNeuronSelectList.svelte";
-<<<<<<< HEAD
-  import { authSignedInStore } from "$lib/derived/auth.derived";
-=======
   import {
     type CompactNeuronInfo,
     filterIneligibleNnsNeurons,
@@ -41,7 +38,7 @@
     votedNeuronDetails,
   } from "$lib/utils/neuron.utils";
   import { NNS_MINIMUM_DISSOLVE_DELAY_TO_VOTE } from "$lib/constants/neurons.constants";
->>>>>>> be14b9b7
+  import { authSignedInStore } from "$lib/derived/auth.derived";
 
   export let proposalInfo: ProposalInfo;
 
@@ -112,11 +109,6 @@
 
   let neuronsReady = false;
   $: $neuronsStore, (neuronsReady = neuronsStoreReady());
-<<<<<<< HEAD
-=======
-
-  let signedIn = false;
-  $: signedIn = isSignedIn($authStore.identity);
 
   let neuronsVotedForProposal: CompactNeuronInfo[];
   $: {
@@ -131,7 +123,6 @@
     neurons: $definedNeuronsStore,
     proposal: proposalInfo,
   });
->>>>>>> be14b9b7
 </script>
 
 <BottomSheet>

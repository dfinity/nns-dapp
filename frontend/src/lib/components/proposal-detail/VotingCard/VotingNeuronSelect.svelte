<script lang="ts">
  import type { ProposalInfo } from "@dfinity/nns";
  import { votingNeuronSelectStore } from "../../../stores/proposals.store";
<<<<<<< HEAD
  import {
    getVotingPower,
    selectedNeuronsVotingPower,
  } from "../../../utils/proposals.utils";
  import { formatVotingPower } from "../../../utils/neuron.utils";
  import Checkbox from "../../ui/Checkbox.svelte";
  import { replacePlaceholders } from "../../../utils/i18n.utils";
  import Value from "../../ui/Value.svelte";
  import type { VoteRegistration } from "../../../stores/vote-registration.store";
=======
  import { selectedNeuronsVotingPower } from "../../../utils/proposals.utils";
  import type { VoteInProgress } from "../../../stores/voting.store";
  import { VOTING_UI } from "../../../constants/environment.constants";
  import VotingNeuronSelectLegacy from "./VotingNeuronSelectLegacy.svelte";
  import VotingNeuronSelectModern from "./VotingNeuronSelectModern.svelte";
>>>>>>> ecbdb912

  export let proposalInfo: ProposalInfo;
  export let voteRegistration: VoteRegistration | undefined = undefined;

  let totalNeuronsVotingPower: bigint;
  let disabled: boolean = false;

  $: disabled = voteRegistration !== undefined;

  $: totalNeuronsVotingPower = selectedNeuronsVotingPower({
    neurons: $votingNeuronSelectStore.neurons,
    selectedIds: $votingNeuronSelectStore.selectedIds,
    proposal: proposalInfo,
  });

  // TODO(L2-965): delete legacy component - VotingNeuronSelectLegacy - (and inline VotingNeuronSelectModern?)
</script>

{#if $votingNeuronSelectStore.neurons.length > 0}
  {#if VOTING_UI === "legacy"}
    <VotingNeuronSelectLegacy
      {proposalInfo}
      {disabled}
      {totalNeuronsVotingPower}
    />
  {:else}
    <VotingNeuronSelectModern
      {proposalInfo}
      {disabled}
      {totalNeuronsVotingPower}
    />
  {/if}
{/if}<|MERGE_RESOLUTION|>--- conflicted
+++ resolved
@@ -1,23 +1,11 @@
 <script lang="ts">
   import type { ProposalInfo } from "@dfinity/nns";
   import { votingNeuronSelectStore } from "../../../stores/proposals.store";
-<<<<<<< HEAD
-  import {
-    getVotingPower,
-    selectedNeuronsVotingPower,
-  } from "../../../utils/proposals.utils";
-  import { formatVotingPower } from "../../../utils/neuron.utils";
-  import Checkbox from "../../ui/Checkbox.svelte";
-  import { replacePlaceholders } from "../../../utils/i18n.utils";
-  import Value from "../../ui/Value.svelte";
-  import type { VoteRegistration } from "../../../stores/vote-registration.store";
-=======
   import { selectedNeuronsVotingPower } from "../../../utils/proposals.utils";
-  import type { VoteInProgress } from "../../../stores/voting.store";
   import { VOTING_UI } from "../../../constants/environment.constants";
   import VotingNeuronSelectLegacy from "./VotingNeuronSelectLegacy.svelte";
   import VotingNeuronSelectModern from "./VotingNeuronSelectModern.svelte";
->>>>>>> ecbdb912
+  import type { VoteRegistration } from "../../../stores/vote-registration.store";
 
   export let proposalInfo: ProposalInfo;
   export let voteRegistration: VoteRegistration | undefined = undefined;

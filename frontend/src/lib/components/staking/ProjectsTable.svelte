<script lang="ts">
  import ApyCard from "$lib/components/portfolio/ApyCard.svelte";
  import ApyFallbackCard from "$lib/components/portfolio/ApyFallbackCard.svelte";
  import HideZeroNeuronsToggle from "$lib/components/staking/HideZeroNeuronsToggle.svelte";
  import ProjectActionsCell from "$lib/components/staking/ProjectActionsCell.svelte";
  import ProjectApyCell from "$lib/components/staking/ProjectApyCell.svelte";
  import ProjectMaturityCell from "$lib/components/staking/ProjectMaturityCell.svelte";
  import ProjectNeuronsCell from "$lib/components/staking/ProjectNeuronsCell.svelte";
  import ProjectStakeCell from "$lib/components/staking/ProjectStakeCell.svelte";
  import ProjectTitleCell from "$lib/components/staking/ProjectTitleCell.svelte";
  import ResponsiveTable from "$lib/components/ui/ResponsiveTable.svelte";
  import Separator from "$lib/components/ui/Separator.svelte";
  import UsdValueBanner from "$lib/components/ui/UsdValueBanner.svelte";
  import {
    abandonedProjectsCanisterId,
    OWN_CANISTER_ID_TEXT,
  } from "$lib/constants/canister-ids.constants";
  import { authSignedInStore } from "$lib/derived/auth.derived";
  import { ckBTCUniversesStore } from "$lib/derived/ckbtc-universes.derived";
  import { icpSwapUsdPricesStore } from "$lib/derived/icp-swap.derived";
  import { icrcCanistersStore } from "$lib/derived/icrc-canisters.derived";
  import { selectableUniversesStore } from "$lib/derived/selectable-universes.derived";
  import { snsProjectsCommittedStore } from "$lib/derived/sns/sns-projects.derived";
  import { tokensListVisitorsStore } from "$lib/derived/tokens-list-visitors.derived";
  import {
    loadAccountsBalances,
    loadSnsAccountsBalances,
  } from "$lib/services/accounts-balances.services";
  import { loadIcpSwapTickers } from "$lib/services/icp-swap.services";
  import { failedActionableSnsesStore } from "$lib/stores/actionable-sns-proposals.store";
  import {
    ENABLE_APY_PORTFOLIO,
    ENABLE_NEW_TABLES,
  } from "$lib/stores/feature-flags.store";
  import { hideZeroNeuronsStore } from "$lib/stores/hide-zero-neurons.store";
  import { i18n } from "$lib/stores/i18n";
  import { neuronsStore } from "$lib/stores/neurons.store";
  import { projectsTableOrderStore } from "$lib/stores/projects-table.store";
  import { snsNeuronsStore } from "$lib/stores/sns-neurons.store";
  import { stakingRewardsStore } from "$lib/stores/staking-rewards.store";
  import type { ProjectsTableColumn, TableProject } from "$lib/types/staking";
  import { isStakingRewardDataReady } from "$lib/utils/staking-rewards.utils";
  import {
    compareByApy,
    compareByNeuron,
    compareByProject,
    compareByStake,
    getTableProjects,
    getTotalStakeInUsd,
    sortTableProjects,
  } from "$lib/utils/staking.utils";
  import { getTotalBalanceInUsd } from "$lib/utils/token.utils";
  import { IconNeuronsPage } from "@dfinity/gix-components";
  import { isNullish, nonNullish, TokenAmountV2 } from "@dfinity/utils";
  import { createEventDispatcher } from "svelte";

  $effect(() => {
    if ($authSignedInStore) {
      loadIcpSwapTickers();
    }
  });

  const commonColumns: ProjectsTableColumn[] = $derived([
    {
      id: "stake",
      title: $i18n.neuron_detail.stake,
      cellComponent: ProjectStakeCell,
      alignment: "right",
      templateColumns: ["1fr"],
      comparator: $authSignedInStore ? compareByStake : undefined,
    },

    ...($ENABLE_APY_PORTFOLIO
      ? [
          {
            id: "apy",
            title: $i18n.neuron_detail.apy_and_max,
            cellComponent: ProjectApyCell,
            alignment: "right",
            templateColumns: ["1fr"],
            comparator: $authSignedInStore ? compareByApy : undefined,
          } as ProjectsTableColumn,
        ]
      : []),
    {
      title: $i18n.neuron_detail.maturity_title,
      cellComponent: ProjectMaturityCell,
      alignment: "right",
      templateColumns: ["1fr"],
    },
    {
      id: "neurons",
      title: $i18n.neurons.title,
      cellComponent: ProjectNeuronsCell,
      alignment: "right",
      templateColumns: ["1fr"],
      comparator: $authSignedInStore ? compareByNeuron : undefined,
    },
    {
      title: "",
      cellComponent: ProjectActionsCell,
      alignment: "right",
      templateColumns: ["1fr"],
    },
  ]);

  const columns: ProjectsTableColumn[] = $derived([
    {
      id: "title",
      title: $i18n.staking.nervous_systems,
      cellComponent: ProjectTitleCell,
      alignment: "left",
      templateColumns: ["2fr"],
      comparator: $authSignedInStore ? compareByProject : undefined,
    },
    ...commonColumns,
  ]);

  const nnsColumns: ProjectsTableColumn[] = $derived([
    {
      id: "title",
      title: $i18n.staking.nervous_systems_nns,
      cellComponent: ProjectTitleCell,
      alignment: "left",
      templateColumns: ["2fr"],
      comparator: $authSignedInStore ? compareByProject : undefined,
    },
    ...commonColumns,
  ]);

  const snsColumns: ProjectsTableColumn[] = $derived([
    {
      id: "title",
      title: $i18n.staking.nervous_systems_sns,
      cellComponent: ProjectTitleCell,
      alignment: "left",
      templateColumns: ["2fr"],
      comparator: $authSignedInStore ? compareByProject : undefined,
    },
    ...commonColumns,
  ]);

  const sunsettedSnsColumns: ProjectsTableColumn[] = $derived([
    {
      id: "title",
      title: $i18n.staking.nervous_systems_sns_sunset,
      cellComponent: ProjectTitleCell,
      alignment: "left",
      templateColumns: ["2fr"],
    },
    {
      title: "",
      alignment: "left",
      templateColumns: ["1fr"],
    },
  ]);

  const tableProjects = $derived(
    getTableProjects({
      universes: $selectableUniversesStore,
      isSignedIn: $authSignedInStore,
      nnsNeurons: $neuronsStore?.neurons,
      snsNeurons: $snsNeuronsStore,
      icpSwapUsdPrices: $icpSwapUsdPricesStore,
      failedActionableSnses: $failedActionableSnsesStore,
<<<<<<< HEAD
      stakingRewardsResult: $ENABLE_APY_PORTFOLIO
        ? $stakingRewardsStore
        : undefined,
=======
>>>>>>> ccfefe2d
    })
  );

  const shouldHideProjectsWithoutNeurons = $derived(
    $authSignedInStore && $hideZeroNeuronsStore === "hide"
  );

  const visibleTableProjects = $derived(
    shouldHideProjectsWithoutNeurons
      ? tableProjects.filter(
          ({ neuronCount = 0, universeId }) =>
            universeId === OWN_CANISTER_ID_TEXT || neuronCount > 0
        )
      : tableProjects
  );
<<<<<<< HEAD

  const sortedTableProjects = $derived(sortTableProjects(visibleTableProjects));

=======

  const sortedTableProjects = $derived(sortTableProjects(visibleTableProjects));

>>>>>>> ccfefe2d
  const hasAnyNeurons = $derived(
    tableProjects.some((project) => (project.neuronCount ?? 0) > 0)
  );

  const totalStakeInUsd = $derived(getTotalStakeInUsd(tableProjects));

  const hasUnpricedTokens = $derived(
    tableProjects.some(
      (project) =>
        project.stake instanceof TokenAmountV2 &&
        project.stake.toUlps() > 0n &&
        (!("stakeInUsd" in project) || isNullish(project.stakeInUsd))
    )
  );

  const nnsNeurons = $derived(
    sortedTableProjects.filter(
      (project) => project.universeId === OWN_CANISTER_ID_TEXT
    )
  );

  const snsNeurons = $derived(
    sortedTableProjects
      .filter((p) => p.universeId !== OWN_CANISTER_ID_TEXT)
      .filter((p) => !abandonedProjectsCanisterId.includes(p.universeId))
  );

  const sunsetSns = $derived(
    sortedTableProjects.filter((p) =>
      abandonedProjectsCanisterId.includes(p.universeId)
    )
  );

  const dispatcher = createEventDispatcher();

  const handleAction = ({
    detail: { rowData },
  }: {
    detail: { rowData: TableProject };
  }) => {
    dispatcher("nnsStakeTokens", { universeId: rowData.universeId });
  };

  const showAll = () => {
    hideZeroNeuronsStore.set("show");
  };

  // ==================================
  // Staking Rewards/APY related logic
  // ==================================
<<<<<<< HEAD
  const stakingRewardData = $derived($stakingRewardsStore);
=======
>>>>>>> ccfefe2d
  const totalUsdAmount = $derived.by(() => {
    const userTokens = $tokensListVisitorsStore;
    const totalTokensBalanceInUsd = getTotalBalanceInUsd(userTokens);
    const totalStakedInUsd = getTotalStakeInUsd(tableProjects);
    return $authSignedInStore
      ? totalTokensBalanceInUsd + totalStakedInUsd
      : undefined;
  });
  // load ckBTC
  $effect(() => {
    if ($authSignedInStore) {
      const ckBTCUniverseIds = $ckBTCUniversesStore.map(
        (universe) => universe.canisterId
      );
      loadAccountsBalances(ckBTCUniverseIds);
    }
  });
  // load other ck and imported tokens
  $effect(() => {
    if ($authSignedInStore) {
      const icrcUniverseIds = Object.keys($icrcCanistersStore);
      loadAccountsBalances(icrcUniverseIds);
    }
  });
  $effect(() => {
    if ($authSignedInStore) {
      const snsRootCanisterIds = $snsProjectsCommittedStore.map(
        ({ rootCanisterId }) => rootCanisterId
      );
      loadSnsAccountsBalances(snsRootCanisterIds);
    }
  });

<<<<<<< HEAD
  const usdValueBannerVisible = $derived(hasAnyNeurons);
=======
>>>>>>> ccfefe2d
  const apyCardVisible = $derived(
    $ENABLE_APY_PORTFOLIO && nonNullish(totalUsdAmount)
  );
</script>

<div class="wrapper" data-tid="projects-table-component">
<<<<<<< HEAD
  <div class="top" class:two-card={usdValueBannerVisible && apyCardVisible}>
    {#if $authSignedInStore}
      {#if usdValueBannerVisible}
=======
  <div class="top" class:two-card={hasAnyNeurons && apyCardVisible}>
    {#if $authSignedInStore}
      {#if hasAnyNeurons}
>>>>>>> ccfefe2d
        <UsdValueBanner usdAmount={totalStakeInUsd} {hasUnpricedTokens}>
          <IconNeuronsPage slot="icon" />
        </UsdValueBanner>
      {/if}

      {#if apyCardVisible}
        {#if nonNullish(totalUsdAmount)}
<<<<<<< HEAD
          {#if isStakingRewardDataReady(stakingRewardData)}
            <ApyCard
              onStakingPage={true}
              rewardBalanceUSD={stakingRewardData.rewardBalanceUSD}
              rewardEstimateWeekUSD={stakingRewardData.rewardEstimateWeekUSD}
              stakingPower={stakingRewardData.stakingPower}
              stakingPowerUSD={stakingRewardData.stakingPowerUSD}
              totalAmountUSD={totalUsdAmount}
            />
          {:else}
            <ApyFallbackCard {stakingRewardData} onStakingPage={true} />
=======
          {#if isStakingRewardDataReady($stakingRewardsStore)}
            <ApyCard
              onStakingPage={true}
              rewardBalanceUSD={$stakingRewardsStore.rewardBalanceUSD}
              rewardEstimateWeekUSD={$stakingRewardsStore.rewardEstimateWeekUSD}
              stakingPower={$stakingRewardsStore.stakingPower}
              stakingPowerUSD={$stakingRewardsStore.stakingPowerUSD}
              totalAmountUSD={totalUsdAmount}
            />
          {:else}
            <ApyFallbackCard
              stakingRewardData={$stakingRewardsStore}
              onStakingPage={true}
            />
>>>>>>> ccfefe2d
          {/if}
        {/if}
      {/if}
    {/if}
  </div>

  {#if $ENABLE_NEW_TABLES}
    {#if !$authSignedInStore}
      <ResponsiveTable
        tableData={nnsNeurons}
        columns={nnsColumns}
        on:nnsAction={handleAction}
      />

      <ResponsiveTable
        tableData={snsNeurons}
        columns={snsColumns}
        on:nnsAction={handleAction}
      />

      {#if sunsetSns.length > 0}
        <ResponsiveTable tableData={sunsetSns} columns={sunsettedSnsColumns} />
      {/if}
    {:else}
      <ResponsiveTable
        tableData={nnsNeurons}
        columns={nnsColumns}
        on:nnsAction={handleAction}
        bind:order={$projectsTableOrderStore}
        displayTableSettings
        testId="nns-projects-table-component"
      >
        <svelte:fragment slot="settings-popover">
          <HideZeroNeuronsToggle />
          <Separator spacing="none" />
        </svelte:fragment>

        <div
          slot="last-row"
          class="last-row"
          class:hidden={!shouldHideProjectsWithoutNeurons}
        >
          {#if shouldHideProjectsWithoutNeurons}
            <div class="show-all-button-container">
              {$i18n.staking.hide_no_neurons_table_hint}
              <button
                data-tid="show-all-button"
                class="ghost show-all"
                onclick={showAll}
              >
                {$i18n.staking.show_all}</button
              >
            </div>
          {/if}
        </div>
      </ResponsiveTable>

      {#if snsNeurons.length > 0}
        <ResponsiveTable
          tableData={snsNeurons}
          columns={snsColumns}
          on:nnsAction={handleAction}
          bind:order={$projectsTableOrderStore}
          displayTableSettings
          testId="sns-projects-table-component"
        >
          <svelte:fragment slot="settings-popover">
            <HideZeroNeuronsToggle />
            <Separator spacing="none" />
          </svelte:fragment>
        </ResponsiveTable>
      {/if}

      {#if $hideZeroNeuronsStore !== "hide" && sunsetSns.length > 0}
        <ResponsiveTable tableData={sunsetSns} columns={sunsettedSnsColumns} />
      {/if}
    {/if}
  {:else if !$authSignedInStore}
    <ResponsiveTable
      tableData={sortedTableProjects}
      {columns}
      on:nnsAction={handleAction}
    />
  {:else}
    <ResponsiveTable
      tableData={sortedTableProjects}
      {columns}
      on:nnsAction={handleAction}
      bind:order={$projectsTableOrderStore}
      displayTableSettings
    >
      <svelte:fragment slot="settings-popover">
        <HideZeroNeuronsToggle />
        <Separator spacing="none" />
      </svelte:fragment>

      <div
        slot="last-row"
        class="last-row"
        class:hidden={!shouldHideProjectsWithoutNeurons}
      >
        {#if shouldHideProjectsWithoutNeurons}
          <div class="show-all-button-container">
            {$i18n.staking.hide_no_neurons_table_hint}
            <button
              data-tid="show-all-button"
              class="ghost show-all"
              onclick={showAll}
            >
              {$i18n.staking.show_all}</button
            >
          </div>
        {/if}
      </div>
    </ResponsiveTable>
  {/if}
</div>

<style lang="scss">
  @use "@dfinity/gix-components/dist/styles/mixins/media";

  .wrapper {
    display: flex;
    flex-direction: column;
    gap: var(--padding-2x);

    @include media.min-width(large) {
      column-gap: var(--padding-2x);
      row-gap: var(--padding-3x);
    }
  }

  .top {
    display: grid;
    grid-template-columns: 1fr;
    gap: var(--padding-2x);

    &.two-card {
      @include media.min-width(large) {
        grid-template-columns: 1fr 1fr;
      }
    }
  }

  .last-row {
    grid-column: 1 / -1;
    display: flex;
    flex-direction: row;
    justify-content: right;
    padding: var(--padding-2x);
    gap: var(--padding);
    background: var(--table-row-background);
    border-top: 1px solid var(--elements-divider);

    &.hidden {
      display: none;
    }
  }
  .show-all-button-container {
    color: var(--text-description);
    background: var(--table-row-background);

    button.show-all {
      text-decoration: underline;
    }
  }
</style><|MERGE_RESOLUTION|>--- conflicted
+++ resolved
@@ -163,12 +163,9 @@
       snsNeurons: $snsNeuronsStore,
       icpSwapUsdPrices: $icpSwapUsdPricesStore,
       failedActionableSnses: $failedActionableSnsesStore,
-<<<<<<< HEAD
       stakingRewardsResult: $ENABLE_APY_PORTFOLIO
         ? $stakingRewardsStore
         : undefined,
-=======
->>>>>>> ccfefe2d
     })
   );
 
@@ -184,15 +181,9 @@
         )
       : tableProjects
   );
-<<<<<<< HEAD
 
   const sortedTableProjects = $derived(sortTableProjects(visibleTableProjects));
 
-=======
-
-  const sortedTableProjects = $derived(sortTableProjects(visibleTableProjects));
-
->>>>>>> ccfefe2d
   const hasAnyNeurons = $derived(
     tableProjects.some((project) => (project.neuronCount ?? 0) > 0)
   );
@@ -243,10 +234,6 @@
   // ==================================
   // Staking Rewards/APY related logic
   // ==================================
-<<<<<<< HEAD
-  const stakingRewardData = $derived($stakingRewardsStore);
-=======
->>>>>>> ccfefe2d
   const totalUsdAmount = $derived.by(() => {
     const userTokens = $tokensListVisitorsStore;
     const totalTokensBalanceInUsd = getTotalBalanceInUsd(userTokens);
@@ -280,25 +267,15 @@
     }
   });
 
-<<<<<<< HEAD
-  const usdValueBannerVisible = $derived(hasAnyNeurons);
-=======
->>>>>>> ccfefe2d
   const apyCardVisible = $derived(
     $ENABLE_APY_PORTFOLIO && nonNullish(totalUsdAmount)
   );
 </script>
 
 <div class="wrapper" data-tid="projects-table-component">
-<<<<<<< HEAD
-  <div class="top" class:two-card={usdValueBannerVisible && apyCardVisible}>
-    {#if $authSignedInStore}
-      {#if usdValueBannerVisible}
-=======
   <div class="top" class:two-card={hasAnyNeurons && apyCardVisible}>
     {#if $authSignedInStore}
       {#if hasAnyNeurons}
->>>>>>> ccfefe2d
         <UsdValueBanner usdAmount={totalStakeInUsd} {hasUnpricedTokens}>
           <IconNeuronsPage slot="icon" />
         </UsdValueBanner>
@@ -306,19 +283,6 @@
 
       {#if apyCardVisible}
         {#if nonNullish(totalUsdAmount)}
-<<<<<<< HEAD
-          {#if isStakingRewardDataReady(stakingRewardData)}
-            <ApyCard
-              onStakingPage={true}
-              rewardBalanceUSD={stakingRewardData.rewardBalanceUSD}
-              rewardEstimateWeekUSD={stakingRewardData.rewardEstimateWeekUSD}
-              stakingPower={stakingRewardData.stakingPower}
-              stakingPowerUSD={stakingRewardData.stakingPowerUSD}
-              totalAmountUSD={totalUsdAmount}
-            />
-          {:else}
-            <ApyFallbackCard {stakingRewardData} onStakingPage={true} />
-=======
           {#if isStakingRewardDataReady($stakingRewardsStore)}
             <ApyCard
               onStakingPage={true}
@@ -333,7 +297,6 @@
               stakingRewardData={$stakingRewardsStore}
               onStakingPage={true}
             />
->>>>>>> ccfefe2d
           {/if}
         {/if}
       {/if}

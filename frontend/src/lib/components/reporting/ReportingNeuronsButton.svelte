--- conflicted
+++ resolved
@@ -19,11 +19,7 @@
     generateCsvFileToSave,
     mapPool,
   } from "$lib/utils/reporting.utils";
-<<<<<<< HEAD
-  import type { Identity } from "@icp-sdk/core/agent";
-=======
   import { sortSnsNeuronsByStake } from "$lib/utils/sns-neuron.utils";
->>>>>>> 2e7f4b38
   import { IconDown } from "@dfinity/gix-components";
 
   type Props = { source?: ReportingNeuronsSource };

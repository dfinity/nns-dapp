--- conflicted
+++ resolved
@@ -36,13 +36,8 @@
   } from "$lib/utils/reporting.utils";
   import { getSnsNeuronIdAsHexString } from "$lib/utils/sns-neuron.utils";
   import { IconDown } from "@dfinity/gix-components";
-<<<<<<< HEAD
-  import { encodeIcrcAccount } from "@icp-sdk/canisters/ledger/icrc";
-  import type { NeuronInfo } from "@dfinity/nns";
-=======
   import { encodeIcrcAccount } from "@dfinity/ledger-icrc";
   import type { NeuronInfo } from "@icp-sdk/canisters/nns";
->>>>>>> bdcdace4
   import {
     fromNullable,
     ICPToken,

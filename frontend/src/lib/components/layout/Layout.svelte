--- conflicted
+++ resolved
@@ -3,10 +3,6 @@
   import Banner from "$lib/components/header/Banner.svelte";
   import { layoutTitleStore } from "$lib/stores/layout.store";
   import { Layout } from "@dfinity/gix-components";
-<<<<<<< HEAD
-
-  export let title: string = "";
-=======
   import type { Snippet } from "svelte";
 
   type Props = {
@@ -15,7 +11,6 @@
   };
   const { title = "", children }: Props = $props();
 
->>>>>>> 7f85a539
   title &&
     layoutTitleStore.set({
       title,

--- conflicted
+++ resolved
@@ -11,6 +11,7 @@
     ACTIONABLE_PROPOSALS_URL,
     isSelectedPath,
   } from "$lib/utils/navigation.utils";
+  import type { ComponentType } from "svelte";
   import SourceCodeButton from "./SourceCodeButton.svelte";
   import {
     IconNeurons,
@@ -21,12 +22,8 @@
     ThemeToggleButton,
   } from "@dfinity/gix-components";
   import { layoutMenuOpen, menuCollapsed } from "@dfinity/gix-components";
-<<<<<<< HEAD
   import TotalValueLocked from "$lib/components/metrics/TotalValueLocked.svelte";
   import { ENABLE_METRICS } from "$lib/constants/mockable.constants";
-=======
-  import type { ComponentType } from "svelte";
->>>>>>> 1d4f08d4
 
   let routes: {
     context: string;

<script lang="ts">
  import SourceCodeButton from "$lib/components/common/SourceCodeButton.svelte";
  import GetTokens from "$lib/components/ic/GetTokens.svelte";
  import TotalValueLocked from "$lib/components/metrics/TotalValueLocked.svelte";
  import NnsNeuronsMissingRewardsBadge from "$lib/components/neurons/NnsNeuronsMissingRewardsBadge.svelte";
  import ActionableProposalTotalCountBadge from "$lib/components/proposals/ActionableProposalTotalCountBadge.svelte";
  import { IS_TESTNET } from "$lib/constants/environment.constants";
  import { AppPath } from "$lib/constants/routes.constants";
  import { authSignedInStore } from "$lib/derived/auth.derived";
  import { pageStore } from "$lib/derived/page.derived";
  import { proposalsPathStore } from "$lib/derived/paths.derived";
  import {
    ENABLE_PERIODIC_FOLLOWING_CONFIRMATION,
    ENABLE_PORTFOLIO_PAGE,
  } from "$lib/stores/feature-flags.store";
  import { i18n } from "$lib/stores/i18n";
  import {
    ACTIONABLE_PROPOSALS_URL,
    isSelectedPath,
  } from "$lib/utils/navigation.utils";
  import {
    IconHome,
    IconNeurons,
    IconRocketLaunch,
    IconVote,
    IconWallet,
    MenuItem,
    ThemeToggleButton,
    layoutMenuOpen,
    menuCollapsed,
  } from "@dfinity/gix-components";
<<<<<<< HEAD
  import { layoutMenuOpen, menuCollapsed } from "@dfinity/gix-components";
  import type { Component } from "svelte";
=======
  import type { ComponentType } from "svelte";
>>>>>>> 37a052f7
  import { cubicIn, cubicOut } from "svelte/easing";
  import { scale } from "svelte/transition";

  let routes: {
    context: string;
    href: string;
    selected: boolean;
    title: string;
    icon:
      | typeof IconWallet
      | typeof IconNeurons
      | typeof IconVote
      | typeof IconRocketLaunch;
    statusIcon?: Component;
  }[];
  $: routes = [
    ...($ENABLE_PORTFOLIO_PAGE
      ? [
          {
            context: "portfolio",
            href: AppPath.Portfolio,
            selected: isSelectedPath({
              currentPath: $pageStore.path,
              paths: [AppPath.Portfolio],
            }),
            title: $i18n.navigation.portfolio,
            icon: IconHome,
          },
        ]
      : []),
    {
      context: "accounts",
      href: AppPath.Tokens,
      selected: isSelectedPath({
        currentPath: $pageStore.path,
        paths: [AppPath.Accounts, AppPath.Wallet, AppPath.Tokens],
      }),
      title: $i18n.navigation.tokens,
      icon: IconWallet,
    },
    {
      context: "neurons",
      href: AppPath.Staking,
      selected: isSelectedPath({
        currentPath: $pageStore.path,
        paths: [AppPath.Staking, AppPath.Neurons, AppPath.Neuron],
      }),
      title: $i18n.navigation.neurons,
      icon: IconNeurons,
      statusIcon: $ENABLE_PERIODIC_FOLLOWING_CONFIRMATION
        ? NnsNeuronsMissingRewardsBadge
        : undefined,
    },
    {
      context: "proposals",
      href:
        // Switch to the actionable proposals page only when users are signed in.
        // When users are signed out, we preserve the universe in the URL.
        $authSignedInStore ? ACTIONABLE_PROPOSALS_URL : $proposalsPathStore,
      selected: isSelectedPath({
        currentPath: $pageStore.path,
        paths: [AppPath.Proposals, AppPath.Proposal],
      }),
      title: $i18n.navigation.voting,
      icon: IconVote,
      statusIcon: ActionableProposalTotalCountBadge,
    },
    {
      context: "launchpad",
      href: `${AppPath.Launchpad}`,
      selected: isSelectedPath({
        currentPath: $pageStore.path,
        paths: [AppPath.Launchpad, AppPath.Project],
      }),
      title: $i18n.navigation.launchpad,
      icon: IconRocketLaunch,
    },
  ];
</script>

<div data-tid="menu-items-component" class="menu-container">
  {#each routes as { context, title, href, icon, statusIcon, selected } (context)}
    <MenuItem {href} testId={`menuitem-${context}`} {selected} {title}>
      <svelte:component this={icon} slot="icon" />
      <svelte:fragment>{title}</svelte:fragment>
      <svelte:component this={statusIcon} slot="statusIcon" />
    </MenuItem>
  {/each}

  {#if IS_TESTNET}
    <GetTokens />
  {/if}

  {#if !$menuCollapsed || $layoutMenuOpen}
    <div
      data-tid="menu-footer"
      class="menu-footer"
      out:scale={{ duration: 200, easing: cubicOut }}
      in:scale={{ duration: 200, easing: cubicIn }}
    >
      <TotalValueLocked layout="stacked" />
      <div class="menu-footer-buttons">
        <div class="grow-item"><SourceCodeButton /></div>
        <ThemeToggleButton />
      </div>
    </div>
  {/if}
</div>

<style lang="scss">
  @use "@dfinity/gix-components/dist/styles/mixins/media";
  .menu-container {
    display: flex;
    flex-direction: column;
    height: 100%;
  }

  .menu-footer {
    display: flex;
    flex-direction: column;
    gap: var(--padding);
    margin-top: auto;
    margin-right: var(--padding-3x);
  }
  .menu-footer-buttons {
    display: flex;
    gap: var(--padding);
    .grow-item {
      flex-grow: 1;
    }
  }
</style><|MERGE_RESOLUTION|>--- conflicted
+++ resolved
@@ -29,12 +29,7 @@
     layoutMenuOpen,
     menuCollapsed,
   } from "@dfinity/gix-components";
-<<<<<<< HEAD
-  import { layoutMenuOpen, menuCollapsed } from "@dfinity/gix-components";
-  import type { Component } from "svelte";
-=======
   import type { ComponentType } from "svelte";
->>>>>>> 37a052f7
   import { cubicIn, cubicOut } from "svelte/easing";
   import { scale } from "svelte/transition";
 
@@ -48,7 +43,7 @@
       | typeof IconNeurons
       | typeof IconVote
       | typeof IconRocketLaunch;
-    statusIcon?: Component;
+    statusIcon?: ComponentType;
   }[];
   $: routes = [
     ...($ENABLE_PORTFOLIO_PAGE

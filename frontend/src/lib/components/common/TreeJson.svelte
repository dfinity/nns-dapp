<script lang="ts">
  import { i18n } from "$lib/stores/i18n";
  import { IconExpandMore } from "@dfinity/gix-components";
  import TreeJsonValue from "$lib/components/common/TreeJsonValue.svelte";
  import {
    getTreeJsonValueRenderType,
    type TreeJsonValueType,
  } from "$lib/utils/json.utils";
  import { fade } from "svelte/transition";
  import { isLikeANumber } from "$lib/utils/utils";

  export let json: unknown | undefined = undefined;
  export let defaultExpandedLevel = Infinity;
  export let _key: string | undefined = undefined;
  export let _level = 0;
<<<<<<< HEAD
  export let _collapsed: boolean | undefined = undefined;
  // because the child doesn't know if its parent type
  export let _isArrayEntry: boolean | undefined = undefined;
=======
>>>>>>> ca96e75b

  let keyLabel: string;
  let children: [string, unknown][];
  let hasChildren: boolean;
  let isExpandable: boolean;
  let isArray: boolean;
  let emptyExpandableValue: "{ }" | "[ ]";
  let root: boolean;
  let keyRoot: boolean;
  let testId: "json" | undefined;
  let valueType: TreeJsonValueType;
  $: {
    valueType = getTreeJsonValueRenderType(json);
    isExpandable = valueType === "object";
    keyLabel = `${_key ?? ""}`;
    children = isExpandable ? Object.entries(json as object) : [];
    hasChildren = children.length > 0;
    isArray = Array.isArray(json);
    emptyExpandableValue = isArray ? "[ ]" : "{ }";
    root = _level === 0;
    // ignore 0 level wrapper
    keyRoot = _level <= 1;
    testId = root ? "json" : undefined;
  }

  let collapsed = true;
  $: collapsed = _level >= defaultExpandedLevel;

  let keyIsIndex = false;
  $: keyIsIndex = isLikeANumber(_key) || (_isArrayEntry ?? false);

  const toggle = () => (collapsed = !collapsed);
</script>

{#if isExpandable && hasChildren}
  <!-- ignore first level object syntax-->
  {#if _level > 0 && keyLabel}
    <!-- expandable-key-->
    <div
      class="key expandable"
      class:root={keyRoot}
      class:key-is-index={keyIsIndex}
    >
      <button
        class="icon-only expand-button"
        class:is-expandable={!collapsed}
        data-tid={testId}
        aria-label={$i18n.core.toggle}
        tabindex="0"
        on:click|stopPropagation={toggle}
      >
        <IconExpandMore />
      </button>
      {keyLabel}
    </div>
  {/if}
  {#if !collapsed}
    <!-- children of expandable-key -->
    <ul class:root class:is-array={isArray} in:fade>
      {#each children as [key, value]}
        <li class:root class:key-is-index={keyIsIndex}>
          <svelte:self
            json={value}
            _key={key}
            {defaultExpandedLevel}
            _level={_level + 1}
            _isArrayEntry={isArray}
          />
        </li>
      {/each}
    </ul>
  {/if}
{:else if isExpandable}
  <!-- expandable w/o children - key+{}|[] -->
  <span data-tid={testId} class="key-value" class:key-is-index={keyIsIndex}>
    {#if keyLabel !== ""}<span
        class="key"
        class:root={keyRoot}
        class:key-is-index={_isArrayEntry}>{keyLabel}</span
      >{/if}
    <span class="value">{emptyExpandableValue}</span>
  </span>
{:else}
  <!-- key+value -->
  <span class={`key-value ${valueType}`} class:key-is-index={keyIsIndex}>
    {#if keyLabel !== ""}
      <span class="key" class:key-is-index={keyIsIndex} class:root={keyRoot}>
        {keyLabel}
      </span>{/if}
    <TreeJsonValue data={json} key={_key} {valueType} />
  </span>
{/if}

<style lang="scss">
  @use "@dfinity/gix-components/dist/styles/mixins/fonts";

  ul {
    list-style: none;
    margin: 0;
    // space between deep levels
    padding: 0 0 0 var(--padding-3x);

    display: flex;
    flex-direction: column;
    row-gap: var(--padding-0_5x);

    &.root {
      margin: 0;
      padding: 0;
    }
  }

  // key-value entry wrapper
  .key-value {
    display: flex;
    align-items: center;

    // To improve long lines mobile readability
    flex-wrap: wrap;
    row-gap: calc(var(--padding-0_5x) / 2);

    // To have at least the same height as IconExpandMore
    min-height: 28px;
    // icon gap compensation
    margin-left: 6px;

    // don't wrap array entries because keys are short (`0: "..."`)
    &.key-is-index {
      flex-wrap: nowrap;
    }
    // don't wrap images because of broken zoom animation
    &.base64Encoding {
      flex-wrap: nowrap;
    }
  }

  .key {
    display: flex;
    align-items: center;
    margin-right: var(--padding-2x);

    @include fonts.standard(true);
    color: var(--content-color);

    &.expandable {
      margin-right: 0;
      // no icon gap compensation
      margin-left: 0;
    }
    &.key-is-index {
      // monospace for array indexes to avoid different widths
      font-family: monospace;
    }
  }

  .expand-button {
    transform: rotate(-90deg);
    transition: transform ease-out var(--animation-time-normal);

    &.is-expandable {
      transform: rotate(0);
    }
  }
</style><|MERGE_RESOLUTION|>--- conflicted
+++ resolved
@@ -13,12 +13,8 @@
   export let defaultExpandedLevel = Infinity;
   export let _key: string | undefined = undefined;
   export let _level = 0;
-<<<<<<< HEAD
-  export let _collapsed: boolean | undefined = undefined;
   // because the child doesn't know if its parent type
   export let _isArrayEntry: boolean | undefined = undefined;
-=======
->>>>>>> ca96e75b
 
   let keyLabel: string;
   let children: [string, unknown][];

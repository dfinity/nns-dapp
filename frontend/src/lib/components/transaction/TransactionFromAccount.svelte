<script lang="ts">
  import { i18n } from "$lib/stores/i18n";
  import { KeyValuePair } from "@dfinity/gix-components";
  import SelectAccountDropdown from "$lib/components/accounts/SelectAccountDropdown.svelte";
  import AmountDisplay from "$lib/components/ic/AmountDisplay.svelte";
  import type { Account } from "$lib/types/account";
  import type { Principal } from "@dfinity/principal";
  import type { Token } from "@dfinity/nns";
<<<<<<< HEAD
  import { TokenAmount } from "@dfinity/nns";
=======
  import { ICPToken } from "@dfinity/nns";
>>>>>>> 74bad331

  export let rootCanisterId: Principal;
  export let canSelectSource: boolean;
  export let selectedAccount: Account | undefined = undefined;
<<<<<<< HEAD
  export let token: Token;
=======
  // TODO: use token when selectedAccount?.balance will be replaced with E8s value.
  // svelte-ignore unused-export-let
  export let token: Token = ICPToken;
>>>>>>> 74bad331
</script>

<div class="select-account" data-tid="transaction-from-account">
  <KeyValuePair>
    <svelte:fragment slot="key">
      {#if canSelectSource}
        <span class="label">{$i18n.accounts.source}</span>
      {:else}
        <span class="label account-name"
          >{$i18n.accounts.source}: {selectedAccount?.name ??
            $i18n.accounts.main}</span
        >
      {/if}
    </svelte:fragment>

    <!-- svelte:fragment needed to avoid warnings -->
    <!-- Svelte issue: https://github.com/sveltejs/svelte/issues/5604 -->
    <svelte:fragment slot="value">
      {#if selectedAccount !== undefined}
        <AmountDisplay
          singleLine
          amount={TokenAmount.fromE8s({
            amount: selectedAccount?.balanceE8s,
            token,
          })}
        />
      {/if}
    </svelte:fragment>
  </KeyValuePair>

  {#if canSelectSource}
    <SelectAccountDropdown {rootCanisterId} bind:selectedAccount />
  {:else}
    <p class="account-identifier">
      {selectedAccount?.identifier}
    </p>
  {/if}
</div>

<style lang="scss">
  @use "@dfinity/gix-components/dist/styles/mixins/text";

  .select-account {
    display: flex;
    flex-direction: column;
    gap: var(--padding-0_5x);
  }

  p {
    margin: 0;
  }

  .account-identifier {
    word-break: break-all;
  }

  .account-name {
    word-break: break-all;
    @include text.clamp(2);
  }
</style><|MERGE_RESOLUTION|>--- conflicted
+++ resolved
@@ -6,22 +6,13 @@
   import type { Account } from "$lib/types/account";
   import type { Principal } from "@dfinity/principal";
   import type { Token } from "@dfinity/nns";
-<<<<<<< HEAD
   import { TokenAmount } from "@dfinity/nns";
-=======
-  import { ICPToken } from "@dfinity/nns";
->>>>>>> 74bad331
+  import { nonNullish } from "@dfinity/utils";
 
   export let rootCanisterId: Principal;
   export let canSelectSource: boolean;
   export let selectedAccount: Account | undefined = undefined;
-<<<<<<< HEAD
   export let token: Token;
-=======
-  // TODO: use token when selectedAccount?.balance will be replaced with E8s value.
-  // svelte-ignore unused-export-let
-  export let token: Token = ICPToken;
->>>>>>> 74bad331
 </script>
 
 <div class="select-account" data-tid="transaction-from-account">
@@ -40,11 +31,11 @@
     <!-- svelte:fragment needed to avoid warnings -->
     <!-- Svelte issue: https://github.com/sveltejs/svelte/issues/5604 -->
     <svelte:fragment slot="value">
-      {#if selectedAccount !== undefined}
+      {#if nonNullish(selectedAccount)}
         <AmountDisplay
           singleLine
           amount={TokenAmount.fromE8s({
-            amount: selectedAccount?.balanceE8s,
+            amount: selectedAccount.balanceE8s,
             token,
           })}
         />

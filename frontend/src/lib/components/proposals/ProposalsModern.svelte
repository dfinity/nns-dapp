<script lang="ts">
  import ProposalCard from "./ProposalCard.svelte";
  import { InfiniteScroll } from "@dfinity/gix-components";
  import ProposalsFilters from "./ProposalsFilters.svelte";
  import { i18n } from "../../stores/i18n";
  import SkeletonCard from "../ui/SkeletonCard.svelte";
<<<<<<< HEAD
  import Spinner from "../ui/Spinner.svelte";
  import { filteredProposals } from "../../derived/proposals.derived";
=======
  import { Spinner } from "@dfinity/gix-components";
  import { sortedProposals } from "../../derived/proposals.derived";
>>>>>>> 8afc4600

  export let neuronsLoaded: boolean;
  export let nothingFound: boolean;
  export let hidden: boolean;
  export let disableInfiniteScroll: boolean;
  export let loading: boolean;
  export let loadingAnimation: "spinner" | "skeleton" | undefined;
</script>

<ProposalsFilters />

{#if neuronsLoaded}
  <InfiniteScroll
    on:nnsIntersect
    layout="grid"
    disabled={disableInfiniteScroll || loading}
  >
    {#each $filteredProposals.proposals as proposalInfo (proposalInfo.id)}
      <ProposalCard {hidden} {proposalInfo} layout="modern" />
    {/each}
  </InfiniteScroll>

  {#if loadingAnimation === "spinner"}
    <div class="spinner" data-tid="proposals-spinner">
      <Spinner inline />
    </div>
  {/if}

  {#if nothingFound}
    <p class="description">{$i18n.voting.nothing_found}</p>
  {/if}
{/if}

{#if loadingAnimation === "skeleton" || !neuronsLoaded}
  <div class="card-grid" data-tid="proposals-loading">
    <SkeletonCard />
    <SkeletonCard />
    <SkeletonCard />
  </div>
{/if}

<style lang="scss">
  .spinner {
    margin: var(--padding-4x) 0 0;
  }
</style><|MERGE_RESOLUTION|>--- conflicted
+++ resolved
@@ -4,13 +4,8 @@
   import ProposalsFilters from "./ProposalsFilters.svelte";
   import { i18n } from "../../stores/i18n";
   import SkeletonCard from "../ui/SkeletonCard.svelte";
-<<<<<<< HEAD
-  import Spinner from "../ui/Spinner.svelte";
+  import { Spinner } from "@dfinity/gix-components";
   import { filteredProposals } from "../../derived/proposals.derived";
-=======
-  import { Spinner } from "@dfinity/gix-components";
-  import { sortedProposals } from "../../derived/proposals.derived";
->>>>>>> 8afc4600
 
   export let neuronsLoaded: boolean;
   export let nothingFound: boolean;

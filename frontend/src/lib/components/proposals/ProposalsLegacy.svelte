<script lang="ts">
  import { i18n } from "../../stores/i18n";
  import ProposalsFilters from "./ProposalsFilters.svelte";
  import { InfiniteScroll } from "@dfinity/gix-components";
  import ProposalCard from "./ProposalCard.svelte";
  import SkeletonCard from "../ui/SkeletonCard.svelte";
<<<<<<< HEAD
  import Spinner from "../ui/Spinner.svelte";
  import { filteredProposals } from "../../derived/proposals.derived";
=======
  import { Spinner } from "@dfinity/gix-components";
  import { sortedProposals } from "../../derived/proposals.derived";
>>>>>>> 8afc4600

  export let neuronsLoaded: boolean;
  export let nothingFound: boolean;
  export let hidden: boolean;
  export let disableInfiniteScroll: boolean;
  export let loadingAnimation: "spinner" | "skeleton" | undefined;

  // TODO(L2-965): delete legacy component - duplicated by the new component <ProposalsModern />
</script>

<section data-tid="proposals-tab">
  <p class="description">{$i18n.voting.text}</p>

  <ProposalsFilters />

  {#if neuronsLoaded}
    <InfiniteScroll on:nnsIntersect disabled={disableInfiniteScroll}>
      {#each $filteredProposals.proposals as proposalInfo (proposalInfo.id)}
        <ProposalCard {hidden} {proposalInfo} />
      {/each}
    </InfiniteScroll>

    {#if loadingAnimation === "spinner"}
      <div class="spinner" data-tid="proposals-spinner">
        <Spinner inline />
      </div>
    {/if}

    {#if nothingFound}
      <p class="no-proposals">{$i18n.voting.nothing_found}</p>
    {/if}
  {/if}

  {#if loadingAnimation === "skeleton" || !neuronsLoaded}
    <div class="skeleton-loading" data-tid="proposals-loading">
      <SkeletonCard />
      <SkeletonCard />
    </div>
  {/if}
</section>

<style lang="scss">
  .skeleton-loading {
    display: flex;
    flex-direction: column;
  }
  .spinner {
    margin: var(--padding-4x) 0 0;
  }

  .no-proposals {
    text-align: center;
    margin: var(--padding-2x) 0;
  }
</style><|MERGE_RESOLUTION|>--- conflicted
+++ resolved
@@ -4,13 +4,8 @@
   import { InfiniteScroll } from "@dfinity/gix-components";
   import ProposalCard from "./ProposalCard.svelte";
   import SkeletonCard from "../ui/SkeletonCard.svelte";
-<<<<<<< HEAD
-  import Spinner from "../ui/Spinner.svelte";
+  import { Spinner } from "@dfinity/gix-components";
   import { filteredProposals } from "../../derived/proposals.derived";
-=======
-  import { Spinner } from "@dfinity/gix-components";
-  import { sortedProposals } from "../../derived/proposals.derived";
->>>>>>> 8afc4600
 
   export let neuronsLoaded: boolean;
   export let nothingFound: boolean;

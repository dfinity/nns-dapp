--- conflicted
+++ resolved
@@ -21,11 +21,7 @@
 </script>
 
 <li class:hidden>
-<<<<<<< HEAD
-  <Card testId="proposal-card" icon="arrow" {href}>
-=======
-  <Card role="link" on:click testId="proposal-card">
->>>>>>> 32936671
+  <Card testId="proposal-card" {href}>
     <div class="id" data-proposal-id={id}>
       <Value ariaLabel={$i18n.proposal_detail.id_prefix} testId="proposal-id"
         >{id}</Value

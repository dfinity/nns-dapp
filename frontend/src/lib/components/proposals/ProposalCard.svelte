<script lang="ts">
  import { Card } from "@dfinity/gix-components";
  import {
    type ProposalInfo,
    type NeuronId,
    type ProposalId,
    ProposalStatus,
  } from "@dfinity/nns";
  import { i18n } from "../../stores/i18n";
  import { routeStore } from "../../stores/route.store";
  import { AppPath } from "../../constants/routes.constants";
  import {
    proposalsFiltersStore,
    type ProposalsFiltersStore,
  } from "../../stores/proposals.store";
  import { mapProposalInfo, hideProposal } from "../../utils/proposals.utils";
  import ProposalMeta from "./ProposalMeta.svelte";
  import { definedNeuronsStore } from "../../stores/neurons.store";
  import type { Color } from "../../types/theme";
  import Tag from "../ui/Tag.svelte";

  export let proposalInfo: ProposalInfo;
  export let hidden: boolean = false;
  // TODO(L2-965): delete property and use modern
  export let layout: "modern" | "legacy" = "legacy";
  import Value from "../ui/Value.svelte";
<<<<<<< HEAD
  import { voteRegistrationStore } from "../../stores/vote-registration.store";
=======
  import ProposalCountdown from "./ProposalCountdown.svelte";
>>>>>>> 8afc4600

  let status: ProposalStatus = ProposalStatus.Unknown;
  let id: ProposalId | undefined;
  let title: string | undefined;
  let color: Color | undefined;

  let topic: string | undefined;
  let proposer: NeuronId | undefined;
  let type: string | undefined;

  $: ({ status, id, title, color, topic, proposer, type } =
    mapProposalInfo(proposalInfo));

  const showProposal = () => {
    routeStore.navigate({
      path: `${AppPath.ProposalDetail}/${id}`,
    });
  };

  // HACK:
  //
  // 1. the governance canister does not implement a filter to hide proposals where all neurons have voted or are ineligible.
  // 2. the governance canister interprets queries with empty filter (e.g. topics=[]) has "any" queries and returns proposals anyway. On the contrary, the Flutter app displays nothing if one filter is empty.
  // 3. the Flutter app does not simply display nothing when a filter is empty but re-filter the results provided by the backend.
  //
  // That's why we hide and re-process these proposals delivered by the backend on the client side.
  //
  // We do not filter these types of proposals from the list but "only" hide these because removing them from the list is not compatible with an infinite scroll feature.
  let hide: boolean;
  $: hide =
    hideProposal({
      filters: $proposalsFiltersStore as ProposalsFiltersStore,
      proposalInfo,
      neurons: $definedNeuronsStore,
    }) ||
    // hide proposals that are currently in the voting state
    $voteRegistrationStore.registrations.find(
      ({ proposalInfo: { id } }) => proposalInfo.id === id
    ) !== undefined;
</script>

<!-- We hide the card but keep an element in DOM to preserve the infinite scroll feature -->
{#if !hide}
  <li class:hidden>
    {#if layout === "legacy"}
      <Card role="link" on:click={showProposal} testId="proposal-card">
        <div slot="start" class="title-container">
          <p class="title" {title}>{title}</p>
        </div>
        <Tag slot="end" {color}
          >{$i18n.status[ProposalStatus[status]] ?? ""}</Tag
        >

        <ProposalMeta {proposalInfo} showTopic />
      </Card>
    {:else}
      <Card
        role="link"
        on:click={showProposal}
        testId="proposal-card"
        withArrow={true}
      >
        <div class="card-meta">
          <Value ariaLabel={$i18n.proposal_detail.id_prefix}>{id}</Value>
          <Value ariaLabel={$i18n.proposal_detail.type_prefix}>{type}</Value>
        </div>

        <div class="card-meta">
          <span>{$i18n.proposal_detail.topic_prefix}</span>
          <Value>{topic ?? ""}</Value>
        </div>

        {#if proposer !== undefined}
          <div class="card-meta">
            <span>{$i18n.proposal_detail.proposer_prefix}</span>
            <Value>{proposer}</Value>
          </div>
        {/if}

        <p class="title-placeholder description">{title}</p>

        <div class="card-meta">
          <p class={`${color} status`}>
            {$i18n.status[ProposalStatus[status]] ?? ""}
          </p>

          <ProposalCountdown {proposalInfo} />
        </div>
      </Card>
    {/if}
  </li>
{/if}

<style lang="scss">
  @use "@dfinity/gix-components/styles/mixins/text";
  @use "@dfinity/gix-components/styles/mixins/card";
  @use "@dfinity/gix-components/styles/mixins/media";

  li.hidden {
    visibility: hidden;
  }

  .title-container {
    @include card.stacked-title;
  }

  .title {
    @include text.clamp(3);

    @include media.min-width(small) {
      margin: 0 var(--padding-2x) 0 0;
    }

    color: var(--value-color);
  }

  .card-meta {
    @include card.meta;
  }

  .title-placeholder {
    @include text.clamp(6);
    word-break: break-word;
    flex-grow: 1;
  }

  /**
   * TODO: cleanup once legacy removed, status (L2-954) and counter (L2-955)
   */
  .status {
    // Default color: Color.PRIMARY
    --badge-color: var(--primary);
    color: var(--badge-color);

    margin-bottom: 0;

    // Color.WARNING
    &.warning {
      --badge-color: var(--warning-emphasis);
    }

    // Color.SUCCESS
    &.success {
      --badge-color: var(--positive-emphasis);
    }
  }
</style><|MERGE_RESOLUTION|>--- conflicted
+++ resolved
@@ -24,11 +24,8 @@
   // TODO(L2-965): delete property and use modern
   export let layout: "modern" | "legacy" = "legacy";
   import Value from "../ui/Value.svelte";
-<<<<<<< HEAD
   import { voteRegistrationStore } from "../../stores/vote-registration.store";
-=======
   import ProposalCountdown from "./ProposalCountdown.svelte";
->>>>>>> 8afc4600
 
   let status: ProposalStatus = ProposalStatus.Unknown;
   let id: ProposalId | undefined;

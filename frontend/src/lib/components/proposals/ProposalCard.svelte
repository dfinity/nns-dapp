<script lang="ts">
  import { Card, KeyValuePair, Value } from "@dfinity/gix-components";
  import { ProposalStatus } from "@dfinity/nns";
  import { i18n } from "$lib/stores/i18n";
  import { keyOfOptional } from "$lib/utils/utils";
  import type { ProposalStatusColor } from "$lib/constants/proposals.constants";
  import Countdown from "./Countdown.svelte";

  export let hidden = false;
  export let status: ProposalStatus = ProposalStatus.Unknown;
  export let id: bigint | undefined;
  export let title: string | undefined;
  export let color: ProposalStatusColor | undefined;
  export let topic: string | undefined;
  export let proposer: string | undefined;
  export let type: string | undefined;
  export let deadlineTimestampSeconds: bigint | undefined;
</script>

<li class:hidden>
<<<<<<< HEAD
  <Card role="link" on:click={showProposal} testId="proposal-card" icon="arrow">
    <div class="card-meta id" data-proposal-id={id}>
=======
  <Card role="link" on:click testId="proposal-card" withArrow={true}>
    <div class="id" data-proposal-id={id}>
>>>>>>> a0e3b17d
      <Value ariaLabel={$i18n.proposal_detail.id_prefix}>{id}</Value>
    </div>

    <div class="meta-data">
      {#if type !== undefined}
        <KeyValuePair>
          <span slot="key">{$i18n.proposal_detail.type_prefix}</span>
          <span
            slot="value"
            class="meta-data-value"
            aria-label={$i18n.proposal_detail.type_prefix}>{type}</span
          >
        </KeyValuePair>
      {/if}

      {#if topic !== undefined}
        <KeyValuePair>
          <span slot="key">{$i18n.proposal_detail.topic_prefix}</span>
          <span slot="value" class="meta-data-value">{topic ?? ""}</span>
        </KeyValuePair>
      {/if}

      {#if proposer !== undefined}
        <KeyValuePair>
          <span slot="key">{$i18n.proposal_detail.proposer_prefix}</span>
          <span slot="value" class="meta-data-value">{proposer}</span>
        </KeyValuePair>
      {/if}
    </div>

    <blockquote class="title-placeholder">
      <p class="description">{title}</p>
    </blockquote>

    <KeyValuePair>
      <p slot="key" class={`${color ?? ""} status`}>
        {keyOfOptional({ obj: $i18n.status, key: ProposalStatus[status] }) ??
          ""}
      </p>
      <Countdown slot="value" {deadlineTimestampSeconds} />
    </KeyValuePair>
  </Card>
</li>

<style lang="scss">
  @use "@dfinity/gix-components/styles/mixins/text";
  @use "@dfinity/gix-components/styles/mixins/card";
  @use "@dfinity/gix-components/styles/mixins/media";

  li.hidden {
    visibility: hidden;
  }

  .id {
    display: flex;
    justify-content: flex-end;

    margin-bottom: var(--padding);

    :global(.value) {
      color: var(--tertiary);
    }
  }

  .meta-data {
    margin-bottom: var(--padding);

    display: flex;
    flex-direction: column;
    gap: var(--padding);

    // Prevent texts that need two lines leave space on the right side
    & .meta-data-value {
      text-align: right;
    }
  }

  .title-container {
    @include card.stacked-title;
  }

  .title-placeholder {
    flex-grow: 1;

    p {
      @include text.clamp(6);
      word-break: break-word;
    }
  }

  /**
   * TODO: cleanup once legacy removed, status (L2-954) and counter (L2-955)
   */
  .status {
    // Default color: ProposalStatusColor.PRIMARY
    --badge-color: var(--primary);
    color: var(--badge-color);

    margin-bottom: 0;

    // ProposalStatusColor.WARNING
    &.warning {
      --badge-color: var(--warning-emphasis);
    }

    // ProposalStatusColor.SUCCESS
    &.success {
      --badge-color: var(--positive-emphasis);
    }

    // ProposalStatusColor.ERROR
    &.error {
      --badge-color: var(--negative-emphasis-light);
    }
  }
</style><|MERGE_RESOLUTION|>--- conflicted
+++ resolved
@@ -18,13 +18,8 @@
 </script>
 
 <li class:hidden>
-<<<<<<< HEAD
-  <Card role="link" on:click={showProposal} testId="proposal-card" icon="arrow">
-    <div class="card-meta id" data-proposal-id={id}>
-=======
-  <Card role="link" on:click testId="proposal-card" withArrow={true}>
+  <Card role="link" on:click testId="proposal-card" icon="arrow">
     <div class="id" data-proposal-id={id}>
->>>>>>> a0e3b17d
       <Value ariaLabel={$i18n.proposal_detail.id_prefix}>{id}</Value>
     </div>
 

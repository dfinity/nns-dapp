--- conflicted
+++ resolved
@@ -1,16 +1,12 @@
 <script lang="ts">
-  import type { ProposalsFilterModalProps } from "$lib/types/proposals";
-  import ProposalsFilterModal from "$lib/modals/proposals/ProposalsFilterModal.svelte";
-  import Checkbox from "$lib/components/ui/Checkbox.svelte";
-  import { i18n } from "$lib/stores/i18n";
+  import type { ProposalsFilterModalProps } from "../../types/proposals";
+  import ProposalsFilterModal from "../../modals/proposals/ProposalsFilterModal.svelte";
+  import Checkbox from "../ui/Checkbox.svelte";
+  import { i18n } from "../../stores/i18n";
   import { ProposalStatus, ProposalRewardStatus, Topic } from "@dfinity/nns";
-  import { proposalsFiltersStore } from "$lib/stores/proposals.store";
-  import { enumsExclude } from "$lib/utils/enum.utils";
+  import { proposalsFiltersStore } from "../../stores/proposals.store";
+  import { enumsExclude } from "../../utils/enum.utils";
   import FiltersButton from "../ui/FiltersButton.svelte";
-<<<<<<< HEAD
-  import { VOTING_UI } from "$lib/constants/environment.constants";
-=======
->>>>>>> 411d5d33
 
   let modalFilters: ProposalsFilterModalProps | undefined = undefined;
 

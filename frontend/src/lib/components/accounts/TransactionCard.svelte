--- conflicted
+++ resolved
@@ -81,12 +81,8 @@
     sign={isReceive || toSelfTransaction ? "+" : "-"}
     detailed
   />
-<<<<<<< HEAD
-  <p class="value">{secondsToDate(seconds)} {secondsToTime(seconds)}</p>
-=======
 
   <DateSeconds {seconds} />
->>>>>>> e4e27a1d
 
   {#if identifier !== undefined}
     <Identifier size="medium" {label} {identifier} />

--- conflicted
+++ resolved
@@ -10,17 +10,11 @@
 </script>
 
 <PageHeader testId="wallet-page-header-component">
-<<<<<<< HEAD
-  <UniversePageSummary slot="start" {universe}>
-    <slot name="tags" slot="tags" />
-    <slot name="actions" slot="actions" />
-  </UniversePageSummary>
-=======
   <div slot="start" class="header-start">
     <UniversePageSummary {universe} />
+    <slot name="tags" />
     <slot name="actions" />
   </div>
->>>>>>> 08e7433b
   <span
     slot="end"
     class="description header-end"

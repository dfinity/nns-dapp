--- conflicted
+++ resolved
@@ -21,7 +21,7 @@
   } from "$lib/utils/accounts.utils";
   import { replacePlaceholders } from "$lib/utils/i18n.utils";
   import { IconDots, Island, Spinner } from "@dfinity/gix-components";
-  import { Principal } from "@dfinity/principal";
+  import type { Principal } from "@dfinity/principal";
   import { TokenAmountV2, isNullish, nonNullish } from "@dfinity/utils";
   import type { Writable } from "svelte/store";
   import { ENABLE_IMPORT_TOKEN } from "$lib/stores/feature-flags.store";
@@ -255,12 +255,7 @@
 
   {#if removeImportedTokenConfirmationVisible && nonNullish(universe)}
     <ImportTokenRemoveConfirmation
-<<<<<<< HEAD
-      ledgerCanisterId={Principal.fromText(universe.canisterId)}
-      {universe}
-=======
       tokenToRemove={{ universe }}
->>>>>>> 6bbcff4a
       on:nnsClose={() => (removeImportedTokenConfirmationVisible = false)}
       on:nnsConfirm={removeImportedToken}
     />

--- conflicted
+++ resolved
@@ -6,15 +6,7 @@
   const toggleAccept = () => (accepted = !accepted);
 </script>
 
-<<<<<<< HEAD
 <div class="additional-info-review" data-tid="additional-info-review-component">
-  <div class="warning">
-    <span class="icon"><IconWarning size={ICON_SIZE_LARGE} /></span>
-    <span>{$i18n.sns_project_detail.participate_swap_warning}</span>
-  </div>
-=======
-<div class="additional-info-review">
->>>>>>> e885b9bb
   <Checkbox
     text="block"
     inputId="agree"

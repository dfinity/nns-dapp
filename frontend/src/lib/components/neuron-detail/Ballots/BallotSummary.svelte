--- conflicted
+++ resolved
@@ -3,13 +3,8 @@
   import { onMount } from "svelte";
   import { loadProposal } from "$lib/services/proposals.services";
   import { Vote } from "@dfinity/nns";
-<<<<<<< HEAD
   import { i18n } from "$lib/stores/i18n";
-  import ProposalSummary from "$lib/components/proposal-detail/ProposalDetailCard/ProposalSummary.svelte";
-=======
-  import { i18n } from "../../../stores/i18n";
-  import ProposalSummary from "../../proposal-detail/ProposalSummary.svelte";
->>>>>>> 411d5d33
+  import ProposalSummary from "$lib/components/proposal-detail/ProposalSummary.svelte";
   import { SkeletonText } from "@dfinity/gix-components";
   import {keyOf} from "$lib/utils/utils";
 

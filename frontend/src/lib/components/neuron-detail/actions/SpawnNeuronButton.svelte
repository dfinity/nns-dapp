<script lang="ts">
  import type { NeuronInfo } from "@dfinity/nns";
  import { E8S_PER_ICP } from "../../../constants/icp.constants";
  import {
    MIN_NEURON_STAKE,
    SPAWN_VARIANCE_PERCENTAGE,
  } from "../../../constants/neurons.constants";
  import SpawnNeuronModal from "../../../modals/neurons/SpawnNeuronModal.svelte";
  import { accountsStore } from "../../../stores/accounts.store";
  import { i18n } from "../../../stores/i18n";
  import { formatNumber, formatPercentage } from "../../../utils/format.utils";
  import { replacePlaceholders } from "../../../utils/i18n.utils";
  import {
    isEnoughMaturityToSpawn,
    isNeuronControlledByHardwareWallet,
  } from "../../../utils/neuron.utils";
  import Tooltip from "../../ui/Tooltip.svelte";

  export let neuron: NeuronInfo;

  let isOpen: boolean = false;
  let controlledByHardwareWallet: boolean;
  $: controlledByHardwareWallet = isNeuronControlledByHardwareWallet({
    neuron,
    accounts: $accountsStore,
  });
  const showModal = async () => (isOpen = true);
  const closeModal = () => (isOpen = false);

  let enoughMaturity: boolean;
  $: enoughMaturity =
    neuron.fullNeuron === undefined
      ? false
      : isEnoughMaturityToSpawn({
          neuron,
          percentage: 100,
        });
</script>

{#if enoughMaturity}
<<<<<<< HEAD
  <button class="secondary small" on:click={showModal}>
=======
  <button class="primary" on:click={showModal}>
>>>>>>> 51fd7596
    {$i18n.neuron_detail.spawn_neuron}
  </button>
{:else}
  <Tooltip
    id="spawn-maturity-button"
    text={replacePlaceholders(
      $i18n.neuron_detail.spawn_neuron_disabled_tooltip,
      {
        $amount: formatNumber(
          MIN_NEURON_STAKE / E8S_PER_ICP / SPAWN_VARIANCE_PERCENTAGE,
          { minFraction: 4, maxFraction: 4 }
        ),
        $min: formatNumber(MIN_NEURON_STAKE / E8S_PER_ICP, {
          minFraction: 0,
          maxFraction: 0,
        }),
        $varibility: formatPercentage(SPAWN_VARIANCE_PERCENTAGE, {
          minFraction: 0,
          maxFraction: 0,
        }),
      }
    )}
  >
<<<<<<< HEAD
    <button disabled class="secondary small" on:click={showModal}>
=======
    <button disabled class="primary" on:click={showModal}>
>>>>>>> 51fd7596
      {$i18n.neuron_detail.spawn_neuron}
    </button>
  </Tooltip>
{/if}

{#if isOpen}
  <SpawnNeuronModal
    on:nnsClose={closeModal}
    {neuron}
    {controlledByHardwareWallet}
  />
{/if}<|MERGE_RESOLUTION|>--- conflicted
+++ resolved
@@ -38,11 +38,7 @@
 </script>
 
 {#if enoughMaturity}
-<<<<<<< HEAD
-  <button class="secondary small" on:click={showModal}>
-=======
-  <button class="primary" on:click={showModal}>
->>>>>>> 51fd7596
+  <button class="secondary" on:click={showModal}>
     {$i18n.neuron_detail.spawn_neuron}
   </button>
 {:else}
@@ -66,11 +62,7 @@
       }
     )}
   >
-<<<<<<< HEAD
-    <button disabled class="secondary small" on:click={showModal}>
-=======
-    <button disabled class="primary" on:click={showModal}>
->>>>>>> 51fd7596
+    <button disabled class="secondary" on:click={showModal}>
       {$i18n.neuron_detail.spawn_neuron}
     </button>
   </Tooltip>

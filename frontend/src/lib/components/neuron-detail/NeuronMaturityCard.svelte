--- conflicted
+++ resolved
@@ -14,14 +14,9 @@
     isNeuronControllable,
     formattedStakedMaturity,
     isNeuronControlledByHardwareWallet,
-<<<<<<< HEAD
   } from "$lib/utils/neuron.utils";
   import { accountsStore } from "$lib/stores/accounts.store";
-=======
-  } from "../../utils/neuron.utils";
-  import { accountsStore } from "../../stores/accounts.store";
-  import { STAKE_MATURITY } from "../../constants/environment.constants";
->>>>>>> 90a733c5
+  import { STAKE_MATURITY } from "$lib/constants/environment.constants";
 
   export let neuron: NeuronInfo;
 

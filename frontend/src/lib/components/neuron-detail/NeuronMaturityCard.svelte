--- conflicted
+++ resolved
@@ -3,13 +3,7 @@
   import { authStore } from "$lib/stores/auth.store";
   import { i18n } from "$lib/stores/i18n";
   import CardInfo from "$lib/components/ui/CardInfo.svelte";
-<<<<<<< HEAD
-  import { KeyValuePair, KeyValuePairInfo } from "@dfinity/gix-components";
-=======
-  import { Html } from "@dfinity/gix-components";
-  import KeyValuePair from "$lib/components/ui/KeyValuePair.svelte";
-  import KeyValuePairInfo from "$lib/components/ui/KeyValuePairInfo.svelte";
->>>>>>> e7062127
+  import { Html, KeyValuePair, KeyValuePairInfo } from "@dfinity/gix-components";
   import StakeMaturityButton from "./actions/StakeMaturityButton.svelte";
   import MergeMaturityButton from "./actions/MergeMaturityButton.svelte";
   import SpawnNeuronButton from "./actions/SpawnNeuronButton.svelte";

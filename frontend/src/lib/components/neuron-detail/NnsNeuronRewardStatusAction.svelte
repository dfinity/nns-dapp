--- conflicted
+++ resolved
@@ -16,12 +16,9 @@
   import { secondsToDuration } from "@dfinity/utils";
   import { replacePlaceholders } from "$lib/utils/i18n.utils";
   import FollowNeuronsButton from "./actions/FollowNeuronsButton.svelte";
-<<<<<<< HEAD
   import { secondsToDissolveDelayDuration } from "$lib/utils/date.utils";
   import { START_REDUCING_VOTING_POWER_AFTER_SECONDS } from "$lib/constants/neurons.constants";
-=======
   import ConfirmFollowingButton from "./actions/ConfirmFollowingButton.svelte";
->>>>>>> 8e253a71
 
   export let neuron: NeuronInfo;
 

<script lang="ts">
  import { NeuronState } from "@dfinity/nns";
  import type { NeuronInfo } from "@dfinity/nns";
<<<<<<< HEAD
  import { IconInfo } from "@dfinity/gix-components";
  import { i18n } from "$lib/stores/i18n";
  import { secondsToDate } from "$lib/utils/date.utils";
  import { replacePlaceholders } from "$lib/utils/i18n.utils";
  import { formatToken } from "$lib/utils/icp.utils";
=======
  import { i18n } from "../../stores/i18n";
  import { secondsToDate } from "../../utils/date.utils";
  import { replacePlaceholders } from "../../utils/i18n.utils";
  import { formatToken } from "../../utils/icp.utils";
>>>>>>> 411d5d33
  import NeuronCard from "../neurons/NeuronCard.svelte";
  import IncreaseDissolveDelayButton from "./actions/IncreaseDissolveDelayButton.svelte";
  import IncreaseStakeButton from "./actions/IncreaseStakeButton.svelte";
  import SplitNeuronButton from "./actions/SplitNeuronButton.svelte";
  import DissolveActionButton from "./actions/DissolveActionButton.svelte";
  import DisburseButton from "./actions/DisburseButton.svelte";
  import { authStore } from "$lib/stores/auth.store";
  import {
    ageMultiplier,
    dissolveDelayMultiplier,
    formatVotingPower,
    isHotKeyControllable,
    isNeuronControllable,
    isNeuronControllableByUser,
<<<<<<< HEAD
  } from "$lib/utils/neuron.utils";
  import { accountsStore } from "$lib/stores/accounts.store";
=======
    formattedStakedMaturity,
  } from "../../utils/neuron.utils";
  import { accountsStore } from "../../stores/accounts.store";
>>>>>>> 411d5d33
  import Value from "../ui/Value.svelte";
  import KeyValuePairInfo from "../ui/KeyValuePairInfo.svelte";
  import { sanitize } from "../../utils/html.utils";
  import DisburseNnsNeuronModal from "../../modals/neurons/DisburseNnsNeuronModal.svelte";

  export let neuron: NeuronInfo;

  let isControlledByUser: boolean;
  $: isControlledByUser = isNeuronControllableByUser({
    neuron,
    mainAccount: $accountsStore.main,
  });
  let isControllable: boolean;
  $: isControllable = isNeuronControllable({
    neuron,
    identity: $authStore.identity,
    accounts: $accountsStore,
  });
  let hotkeyControlled: boolean;
  $: hotkeyControlled = isHotKeyControllable({
    neuron,
    identity: $authStore.identity,
  });

  // Note about replacePlaceholders and $st4kedMaturity
  // TODO: placeholders cannot contain ath the moment other placeholders keys - e.g. $stakedMaturity contains $stake would lead to replace errors therefore a distinctive selector $st4kedMaturity
</script>

<NeuronCard {neuron} cardType="info">
  <section>
    <div>
      <p>
        <Value>{secondsToDate(Number(neuron.createdTimestampSeconds))}</Value>
        - {$i18n.neurons.staked}
      </p>
    </div>

    {#if neuron.votingPower}
      <KeyValuePairInfo testId="voting-power">
        <svelte:fragment slot="key"
          >{$i18n.neurons.voting_power}</svelte:fragment
        >
        <span class="value" slot="value"
          >{formatVotingPower(neuron.votingPower)}</span
        >
        <svelte:fragment slot="info">
          {#if neuron.fullNeuron?.cachedNeuronStake !== undefined}
            {@html sanitize(
              replacePlaceholders($i18n.neuron_detail.voting_power_tooltip, {
                $stake: formatToken({
                  value: neuron.fullNeuron.cachedNeuronStake,
                  detailed: true,
                }),
                $st4kedMaturity: formattedStakedMaturity(neuron),
                $delayMultiplier: dissolveDelayMultiplier(
                  Number(neuron.dissolveDelaySeconds)
                ).toFixed(2),
                $ageMultiplier: ageMultiplier(
                  Number(neuron.ageSeconds)
                ).toFixed(2),
              })
            )}
          {/if}
        </svelte:fragment>
      </KeyValuePairInfo>
    {/if}

    <div class="buttons">
      {#if isControllable}
        <IncreaseDissolveDelayButton {neuron} />
        {#if neuron.state === NeuronState.Dissolved}
          <DisburseButton {neuron} modal={DisburseNnsNeuronModal} />
        {:else if neuron.state === NeuronState.Dissolving || neuron.state === NeuronState.Locked}
          <DissolveActionButton
            neuronState={neuron.state}
            neuronId={neuron.neuronId}
          />
        {/if}
      {/if}
    </div>
    <div class="buttons">
      {#if isControllable || hotkeyControlled}
        <IncreaseStakeButton {neuron} />
      {/if}
      {#if isControlledByUser}
        <SplitNeuronButton {neuron} />
      {/if}
    </div>
  </section>
</NeuronCard>

<style lang="scss">
  @use "@dfinity/gix-components/styles/mixins/media";

  section {
    padding: var(--padding) 0 0 0;
    display: flex;
    flex-direction: column;
    gap: var(--padding);
  }

  .buttons {
    display: flex;
    gap: var(--padding);
    align-items: center;
    justify-content: flex-start;
  }
</style><|MERGE_RESOLUTION|>--- conflicted
+++ resolved
@@ -1,25 +1,17 @@
 <script lang="ts">
   import { NeuronState } from "@dfinity/nns";
   import type { NeuronInfo } from "@dfinity/nns";
-<<<<<<< HEAD
-  import { IconInfo } from "@dfinity/gix-components";
-  import { i18n } from "$lib/stores/i18n";
-  import { secondsToDate } from "$lib/utils/date.utils";
-  import { replacePlaceholders } from "$lib/utils/i18n.utils";
-  import { formatToken } from "$lib/utils/icp.utils";
-=======
   import { i18n } from "../../stores/i18n";
   import { secondsToDate } from "../../utils/date.utils";
   import { replacePlaceholders } from "../../utils/i18n.utils";
   import { formatToken } from "../../utils/icp.utils";
->>>>>>> 411d5d33
   import NeuronCard from "../neurons/NeuronCard.svelte";
   import IncreaseDissolveDelayButton from "./actions/IncreaseDissolveDelayButton.svelte";
   import IncreaseStakeButton from "./actions/IncreaseStakeButton.svelte";
   import SplitNeuronButton from "./actions/SplitNeuronButton.svelte";
   import DissolveActionButton from "./actions/DissolveActionButton.svelte";
   import DisburseButton from "./actions/DisburseButton.svelte";
-  import { authStore } from "$lib/stores/auth.store";
+  import { authStore } from "../../stores/auth.store";
   import {
     ageMultiplier,
     dissolveDelayMultiplier,
@@ -27,14 +19,9 @@
     isHotKeyControllable,
     isNeuronControllable,
     isNeuronControllableByUser,
-<<<<<<< HEAD
-  } from "$lib/utils/neuron.utils";
-  import { accountsStore } from "$lib/stores/accounts.store";
-=======
     formattedStakedMaturity,
   } from "../../utils/neuron.utils";
   import { accountsStore } from "../../stores/accounts.store";
->>>>>>> 411d5d33
   import Value from "../ui/Value.svelte";
   import KeyValuePairInfo from "../ui/KeyValuePairInfo.svelte";
   import { sanitize } from "../../utils/html.utils";

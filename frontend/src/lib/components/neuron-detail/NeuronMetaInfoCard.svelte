--- conflicted
+++ resolved
@@ -52,7 +52,6 @@
         - {$i18n.neurons.staked}
       </p>
     </div>
-<<<<<<< HEAD
 
     {#if neuron.votingPower}
       <KeyValuePairInfo testId="voting-power">
@@ -65,7 +64,7 @@
         <svelte:fragment slot="info">
           {#if neuron.fullNeuron?.cachedNeuronStake !== undefined}
             {replacePlaceholders($i18n.neuron_detail.voting_power_tooltip, {
-              $stake: formatICP({
+              $stake: formatToken({
                 value: neuron.fullNeuron.cachedNeuronStake,
                 detailed: true,
               }),
@@ -81,40 +80,6 @@
       </KeyValuePairInfo>
     {/if}
 
-=======
-    <p class="voting-power">
-      {#if neuron.votingPower}
-        {`${$i18n.neurons.voting_power}:`}
-        <span class="amount">
-          <Value>{formatVotingPower(neuron.votingPower)}</Value>
-        </span>
-        {#if neuron.fullNeuron?.cachedNeuronStake !== undefined}
-          <Tooltip
-            id="voting-power-info"
-            text={replacePlaceholders(
-              $i18n.neuron_detail.voting_power_tooltip,
-              {
-                $stake: formatToken({
-                  value: neuron.fullNeuron.cachedNeuronStake,
-                  detailed: true,
-                }),
-                $delayMultiplier: dissolveDelayMultiplier(
-                  Number(neuron.dissolveDelaySeconds)
-                ).toFixed(2),
-                $ageMultiplier: ageMultiplier(
-                  Number(neuron.ageSeconds)
-                ).toFixed(2),
-              }
-            )}
-          >
-            <span>
-              <IconInfo />
-            </span>
-          </Tooltip>
-        {/if}
-      {/if}
-    </p>
->>>>>>> 51fd7596
     <div class="buttons">
       {#if isControllable}
         <IncreaseDissolveDelayButton {neuron} />

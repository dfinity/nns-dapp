--- conflicted
+++ resolved
@@ -23,12 +23,9 @@
   } from "../../utils/neuron.utils";
   import { accountsStore } from "../../stores/accounts.store";
   import Value from "../ui/Value.svelte";
-<<<<<<< HEAD
   import KeyValuePairInfo from "../ui/KeyValuePairInfo.svelte";
   import { sanitize } from "../../utils/html.utils";
-=======
   import DisburseNnsNeuronModal from "../../modals/neurons/DisburseNnsNeuronModal.svelte";
->>>>>>> 64597f73
 
   export let neuron: NeuronInfo;
 

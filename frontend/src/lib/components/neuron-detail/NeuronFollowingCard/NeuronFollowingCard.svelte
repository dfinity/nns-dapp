--- conflicted
+++ resolved
@@ -14,13 +14,8 @@
     isNeuronControllable,
     type FolloweesNeuron,
   } from "$lib/utils/neuron.utils";
-<<<<<<< HEAD
-  import { KeyValuePairInfo } from "@dfinity/gix-components";
-  import type { NeuronInfo } from "@icp-sdk/canisters/nns";
-=======
   import { IconRight, KeyValuePairInfo } from "@dfinity/gix-components";
   import type { NeuronInfo } from "@dfinity/nns";
->>>>>>> d34effd1
   import { nonNullish } from "@dfinity/utils";
   import { onMount } from "svelte";
 

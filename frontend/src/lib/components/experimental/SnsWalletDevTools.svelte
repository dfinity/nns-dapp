<script lang="ts" module>
  // This is a list of useful functions to help people find and recover tokens sent to ICRC subaccounts.
  // ICRC subaccounts are not officially supported thus this alternative solution.
  // They require the user to be logged in to the NNS dapp and in an SNS project's wallet page.
  type IcrcNamespace = {
    help: () => void;
    listSubaccounts: () => Promise<void>;
    getBalance: (subaccount: string) => Promise<void>;
    recover: (subaccount: string) => Promise<void>;
  };

  type WindowWithExperimentalFunction = Window & {
    __experimental_icrc: IcrcNamespace;
  };
</script>

<script lang="ts">
  import { listSubaccounts } from "$lib/api/icrc-index.api";
  import { icrcTransfer, queryIcrcBalance } from "$lib/api/icrc-ledger.api";
  import { analytics } from "$lib/services/analytics.services";
  import { authStore } from "$lib/stores/auth.store";
  import { subaccountToHexString } from "$lib/utils/sns-neuron.utils";
  import { hexStringToBytes } from "$lib/utils/utils";
  import type { SignIdentity } from "@icp-sdk/core/agent";
<<<<<<< HEAD
  import type { IcrcTokenMetadata } from "@icp-sdk/canisters/ledger/icrc";
=======
  import type { IcrcTokenMetadata } from "@dfinity/ledger-icrc";
>>>>>>> d34effd1
  import type { Principal } from "@icp-sdk/core/principal";
  import { isNullish } from "@dfinity/utils";

  type Props = {
    indexCanisterId: Principal;
    ledgerCanisterId: Principal;
    token: IcrcTokenMetadata;
  };

  const { indexCanisterId, ledgerCanisterId, token }: Props = $props();
  const identity = $derived($authStore.identity);

  const getSignIdentity = (): SignIdentity | null => {
    if (isNullish(identity)) {
      console.error("❌ No identity found. You need to login first.");
      return null;
    }

    return identity as SignIdentity;
  };

  $effect(() => {
    const icrcNamespace: IcrcNamespace = {
      help: () => {
        console.log(`
=== ICRC Subaccount Helper Tools ===

Available commands:

__experimental_icrc.listSubaccounts()
  - Lists all subaccounts for the current user in this project

__experimental_icrc.getBalance("<accountId>")
  - Shows balance for the specified subaccount

__experimental_icrc.recover("<accountId>")
  - Transfers all tokens from the specified subaccount to your main account

Note: You must be logged in to use these commands.
      `);
      },

      listSubaccounts: async () => {
        const identity = getSignIdentity();
        if (isNullish(identity)) return;

        try {
          console.log("🔍 Fetching subaccounts...");

          const data = await listSubaccounts({
            identity,
            indexCanisterId,
          });

          if (data.length === 0) {
            console.log("ℹ️ No subaccounts found for this user.");
            return;
          }

          console.log("✅ Found subaccounts:");
          data.map(subaccountToHexString).forEach((subaccount, index) => {
            console.log(`   ${index + 1}: ${subaccount}`);
          });
        } catch (error) {
          console.error("❌ Failed to fetch subaccounts:", error);
        }
      },

      getBalance: async (subaccount: string) => {
        const identity = getSignIdentity();
        if (isNullish(identity)) return;

        if (isNullish(subaccount)) {
          console.error("❌ Subaccount was not provided.");
          return;
        }

        try {
          console.log(`🔍 Checking balance for subaccount: ${subaccount}...`);
          const account = {
            owner: identity.getPrincipal(),
            subaccount: hexStringToBytes(subaccount),
          };

          const balance = await queryIcrcBalance({
            identity,
            certified: true,
            canisterId: ledgerCanisterId,
            account,
          });

          console.log(
            `💰 Balance: ${balance} ${token.symbol}(values shown in base units)`
          );
        } catch (error) {
          console.error(
            `❌ Failed to fetch balance for subaccount ${subaccount}:`,
            error
          );
        }
      },

      recover: async (subaccount) => {
        const identity = getSignIdentity();
        if (isNullish(identity)) return;

        if (isNullish(subaccount)) {
          console.error("❌ Subaccount was not provided.");
          return;
        }

        try {
          analytics.event("experimental-recover-sns-subaccount-balance");

          console.log(`🔍 Checking balance for subaccount: ${subaccount}...`);
          const balance = await queryIcrcBalance({
            identity,
            certified: true,
            canisterId: ledgerCanisterId,
            account: {
              owner: identity.getPrincipal(),
              subaccount: hexStringToBytes(subaccount),
            },
          });

          console.log(`💰 Balance: ${balance} ${token.symbol}`);

          if (BigInt(balance) <= token.fee) {
            console.error(
              `❌ Insufficient balance to cover the transfer fee (${token.fee} ${token.symbol}).`
            );
            return;
          }

          const amount = BigInt(balance) - token.fee;
          console.log(
            `⏳ Transferring ${amount} ${token.symbol}(values shown in base units) to main account...`
          );

          const result = await icrcTransfer({
            canisterId: ledgerCanisterId,
            identity,
            to: {
              owner: identity.getPrincipal(),
            },
            amount,
            fromSubAccount: hexStringToBytes(subaccount),
            fee: token.fee,
          });

          console.log(`✅ Transfer successful! Transaction ID: ${result}`);
        } catch (error) {
          console.error(`❌ Transfer failed:`, error);
        }
      },
    };

    (window as unknown as WindowWithExperimentalFunction).__experimental_icrc =
      icrcNamespace;

    // Testing function used only for development.
    // Uncomment it and run it as the other functions to send tokens to a given subaccount
    //
    // window.__testSendTokensToSubaccount = async (subaccount: string) => {
    //   if (isNullish(identity)) {
    //     console.error("❌ No identity found. You need to login first.");
    //     return;
    //   }

    //   try {
    //     console.log(
    //       "⚠️ Warning: This is a development function for testing purposes"
    //     );

    //     const result = await icrcTransfer({
    //       canisterId: ledgerCanisterId,
    //       identity,
    //       to: {
    //         owner: identity.getPrincipal(),
    //         subaccount: hexStringToBytes(subaccount),
    //       },
    //       amount: 1_000_000_000n,
    //       fee: token.fee,
    //     });

    //     console.log(`✅ Test transfer complete:`, result);
    //   } catch (error) {
    //     console.error("❌ Test transfer failed:", error);
    //   }
    // };
  });
</script><|MERGE_RESOLUTION|>--- conflicted
+++ resolved
@@ -22,11 +22,7 @@
   import { subaccountToHexString } from "$lib/utils/sns-neuron.utils";
   import { hexStringToBytes } from "$lib/utils/utils";
   import type { SignIdentity } from "@icp-sdk/core/agent";
-<<<<<<< HEAD
-  import type { IcrcTokenMetadata } from "@icp-sdk/canisters/ledger/icrc";
-=======
   import type { IcrcTokenMetadata } from "@dfinity/ledger-icrc";
->>>>>>> d34effd1
   import type { Principal } from "@icp-sdk/core/principal";
   import { isNullish } from "@dfinity/utils";
 

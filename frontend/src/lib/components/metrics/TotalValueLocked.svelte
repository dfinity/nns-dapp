<script lang="ts">
  import { i18n } from "$lib/stores/i18n";
  import { metricsStore } from "$lib/stores/metrics.store";
  import { nonNullish } from "@dfinity/utils";

  export let layout: "inline" | "stacked" = "inline";

  let total: number | undefined;
  $: total = Number($metricsStore?.tvl?.tvl ?? "0");

  let currency = "USD";
  $: currency = Object.keys($metricsStore?.tvl?.currency ?? {})[0] ?? "USD";

  // We do not use common `formatNumber` utils here because of the unique particularity of the display used nowhere else in the dapp
  let formattedTotal: string | undefined = undefined;
  $: formattedTotal = nonNullish(total)
    ? new Intl.NumberFormat("en-US", {
        style: "currency",
        currency,
        minimumFractionDigits: 0,
        maximumFractionDigits: 0,
        maximumSignificantDigits: 7,
      })
        .format(total)
        .replace(/,/g, "’")
    : undefined;
</script>

<!-- DO NOT use a Svelte transition. It caused issues with navigation -->
<a
  class="tvl"
  class:visible={nonNullish(total) && total > 0 && nonNullish(formattedTotal)}
  class:stacked={layout === "stacked"}
  data-tid="total-value-locked-component"
  href="https://dashboard.internetcomputer.org/neurons"
  target="_blank"
  rel="noopener noreferrer"
>
  <span>{$i18n.metrics.tvl}</span>
  <span data-tid="tvl-metric" class="total">{formattedTotal}</span>
</a>

<style lang="scss">
  @use "@dfinity/gix-components/dist/styles/mixins/fonts";

  .tvl {
    display: inline-block;
    text-decoration: none;
    text-align: center;

    gap: var(--padding-0_5x);
    z-index: var(--z-index);

    @include fonts.small;
    color: var(--text-color);

    background: var(--sidebar-button-background);
    border-radius: var(--border-radius);

<<<<<<< HEAD
    &:hover {
      background: var(--sidebar-button-background-hover);
    }

=======
    width: 100%;
>>>>>>> fe5a7d77
    padding: var(--padding) var(--padding-2x);

    &.stacked {
      display: flex;
      flex-direction: column-reverse;
      gap: var(--padding-0_5x);

      .total {
        @include fonts.h5(false);
      }
    }
  }
</style><|MERGE_RESOLUTION|>--- conflicted
+++ resolved
@@ -48,24 +48,19 @@
     text-decoration: none;
     text-align: center;
 
+    padding: var(--padding) var(--padding-2x);
     gap: var(--padding-0_5x);
-    z-index: var(--z-index);
+    border-radius: var(--border-radius);
 
     @include fonts.small;
     color: var(--text-color);
 
     background: var(--sidebar-button-background);
-    border-radius: var(--border-radius);
-
-<<<<<<< HEAD
     &:hover {
       background: var(--sidebar-button-background-hover);
     }
 
-=======
-    width: 100%;
->>>>>>> fe5a7d77
-    padding: var(--padding) var(--padding-2x);
+    z-index: var(--z-index);
 
     &.stacked {
       display: flex;

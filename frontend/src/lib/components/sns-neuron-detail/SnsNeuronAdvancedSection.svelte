--- conflicted
+++ resolved
@@ -21,14 +21,7 @@
     Section,
   } from "@dfinity/gix-components";
   import type { Principal } from "@icp-sdk/core/principal";
-<<<<<<< HEAD
-  import type {
-    SnsNervousSystemParameters,
-    SnsNeuron,
-  } from "@icp-sdk/canisters/sns";
-=======
   import type { SnsNervousSystemParameters, SnsNeuron } from "@dfinity/sns";
->>>>>>> d34effd1
   import {
     TokenAmountV2,
     fromNullable,

--- conflicted
+++ resolved
@@ -4,13 +4,8 @@
   import { openSnsNeuronModal } from "$lib/utils/modals.utils";
   import { getSnsNeuronState, isVesting } from "$lib/utils/sns-neuron.utils";
   import { keyOf } from "$lib/utils/utils";
-<<<<<<< HEAD
-  import { NeuronState } from "@icp-sdk/canisters/nns";
-  import type { SnsNeuron } from "@dfinity/sns";
-=======
   import { NeuronState } from "@dfinity/nns";
   import type { SnsNeuron } from "@icp-sdk/canisters/sns";
->>>>>>> 95eddd96
 
   export let neuron: SnsNeuron;
   let neuronState: NeuronState;

<script lang="ts">
  import { NeuronState } from "@dfinity/nns";
  import { i18n } from "$lib/stores/i18n";
<<<<<<< HEAD
  import type { SnsNeuronId } from "@dfinity/sns";
  import {
    startDissolving,
    stopDissolving,
  } from "$lib/services/sns-neurons.services";
  import type { Principal } from "@dfinity/principal";
=======
>>>>>>> b34f946a
  import { keyOf } from "$lib/utils/utils";
  import {
    SELECTED_SNS_NEURON_CONTEXT_KEY,
    type SelectedSnsNeuronContext,
  } from "$lib/types/sns-neuron-detail.context";
  import { getContext } from "svelte";

<<<<<<< HEAD
  export let rootCanisterId: Principal;
  export let neuronId: SnsNeuronId;
=======
>>>>>>> b34f946a
  export let neuronState: NeuronState;

  let isDissolving: boolean;
  let buttonKey: string;
  $: {
    isDissolving = neuronState === NeuronState.Dissolving;
    buttonKey = isDissolving ? "stop_dissolving" : "start_dissolving";
  }

<<<<<<< HEAD
  const dissolveAction = async () => {
    const action = isDissolving ? stopDissolving : startDissolving;

    startBusy({ initiator: "dissolve-action" });

    await action({ rootCanisterId, neuronId });

    await reloadContext();

    closeModal();
    stopBusy("dissolve-action");
  };
=======
  const { toggleModal }: SelectedSnsNeuronContext =
    getContext<SelectedSnsNeuronContext>(SELECTED_SNS_NEURON_CONTEXT_KEY);
>>>>>>> b34f946a
</script>

<button
  on:click={() => toggleModal("dissolve")}
  class="secondary"
  data-tid="sns-dissolve-button"
  >{keyOf({ obj: $i18n.neuron_detail, key: buttonKey })}</button
><|MERGE_RESOLUTION|>--- conflicted
+++ resolved
@@ -1,15 +1,6 @@
 <script lang="ts">
   import { NeuronState } from "@dfinity/nns";
   import { i18n } from "$lib/stores/i18n";
-<<<<<<< HEAD
-  import type { SnsNeuronId } from "@dfinity/sns";
-  import {
-    startDissolving,
-    stopDissolving,
-  } from "$lib/services/sns-neurons.services";
-  import type { Principal } from "@dfinity/principal";
-=======
->>>>>>> b34f946a
   import { keyOf } from "$lib/utils/utils";
   import {
     SELECTED_SNS_NEURON_CONTEXT_KEY,
@@ -17,11 +8,6 @@
   } from "$lib/types/sns-neuron-detail.context";
   import { getContext } from "svelte";
 
-<<<<<<< HEAD
-  export let rootCanisterId: Principal;
-  export let neuronId: SnsNeuronId;
-=======
->>>>>>> b34f946a
   export let neuronState: NeuronState;
 
   let isDissolving: boolean;
@@ -31,23 +17,8 @@
     buttonKey = isDissolving ? "stop_dissolving" : "start_dissolving";
   }
 
-<<<<<<< HEAD
-  const dissolveAction = async () => {
-    const action = isDissolving ? stopDissolving : startDissolving;
-
-    startBusy({ initiator: "dissolve-action" });
-
-    await action({ rootCanisterId, neuronId });
-
-    await reloadContext();
-
-    closeModal();
-    stopBusy("dissolve-action");
-  };
-=======
   const { toggleModal }: SelectedSnsNeuronContext =
     getContext<SelectedSnsNeuronContext>(SELECTED_SNS_NEURON_CONTEXT_KEY);
->>>>>>> b34f946a
 </script>
 
 <button

<script lang="ts">
  import { i18n } from "$lib/stores/i18n";
<<<<<<< HEAD
  import type { SnsNeuron } from "@dfinity/sns";
  import type { Token } from "@dfinity/nns";
  import type { Principal } from "@dfinity/principal";

  export let rootCanisterId: Principal;
  export let neuron: SnsNeuron;
  export let token: Token;
  export let reloadNeuron: () => Promise<void>;

  let showModal = false;
  const openModal = () => (showModal = true);
  const closeModal = () => (showModal = false);
=======
  import { getContext } from "svelte";
  import type { SelectedSnsNeuronContext } from "$lib/types/sns-neuron-detail.context";
  import { SELECTED_SNS_NEURON_CONTEXT_KEY } from "$lib/types/sns-neuron-detail.context";

  const { toggleModal }: SelectedSnsNeuronContext =
    getContext<SelectedSnsNeuronContext>(SELECTED_SNS_NEURON_CONTEXT_KEY);
>>>>>>> b34f946a
</script>

<button
  class="primary"
  data-tid="sns-increase-dissolve-delay"
<<<<<<< HEAD
  on:click={openModal}>{$i18n.neuron_detail.increase_dissolve_delay}</button
>

{#if showModal}
  <IncreaseSnsDissolveDelayModal
    {rootCanisterId}
    {neuron}
    {token}
    {reloadNeuron}
    on:nnsClose={closeModal}
  />
{/if}
=======
  on:click={() => toggleModal("increase-dissolve-delay")}
  >{$i18n.neuron_detail.increase_dissolve_delay}</button
>
>>>>>>> b34f946a
<|MERGE_RESOLUTION|>--- conflicted
+++ resolved
@@ -1,46 +1,16 @@
 <script lang="ts">
   import { i18n } from "$lib/stores/i18n";
-<<<<<<< HEAD
-  import type { SnsNeuron } from "@dfinity/sns";
-  import type { Token } from "@dfinity/nns";
-  import type { Principal } from "@dfinity/principal";
-
-  export let rootCanisterId: Principal;
-  export let neuron: SnsNeuron;
-  export let token: Token;
-  export let reloadNeuron: () => Promise<void>;
-
-  let showModal = false;
-  const openModal = () => (showModal = true);
-  const closeModal = () => (showModal = false);
-=======
   import { getContext } from "svelte";
   import type { SelectedSnsNeuronContext } from "$lib/types/sns-neuron-detail.context";
   import { SELECTED_SNS_NEURON_CONTEXT_KEY } from "$lib/types/sns-neuron-detail.context";
 
   const { toggleModal }: SelectedSnsNeuronContext =
     getContext<SelectedSnsNeuronContext>(SELECTED_SNS_NEURON_CONTEXT_KEY);
->>>>>>> b34f946a
 </script>
 
 <button
   class="primary"
   data-tid="sns-increase-dissolve-delay"
-<<<<<<< HEAD
-  on:click={openModal}>{$i18n.neuron_detail.increase_dissolve_delay}</button
->
-
-{#if showModal}
-  <IncreaseSnsDissolveDelayModal
-    {rootCanisterId}
-    {neuron}
-    {token}
-    {reloadNeuron}
-    on:nnsClose={closeModal}
-  />
-{/if}
-=======
   on:click={() => toggleModal("increase-dissolve-delay")}
   >{$i18n.neuron_detail.increase_dissolve_delay}</button
->
->>>>>>> b34f946a
+>
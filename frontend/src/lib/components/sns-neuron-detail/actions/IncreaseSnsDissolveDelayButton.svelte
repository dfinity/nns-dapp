--- conflicted
+++ resolved
@@ -3,13 +3,8 @@
   import { i18n } from "$lib/stores/i18n";
   import { openSnsNeuronModal } from "$lib/utils/modals.utils";
   import { getSnsNeuronState, isVesting } from "$lib/utils/sns-neuron.utils";
-<<<<<<< HEAD
-  import { NeuronState } from "@icp-sdk/canisters/nns";
-  import type { SnsNeuron } from "@dfinity/sns";
-=======
   import { NeuronState } from "@dfinity/nns";
   import type { SnsNeuron } from "@icp-sdk/canisters/sns";
->>>>>>> 95eddd96
 
   export let neuron: SnsNeuron;
 

--- conflicted
+++ resolved
@@ -1,32 +1,5 @@
 <script lang="ts">
   import { i18n } from "$lib/stores/i18n";
-<<<<<<< HEAD
-  import type { SnsNeuron } from "@dfinity/sns";
-  import DisburseSnsNeuronModal from "$lib/modals/neurons/DisburseSnsNeuronModal.svelte";
-  import type { Principal } from "@dfinity/principal";
-
-  export let rootCanisterId: Principal;
-  export let neuron: SnsNeuron;
-  export let reloadContext: () => Promise<void>;
-
-  let showModal = false;
-  const openModal = () => (showModal = true);
-  const closeModal = () => (showModal = false);
-</script>
-
-<button class="secondary" on:click={openModal} data-tid="disburse-button"
-  >{$i18n.neuron_detail.disburse}</button
->
-
-{#if showModal}
-  <DisburseSnsNeuronModal
-    {rootCanisterId}
-    {neuron}
-    {reloadContext}
-    on:nnsClose={closeModal}
-  />
-{/if}
-=======
   import {
     SELECTED_SNS_NEURON_CONTEXT_KEY,
     type SelectedSnsNeuronContext,
@@ -41,5 +14,4 @@
   class="secondary"
   on:click={() => toggleModal("disburse")}
   data-tid="disburse-button">{$i18n.neuron_detail.disburse}</button
->
->>>>>>> b34f946a
+>
--- conflicted
+++ resolved
@@ -18,14 +18,7 @@
   import { formatTokenE8s } from "$lib/utils/token.utils";
   import { Html, KeyValuePairInfo, Section } from "@dfinity/gix-components";
   import { Principal } from "@icp-sdk/core/principal";
-<<<<<<< HEAD
-  import type {
-    SnsNervousSystemParameters,
-    SnsNeuron,
-  } from "@icp-sdk/canisters/sns";
-=======
   import type { SnsNervousSystemParameters, SnsNeuron } from "@dfinity/sns";
->>>>>>> d34effd1
   import {
     fromDefinedNullable,
     secondsToDuration,

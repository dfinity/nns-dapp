--- conflicted
+++ resolved
@@ -16,12 +16,9 @@
   import { authStore } from "$lib/stores/auth.store";
   import { isNullish, nonNullish } from "$lib/utils/utils";
   import { NeuronState } from "@dfinity/nns";
-<<<<<<< HEAD
-  import DissolveSnsNeuronButton from "./actions/DissolveSnsNeuronButton.svelte";
+  import DissolveSnsNeuronButton from "$lib/actions/DissolveSnsNeuronButton.svelte";
   import { fromDefinedNullable } from "@dfinity/utils";
-=======
-  import DisburseSnsButton from "../neuron-detail/actions/DisburseSnsButton.svelte";
->>>>>>> 0d6608bb
+  import DisburseSnsButton from "$lib/components/neuron-detail/actions/DisburseSnsButton.svelte";
 
   const { store, reload: reloadContext }: SelectedSnsNeuronContext =
     getContext<SelectedSnsNeuronContext>(SELECTED_SNS_NEURON_CONTEXT_KEY);
@@ -50,25 +47,14 @@
       </p>
 
       <div class="buttons">
-<<<<<<< HEAD
         {#if neuronState === NeuronState.Dissolved && allowedToDisburse}
-          <DisburseButton
-            {neuron}
-            modal={DisburseSnsNeuronModal}
-            {reloadContext}
-          />
+          <DisburseSnsButton {neuron} {reloadContext} />
         {:else if neuronState === NeuronState.Dissolving || neuronState === NeuronState.Locked}
           <DissolveSnsNeuronButton
             neuronId={fromDefinedNullable(neuron.id)}
             {neuronState}
             {reloadContext}
           />
-=======
-        {#if dissolveState === NeuronState.Dissolved && allowedToDisburse}
-          <DisburseSnsButton {neuron} {reloadContext} />
-        {:else if dissolveState === NeuronState.Dissolving || dissolveState === NeuronState.Locked}
-          <!-- TODO(GIX-985): Sns/DissolveActionButton -->
->>>>>>> 0d6608bb
         {/if}
       </div>
     </section>

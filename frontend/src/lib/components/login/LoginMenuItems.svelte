<script lang="ts">
<<<<<<< HEAD
  import { MenuItem, IconNorthEast } from "@dfinity/gix-components";
=======
  import {
    MenuItem,
    IconNorthEast,
    ThemeToggle,
  } from "@dfinity/gix-components";
>>>>>>> 78a98b00
  import { i18n } from "$lib/stores/i18n";
  import LoginFooter from "$lib/components/login/LoginFooter.svelte";
</script>

<MenuItem
  href="https://internetcomputer.org"
  rel="noopener noreferrer"
  target="_blank"
>
  <span>internetcomputer.org <IconNorthEast /></span>
</MenuItem>

<MenuItem
  href="https://internetcomputer.org/nns"
  rel="noopener noreferrer"
  target="_blank"
>
  <span>{$i18n.auth.about} <IconNorthEast /></span>
</MenuItem>

<MenuItem
  href="https://dashboard.internetcomputer.org/governance"
  rel="noopener noreferrer"
  target="_blank"
>
  <span>{$i18n.auth.voting_rewards} <IconNorthEast /></span>
</MenuItem>

<div class="theme" on:click|stopPropagation>
  <span>{$i18n.theme.switch_theme}</span><ThemeToggle />
</div>

<LoginFooter presentation="menu" />

<style lang="scss">
  span {
    text-decoration: none;

    :global(svg) {
      margin-left: var(--padding);
      vertical-align: bottom;
      width: 16px;
      height: 16px;
    }
  }

  .theme {
    display: flex;
    gap: var(--padding);
    padding: var(--padding-3x) var(--padding-2x) var(--padding-3x)
      var(--padding-4x);
    width: calc(var(--menu-width) - var(--padding-6x));
  }
</style><|MERGE_RESOLUTION|>--- conflicted
+++ resolved
@@ -1,13 +1,9 @@
 <script lang="ts">
-<<<<<<< HEAD
-  import { MenuItem, IconNorthEast } from "@dfinity/gix-components";
-=======
   import {
     MenuItem,
     IconNorthEast,
     ThemeToggle,
   } from "@dfinity/gix-components";
->>>>>>> 78a98b00
   import { i18n } from "$lib/stores/i18n";
   import LoginFooter from "$lib/components/login/LoginFooter.svelte";
 </script>

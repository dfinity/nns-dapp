<script lang="ts">
  import { NeuronState } from "@dfinity/nns";
  import { i18n } from "$lib/stores/i18n";
  import { secondsToDuration } from "$lib/utils/date.utils";
  import { replacePlaceholders } from "$lib/utils/i18n.utils";
  import { Html, KeyValuePair } from "@dfinity/gix-components";

  export let state: NeuronState;
  export let timeInSeconds: bigint | undefined;
  export let defaultGaps = false;
  export let inline = true;
</script>

{#if timeInSeconds !== undefined}
  {#if state === NeuronState.Dissolving || state === NeuronState.Spawning}
    {#if inline}
<<<<<<< HEAD
      <p class="duration description" class:default-gaps={defaultGaps}>
=======
      <p class="duration label">
>>>>>>> ec40e69c
        <Html
          text={replacePlaceholders($i18n.neurons.inline_remaining, {
            $duration: secondsToDuration(timeInSeconds),
          })}
        />
      </p>
    {:else}
      <KeyValuePair>
        <span slot="key" class="label">{$i18n.neurons.remaining}</span>
        <span slot="value" class="value"
          >{secondsToDuration(timeInSeconds)}</span
        >
      </KeyValuePair>
    {/if}
  {:else if state === NeuronState.Locked}
    {#if inline}
<<<<<<< HEAD
      <p class="duration description" class:default-gaps={defaultGaps}>
=======
      <p class="duration label">
>>>>>>> ec40e69c
        {secondsToDuration(timeInSeconds)} – {$i18n.neurons
          .dissolve_delay_title}
      </p>
    {:else}
      <KeyValuePair>
        <span slot="key" class="label"
          >{$i18n.neurons.dissolve_delay_title}</span
        >
        <span slot="value" class="value"
          >{secondsToDuration(timeInSeconds)}</span
        >
      </KeyValuePair>
    {/if}
  {/if}
{/if}

<style lang="scss">
  p {
    margin: var(--padding) 0 0;
  }

  .default-gaps {
    margin-bottom: var(--padding);
  }
</style><|MERGE_RESOLUTION|>--- conflicted
+++ resolved
@@ -14,11 +14,7 @@
 {#if timeInSeconds !== undefined}
   {#if state === NeuronState.Dissolving || state === NeuronState.Spawning}
     {#if inline}
-<<<<<<< HEAD
-      <p class="duration description" class:default-gaps={defaultGaps}>
-=======
-      <p class="duration label">
->>>>>>> ec40e69c
+      <p class="duration label" class:default-gaps={defaultGaps}>
         <Html
           text={replacePlaceholders($i18n.neurons.inline_remaining, {
             $duration: secondsToDuration(timeInSeconds),
@@ -35,11 +31,7 @@
     {/if}
   {:else if state === NeuronState.Locked}
     {#if inline}
-<<<<<<< HEAD
-      <p class="duration description" class:default-gaps={defaultGaps}>
-=======
-      <p class="duration label">
->>>>>>> ec40e69c
+      <p class="duration label" class:default-gaps={defaultGaps}>
         {secondsToDuration(timeInSeconds)} – {$i18n.neurons
           .dissolve_delay_title}
       </p>

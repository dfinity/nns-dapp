--- conflicted
+++ resolved
@@ -12,11 +12,7 @@
   import type { SnsSummaryWrapper } from "$lib/types/sns-summary-wrapper";
   import { snsProjectDashboardUrl } from "$lib/utils/projects.utils";
   import type { Principal } from "@icp-sdk/core/principal";
-<<<<<<< HEAD
-  import { SnsSwapLifecycle } from "@icp-sdk/canisters/sns";
-=======
   import { SnsSwapLifecycle } from "@dfinity/sns";
->>>>>>> d34effd1
   import { isNullish } from "@dfinity/utils";
   import { getContext } from "svelte";
 

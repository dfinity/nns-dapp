--- conflicted
+++ resolved
@@ -17,20 +17,10 @@
   import SignInGuard from "$lib/components/common/SignInGuard.svelte";
   import type { Principal } from "@dfinity/principal";
   import { nonNullish } from "@dfinity/utils";
-<<<<<<< HEAD
-  import { isSignedIn } from "../../utils/auth.utils";
-  import { authStore } from "../../stores/auth.store";
-  import { snsTicketsStore } from "../../stores/sns-tickets.store";
-  import { restoreSnsSaleParticipation } from "../../services/sns-sale.services";
-=======
-  import type { SnsTicket } from "$lib/types/sns";
-  import { toastsShow, toastsSuccess } from "$lib/stores/toasts.store";
-  import { nanoSecondsToDateTime } from "$lib/utils/date.utils";
-  import { DEFAULT_TOAST_DURATION_MILLIS } from "$lib/constants/constants";
+  import { snsTicketsStore } from "$lib/stores/sns-tickets.store";
+  import { restoreSnsSaleParticipation } from "$lib/services/sns-sale.services";
   import { isSignedIn } from "$lib/utils/auth.utils";
   import { authStore } from "$lib/stores/auth.store";
-  import { logWithTimestamp } from "$lib/utils/dev.utils";
->>>>>>> e96fe6cb
 
   const { store: projectDetailStore, reload } =
     getContext<ProjectDetailContext>(PROJECT_DETAIL_CONTEXT_KEY);

import type { FolloweesNeuron } from "$lib/utils/neuron.utils";
import type { NeuronInfo } from "@dfinity/nns";

export type NnsNeuronModalType =
  | "increase-dissolve-delay"
  | "disburse"
  | "dissolve"
  | "follow"
  | "add-hotkey"
  | "split-neuron"
  | "increase-stake"
  | "auto-stake-maturity"
  | "stake-maturity"
  | "merge-maturity"
  | "spawn"
<<<<<<< HEAD
  | "view-active-disbursements"
=======
  | "disburse-maturity"
>>>>>>> 14bd0a68
  | "join-community-fund"
  | "dev-add-maturity"
  | "voting-history"
  | "change-neuron-visibility"
  | "dev-update-voting-power-refreshed"
  | "confirm-following";
export interface NnsNeuronModalData {
  neuron: NeuronInfo | undefined | null;
}

export interface NnsNeuronModal<D extends NnsNeuronModalData> {
  type: NnsNeuronModalType;
  data: D;
}

export interface NnsNeuronModalVotingHistoryData extends NnsNeuronModalData {
  followee: FolloweesNeuron | undefined;
}

export type NnsNeuronModalVotingHistory =
  NnsNeuronModal<NnsNeuronModalVotingHistoryData>;<|MERGE_RESOLUTION|>--- conflicted
+++ resolved
@@ -13,11 +13,8 @@
   | "stake-maturity"
   | "merge-maturity"
   | "spawn"
-<<<<<<< HEAD
   | "view-active-disbursements"
-=======
   | "disburse-maturity"
->>>>>>> 14bd0a68
   | "join-community-fund"
   | "dev-add-maturity"
   | "voting-history"

--- conflicted
+++ resolved
@@ -13,11 +13,8 @@
   | "stake-maturity"
   | "merge-maturity"
   | "spawn"
-<<<<<<< HEAD
   | "view-active-disbursements"
-=======
   | "disburse-maturity"
->>>>>>> b9079c71
   | "join-community-fund"
   | "dev-add-maturity"
   | "voting-history"

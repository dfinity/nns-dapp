// artificial proposal type id to filter by all generic SNS types
<<<<<<< HEAD
export const ALL_GENERIC_PROPOSAL_TYPES_ID = "sns_specific";

export type SnsProposalTypeFilterData =
  | keyof I18nSns_types
  | typeof ALL_GENERIC_PROPOSAL_TYPES_ID;
=======
export const ALL_SNS_GENERIC_PROPOSAL_TYPES_ID = "all_sns_generic_types";

// Stringified nsFunction id.
export type SnsProposalTypeFilterId =
  | string
  | typeof ALL_SNS_GENERIC_PROPOSAL_TYPES_ID;
>>>>>>> bf19f810

export type Filter<T> = {
  name: string;
  value: T;
  id: string;
  checked: boolean;
};<|MERGE_RESOLUTION|>--- conflicted
+++ resolved
@@ -1,18 +1,10 @@
 // artificial proposal type id to filter by all generic SNS types
-<<<<<<< HEAD
-export const ALL_GENERIC_PROPOSAL_TYPES_ID = "sns_specific";
-
-export type SnsProposalTypeFilterData =
-  | keyof I18nSns_types
-  | typeof ALL_GENERIC_PROPOSAL_TYPES_ID;
-=======
 export const ALL_SNS_GENERIC_PROPOSAL_TYPES_ID = "all_sns_generic_types";
 
 // Stringified nsFunction id.
 export type SnsProposalTypeFilterId =
   | string
   | typeof ALL_SNS_GENERIC_PROPOSAL_TYPES_ID;
->>>>>>> bf19f810
 
 export type Filter<T> = {
   name: string;

import type { MetricsSync } from "$lib/types/metrics";
import type {
  PostMessageData,
  PostMessageDataActor,
} from "$lib/types/post-messages";

<<<<<<< HEAD
export type PostMessageDataRequestMetrics = PostMessageDataActor;
=======
export interface PostMessageDataRequestMetrics extends PostMessageDataActor {
  tvlCanisterId: string | undefined;
}
>>>>>>> ecbdbc8c

export interface PostMessageDataResponseMetrics extends PostMessageData {
  metrics: MetricsSync;
}<|MERGE_RESOLUTION|>--- conflicted
+++ resolved
@@ -4,13 +4,9 @@
   PostMessageDataActor,
 } from "$lib/types/post-messages";
 
-<<<<<<< HEAD
-export type PostMessageDataRequestMetrics = PostMessageDataActor;
-=======
 export interface PostMessageDataRequestMetrics extends PostMessageDataActor {
   tvlCanisterId: string | undefined;
 }
->>>>>>> ecbdbc8c
 
 export interface PostMessageDataResponseMetrics extends PostMessageData {
   metrics: MetricsSync;

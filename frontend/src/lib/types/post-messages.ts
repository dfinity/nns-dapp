export type PostMessageRequest =
  | "nnsStartIdleTimer"
  | "nnsStopIdleTimer"
  | "nnsStartMetricsTimer"
  | "nnsStopMetricsTimer"
  | "nnsStartCyclesTimer"
  | "nnsStopCyclesTimer"
<<<<<<< HEAD
  | "nnsStartBalancesTimer"
  | "nnsStopBalancesTimer";
=======
  | "nnsStartTransactionsTimer"
  | "nnsStopTransactionsTimer";
>>>>>>> 32cb1892

export type PostMessageResponse =
  | "nnsSignOut"
  | "nnsSyncMetrics"
  | "nnsSyncCanister"
  | "nnsDelegationRemainingTime"
<<<<<<< HEAD
  | "nnsSyncBalances"
  | "nnsSyncErrorBalances";
=======
  | "nnsSyncTransactions"
  | "nnsSyncErrorTransactions"
  | "nnsSyncStatus";
>>>>>>> 32cb1892

export type PostMessageData = object;

export interface PostMessageDataActor extends PostMessageData {
  host: string;
  fetchRootKey: boolean;
}

export interface PostMessage<T extends PostMessageData> {
  msg: PostMessageRequest | PostMessageResponse;
  data: T;
}<|MERGE_RESOLUTION|>--- conflicted
+++ resolved
@@ -5,27 +5,21 @@
   | "nnsStopMetricsTimer"
   | "nnsStartCyclesTimer"
   | "nnsStopCyclesTimer"
-<<<<<<< HEAD
+  | "nnsStartTransactionsTimer"
+  | "nnsStopTransactionsTimer"
   | "nnsStartBalancesTimer"
   | "nnsStopBalancesTimer";
-=======
-  | "nnsStartTransactionsTimer"
-  | "nnsStopTransactionsTimer";
->>>>>>> 32cb1892
 
 export type PostMessageResponse =
   | "nnsSignOut"
   | "nnsSyncMetrics"
   | "nnsSyncCanister"
   | "nnsDelegationRemainingTime"
-<<<<<<< HEAD
-  | "nnsSyncBalances"
-  | "nnsSyncErrorBalances";
-=======
   | "nnsSyncTransactions"
   | "nnsSyncErrorTransactions"
+  | "nnsSyncBalances"
+  | "nnsSyncErrorBalances"
   | "nnsSyncStatus";
->>>>>>> 32cb1892
 
 export type PostMessageData = object;
 

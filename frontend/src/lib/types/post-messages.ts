export type PostMessageRequest =
  | "nnsStartIdleTimer"
  | "nnsStopIdleTimer"
  | "nnsStartMetricsTimer"
  | "nnsStopMetricsTimer"
  | "nnsStartCyclesTimer"
  | "nnsStopCyclesTimer"
<<<<<<< HEAD
  | "nnsStartBalancesTimer"
  | "nnsStopBalancesTimer"
  | "nnsStartTransactionsTimer"
  | "nnsStopTransactionsTimer";
=======
  | "nnsStartTransactionsTimer"
  | "nnsStopTransactionsTimer"
  | "nnsStartBalancesTimer"
  | "nnsStopBalancesTimer";
>>>>>>> c9ac1ced

export type PostMessageResponse =
  | "nnsSignOut"
  | "nnsSyncMetrics"
  | "nnsSyncCanister"
  | "nnsDelegationRemainingTime"
  | "nnsSyncTransactions"
  | "nnsSyncErrorTransactions"
  | "nnsSyncBalances"
  | "nnsSyncErrorBalances"
  | "nnsSyncStatus";

export type PostMessageData = object;

export interface PostMessageDataActor extends PostMessageData {
  host: string;
  fetchRootKey: boolean;
}

export interface PostMessage<T extends PostMessageData> {
  msg: PostMessageRequest | PostMessageResponse;
  data: T;
}<|MERGE_RESOLUTION|>--- conflicted
+++ resolved
@@ -5,17 +5,10 @@
   | "nnsStopMetricsTimer"
   | "nnsStartCyclesTimer"
   | "nnsStopCyclesTimer"
-<<<<<<< HEAD
-  | "nnsStartBalancesTimer"
-  | "nnsStopBalancesTimer"
-  | "nnsStartTransactionsTimer"
-  | "nnsStopTransactionsTimer";
-=======
   | "nnsStartTransactionsTimer"
   | "nnsStopTransactionsTimer"
   | "nnsStartBalancesTimer"
   | "nnsStopBalancesTimer";
->>>>>>> c9ac1ced
 
 export type PostMessageResponse =
   | "nnsSignOut"

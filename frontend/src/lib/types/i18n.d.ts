/**
 * Auto-generated definitions file ("npm run i18n")
 */

interface I18nCore {
  close: string;
  remove: string;
  icp: string;
  create: string;
  filter: string;
  back: string;
  confirm_yes: string;
  confirm_no: string;
  confirm: string;
  cancel: string;
  yes: string;
  no: string;
  unspecified: string;
  continue: string;
  amount: string;
  max: string;
  min: string;
  principal: string;
  toggle: string;
  log: string;
  principal_id: string;
  ic: string;
  next: string;
  principal_is: string;
  this_may_take_a_few_minutes: string;
  do_not_close: string;
  finish: string;
  expand_all: string;
  receive_with_token: string;
  receive: string;
  send_with_token: string;
  collapse_all: string;
  or: string;
  learn_more: string;
}

interface I18nError {
  auth_sync: string;
  sign_in: string;
  proposal_not_found: string;
  proposal_payload: string;
  proposal_payload_not_found: string;
  neuron_not_found: string;
  neuron_spawning: string;
  neuron_load: string;
  sns_neurons_load: string;
  accounts_load: string;
  sns_accounts_balance_load: string;
  icrc_token_load: string;
  list_proposals: string;
  list_proposals_payload_too_large: string;
  get_proposal: string;
  wrong_proposal_id: string;
  list_canisters: string;
  missing_identity: string;
  rename_subaccount: string;
  rename_subaccount_no_account: string;
  rename_subaccount_type: string;
  get_neurons: string;
  get_known_neurons: string;
  register_vote: string;
  register_vote_neuron: string;
  register_vote_unknown: string;
  followee_does_not_exist: string;
  accounts_not_found: string;
  query_balance: string;
  accounts_not_found_poll: string;
  account_not_found: string;
  account_not_reload: string;
  canister_not_found: string;
  fail: string;
  dummy_proposal: string;
  add_maturity: string;
  unknown: string;
  amount_not_valid: string;
  amount_not_enough_stake_neuron: string;
  amount_not_enough_top_up_neuron: string;
  transaction_error: string;
  unexpected_number_neurons_merge: string;
  cannot_merge: string;
  not_authorized_neuron_action: string;
  invalid_sender: string;
  insufficient_funds: string;
  transfer_error: string;
  merge_neurons_same_id: string;
  merge_neurons_not_same_controller: string;
  merge_neurons_not_same_manage_neuron_followees: string;
  merge_neurons_different_types: string;
  neuron_account_not_found: string;
  governance_error: string;
  not_mergeable: string;
  invalid_account_id: string;
  address_not_valid: string;
  address_not_icp_icrc_valid: string;
  invalid_percentage: string;
  principal_not_valid: string;
  input_length: string;
  not_canister_controller: string;
  canister_details_not_found: string;
  controller_already_present: string;
  controller_not_present: string;
  pub_key_not_hex_string: string;
  pub_key_hex_string_invalid_length: string;
  hardware_wallet_no_account: string;
  high_load_retrying: string;
  canister_refund: string;
  canister_creation_unknown: string;
  canister_top_up_unknown: string;
  canister_update_settings: string;
  not_canister_controller_to_update: string;
  limit_exceeded_topping_up_canister: string;
  limit_exceeded_creating_canister: string;
  limit_exceeded_getting_open_ticket: string;
  transaction_fee_not_found: string;
  token_not_found: string;
  fetch_transactions: string;
  transaction_data: string;
  amount_not_enough_stake_sns_neuron: string;
  adding_permissions: string;
  canister_invalid_transaction: string;
  qrcode_camera_error: string;
  qrcode_token_incompatible: string;
  invalid_ledger_index_pair: string;
  index_canister_validation: string;
}

interface I18nWarning {
  auth_sign_out: string;
  test_env_note: string;
  test_env_confirm: string;
  test_env_title: string;
}

interface I18nNavigation {
  tokens: string;
  universe_tokens: string;
  canisters: string;
  neurons: string;
  voting: string;
  launchpad: string;
  manage_ii: string;
  source_code: string;
  settings: string;
}

interface I18nHeader {
  menu: string;
  logout: string;
  account_menu: string;
}

interface I18nAuth {
  login: string;
  ic_logo: string;
}

interface I18nAccounts {
  main: string;
  balance: string;
  send: string;
  buy_icp: string;
  buy_icp_banxa: string;
  receiving_icp_address: string;
  icp_token_utility: string;
  buy_icp_description: string;
  buy_icp_note: string;
  banxa_logo_alt: string;
  icp_transaction_description: string;
  sns_transaction_description: string;
  ckbtc_transaction_description: string;
  ckbtc_to_btc_transaction_description: string;
  add_account: string;
  new_account_title: string;
  new_linked_subtitle: string;
  attach_hardware_title: string;
  attach_hardware_subtitle: string;
  attach_hardware_name_placeholder: string;
  attach_hardware_enter_name: string;
  attach_hardware_description: string;
  attach_hardware_show_neurons: string;
  attach_hardware_neurons_text: string;
  attach_hardware_neurons_add: string;
  attach_hardware_neurons_added: string;
  connect_hardware_wallet: string;
  connect_hardware_wallet_text: string;
  show_info_hardware_wallet: string;
  edit_name: string;
  new_linked_account_enter_name: string;
  new_linked_account_placeholder: string;
  hardwareWallet: string;
  select_source: string;
  address: string;
  source: string;
  destination: string;
  from: string;
  to_address: string;
  hardware_wallet_text: string;
  token_transaction_fee: string;
  transaction_fee: string;
  review_transaction: string;
  you_are_sending: string;
  current_balance: string;
  confirm_and_send: string;
  account_identifier: string;
  transaction_success: string;
  rename: string;
  rename_linked_account: string;
  rename_new_name_placeholder: string;
  rename_account_enter_new_name: string;
  hardware_wallet_add_hotkey_title: string;
  hardware_wallet_add_hotkey_text_neuron: string;
  hardware_wallet_add_hotkey_text_principal: string;
  hardware_wallet_add_hotkey_text_confirm: string;
  description: string;
  edit_transaction: string;
  send_now: string;
  select: string;
  manual: string;
  scan_qr_code_alt: string;
  scan_qr_code: string;
  current_balance_detail: string;
  network: string;
  network_icp: string;
  network_btc_mainnet: string;
  network_btc_testnet: string;
  select_network: string;
  bitcoin_transaction_fee_notice: string;
  estimated_bitcoin_transaction_fee: string;
  internetwork_fee_notice: string;
  estimated_internetwork_fee: string;
  estimation_notice: string;
  receive_account: string;
  sending_amount: string;
  total_deducted: string;
  received_amount: string;
  received_amount_notice: string;
  transaction_time: string;
  transaction_time_seconds: string;
}

interface I18nNeuron_types {
  seed: string;
  ect: string;
}

interface I18nStaking {
  title: string;
  text: string;
  nervous_systems: string;
}

interface I18nNeurons {
  title: string;
  text: string;
  split_topic_message: string;
  split_topic_learn_more_label: string;
  stake_token: string;
  merge_neurons: string;
  merge_neurons_modal_title: string;
  merge_neurons_modal_confirm: string;
  merge_neurons_edit_selection: string;
  merge_neurons_modal_merge_button: string;
  merge_neurons_modal_title_2: string;
  merge_neurons_modal_into: string;
  expected_merge_result: string;
  set_dissolve_delay: string;
  add_user_as_hotkey: string;
  add_user_as_hotkey_message: string;
  add_user_as_hotkey_success: string;
  remove_user_hotkey_confirm_title: string;
  remove_user_hotkey_confirm_text: string;
  remove_hotkey_success: string;
  neuron_create_success: string;
  your_principal: string;
  confirm_dissolve_delay: string;
  follow_neurons_screen: string;
  stake_icp: string;
  transaction_fee: string;
  may_take_while: string;
  create: string;
  community_fund: string;
  hotkey_control: string;
  hardware_wallet_control: string;
  amount_icp_stake: string;
  ic_stake: string;
  staked: string;
  inline_remaining: string;
  remaining: string;
  age: string;
  vestion_period: string;
  neuron_id: string;
  neuron_balance: string;
  current_dissolve_delay: string;
  dissolve_delay_title: string;
  no_delay: string;
  dissolve_delay_description: string;
  min_dissolve_delay_description: string;
  dissolve_delay_label: string;
  dissolve_delay_placeholder: string;
  dissolve_delay_below_minimum: string;
  dissolve_delay_below_current: string;
  dissolve_delay_above_maximum: string;
  voting_power: string;
  skip: string;
  update_delay: string;
  set_delay: string;
  confirm_update_delay: string;
  confirm_set_delay: string;
  edit_delay: string;
  cannot_merge_neuron_community: string;
  cannot_merge_neuron_spawning: string;
  cannot_merge_neuron_hotkey: string;
  cannot_merge_neuron_state: string;
  only_merge_two: string;
  need_two_to_merge: string;
  irreversible_action: string;
  claim_seed_neurons_success: string;
  enter_neuron_id_prompt: string;
  add_hotkey_prompt_error: string;
  add_hotkey_prompt_success: string;
  remove_followees_sale_prompt_error: string;
  remove_followees_sale_prompt_success: string;
  top_up_neuron: string;
  top_up_description: string;
  merge_neurons_select_info: string;
  merge_neurons_source_neuron_disappear: string;
  merge_neurons_more_info: string;
  stake_amount: string;
  state: string;
}

interface I18nNew_followee {
  title: string;
  placeholder: string;
  label: string;
  follow_neuron: string;
  options_title: string;
  follow: string;
  unfollow: string;
  followee_does_not_exist: string;
  neuron_not_followee: string;
  already_followed: string;
}

interface I18nFollow_neurons {
  description: string;
  topic_0_title: string;
  topic_0_subtitle: string;
  topic_1_title: string;
  topic_1_subtitle: string;
  topic_2_title: string;
  topic_2_subtitle: string;
  topic_3_title: string;
  topic_3_subtitle: string;
  topic_4_title: string;
  topic_4_subtitle: string;
  topic_5_title: string;
  topic_5_subtitle: string;
  topic_6_title: string;
  topic_6_subtitle: string;
  topic_7_title: string;
  topic_7_subtitle: string;
  topic_8_title: string;
  topic_8_subtitle: string;
  topic_9_title: string;
  topic_9_subtitle: string;
  topic_10_title: string;
  topic_10_subtitle: string;
  topic_11_title: string;
  topic_11_subtitle: string;
  topic_12_title: string;
  topic_12_subtitle: string;
  topic_13_title: string;
  topic_13_subtitle: string;
  topic_14_title: string;
  topic_14_subtitle: string;
  topic_15_title: string;
  topic_15_subtitle: string;
  topic_16_title: string;
  topic_16_subtitle: string;
  topic_17_title: string;
  topic_17_subtitle: string;
  topic_18_title: string;
  topic_18_subtitle: string;
  current_followees: string;
  add: string;
  unknown_topic_title: string;
}

interface I18nVoting {
  topics: string;
  types: string;
  status: string;
  check_all: string;
  uncheck_all: string;
  nothing_found: string;
  all_proposals: string;
  actionable_proposals: string;
  nns_actionable_proposal_tooltip: string;
  sns_actionable_proposal_tooltip: string;
  total_actionable_proposal_tooltip: string;
  is_actionable_status_badge_tooltip: string;
}

interface I18nActionable_proposals_sign_in {
  title: string;
  text: string;
}

interface I18nActionable_proposals_empty {
  title: string;
  text: string;
}

interface I18nCanisters {
  aria_label_canister_card: string;
  text: string;
  create_canister: string;
  link_canister: string;
  add_canister: string;
  create_canister_title: string;
  create_canister_success_id: string;
  create_canister_success_name: string;
  link_canister_success: string;
  enter_canister_id: string;
  canister_id: string;
  enter_name_label: string;
  name: string;
  enter_amount: string;
  review_create_canister: string;
  t_cycles: string;
  minimum_cycles_text_1: string;
  minimum_cycles_text_2: string;
  transaction_fee: string;
  review_cycles_purchase: string;
  change_source: string;
  edit_cycles: string;
  converted_to: string;
}

interface I18nCanister_detail {
  title: string;
  controllers: string;
  t_cycles: string;
  add_cycles: string;
  top_up_canister: string;
  top_up_successful: string;
  unlink: string;
  rename: string;
  confirm_unlink_title: string;
  confirm_unlink_description_1: string;
  confirm_unlink_description_2: string;
  confirm_remove_controller_title: string;
  confirm_remove_controller_description: string;
  confirm_remove_controller_user_description_1: string;
  confirm_remove_controller_user_description_2: string;
  confirm_remove_last_controller_description: string;
  unlink_success: string;
  rename_success: string;
  canister_name_error_too_long: string;
  confirm_new_controller: string;
  enter_controller: string;
  edit_controller: string;
  new_controller: string;
  add_controller: string;
  rename_canister: string;
  rename_canister_title: string;
  rename_canister_placeholder: string;
  status_stopped: string;
  status_stopping: string;
  status_running: string;
}

interface I18nTransaction_names {
  receive: string;
  send: string;
  mint: string;
  burn: string;
  stakeNeuron: string;
  stakeNeuronNotification: string;
  topUpNeuron: string;
  createCanister: string;
  topUpCanister: string;
  refundSwap: string;
  participateSwap: string;
  approve: string;
}

interface I18nWallet {
  title: string;
  direction_from: string;
  direction_to: string;
  no_transactions: string;
  icp_qrcode_aria_label: string;
  icrc_qrcode_aria_label: string;
  token_address: string;
  pending_transaction_timestamp: string;
}

interface I18nBusy_screen {
  pending_approval_hw: string;
  take_long: string;
}

interface I18nProposal_detail {
  headline: string;
  title: string;
  summary: string;
  topic_prefix: string;
  status_prefix: string;
  type_prefix: string;
  reward_prefix: string;
  id_prefix: string;
  proposer_prefix: string;
  proposer_description: string;
  neurons_voted: string;
  neurons_voted_plural: string;
  loading_neurons: string;
  payload: string;
  created_prefix: string;
  created_description: string;
  decided_prefix: string;
  decided_description: string;
  executed_prefix: string;
  executed_description: string;
  failed_prefix: string;
  failed_description: string;
  no_more_info: string;
  voting_results: string;
  remaining: string;
  next: string;
  previous: string;
  sign_in: string;
  toggle_lable: string;
  toggle_tree: string;
  toggle_raw: string;
  json_unit_basis_points: string;
  json_unit_seconds: string;
  json_unit_e8s: string;
  id: string;
}

interface I18nProposal_detail__vote {
  vote_with_neurons: string;
  vote_with_neurons_plural: string;
  voting_power_label: string;
  vote_progress: string;
  adopt: string;
  reject: string;
  confirm_adopt_headline: string;
  confirm_adopt_text: string;
  confirm_reject_headline: string;
  confirm_reject_text: string;
  vote_status: string;
  cast_vote_neuronId: string;
  cast_vote_votingPower: string;
  vote_adopt_in_progress: string;
  vote_reject_in_progress: string;
  vote_status_registering: string;
  vote_status_updating: string;
  expiration: string;
  immediate_majority: string;
  immediate_majority_description: string;
  immediate_super_majority: string;
  immediate_super_majority_description: string;
  standard_majority: string;
  standard_majority_description: string;
  standard_super_majority: string;
  standard_super_majority_description: string;
  decision_intro: string;
  super_majority_decision_intro: string;
  cast_votes: string;
  cast_votes_needs: string;
  no_nns_neurons: string;
  no_sns_neurons: string;
  no_nns_neurons_description: string;
  stake_neuron: string;
}

interface I18nProposal_detail__ineligible {
  headline: string;
  headline_plural: string;
  text: string;
  reason_since: string;
  reason_no_permission: string;
  reason_short: string;
}

interface I18nNeuron_detail {
  title: string;
  voting_history: string;
  vote: string;
  increase_dissolve_delay: string;
  start_dissolving: string;
  stop_dissolving: string;
  disburse: string;
  increase_stake: string;
  split_neuron: string;
  voting_power_subtitle: string;
  voting_power_zero_subtitle: string;
  voting_power_zero: string;
  voting_power_section_description_expanded_zero: string;
  voting_power_section_description_expanded_zero_nns: string;
  calculated_as: string;
  voting_power_section_calculation_generic: string;
  this_neuron_calculation: string;
  voting_power_section_calculation_specific: string;
  maturity_section_description: string;
  staked_description: string;
  nns_staked_maturity_tooltip: string;
  sns_staked_maturity_tooltip: string;
  age_bonus_label: string;
  dissolve_bonus_label: string;
  no_age_bonus: string;
  no_dissolve_bonus: string;
  available_description: string;
  join_community_fund_description: string;
  join_community_fund_hw_alert_1: string;
  join_community_fund_hw_alert_2: string;
  leave_community_fund_description: string;
  participate_community_fund: string;
  auto_stake_maturity: string;
  auto_stake_maturity_on: string;
  auto_stake_maturity_off: string;
  auto_stake_maturity_on_success: string;
  auto_stake_maturity_off_success: string;
  maturity_title: string;
  maturity_last_distribution: string;
  maturity_last_distribution_info: string;
  stake_maturity: string;
  view_active_disbursements_total: string;
  view_active_disbursements: string;
  view_active_disbursements_status: string;
  view_active_disbursements_modal_title: string;
  view_active_disbursements_to: string;
  disburse_maturity_description_1: string;
  disburse_maturity_description_2: string;
  disburse_maturity_amount: string;
  disburse_maturity_confirmation_percentage: string;
  disburse_maturity_confirmation_amount: string;
  disburse_maturity_confirmation_tokens: string;
  disburse_maturity_confirmation_destination: string;
  disburse_maturity_edit: string;
  stake: string;
  spawn_neuron: string;
  spawn: string;
  stake_maturity_disabled_tooltip: string;
  disburse_maturity_disabled_tooltip_zero: string;
  disburse_maturity_disabled_tooltip_non_zero: string;
  start_dissolve_description: string;
  stop_dissolve_description: string;
  join_community_fund_success: string;
  leave_community_fund_success: string;
  dummy_proposal_success: string;
  add_maturity_success: string;
  following_title: string;
  following_description: string;
  follow_neurons: string;
  no_ballots: string;
  split_neuron_confirm: string;
  merge_neurons_success: string;
  disburse_neuron_title: string;
  split_neuron_success: string;
  split_neuron_disabled_tooltip: string;
  spawn_neuron_disabled_tooltip: string;
  hotkeys_title: string;
  add_hotkey: string;
  no_notkeys: string;
  no_notkeys_yet: string;
  add_hotkey_modal_title: string;
  enter_hotkey: string;
  invalid_hotkey: string;
  disburse_success: string;
  edit_percentage: string;
  stake_maturity_modal_title: string;
  disburse_maturity_modal_title: string;
  disburse_maturity: string;
  disburse_maturity_confirmation_modal_title: string;
  disburse_maturity_confirmation_description: string;
  disburse_maturity_success: string;
  active_maturity_disbursements_description: string;
  active_maturity_disbursements_amount: string;
  stake_confirmation_modal_title: string;
  stake_maturity_modal_description: string;
  stake_maturity_confirmation: string;
  stake_maturity_success: string;
  spawn_neuron_modal_title: string;
  spawn_confirmation_modal_title: string;
  spawn_neuron_success: string;
  spawn_neuron_choose: string;
  spawn_neuron_explanation_1: string;
  spawn_neuron_explanation_2: string;
  spawn_neuron_note_hw: string;
  current_stake: string;
  current_maturity: string;
  available_maturity: string;
  nns_available_maturity_tooltip: string;
  sns_available_maturity_tooltip: string;
  maturity_range: string;
  spawning_neuron_info: string;
  dissolve_delay_row_title: string;
  remaining_title: string;
  unspecified: string;
  advanced_settings_title: string;
  neuron_account: string;
  dissolve_date: string;
  amount_maturity: string;
  created: string;
  neuron_state_tooltip: string;
  dissolve_delay_tooltip: string;
}

interface I18nSns_launchpad {
  header: string;
  committed_projects: string;
  no_committed_projects: string;
  no_opening_soon_projects: string;
  no_projects: string;
  open_projects: string;
  upcoming_projects: string;
  no_open_projects: string;
  proposals: string;
  project_logo: string;
  no_proposals: string;
}

interface I18nSns_project_detail {
  swap_proposal: string;
  link_to_dashboard: string;
  token_name: string;
  token_symbol: string;
  total_tokens: string;
  total_tokens_supply: string;
  min_participant_commitment: string;
  max_participant_commitment: string;
  max_nf_commitment: string;
  min_participants: string;
  current_overall_commitment: string;
  current_nf_commitment: string;
  not_participating: string;
  current_direct_commitment: string;
  current_sale_buyer_count: string;
  min_commitment_goal: string;
  max_commitment_goal: string;
  min_nf_commitment_goal: string;
  max_nf_commitment_goal: string;
  min_participation_reached: string;
  deadline: string;
  starts: string;
  user_commitment: string;
  user_current_commitment: string;
  status: string;
  status_open: string;
  status_adopted: string;
  status_committed: string;
  status_aborted: string;
  status_pending: string;
  status_unspecified: string;
  status_finalizing: string;
  participate_swap_description: string;
  understand_agree: string;
  participate_success: string;
  participate: string;
  increase_participation: string;
  status_completed: string;
  completed: string;
  sale_end: string;
  persons_excluded: string;
  max_user_commitment_reached: string;
  not_eligible_to_participate: string;
  getting_sns_open_ticket: string;
  current_nf_commitment_description: string;
  sign_in: string;
}

interface I18nSns_sale {
  participation_in_progress: string;
  step_initialization: string;
  step_transfer: string;
  step_notify: string;
  step_reload: string;
  connecting_sale_canister: string;
}

interface I18nSns_neuron_detail {
  vesting_period_tooltip: string;
  add_hotkey_info: string;
  add_hotkey_tooltip: string;
}

interface I18nSns_neurons {
  text: string;
  stake_sns_neuron: string;
  sns_neuron_destination: string;
  stake_sns_neuron_success: string;
  token_stake: string;
  min_dissolve_delay_description: string;
}

interface I18nResponsive_table {
  sort_by: string;
  tap_to_reverse: string;
}

interface I18nTime {
  year: string;
  year_plural: string;
  month: string;
  month_plural: string;
  day: string;
  day_plural: string;
  hour: string;
  hour_plural: string;
  minute: string;
  minute_plural: string;
  second: string;
  second_plural: string;
}

interface I18nError__ledger {
  unexpected: string;
  app_version_not_supported: string;
  please_open: string;
  locked: string;
  fetch_public_key: string;
  principal_not_match: string;
  signature_unexpected: string;
  signature_length: string;
  connect_no_device: string;
  connect_many_apps: string;
  connect_not_supported: string;
  unexpected_wallet: string;
  access_denied: string;
  user_rejected_transaction: string;
  version_not_supported: string;
  browser_not_supported: string;
  incorrect_identifier: string;
}

interface I18nError__attach_wallet {
  unexpected: string;
  connect: string;
  no_name: string;
  no_identity: string;
  already_registered: string;
  limit_exceeded: string;
  register_hardware_wallet: string;
  create_hardware_wallet_too_long: string;
}

interface I18nError__account {
  not_found: string;
  no_details: string;
  subaccount_too_long: string;
  create_subaccount_limit_exceeded: string;
  create_subaccount: string;
  subaccount_not_found: string;
  rename_account_not_found: string;
  not_selected: string;
}

interface I18nError__canister {
  already_attached: string;
  name_taken: string;
  name_too_long: string;
  limit_exceeded: string;
  unlink_not_found: string;
  unknown_link: string;
  unknown_unlink: string;
  get_exchange_rate: string;
}

interface I18nError__imported_tokens {
  load_imported_tokens: string;
  add_imported_token: string;
  remove_imported_token: string;
  too_many: string;
}

interface I18nError__sns {
  undefined_project: string;
  list_summaries: string;
  list_swap_commitments: string;
  load_swap_commitment: string;
  load_sale_total_commitments: string;
  load_sale_lifecycle: string;
  load_parameters: string;
  sns_remove_hotkey: string;
  sns_split_neuron: string;
  sns_disburse: string;
  sns_start_dissolving: string;
  sns_stop_dissolving: string;
  sns_stake: string;
  sns_increase_stake: string;
  sns_register_vote: string;
  sns_dissolve_delay_action: string;
  project_not_found: string;
  project_not_open: string;
  not_enough_amount: string;
  commitment_too_large: string;
  commitment_exceeds_current_allowed: string;
  sns_sale_unexpected_error: string;
  sns_sale_unexpected_and_refresh: string;
  sns_sale_final_error: string;
  sns_sale_proceed_with_existing_ticket: string;
  sns_sale_closed: string;
  sns_sale_not_open: string;
  sns_sale_invalid_amount: string;
  sns_sale_invalid_subaccount: string;
  sns_sale_try_later: string;
  sns_sale_committed_not_equal_to_amount: string;
  ledger_temporarily_unavailable: string;
  ledger_duplicate: string;
  ledger_bad_fee: string;
  ledger_created_future: string;
  ledger_too_old: string;
  ledger_insufficient_funds: string;
  sns_add_followee: string;
  sns_remove_followee: string;
  sns_add_hotkey: string;
  sns_stake_maturity: string;
  sns_disburse_maturity: string;
}

interface I18nAuth_accounts {
  title: string;
  text: string;
}

interface I18nAuth_neurons {
  title: string;
}

interface I18nAuth_proposals {}

interface I18nAuth_canisters {
  title: string;
  text: string;
}

interface I18nAuth_sns {}

interface I18nUniverse {
  select_token: string;
  select_nervous_system: string;
  universe_logo: string;
}

interface I18nSns_types {
  sns_specific: string;
}

interface I18nSns_rewards_status {
  0: string;
  1: string;
  2: string;
  3: string;
}

interface I18nSns_rewards_description {
  0: string;
  1: string;
  2: string;
  3: string;
}

interface I18nSns_status {
  0: string;
  1: string;
  2: string;
  3: string;
  4: string;
  5: string;
}

interface I18nUniversal_proposal_status {
  unknown: string;
  open: string;
  rejected: string;
  adopted: string;
  executed: string;
  failed: string;
}

interface I18nSns_status_description {
  0: string;
  1: string;
  2: string;
  3: string;
  4: string;
  5: string;
}

interface I18nMetrics {
  tvl: string;
  nns_high_load: string;
  thanks_fun: string;
}

interface I18nCkbtc {
  title: string;
  test_title: string;
  logo: string;
  test_logo: string;
  qrcode_aria_label_bitcoin: string;
  qrcode_aria_label_ckBTC: string;
  bitcoin: string;
  test_bitcoin: string;
  btc: string;
  ckbtc_balance_updated: string;
  step_approve_transfer: string;
  step_send_btc: string;
  step_reload: string;
  sending_ckbtc_to_btc: string;
  about_thirty_minutes: string;
  transaction_success_about_thirty_minutes: string;
  loading_address: string;
  receive_btc_title: string;
  ckbtc_buzz_words: string;
  incoming_bitcoin_network: string;
  block_explorer: string;
  bitcoin_address_title: string;
  refresh_balance: string;
  btc_received: string;
  btc_sent: string;
  btc_network: string;
  receiving_btc: string;
  reimbursement: string;
  sending_btc: string;
  sending_btc_failed: string;
  sign_in_for_address: string;
}

interface I18nError__ckbtc {
  already_process: string;
  temporary_unavailable: string;
  info_not_found: string;
  get_btc_address: string;
  get_btc_no_universe: string;
  update_balance: string;
  no_new_confirmed_btc: string;
  retrieve_btc: string;
  malformed_address: string;
  amount_too_low: string;
  insufficient_funds: string;
  retrieve_btc_unknown: string;
  estimated_fee: string;
  retrieve_btc_min_amount: string;
  retrieve_btc_min_amount_unknown: string;
  wait_ckbtc_info_parameters_certified: string;
}

interface I18nFeature_flags_prompt {
  override_true: string;
  override_false: string;
  remove_override: string;
}

interface I18nSettings {
  your_principal: string;
  your_principal_description: string;
  your_session: string;
  your_session_description: string;
}

interface I18nSync {
  status_idle: string;
  status_error: string;
  status_in_progress: string;
  status_idle_detailed: string;
  status_error_detailed: string;
  status_in_progress_detailed: string;
}

interface I18nTokens {
  projects_header: string;
  balance_header: string;
  accounts_header: string;
  settings_button: string;
  hide_zero_balances: string;
  hide_zero_balances_toggle_label: string;
  zero_balance_hidden: string;
  show_all: string;
  add_imported_token_success: string;
  remove_imported_token_success: string;
}

interface I18nImport_token {
  import_token: string;
  imported_token: string;
  description: string;
  ledger_label: string;
  index_label_optional: string;
  placeholder: string;
  index_canister_description: string;
  review_token_info: string;
  warning: string;
<<<<<<< HEAD
  remove_confirmation_header: string;
  remove_confirmation_description: string;
=======
  index_label: string;
  index_fallback_label: string;
  import_button: string;
>>>>>>> e78f89ab
  view_in_dashboard: string;
  link_to_dashboard: string;
}

interface I18nNeuron_state {
  Unspecified: string;
  Locked: string;
  Spawning: string;
  Dissolved: string;
  Dissolving: string;
}

interface I18nTopics {
  Unspecified: string;
  NeuronManagement: string;
  ExchangeRate: string;
  NetworkEconomics: string;
  Governance: string;
  NodeAdmin: string;
  ParticipantManagement: string;
  SubnetManagement: string;
  NetworkCanisterManagement: string;
  Kyc: string;
  NodeProviderRewards: string;
  SnsDecentralizationSale: string;
  IcOsVersionElection: string;
  IcOsVersionDeployment: string;
  SnsAndCommunityFund: string;
  ApiBoundaryNodeManagement: string;
  SubnetRental: string;
  ProtocolCanisterManagement: string;
  ServiceNervousSystemManagement: string;
}

interface I18nTopics_description {
  Unspecified: string;
  NeuronManagement: string;
  ExchangeRate: string;
  NetworkEconomics: string;
  Governance: string;
  NodeAdmin: string;
  ParticipantManagement: string;
  SubnetManagement: string;
  NetworkCanisterManagement: string;
  Kyc: string;
  NodeProviderRewards: string;
  SnsDecentralizationSale: string;
  IcOsVersionElection: string;
  IcOsVersionDeployment: string;
  SnsAndCommunityFund: string;
  ApiBoundaryNodeManagement: string;
  SubnetRental: string;
  ProtocolCanisterManagement: string;
  ServiceNervousSystemManagement: string;
}

interface I18nRewards {
  Unknown: string;
  AcceptVotes: string;
  ReadyToSettle: string;
  Settled: string;
  Ineligible: string;
}

interface I18nRewards_description {
  Unknown: string;
  AcceptVotes: string;
  ReadyToSettle: string;
  Settled: string;
  Ineligible: string;
}

interface I18nStatus {
  Unknown: string;
  Open: string;
  Rejected: string;
  Accepted: string;
  Executed: string;
  Failed: string;
}

interface I18nStatus_description {
  Unknown: string;
  Open: string;
  Rejected: string;
  Accepted: string;
  Executed: string;
  Failed: string;
}

interface I18nActions {
  RegisterKnownNeuron: string;
  NeuronManagement: string;
  ApproveGenesisKyc: string;
  ManageNetworkEconomics: string;
  RewardNodeProvider: string;
  RewardNodeProviders: string;
  AddOrRemoveNodeProvider: string;
  SetDefaultFollowees: string;
  Motion: string;
  SetSnsTokenSwapOpenTimeWindow: string;
  OpenSnsTokenSwap: string;
  CreateServiceNervousSystem: string;
  InstallCode: string;
  StopOrStartCanister: string;
  UpdateCanisterSettings: string;
}

interface I18nActions_description {
  RegisterKnownNeuron: string;
  NeuronManagement: string;
  ApproveGenesisKyc: string;
  ManageNetworkEconomics: string;
  RewardNodeProvider: string;
  RewardNodeProviders: string;
  AddOrRemoveNodeProvider: string;
  SetDefaultFollowees: string;
  Motion: string;
  SetSnsTokenSwapOpenTimeWindow: string;
  OpenSnsTokenSwap: string;
  CreateServiceNervousSystem: string;
  InstallCode: string;
  StopOrStartCanister: string;
  UpdateCanisterSettings: string;
}

interface I18nNns_functions {
  Unspecified: string;
  CreateSubnet: string;
  AddNodeToSubnet: string;
  NnsCanisterInstall: string;
  NnsCanisterUpgrade: string;
  RecoverSubnet: string;
  UpdateConfigOfSubnet: string;
  AssignNoid: string;
  NnsRootUpgrade: string;
  IcpXdrConversionRate: string;
  DeployGuestosToAllSubnetNodes: string;
  ClearProvisionalWhitelist: string;
  RemoveNodesFromSubnet: string;
  SetAuthorizedSubnetworks: string;
  SetFirewallConfig: string;
  UpdateNodeOperatorConfig: string;
  StopOrStartNnsCanister: string;
  RemoveNodes: string;
  UninstallCode: string;
  UpdateNodeRewardsTable: string;
  AddOrRemoveDataCenters: string;
  UpdateUnassignedNodesConfig: string;
  RemoveNodeOperators: string;
  RerouteCanisterRanges: string;
  AddFirewallRules: string;
  RemoveFirewallRules: string;
  UpdateFirewallRules: string;
  PrepareCanisterMigration: string;
  CompleteCanisterMigration: string;
  AddSnsWasm: string;
  ChangeSubnetMembership: string;
  UpdateSubnetType: string;
  ChangeSubnetTypeAssignment: string;
  UpdateSnsWasmSnsSubnetIds: string;
  UpdateAllowedPrincipals: string;
  InsertSnsWasmUpgradePathEntries: string;
  ReviseElectedGuestosVersions: string;
  BitcoinSetConfig: string;
  UpdateElectedHostosVersions: string;
  UpdateNodesHostosVersion: string;
  AddApiBoundaryNodes: string;
  RemoveApiBoundaryNodes: string;
  UpdateApiBoundaryNodesVersion: string;
  DeployGuestosToSomeApiBoundaryNodes: string;
  DeployGuestosToAllUnassignedNodes: string;
  UpdateSshReadOnlyAccessForAllUnassignedNodes: string;
  ReviseElectedHostosVersions: string;
  DeployHostosToSomeNodes: string;
  SubnetRentalRequest: string;
}

interface I18nNns_functions_description {
  Unspecified: string;
  CreateSubnet: string;
  AddNodeToSubnet: string;
  NnsCanisterInstall: string;
  NnsCanisterUpgrade: string;
  RecoverSubnet: string;
  UpdateConfigOfSubnet: string;
  AssignNoid: string;
  NnsRootUpgrade: string;
  IcpXdrConversionRate: string;
  DeployGuestosToAllSubnetNodes: string;
  ClearProvisionalWhitelist: string;
  RemoveNodesFromSubnet: string;
  SetAuthorizedSubnetworks: string;
  SetFirewallConfig: string;
  UpdateNodeOperatorConfig: string;
  StopOrStartNnsCanister: string;
  RemoveNodes: string;
  UninstallCode: string;
  UpdateNodeRewardsTable: string;
  AddOrRemoveDataCenters: string;
  UpdateUnassignedNodesConfig: string;
  RemoveNodeOperators: string;
  RerouteCanisterRanges: string;
  AddFirewallRules: string;
  RemoveFirewallRules: string;
  UpdateFirewallRules: string;
  PrepareCanisterMigration: string;
  CompleteCanisterMigration: string;
  AddSnsWasm: string;
  ChangeSubnetMembership: string;
  UpdateSubnetType: string;
  ChangeSubnetTypeAssignment: string;
  UpdateSnsWasmSnsSubnetIds: string;
  UpdateAllowedPrincipals: string;
  InsertSnsWasmUpgradePathEntries: string;
  ReviseElectedGuestosVersions: string;
  BitcoinSetConfig: string;
  UpdateElectedHostosVersions: string;
  UpdateNodesHostosVersion: string;
  AddApiBoundaryNodes: string;
  RemoveApiBoundaryNodes: string;
  UpdateApiBoundaryNodesVersion: string;
  DeployGuestosToSomeApiBoundaryNodes: string;
  DeployGuestosToAllUnassignedNodes: string;
  UpdateSshReadOnlyAccessForAllUnassignedNodes: string;
  ReviseElectedHostosVersions: string;
  DeployHostosToSomeNodes: string;
  SubnetRentalRequest: string;
}

interface I18n {
  lang: Languages;
  core: I18nCore;
  error: I18nError;
  warning: I18nWarning;
  navigation: I18nNavigation;
  header: I18nHeader;
  auth: I18nAuth;
  accounts: I18nAccounts;
  neuron_types: I18nNeuron_types;
  staking: I18nStaking;
  neurons: I18nNeurons;
  new_followee: I18nNew_followee;
  follow_neurons: I18nFollow_neurons;
  voting: I18nVoting;
  actionable_proposals_sign_in: I18nActionable_proposals_sign_in;
  actionable_proposals_empty: I18nActionable_proposals_empty;
  canisters: I18nCanisters;
  canister_detail: I18nCanister_detail;
  transaction_names: I18nTransaction_names;
  wallet: I18nWallet;
  busy_screen: I18nBusy_screen;
  proposal_detail: I18nProposal_detail;
  proposal_detail__vote: I18nProposal_detail__vote;
  proposal_detail__ineligible: I18nProposal_detail__ineligible;
  neuron_detail: I18nNeuron_detail;
  sns_launchpad: I18nSns_launchpad;
  sns_project_detail: I18nSns_project_detail;
  sns_sale: I18nSns_sale;
  sns_neuron_detail: I18nSns_neuron_detail;
  sns_neurons: I18nSns_neurons;
  responsive_table: I18nResponsive_table;
  time: I18nTime;
  error__ledger: I18nError__ledger;
  error__attach_wallet: I18nError__attach_wallet;
  error__account: I18nError__account;
  error__canister: I18nError__canister;
  error__imported_tokens: I18nError__imported_tokens;
  error__sns: I18nError__sns;
  auth_accounts: I18nAuth_accounts;
  auth_neurons: I18nAuth_neurons;
  auth_proposals: I18nAuth_proposals;
  auth_canisters: I18nAuth_canisters;
  auth_sns: I18nAuth_sns;
  universe: I18nUniverse;
  sns_types: I18nSns_types;
  sns_rewards_status: I18nSns_rewards_status;
  sns_rewards_description: I18nSns_rewards_description;
  sns_status: I18nSns_status;
  universal_proposal_status: I18nUniversal_proposal_status;
  sns_status_description: I18nSns_status_description;
  metrics: I18nMetrics;
  ckbtc: I18nCkbtc;
  error__ckbtc: I18nError__ckbtc;
  feature_flags_prompt: I18nFeature_flags_prompt;
  settings: I18nSettings;
  sync: I18nSync;
  tokens: I18nTokens;
  import_token: I18nImport_token;
  neuron_state: I18nNeuron_state;
  topics: I18nTopics;
  topics_description: I18nTopics_description;
  rewards: I18nRewards;
  rewards_description: I18nRewards_description;
  status: I18nStatus;
  status_description: I18nStatus_description;
  actions: I18nActions;
  actions_description: I18nActions_description;
  nns_functions: I18nNns_functions;
  nns_functions_description: I18nNns_functions_description;
}<|MERGE_RESOLUTION|>--- conflicted
+++ resolved
@@ -1100,14 +1100,11 @@
   index_canister_description: string;
   review_token_info: string;
   warning: string;
-<<<<<<< HEAD
   remove_confirmation_header: string;
   remove_confirmation_description: string;
-=======
   index_label: string;
   index_fallback_label: string;
   import_button: string;
->>>>>>> e78f89ab
   view_in_dashboard: string;
   link_to_dashboard: string;
 }

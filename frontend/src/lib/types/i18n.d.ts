/**
 * Auto-generated definitions file ("npm run i18n")
 */

interface I18nCore {
  close: string;
  remove: string;
  icp: string;
  create: string;
  filter: string;
  back: string;
  confirm_yes: string;
  confirm_no: string;
  confirm: string;
  cancel: string;
  yes: string;
  no: string;
  unspecified: string;
  continue: string;
  amount: string;
  max: string;
  min: string;
  principal: string;
  toggle: string;
  log: string;
  principal_id: string;
  copy: string;
  badgeNew: string;
  nns: string;
  ic: string;
  previous: string;
  next: string;
  principal_is: string;
}

interface I18nError {
  auth_sync: string;
  sign_in: string;
  proposal_not_found: string;
  proposal_payload: string;
  proposal_payload_not_found: string;
  neuron_not_found: string;
  neuron_spawning: string;
  neuron_load: string;
  sns_neurons_load: string;
  sns_accounts_load: string;
  sns_token_load: string;
  list_proposals: string;
  list_canisters: string;
  missing_identity: string;
  rename_subaccount: string;
  rename_subaccount_no_account: string;
  rename_subaccount_type: string;
  get_neurons: string;
  get_known_neurons: string;
  register_vote: string;
  register_vote_neuron: string;
  register_vote_unknown: string;
  add_followee: string;
  remove_followee: string;
  followee_does_not_exist: string;
  accounts_not_found: string;
  account_not_found: string;
  transactions_not_found: string;
  canister_not_found: string;
  fail: string;
  join_community_fund: string;
  dummy_proposal: string;
  update_delay: string;
  unknown: string;
  amount_not_valid: string;
  amount_not_enough_stake_neuron: string;
  amount_not_enough_top_up_neuron: string;
  stake_neuron: string;
  transaction_error: string;
  unexpected_number_neurons_merge: string;
  cannot_merge: string;
  split_neuron: string;
  not_authorized_neuron_action: string;
  invalid_sender: string;
  insufficient_funds: string;
  transfer_error: string;
  merge_neurons_same_id: string;
  merge_neurons_not_same_controller: string;
  merge_neurons_not_same_manage_neuron_followees: string;
  neuron_account_not_found: string;
  governance_error: string;
  not_mergeable: string;
  invalid_account_id: string;
  address_not_valid: string;
  invalid_percentage: string;
  principal_not_valid: string;
  input_length: string;
  not_canister_controller: string;
  canister_details_not_found: string;
  controller_already_present: string;
  controller_not_present: string;
  pub_key_not_hex_string: string;
  pub_key_hex_string_invalid_length: string;
  hardware_wallet_no_account: string;
  canister_refund: string;
  canister_creation_unknown: string;
  canister_top_up_unknown: string;
  canister_update_settings: string;
  not_canister_controller_to_update: string;
  limit_exceeded_topping_up_canister: string;
  limit_exceeded_creating_canister: string;
  sns_loading_commited_projects: string;
  swap_not_loaded: string;
  transaction_fee_not_found: string;
  fetch_transactions: string;
  transaction_data: string;
  canister_invalid_transaction: string;
}

interface I18nWarning {
  auth_sign_out: string;
}

interface I18nNavigation {
  tokens: string;
  neurons: string;
  voting: string;
  canisters: string;
  launchpad: string;
}

interface I18nHeader {
  menu: string;
  title: string;
  logout: string;
  account_menu: string;
}

interface I18nAuth {
  ic: string;
  nns: string;
  login: string;
  title: string;
  on_chain: string;
  wallet: string;
  stake: string;
  earn: string;
  ic_logo: string;
}

interface I18nAccounts {
  total: string;
  main: string;
  balance: string;
  new_transaction: string;
  icp_transaction_description: string;
  sns_transaction_description: string;
  review_action: string;
  add_account: string;
  new_linked_title: string;
  new_linked_subtitle: string;
  attach_hardware_title: string;
  attach_hardware_subtitle: string;
  attach_hardware_name_placeholder: string;
  attach_hardware_enter_name: string;
  attach_hardware_show_neurons: string;
  attach_hardware_neurons_text: string;
  attach_hardware_neurons_add: string;
  attach_hardware_neurons_added: string;
  connect_hardware_wallet: string;
  connect_hardware_wallet_text: string;
  show_info_hardware_wallet: string;
  attach_wallet: string;
  edit_name: string;
  new_linked_account_enter_name: string;
  new_linked_account_placeholder: string;
  subAccount: string;
  hardwareWallet: string;
  select_source: string;
  select_destination: string;
  address: string;
  enter_address_or_select: string;
  my_accounts: string;
  enter_icp_amount: string;
  source: string;
  destination: string;
  hardware_wallet_text: string;
  transaction_fee: string;
  new_transaction_fee: string;
  review_transaction: string;
  edit_destination: string;
  current_balance: string;
  confirm_and_send: string;
  edit_amount: string;
  account_identifier: string;
  transaction_success: string;
  rename: string;
  rename_linked_account: string;
  rename_new_name_placeholder: string;
  rename_account_enter_new_name: string;
  hardware_wallet_add_hotkey_title: string;
  hardware_wallet_add_hotkey_text_neuron: string;
  hardware_wallet_add_hotkey_text_principal: string;
  hardware_wallet_add_hotkey_text_confirm: string;
  current_balance_total: string;
  description: string;
  edit_transaction: string;
  execute: string;
  select: string;
  manual: string;
  no_account_select: string;
  current_balance_detail: string;
}

interface I18nNeurons {
  title: string;
  text: string;
  stake_neurons: string;
  merge_neurons: string;
  merge_neurons_modal_title: string;
  merge_neurons_modal_confirm: string;
  merge_neurons_edit_selection: string;
  merge_neurons_modal_merge_button: string;
  merge_neurons_modal_title_2: string;
  merge_neurons_modal_with: string;
  set_dissolve_delay: string;
  add_user_as_hotkey: string;
  add_user_as_hotkey_message: string;
  add_user_as_hotkey_success: string;
  remove_hotkey_success: string;
  neuron_create_success: string;
  your_principal: string;
  confirm_dissolve_delay: string;
  follow_neurons_screen: string;
  stake_neuron: string;
  source: string;
  transaction_fee: string;
  current_balance: string;
  may_take_while: string;
  create: string;
  edit_source: string;
  community_fund: string;
  hotkey_control: string;
  stake: string;
  amount_icp_stake: string;
  ic_stake: string;
  staked: string;
<<<<<<< HEAD
  dissolving: string;
=======
  inline_remaining: string;
>>>>>>> 863a3f65
  remaining: string;
  age: string;
  aria_label_neuron_card: string;
  neuron_id: string;
  neuron_balance: string;
  current_dissolve_delay: string;
  dissolve_delay_title: string;
  no_delay: string;
  dissolve_delay_description: string;
  voting_power: string;
  skip: string;
  update_delay: string;
  set_delay: string;
  confirm_update_delay: string;
  confirm_set_delay: string;
  edit_delay: string;
  merge_neurons_article_title: string;
  cannot_merge_neuron_community: string;
  cannot_merge_neuron_spawning: string;
  cannot_merge_neuron_hotkey: string;
  cannot_merge_hardware_wallet: string;
  only_merge_two: string;
  need_two_to_merge: string;
  irreversible_action: string;
  claim_seed_neurons_success: string;
  enter_neuron_id_prompt: string;
  add_hotkey_prompt_error: string;
  add_hotkey_prompt_success: string;
  top_up_neuron: string;
  top_up_description: string;
  community_fund_title: string;
  stake_amount: string;
}

interface I18nNew_followee {
  title: string;
  address_placeholder: string;
  follow_neuron: string;
  options_title: string;
  follow: string;
  unfollow: string;
  same_neuron: string;
  already_followed: string;
}

interface I18nFollow_neurons {
  description: string;
  topic_0_title: string;
  topic_0_subtitle: string;
  topic_1_title: string;
  topic_1_subtitle: string;
  topic_2_title: string;
  topic_2_subtitle: string;
  topic_3_title: string;
  topic_3_subtitle: string;
  topic_4_title: string;
  topic_4_subtitle: string;
  topic_5_title: string;
  topic_5_subtitle: string;
  topic_6_title: string;
  topic_6_subtitle: string;
  topic_7_title: string;
  topic_7_subtitle: string;
  topic_8_title: string;
  topic_8_subtitle: string;
  topic_9_title: string;
  topic_9_subtitle: string;
  topic_10_title: string;
  topic_10_subtitle: string;
  topic_11_title: string;
  topic_11_subtitle: string;
  topic_12_title: string;
  topic_12_subtitle: string;
  topic_13_title: string;
  topic_13_subtitle: string;
  topic_14_title: string;
  topic_14_subtitle: string;
  current_followees: string;
  add: string;
}

interface I18nVoting {
  title: string;
  text: string;
  topics: string;
  rewards: string;
  status: string;
  hide_unavailable_proposals: string;
  nothing_found: string;
}

interface I18nCanisters {
  title: string;
  aria_label_canister_card: string;
  text: string;
  create_canister: string;
  link_canister: string;
  empty: string;
  add_canister: string;
  create_canister_title: string;
  create_canister_subtitle: string;
  create_canister_success: string;
  link_canister_title: string;
  link_canister_subtitle: string;
  link_canister_success: string;
  attach_canister: string;
  enter_canister_id: string;
  canister_id: string;
  enter_amount: string;
  review_create_canister: string;
  t_cycles: string;
  minimum_cycles_text_1: string;
  minimum_cycles_text_2: string;
  transaction_fee: string;
  review_cycles_purchase: string;
  edit_source: string;
  edit_cycles: string;
  converted_to: string;
}

interface I18nCanister_detail {
  title: string;
  id: string;
  cycles: string;
  controllers: string;
  t_cycles: string;
  add_cycles: string;
  top_up_canister: string;
  top_up_successful: string;
  detach: string;
  confirm_detach_title: string;
  confirm_detach_description_1: string;
  confirm_detach_description_2: string;
  confirm_remove_controller_title: string;
  confirm_remove_controller_description: string;
  confirm_remove_controller_user_description_1: string;
  confirm_remove_controller_user_description_2: string;
  confirm_remove_last_controller_description: string;
  detach_success: string;
  confirm_new_controller: string;
  enter_controller: string;
  edit_controller: string;
  new_controller: string;
  add_controller: string;
}

interface I18nTransaction_names {
  receive: string;
  send: string;
  mint: string;
  burn: string;
  stakeNeuron: string;
  stakeNeuronNotification: string;
  topUpNeuron: string;
  createCanister: string;
  topUpCanister: string;
  participateSwap: string;
}

interface I18nWallet {
  title: string;
  address: string;
  principal: string;
  direction_from: string;
  direction_to: string;
  no_transactions: string;
}

interface I18nBusy_screen {
  pending_approval_hw: string;
  take_long: string;
}

interface I18nProposal_detail {
  title: string;
  summary: string;
  topic_prefix: string;
  status_prefix: string;
  type_prefix: string;
  reward_prefix: string;
  id_prefix: string;
  proposer_prefix: string;
  proposer_description: string;
  open_voting_prefix: string;
  adopt: string;
  reject: string;
  my_votes: string;
  loading_neurons: string;
  unknown_nns_function: string;
  nns_function_name: string;
  payload: string;
  summary_toggle_view: string;
  vote: string;
  created_prefix: string;
  created_description: string;
  decided_prefix: string;
  decided_description: string;
  executed_prefix: string;
  executed_description: string;
  failed_prefix: string;
  failed_description: string;
  no_more_info: string;
  voting_results: string;
  remaining: string;
  next: string;
  previous: string;
  sign_in: string;
}

interface I18nProposal_detail__vote {
  headline: string;
  neurons: string;
  voting_power: string;
  vote_progress: string;
  total: string;
  adopt: string;
  reject: string;
  confirm_adopt_headline: string;
  confirm_adopt_text: string;
  confirm_reject_headline: string;
  confirm_reject_text: string;
  vote_status: string;
  cast_vote_neuronId: string;
  cast_vote_votingPower: string;
  vote_adopt_in_progress: string;
  vote_reject_in_progress: string;
  vote_status_registering: string;
  vote_status_updating: string;
}

interface I18nProposal_detail__ineligible {
  headline: string;
  text: string;
  reason_since: string;
  reason_short: string;
}

interface I18nNeuron_detail {
  title: string;
  voting_history: string;
  vote: string;
  join_community_fund: string;
  increase_dissolve_delay: string;
  start_dissolving: string;
  stop_dissolving: string;
  disburse: string;
  increase_stake: string;
  split_neuron: string;
  voting_power_tooltip_with_stake: string;
  join_community_fund_description: string;
  leave_community_fund_description: string;
  participate_community_fund: string;
  auto_stake_maturity: string;
  auto_stake_maturity_on: string;
  auto_stake_maturity_off: string;
  auto_stake_maturity_on_success: string;
  auto_stake_maturity_off_success: string;
  community_fund_more_info: string;
  maturity_title: string;
  merge_maturity: string;
  stake_maturity: string;
  merge: string;
  stake: string;
  spawn_neuron: string;
  spawn: string;
  stake_maturity_disabled_tooltip: string;
  stake_maturity_tooltip: string;
  merge_maturity_tooltip: string;
  start_dissolve_description: string;
  stop_dissolve_description: string;
  join_community_fund_success: string;
  leave_community_fund_success: string;
  dummy_proposal_success: string;
  following_title: string;
  following_description: string;
  follow_neurons: string;
  no_ballots: string;
  split_neuron_confirm: string;
  merge_neurons_success: string;
  disburse_neuron_title: string;
  split_neuron_success: string;
  split_neuron_disabled_tooltip: string;
  merge_maturity_disabled_tooltip: string;
  spawn_neuron_disabled_tooltip: string;
  hotkeys_title: string;
  add_hotkey: string;
  no_notkeys: string;
  add_hotkey_modal_title: string;
  enter_hotkey: string;
  remove_hotkey_success: string;
  invalid_hotkey: string;
  disburse_success: string;
  merge_maturity_modal_title: string;
  merge_confirmation_modal_title: string;
  merge_maturity_modal_description: string;
  merge_maturity_confirmation: string;
  edit_percentage: string;
  merge_maturity_success: string;
  stake_maturity_modal_title: string;
  stake_confirmation_modal_title: string;
  stake_maturity_modal_description: string;
  stake_maturity_confirmation: string;
  stake_maturity_success: string;
  spawn_neuron_modal_title: string;
  spawn_confirmation_modal_title: string;
  spawn_neuron_modal_description: string;
  spawn_neuron_success: string;
  spawn_neuron_confirmation_q: string;
  spawn_neuron_confirmation_a: string;
  spawn_neuron_choose: string;
  spawn_neuron_explanation_1: string;
  spawn_neuron_explanation_2: string;
  spawn_neuron_note_hw: string;
  current_stake: string;
  current_maturity: string;
  available_maturity: string;
  dissolve_delay_range: string;
  maturity_range: string;
  spawning_neuron_info: string;
  maturity_percentage: string;
}

interface I18nSns_launchpad {
  header: string;
  committed_projects: string;
  no_committed_projects: string;
  open_projects: string;
  no_open_projects: string;
  proposals: string;
  project_logo: string;
  no_proposals: string;
}

interface I18nSns_project {
  project: string;
}

interface I18nSns_project_detail {
  token_name: string;
  token_symbol: string;
  total_tokens: string;
  min_commitment: string;
  max_commitment: string;
  current_overall_commitment: string;
  min_commitment_goal: string;
  max_commitment_goal: string;
  deadline: string;
  user_commitment: string;
  user_current_commitment: string;
  status: string;
  status_open: string;
  enter_amount: string;
  status_committed: string;
  status_aborted: string;
  status_pending: string;
  status_unspecified: string;
  participate_swap_description: string;
  participate_swap_warning: string;
  understand_agree: string;
  participate_success: string;
  participate: string;
  increase_participation: string;
  status_completed: string;
  completed: string;
  sale_end: string;
  max_left: string;
  max_user_commitment_reached: string;
  sign_in: string;
}

interface I18nSns_neuron_detail {
  header: string;
  add_hotkey_info: string;
  add_hotkey_tooltip: string;
}

interface I18nSns_neurons {
  stake_sns_neuron: string;
  sns_neuron_destination: string;
  stake_sns_neuron_success: string;
  token_stake: string;
}

interface I18nTime {
  year: string;
  year_plural: string;
  day: string;
  day_plural: string;
  hour: string;
  hour_plural: string;
  minute: string;
  minute_plural: string;
  second: string;
  second_plural: string;
}

interface I18nError__ledger {
  unexpected: string;
  please_open: string;
  locked: string;
  fetch_public_key: string;
  principal_not_match: string;
  signature_unexpected: string;
  signature_length: string;
  connect_no_device: string;
  connect_many_apps: string;
  connect_not_supported: string;
  unexpected_wallet: string;
  access_denied: string;
  user_rejected_transaction: string;
  version_not_supported: string;
  browser_not_supported: string;
  incorrect_identifier: string;
}

interface I18nError__attach_wallet {
  unexpected: string;
  connect: string;
  no_name: string;
  no_identity: string;
  already_registered: string;
  limit_exceeded: string;
  register_hardware_wallet: string;
  create_hardware_wallet_too_long: string;
}

interface I18nError__account {
  not_found: string;
  no_details: string;
  subaccount_too_long: string;
  create_subaccount_limit_exceeded: string;
  create_subaccount: string;
  subaccount_not_found: string;
  rename_account_not_found: string;
}

interface I18nError__canister {
  already_attached: string;
  name_taken: string;
  name_too_long: string;
  limit_exceeded: string;
  detach_not_found: string;
  unknown_attach: string;
  unknown_detach: string;
  get_exchange_rate: string;
}

interface I18nTheme {
  theme: string;
  switch_theme: string;
}

interface I18nError__sns {
  init: string;
  undefined_project: string;
  list_summaries: string;
  load_summary: string;
  list_swap_commitments: string;
  load_swap_commitment: string;
  load_parameters: string;
  sns_remove_hotkey: string;
  sns_disburse: string;
  sns_start_dissolving: string;
  sns_stop_dissolving: string;
  sns_stake: string;
  sns_neuron_account: string;
  sns_dissolve_delay_action: string;
  project_not_found: string;
  project_not_open: string;
  not_enough_amount: string;
  commitment_too_large: string;
  commitment_exceeds_current_allowed: string;
  cannot_participate: string;
  invalid_root_canister_id: string;
  ledger_temporarily_unavailable: string;
  ledger_duplicate: string;
  ledger_bad_fee: string;
  ledger_created_future: string;
  ledger_too_old: string;
  ledger_unsufficient_funds: string;
  sns_add_hotkey: string;
}

interface I18nAuth_accounts {
  title: string;
  text: string;
}

interface I18nAuth_neurons {
  title: string;
  text: string;
}

interface I18nAuth_proposals {
  title: string;
  text: string;
  sign_in: string;
}

interface I18nAuth_canisters {
  title: string;
  text: string;
}

interface I18nAuth_sns {
  title: string;
  text: string;
}

interface I18nNeuron_state {
  Unspecified: string;
  Locked: string;
  Spawning: string;
  Dissolved: string;
  Dissolving: string;
}

interface I18nTopics {
  Unspecified: string;
  ManageNeuron: string;
  ExchangeRate: string;
  NetworkEconomics: string;
  Governance: string;
  NodeAdmin: string;
  ParticipantManagement: string;
  SubnetManagement: string;
  NetworkCanisterManagement: string;
  Kyc: string;
  NodeProviderRewards: string;
  SnsDecentralizationSale: string;
  ReplicaVersionManagement: string;
  SubnetReplicaVersionManagement: string;
  SnsAndCommunityFund: string;
}

interface I18nTopics_description {
  Unspecified: string;
  ManageNeuron: string;
  ExchangeRate: string;
  NetworkEconomics: string;
  Governance: string;
  NodeAdmin: string;
  ParticipantManagement: string;
  SubnetManagement: string;
  NetworkCanisterManagement: string;
  Kyc: string;
  NodeProviderRewards: string;
  SnsDecentralizationSale: string;
  ReplicaVersionManagement: string;
  SubnetReplicaVersionManagement: string;
  SnsAndCommunityFund: string;
}

interface I18nRewards {
  Unknown: string;
  AcceptVotes: string;
  ReadyToSettle: string;
  Settled: string;
  Ineligible: string;
}

interface I18nRewards_description {
  Unknown: string;
  AcceptVotes: string;
  ReadyToSettle: string;
  Settled: string;
  Ineligible: string;
}

interface I18nStatus {
  Unknown: string;
  Open: string;
  Rejected: string;
  Accepted: string;
  Executed: string;
  Failed: string;
}

interface I18nStatus_description {
  Unknown: string;
  Open: string;
  Rejected: string;
  Accepted: string;
  Executed: string;
  Failed: string;
}

interface I18nActions {
  RegisterKnownNeuron: string;
  ManageNeuron: string;
  ApproveGenesisKyc: string;
  ManageNetworkEconomics: string;
  RewardNodeProvider: string;
  RewardNodeProviders: string;
  AddOrRemoveNodeProvider: string;
  SetDefaultFollowees: string;
  Motion: string;
  SetSnsTokenSwapOpenTimeWindow: string;
  OpenSnsTokenSwap: string;
}

interface I18nActions_description {
  RegisterKnownNeuron: string;
  ManageNeuron: string;
  ApproveGenesisKyc: string;
  ManageNetworkEconomics: string;
  RewardNodeProvider: string;
  RewardNodeProviders: string;
  AddOrRemoveNodeProvider: string;
  SetDefaultFollowees: string;
  Motion: string;
  SetSnsTokenSwapOpenTimeWindow: string;
  OpenSnsTokenSwap: string;
}

interface I18nNns_functions {
  Unspecified: string;
  CreateSubnet: string;
  AddNodeToSubnet: string;
  NnsCanisterInstall: string;
  NnsCanisterUpgrade: string;
  BlessReplicaVersion: string;
  RecoverSubnet: string;
  UpdateConfigOfSubnet: string;
  AssignNoid: string;
  NnsRootUpgrade: string;
  IcpXdrConversionRate: string;
  UpdateSubnetReplicaVersion: string;
  ClearProvisionalWhitelist: string;
  RemoveNodesFromSubnet: string;
  SetAuthorizedSubnetworks: string;
  SetFirewallConfig: string;
  UpdateNodeOperatorConfig: string;
  StopOrStartNnsCanister: string;
  RemoveNodes: string;
  UninstallCode: string;
  UpdateNodeRewardsTable: string;
  AddOrRemoveDataCenters: string;
  UpdateUnassignedNodesConfig: string;
  RemoveNodeOperators: string;
  RerouteCanisterRanges: string;
  AddFirewallRules: string;
  RemoveFirewallRules: string;
  UpdateFirewallRules: string;
  PrepareCanisterMigration: string;
  CompleteCanisterMigration: string;
  AddSnsWasm: string;
  ChangeSubnetMembership: string;
  UpdateSubnetType: string;
  ChangeSubnetTypeAssignment: string;
  UpdateSnsWasmSnsSubnetIds: string;
  UpdateAllowedPrincipals: string;
  RetireReplicaVersion: string;
}

interface I18nNns_functions_description {
  Unspecified: string;
  CreateSubnet: string;
  AddNodeToSubnet: string;
  NnsCanisterInstall: string;
  NnsCanisterUpgrade: string;
  BlessReplicaVersion: string;
  RecoverSubnet: string;
  UpdateConfigOfSubnet: string;
  AssignNoid: string;
  NnsRootUpgrade: string;
  IcpXdrConversionRate: string;
  UpdateSubnetReplicaVersion: string;
  ClearProvisionalWhitelist: string;
  RemoveNodesFromSubnet: string;
  SetAuthorizedSubnetworks: string;
  SetFirewallConfig: string;
  UpdateNodeOperatorConfig: string;
  StopOrStartNnsCanister: string;
  RemoveNodes: string;
  UninstallCode: string;
  UpdateNodeRewardsTable: string;
  AddOrRemoveDataCenters: string;
  UpdateUnassignedNodesConfig: string;
  RemoveNodeOperators: string;
  RerouteCanisterRanges: string;
  AddFirewallRules: string;
  RemoveFirewallRules: string;
  UpdateFirewallRules: string;
  PrepareCanisterMigration: string;
  CompleteCanisterMigration: string;
  AddSnsWasm: string;
  ChangeSubnetMembership: string;
  UpdateSubnetType: string;
  ChangeSubnetTypeAssignment: string;
  UpdateSnsWasmSnsSubnetIds: string;
  UpdateAllowedPrincipals: string;
  RetireReplicaVersion: string;
}

interface I18n {
  lang: Languages;
  core: I18nCore;
  error: I18nError;
  warning: I18nWarning;
  navigation: I18nNavigation;
  header: I18nHeader;
  auth: I18nAuth;
  accounts: I18nAccounts;
  neurons: I18nNeurons;
  new_followee: I18nNew_followee;
  follow_neurons: I18nFollow_neurons;
  voting: I18nVoting;
  canisters: I18nCanisters;
  canister_detail: I18nCanister_detail;
  transaction_names: I18nTransaction_names;
  wallet: I18nWallet;
  busy_screen: I18nBusy_screen;
  proposal_detail: I18nProposal_detail;
  proposal_detail__vote: I18nProposal_detail__vote;
  proposal_detail__ineligible: I18nProposal_detail__ineligible;
  neuron_detail: I18nNeuron_detail;
  sns_launchpad: I18nSns_launchpad;
  sns_project: I18nSns_project;
  sns_project_detail: I18nSns_project_detail;
  sns_neuron_detail: I18nSns_neuron_detail;
  sns_neurons: I18nSns_neurons;
  time: I18nTime;
  error__ledger: I18nError__ledger;
  error__attach_wallet: I18nError__attach_wallet;
  error__account: I18nError__account;
  error__canister: I18nError__canister;
  theme: I18nTheme;
  error__sns: I18nError__sns;
  auth_accounts: I18nAuth_accounts;
  auth_neurons: I18nAuth_neurons;
  auth_proposals: I18nAuth_proposals;
  auth_canisters: I18nAuth_canisters;
  auth_sns: I18nAuth_sns;
  neuron_state: I18nNeuron_state;
  topics: I18nTopics;
  topics_description: I18nTopics_description;
  rewards: I18nRewards;
  rewards_description: I18nRewards_description;
  status: I18nStatus;
  status_description: I18nStatus_description;
  actions: I18nActions;
  actions_description: I18nActions_description;
  nns_functions: I18nNns_functions;
  nns_functions_description: I18nNns_functions_description;
}<|MERGE_RESOLUTION|>--- conflicted
+++ resolved
@@ -241,11 +241,7 @@
   amount_icp_stake: string;
   ic_stake: string;
   staked: string;
-<<<<<<< HEAD
-  dissolving: string;
-=======
   inline_remaining: string;
->>>>>>> 863a3f65
   remaining: string;
   age: string;
   aria_label_neuron_card: string;

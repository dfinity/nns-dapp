--- conflicted
+++ resolved
@@ -947,13 +947,6 @@
   upcoming_sale_starts: string;
   create_sns_proposal_title: string;
   create_sns_proposal_vote: string;
-<<<<<<< HEAD
-  project_card_token_price: string;
-  project_card_icp_in_treasury: string;
-  project_card_my_participation: string;
-  project_card_proposal_activity: string;
-=======
->>>>>>> 02418178
 }
 
 interface I18nSns_project_detail {

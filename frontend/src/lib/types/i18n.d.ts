--- conflicted
+++ resolved
@@ -699,12 +699,9 @@
   sns_disburse: string;
   sns_start_dissolving: string;
   sns_stop_dissolving: string;
-<<<<<<< HEAD
-  sns_dissolve_delay_action: string;
-=======
   sns_stake: string;
   sns_neuron_account: string;
->>>>>>> 990c9b99
+  sns_dissolve_delay_action: string;
   project_not_found: string;
   project_not_open: string;
   not_enough_amount: string;

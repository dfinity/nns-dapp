--- conflicted
+++ resolved
@@ -438,18 +438,14 @@
 }
 
 interface I18nFollow_sns_topics {
-<<<<<<< HEAD
+  topic_definitions_description: string;
+  topic_definitions_title: string;
   topics_title: string;
   topics_description: string;
-=======
-  topic_definitions_description: string;
-  topic_definitions_title: string;
->>>>>>> eb7c1298
   topics_critical_label: string;
   topics_critical_tooltip: string;
   topics_non_critical_label: string;
   topics_non_critical_tooltip: string;
-<<<<<<< HEAD
   topics_following: string;
   neuron_title: string;
   neuron_label: string;
@@ -460,8 +456,6 @@
   success_removed_following: string;
   error_set_following: string;
   error_remove_following: string;
-=======
->>>>>>> eb7c1298
 }
 
 interface I18nMissing_rewards {

/**
 * Auto-generated definitions file ("npm run i18n")
 */

interface I18nCore {
  close: string;
  remove: string;
  icp: string;
  create: string;
  filter: string;
  back: string;
  confirm_yes: string;
  confirm_no: string;
  confirm: string;
  cancel: string;
  yes: string;
  no: string;
  unspecified: string;
  continue: string;
  amount: string;
  max: string;
  min: string;
  principal: string;
  toggle: string;
  log: string;
  principal_id: string;
  copy: string;
<<<<<<< HEAD
  badgeNew: string;
=======
  nns: string;
>>>>>>> 11f60fb8
  ic: string;
  previous: string;
  next: string;
  principal_is: string;
}

interface I18nError {
  auth_sync: string;
  sign_in: string;
  proposal_not_found: string;
  proposal_payload: string;
  proposal_payload_not_found: string;
  neuron_not_found: string;
  neuron_spawning: string;
  neuron_load: string;
  sns_neurons_load: string;
  sns_accounts_load: string;
  sns_token_load: string;
  list_proposals: string;
  list_canisters: string;
  missing_identity: string;
  rename_subaccount: string;
  rename_subaccount_no_account: string;
  rename_subaccount_type: string;
  get_neurons: string;
  get_known_neurons: string;
  register_vote: string;
  register_vote_neuron: string;
  register_vote_unknown: string;
  add_followee: string;
  remove_followee: string;
  followee_does_not_exist: string;
  accounts_not_found: string;
  account_not_found: string;
  transactions_not_found: string;
  canister_not_found: string;
  fail: string;
  join_community_fund: string;
  dummy_proposal: string;
  update_delay: string;
  unknown: string;
  amount_not_valid: string;
  amount_not_enough_stake_neuron: string;
  amount_not_enough_top_up_neuron: string;
  stake_neuron: string;
  transaction_error: string;
  unexpected_number_neurons_merge: string;
  cannot_merge: string;
  split_neuron: string;
  not_authorized_neuron_action: string;
  invalid_sender: string;
  insufficient_funds: string;
  transfer_error: string;
  merge_neurons_same_id: string;
  merge_neurons_not_same_controller: string;
  merge_neurons_not_same_manage_neuron_followees: string;
  neuron_account_not_found: string;
  governance_error: string;
  not_mergeable: string;
  invalid_account_id: string;
  address_not_valid: string;
  invalid_percentage: string;
  principal_not_valid: string;
  input_length: string;
  not_canister_controller: string;
  canister_details_not_found: string;
  controller_already_present: string;
  controller_not_present: string;
  pub_key_not_hex_string: string;
  pub_key_hex_string_invalid_length: string;
  hardware_wallet_no_account: string;
  canister_refund: string;
  canister_creation_unknown: string;
  canister_top_up_unknown: string;
  canister_update_settings: string;
  not_canister_controller_to_update: string;
  limit_exceeded_topping_up_canister: string;
  limit_exceeded_creating_canister: string;
  sns_loading_commited_projects: string;
  swap_not_loaded: string;
  transaction_fee_not_found: string;
  fetch_transactions: string;
  transaction_data: string;
  canister_invalid_transaction: string;
}

interface I18nWarning {
  auth_sign_out: string;
}

interface I18nNavigation {
  tokens: string;
  canisters: string;
  neurons: string;
  voting: string;
  launchpad: string;
}

interface I18nHeader {
  menu: string;
  title: string;
  logout: string;
  account_menu: string;
}

interface I18nAuth {
  login: string;
  title: string;
  on_chain: string;
  wallet: string;
  stake: string;
  earn: string;
  launchpad: string;
  ic_logo: string;
  about: string;
  voting_rewards: string;
  logo: string;
  copyright: string;
  github_link: string;
  background: string;
}

interface I18nAccounts {
  main: string;
  balance: string;
  new_transaction: string;
  icp_transaction_description: string;
  sns_transaction_description: string;
  review_action: string;
  add_account: string;
  new_linked_title: string;
  new_linked_subtitle: string;
  attach_hardware_title: string;
  attach_hardware_subtitle: string;
  attach_hardware_name_placeholder: string;
  attach_hardware_enter_name: string;
  attach_hardware_show_neurons: string;
  attach_hardware_neurons_text: string;
  attach_hardware_neurons_add: string;
  attach_hardware_neurons_added: string;
  connect_hardware_wallet: string;
  connect_hardware_wallet_text: string;
  show_info_hardware_wallet: string;
  attach_wallet: string;
  edit_name: string;
  new_linked_account_enter_name: string;
  new_linked_account_placeholder: string;
  subAccount: string;
  hardwareWallet: string;
  select_source: string;
  select_destination: string;
  address: string;
  enter_address_or_select: string;
  my_accounts: string;
  enter_icp_amount: string;
  source: string;
  destination: string;
  hardware_wallet_text: string;
  transaction_fee: string;
  new_transaction_fee: string;
  review_transaction: string;
  edit_destination: string;
  current_balance: string;
  confirm_and_send: string;
  edit_amount: string;
  account_identifier: string;
  transaction_success: string;
  rename: string;
  rename_linked_account: string;
  rename_new_name_placeholder: string;
  rename_account_enter_new_name: string;
  hardware_wallet_add_hotkey_title: string;
  hardware_wallet_add_hotkey_text_neuron: string;
  hardware_wallet_add_hotkey_text_principal: string;
  hardware_wallet_add_hotkey_text_confirm: string;
  current_balance_total: string;
  description: string;
  edit_transaction: string;
  execute: string;
  select: string;
  manual: string;
  no_account_select: string;
  current_balance_detail: string;
}

interface I18nNeurons {
  title: string;
  text: string;
  stake_neurons: string;
  merge_neurons: string;
  merge_neurons_modal_title: string;
  merge_neurons_modal_confirm: string;
  merge_neurons_edit_selection: string;
  merge_neurons_modal_merge_button: string;
  merge_neurons_modal_title_2: string;
  merge_neurons_modal_with: string;
  set_dissolve_delay: string;
  add_user_as_hotkey: string;
  add_user_as_hotkey_message: string;
  add_user_as_hotkey_success: string;
  remove_user_hotkey_confirm_title: string;
  remove_user_hotkey_confirm_text: string;
  remove_hotkey_success: string;
  neuron_create_success: string;
  your_principal: string;
  confirm_dissolve_delay: string;
  follow_neurons_screen: string;
  stake_neuron: string;
  source: string;
  transaction_fee: string;
  current_balance: string;
  may_take_while: string;
  create: string;
  change_source: string;
  community_fund: string;
  hotkey_control: string;
  stake: string;
  amount_icp_stake: string;
  ic_stake: string;
  staked: string;
  inline_remaining: string;
  remaining: string;
  age: string;
  aria_label_neuron_card: string;
  neuron_id: string;
  neuron_balance: string;
  current_dissolve_delay: string;
  dissolve_delay_title: string;
  no_delay: string;
  dissolve_delay_description: string;
  voting_power: string;
  skip: string;
  update_delay: string;
  set_delay: string;
  confirm_update_delay: string;
  confirm_set_delay: string;
  edit_delay: string;
  merge_neurons_article_title: string;
  cannot_merge_neuron_community: string;
  cannot_merge_neuron_spawning: string;
  cannot_merge_neuron_hotkey: string;
  cannot_merge_hardware_wallet: string;
  only_merge_two: string;
  need_two_to_merge: string;
  irreversible_action: string;
  claim_seed_neurons_success: string;
  enter_neuron_id_prompt: string;
  add_hotkey_prompt_error: string;
  add_hotkey_prompt_success: string;
  remove_followees_sale_prompt_error: string;
  remove_followees_sale_prompt_success: string;
  top_up_neuron: string;
  top_up_description: string;
  community_fund_title: string;
  stake_amount: string;
}

interface I18nNew_followee {
  title: string;
  placeholder: string;
  label: string;
  follow_neuron: string;
  options_title: string;
  follow: string;
  unfollow: string;
  same_neuron: string;
  followee_does_not_exist: string;
  neuron_not_followee: string;
  already_followed: string;
}

interface I18nFollow_neurons {
  description: string;
  topic_0_title: string;
  topic_0_subtitle: string;
  topic_1_title: string;
  topic_1_subtitle: string;
  topic_2_title: string;
  topic_2_subtitle: string;
  topic_3_title: string;
  topic_3_subtitle: string;
  topic_4_title: string;
  topic_4_subtitle: string;
  topic_5_title: string;
  topic_5_subtitle: string;
  topic_6_title: string;
  topic_6_subtitle: string;
  topic_7_title: string;
  topic_7_subtitle: string;
  topic_8_title: string;
  topic_8_subtitle: string;
  topic_9_title: string;
  topic_9_subtitle: string;
  topic_10_title: string;
  topic_10_subtitle: string;
  topic_11_title: string;
  topic_11_subtitle: string;
  topic_12_title: string;
  topic_12_subtitle: string;
  topic_13_title: string;
  topic_13_subtitle: string;
  topic_14_title: string;
  topic_14_subtitle: string;
  current_followees: string;
  add: string;
}

interface I18nVoting {
  title: string;
  text: string;
  topics: string;
  rewards: string;
  status: string;
  hide_unavailable_proposals: string;
  nothing_found: string;
}

interface I18nCanisters {
  title: string;
  aria_label_canister_card: string;
  text: string;
  create_canister: string;
  link_canister: string;
  empty: string;
  add_canister: string;
  create_canister_title: string;
  create_canister_subtitle: string;
  create_canister_success: string;
  link_canister_title: string;
  link_canister_subtitle: string;
  link_canister_success: string;
  attach_canister: string;
  enter_canister_id: string;
  canister_id: string;
  enter_amount: string;
  review_create_canister: string;
  t_cycles: string;
  minimum_cycles_text_1: string;
  minimum_cycles_text_2: string;
  transaction_fee: string;
  review_cycles_purchase: string;
  change_source: string;
  edit_cycles: string;
  converted_to: string;
}

interface I18nCanister_detail {
  title: string;
  id: string;
  cycles: string;
  controllers: string;
  t_cycles: string;
  add_cycles: string;
  top_up_canister: string;
  top_up_successful: string;
  detach: string;
  confirm_detach_title: string;
  confirm_detach_description_1: string;
  confirm_detach_description_2: string;
  confirm_remove_controller_title: string;
  confirm_remove_controller_description: string;
  confirm_remove_controller_user_description_1: string;
  confirm_remove_controller_user_description_2: string;
  confirm_remove_last_controller_description: string;
  detach_success: string;
  confirm_new_controller: string;
  enter_controller: string;
  edit_controller: string;
  new_controller: string;
  add_controller: string;
}

interface I18nTransaction_names {
  receive: string;
  send: string;
  mint: string;
  burn: string;
  stakeNeuron: string;
  stakeNeuronNotification: string;
  topUpNeuron: string;
  createCanister: string;
  topUpCanister: string;
  participateSwap: string;
}

interface I18nWallet {
  title: string;
  address: string;
  principal: string;
  direction_from: string;
  direction_to: string;
  no_transactions: string;
}

interface I18nBusy_screen {
  pending_approval_hw: string;
  take_long: string;
}

interface I18nProposal_detail {
  title: string;
  summary: string;
  topic_prefix: string;
  status_prefix: string;
  type_prefix: string;
  reward_prefix: string;
  id_prefix: string;
  proposer_prefix: string;
  proposer_description: string;
  open_voting_prefix: string;
  adopt: string;
  reject: string;
  my_votes: string;
  loading_neurons: string;
  unknown_nns_function: string;
  nns_function_name: string;
  payload: string;
  summary_toggle_view: string;
  vote: string;
  created_prefix: string;
  created_description: string;
  decided_prefix: string;
  decided_description: string;
  executed_prefix: string;
  executed_description: string;
  failed_prefix: string;
  failed_description: string;
  no_more_info: string;
  voting_results: string;
  remaining: string;
  older: string;
  newer: string;
  older_short: string;
  newer_short: string;
  sign_in: string;
}

interface I18nProposal_detail__vote {
  headline: string;
  neurons: string;
  voting_power: string;
  vote_progress: string;
  total: string;
  adopt: string;
  reject: string;
  confirm_adopt_headline: string;
  confirm_adopt_text: string;
  confirm_reject_headline: string;
  confirm_reject_text: string;
  vote_status: string;
  cast_vote_neuronId: string;
  cast_vote_votingPower: string;
  vote_adopt_in_progress: string;
  vote_reject_in_progress: string;
  vote_status_registering: string;
  vote_status_updating: string;
}

interface I18nProposal_detail__ineligible {
  headline: string;
  text: string;
  reason_since: string;
  reason_short: string;
}

interface I18nNeuron_detail {
  title: string;
  voting_history: string;
  vote: string;
  join_community_fund: string;
  increase_dissolve_delay: string;
  start_dissolving: string;
  stop_dissolving: string;
  disburse: string;
  increase_stake: string;
  split_neuron: string;
  voting_power_tooltip_with_stake: string;
  join_community_fund_description: string;
  leave_community_fund_description: string;
  participate_community_fund: string;
  auto_stake_maturity: string;
  auto_stake_maturity_on: string;
  auto_stake_maturity_off: string;
  auto_stake_maturity_on_success: string;
  auto_stake_maturity_off_success: string;
  community_fund_more_info: string;
  maturity_title: string;
  stake_maturity: string;
  stake: string;
  spawn_neuron: string;
  spawn: string;
  stake_maturity_disabled_tooltip: string;
  stake_maturity_tooltip: string;
  start_dissolve_description: string;
  stop_dissolve_description: string;
  join_community_fund_success: string;
  leave_community_fund_success: string;
  dummy_proposal_success: string;
  following_title: string;
  following_description: string;
  follow_neurons: string;
  no_ballots: string;
  split_neuron_confirm: string;
  merge_neurons_success: string;
  disburse_neuron_title: string;
  split_neuron_success: string;
  split_neuron_disabled_tooltip: string;
  spawn_neuron_disabled_tooltip: string;
  hotkeys_title: string;
  add_hotkey: string;
  no_notkeys: string;
  add_hotkey_modal_title: string;
  enter_hotkey: string;
  remove_hotkey_success: string;
  invalid_hotkey: string;
  disburse_success: string;
  edit_percentage: string;
  stake_maturity_modal_title: string;
  stake_confirmation_modal_title: string;
  stake_maturity_modal_description: string;
  stake_maturity_confirmation: string;
  stake_maturity_success: string;
  spawn_neuron_modal_title: string;
  spawn_confirmation_modal_title: string;
  spawn_neuron_modal_description: string;
  spawn_neuron_success: string;
  spawn_neuron_confirmation_q: string;
  spawn_neuron_confirmation_a: string;
  spawn_neuron_choose: string;
  spawn_neuron_explanation_1: string;
  spawn_neuron_explanation_2: string;
  spawn_neuron_note_hw: string;
  current_stake: string;
  current_maturity: string;
  available_maturity: string;
  dissolve_delay_range: string;
  maturity_range: string;
  spawning_neuron_info: string;
  maturity_percentage: string;
}

interface I18nSns_launchpad {
  header: string;
  committed_projects: string;
  no_committed_projects: string;
  open_projects: string;
  no_open_projects: string;
  proposals: string;
  project_logo: string;
  no_proposals: string;
}

interface I18nSns_project {
  project: string;
}

interface I18nSns_project_detail {
  token_name: string;
  token_symbol: string;
  total_tokens: string;
  min_commitment: string;
  max_commitment: string;
  current_overall_commitment: string;
  min_commitment_goal: string;
  max_commitment_goal: string;
  deadline: string;
  user_commitment: string;
  user_current_commitment: string;
  status: string;
  status_open: string;
  enter_amount: string;
  status_committed: string;
  status_aborted: string;
  status_pending: string;
  status_unspecified: string;
  participate_swap_description: string;
  participate_swap_warning: string;
  understand_agree: string;
  participate_success: string;
  participate: string;
  increase_participation: string;
  status_completed: string;
  completed: string;
  sale_end: string;
  max_left: string;
  max_user_commitment_reached: string;
  sign_in: string;
}

interface I18nSns_neuron_detail {
  header: string;
  all_topics: string;
  add_hotkey_info: string;
  add_hotkey_tooltip: string;
}

interface I18nSns_neurons {
  text: string;
  stake_sns_neuron: string;
  sns_neuron_destination: string;
  stake_sns_neuron_success: string;
  token_stake: string;
  dissolve_delay_description: string;
}

interface I18nTime {
  year: string;
  year_plural: string;
  month: string;
  month_plural: string;
  day: string;
  day_plural: string;
  hour: string;
  hour_plural: string;
  minute: string;
  minute_plural: string;
  second: string;
  second_plural: string;
}

interface I18nError__ledger {
  unexpected: string;
  please_open: string;
  locked: string;
  fetch_public_key: string;
  principal_not_match: string;
  signature_unexpected: string;
  signature_length: string;
  connect_no_device: string;
  connect_many_apps: string;
  connect_not_supported: string;
  unexpected_wallet: string;
  access_denied: string;
  user_rejected_transaction: string;
  version_not_supported: string;
  browser_not_supported: string;
  incorrect_identifier: string;
}

interface I18nError__attach_wallet {
  unexpected: string;
  connect: string;
  no_name: string;
  no_identity: string;
  already_registered: string;
  limit_exceeded: string;
  register_hardware_wallet: string;
  create_hardware_wallet_too_long: string;
}

interface I18nError__account {
  not_found: string;
  no_details: string;
  subaccount_too_long: string;
  create_subaccount_limit_exceeded: string;
  create_subaccount: string;
  subaccount_not_found: string;
  rename_account_not_found: string;
}

interface I18nError__canister {
  already_attached: string;
  name_taken: string;
  name_too_long: string;
  limit_exceeded: string;
  detach_not_found: string;
  unknown_attach: string;
  unknown_detach: string;
  get_exchange_rate: string;
}

interface I18nTheme {
  theme: string;
  switch_theme: string;
}

interface I18nError__sns {
  init: string;
  undefined_project: string;
  list_summaries: string;
  load_summary: string;
  list_swap_commitments: string;
  load_swap_commitment: string;
  load_parameters: string;
  sns_remove_hotkey: string;
  sns_split_neuron: string;
  sns_disburse: string;
  sns_start_dissolving: string;
  sns_stop_dissolving: string;
  sns_stake: string;
  sns_increase_stake: string;
  sns_neuron_account: string;
  sns_dissolve_delay_action: string;
  project_not_found: string;
  project_not_open: string;
  not_enough_amount: string;
  commitment_too_large: string;
  commitment_exceeds_current_allowed: string;
  cannot_participate: string;
  invalid_root_canister_id: string;
  ledger_temporarily_unavailable: string;
  ledger_duplicate: string;
  ledger_bad_fee: string;
  ledger_created_future: string;
  ledger_too_old: string;
  ledger_unsufficient_funds: string;
  sns_add_followee: string;
  sns_remove_followee: string;
  sns_load_functions: string;
  sns_add_hotkey: string;
  sns_stake_maturity: string;
  sns_amount_not_enough_stake_neuron: string;
}

interface I18nAuth_accounts {
  title: string;
  text: string;
}

interface I18nAuth_neurons {
  title: string;
  text: string;
}

interface I18nAuth_proposals {
  title: string;
  text: string;
  sign_in: string;
}

interface I18nAuth_canisters {
  title: string;
  text: string;
}

interface I18nAuth_sns {
  title: string;
  text: string;
}

interface I18nUniverse {
  select_token: string;
  select: string;
}

interface I18nSns_rewards_status {
  0: string;
  1: string;
  2: string;
  3: string;
}

interface I18nSns_rewards_description {
  0: string;
  1: string;
  2: string;
  3: string;
}

interface I18nSns_status {
  0: string;
  1: string;
  2: string;
  3: string;
  4: string;
  5: string;
}

interface I18nSns_status_description {
  0: string;
  1: string;
  2: string;
  3: string;
  4: string;
  5: string;
}

interface I18nNeuron_state {
  Unspecified: string;
  Locked: string;
  Spawning: string;
  Dissolved: string;
  Dissolving: string;
}

interface I18nTopics {
  Unspecified: string;
  ManageNeuron: string;
  ExchangeRate: string;
  NetworkEconomics: string;
  Governance: string;
  NodeAdmin: string;
  ParticipantManagement: string;
  SubnetManagement: string;
  NetworkCanisterManagement: string;
  Kyc: string;
  NodeProviderRewards: string;
  SnsDecentralizationSale: string;
  ReplicaVersionManagement: string;
  SubnetReplicaVersionManagement: string;
  SnsAndCommunityFund: string;
}

interface I18nTopics_description {
  Unspecified: string;
  ManageNeuron: string;
  ExchangeRate: string;
  NetworkEconomics: string;
  Governance: string;
  NodeAdmin: string;
  ParticipantManagement: string;
  SubnetManagement: string;
  NetworkCanisterManagement: string;
  Kyc: string;
  NodeProviderRewards: string;
  SnsDecentralizationSale: string;
  ReplicaVersionManagement: string;
  SubnetReplicaVersionManagement: string;
  SnsAndCommunityFund: string;
}

interface I18nRewards {
  Unknown: string;
  AcceptVotes: string;
  ReadyToSettle: string;
  Settled: string;
  Ineligible: string;
}

interface I18nRewards_description {
  Unknown: string;
  AcceptVotes: string;
  ReadyToSettle: string;
  Settled: string;
  Ineligible: string;
}

interface I18nStatus {
  Unknown: string;
  Open: string;
  Rejected: string;
  Accepted: string;
  Executed: string;
  Failed: string;
}

interface I18nStatus_description {
  Unknown: string;
  Open: string;
  Rejected: string;
  Accepted: string;
  Executed: string;
  Failed: string;
}

interface I18nActions {
  RegisterKnownNeuron: string;
  ManageNeuron: string;
  ApproveGenesisKyc: string;
  ManageNetworkEconomics: string;
  RewardNodeProvider: string;
  RewardNodeProviders: string;
  AddOrRemoveNodeProvider: string;
  SetDefaultFollowees: string;
  Motion: string;
  SetSnsTokenSwapOpenTimeWindow: string;
  OpenSnsTokenSwap: string;
}

interface I18nActions_description {
  RegisterKnownNeuron: string;
  ManageNeuron: string;
  ApproveGenesisKyc: string;
  ManageNetworkEconomics: string;
  RewardNodeProvider: string;
  RewardNodeProviders: string;
  AddOrRemoveNodeProvider: string;
  SetDefaultFollowees: string;
  Motion: string;
  SetSnsTokenSwapOpenTimeWindow: string;
  OpenSnsTokenSwap: string;
}

interface I18nNns_functions {
  Unspecified: string;
  CreateSubnet: string;
  AddNodeToSubnet: string;
  NnsCanisterInstall: string;
  NnsCanisterUpgrade: string;
  BlessReplicaVersion: string;
  RecoverSubnet: string;
  UpdateConfigOfSubnet: string;
  AssignNoid: string;
  NnsRootUpgrade: string;
  IcpXdrConversionRate: string;
  UpdateSubnetReplicaVersion: string;
  ClearProvisionalWhitelist: string;
  RemoveNodesFromSubnet: string;
  SetAuthorizedSubnetworks: string;
  SetFirewallConfig: string;
  UpdateNodeOperatorConfig: string;
  StopOrStartNnsCanister: string;
  RemoveNodes: string;
  UninstallCode: string;
  UpdateNodeRewardsTable: string;
  AddOrRemoveDataCenters: string;
  UpdateUnassignedNodesConfig: string;
  RemoveNodeOperators: string;
  RerouteCanisterRanges: string;
  AddFirewallRules: string;
  RemoveFirewallRules: string;
  UpdateFirewallRules: string;
  PrepareCanisterMigration: string;
  CompleteCanisterMigration: string;
  AddSnsWasm: string;
  ChangeSubnetMembership: string;
  UpdateSubnetType: string;
  ChangeSubnetTypeAssignment: string;
  UpdateSnsWasmSnsSubnetIds: string;
  UpdateAllowedPrincipals: string;
  RetireReplicaVersion: string;
}

interface I18nNns_functions_description {
  Unspecified: string;
  CreateSubnet: string;
  AddNodeToSubnet: string;
  NnsCanisterInstall: string;
  NnsCanisterUpgrade: string;
  BlessReplicaVersion: string;
  RecoverSubnet: string;
  UpdateConfigOfSubnet: string;
  AssignNoid: string;
  NnsRootUpgrade: string;
  IcpXdrConversionRate: string;
  UpdateSubnetReplicaVersion: string;
  ClearProvisionalWhitelist: string;
  RemoveNodesFromSubnet: string;
  SetAuthorizedSubnetworks: string;
  SetFirewallConfig: string;
  UpdateNodeOperatorConfig: string;
  StopOrStartNnsCanister: string;
  RemoveNodes: string;
  UninstallCode: string;
  UpdateNodeRewardsTable: string;
  AddOrRemoveDataCenters: string;
  UpdateUnassignedNodesConfig: string;
  RemoveNodeOperators: string;
  RerouteCanisterRanges: string;
  AddFirewallRules: string;
  RemoveFirewallRules: string;
  UpdateFirewallRules: string;
  PrepareCanisterMigration: string;
  CompleteCanisterMigration: string;
  AddSnsWasm: string;
  ChangeSubnetMembership: string;
  UpdateSubnetType: string;
  ChangeSubnetTypeAssignment: string;
  UpdateSnsWasmSnsSubnetIds: string;
  UpdateAllowedPrincipals: string;
  RetireReplicaVersion: string;
}

interface I18n {
  lang: Languages;
  core: I18nCore;
  error: I18nError;
  warning: I18nWarning;
  navigation: I18nNavigation;
  header: I18nHeader;
  auth: I18nAuth;
  accounts: I18nAccounts;
  neurons: I18nNeurons;
  new_followee: I18nNew_followee;
  follow_neurons: I18nFollow_neurons;
  voting: I18nVoting;
  canisters: I18nCanisters;
  canister_detail: I18nCanister_detail;
  transaction_names: I18nTransaction_names;
  wallet: I18nWallet;
  busy_screen: I18nBusy_screen;
  proposal_detail: I18nProposal_detail;
  proposal_detail__vote: I18nProposal_detail__vote;
  proposal_detail__ineligible: I18nProposal_detail__ineligible;
  neuron_detail: I18nNeuron_detail;
  sns_launchpad: I18nSns_launchpad;
  sns_project: I18nSns_project;
  sns_project_detail: I18nSns_project_detail;
  sns_neuron_detail: I18nSns_neuron_detail;
  sns_neurons: I18nSns_neurons;
  time: I18nTime;
  error__ledger: I18nError__ledger;
  error__attach_wallet: I18nError__attach_wallet;
  error__account: I18nError__account;
  error__canister: I18nError__canister;
  theme: I18nTheme;
  error__sns: I18nError__sns;
  auth_accounts: I18nAuth_accounts;
  auth_neurons: I18nAuth_neurons;
  auth_proposals: I18nAuth_proposals;
  auth_canisters: I18nAuth_canisters;
  auth_sns: I18nAuth_sns;
  universe: I18nUniverse;
  sns_rewards_status: I18nSns_rewards_status;
  sns_rewards_description: I18nSns_rewards_description;
  sns_status: I18nSns_status;
  sns_status_description: I18nSns_status_description;
  neuron_state: I18nNeuron_state;
  topics: I18nTopics;
  topics_description: I18nTopics_description;
  rewards: I18nRewards;
  rewards_description: I18nRewards_description;
  status: I18nStatus;
  status_description: I18nStatus_description;
  actions: I18nActions;
  actions_description: I18nActions_description;
  nns_functions: I18nNns_functions;
  nns_functions_description: I18nNns_functions_description;
}<|MERGE_RESOLUTION|>--- conflicted
+++ resolved
@@ -25,11 +25,6 @@
   log: string;
   principal_id: string;
   copy: string;
-<<<<<<< HEAD
-  badgeNew: string;
-=======
-  nns: string;
->>>>>>> 11f60fb8
   ic: string;
   previous: string;
   next: string;

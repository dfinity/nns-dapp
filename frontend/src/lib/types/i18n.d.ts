/**
 * Auto-generated definitions file ("npm run i18n")
 */

interface I18nCore {
  close: string;
  remove: string;
  icp: string;
  create: string;
  filter: string;
  filter_select_all: string;
  filter_clear_all: string;
  back: string;
  confirm_yes: string;
  confirm_no: string;
  confirm: string;
  cancel: string;
  yes: string;
  no: string;
  unspecified: string;
  continue: string;
  amount: string;
  max: string;
  min: string;
  principal: string;
  toggle: string;
  log: string;
  principal_id: string;
  ic: string;
  next: string;
  principal_is: string;
  this_may_take_a_few_minutes: string;
  do_not_close: string;
  finish: string;
  expand_all: string;
  receive_with_token: string;
  receive: string;
  send_with_token: string;
  collapse_all: string;
  or: string;
  add: string;
  not_applicable: string;
}

interface I18nError {
  auth_sync: string;
  sign_in: string;
  proposal_not_found: string;
  proposal_payload: string;
  proposal_payload_not_found: string;
  neuron_not_found: string;
  neuron_spawning: string;
  neuron_load: string;
  sns_neurons_load: string;
  accounts_load: string;
  sns_accounts_balance_load: string;
  icrc_token_load: string;
  list_proposals: string;
  list_proposals_payload_too_large: string;
  get_proposal: string;
  wrong_proposal_id: string;
  list_canisters: string;
  missing_identity: string;
  rename_subaccount: string;
  rename_subaccount_no_account: string;
  rename_subaccount_type: string;
  get_neurons: string;
  get_known_neurons: string;
  register_vote: string;
  register_vote_neuron: string;
  register_vote_unknown: string;
  followee_does_not_exist: string;
  accounts_not_found: string;
  query_balance: string;
  accounts_not_found_poll: string;
  account_not_found: string;
  account_not_reload: string;
  canister_not_found: string;
  fail: string;
  dummy_proposal: string;
  unlock_neuron: string;
  add_maturity: string;
  update_neuron: string;
  unknown: string;
  amount_not_valid: string;
  amount_not_enough_stake_neuron: string;
  amount_not_enough_top_up_neuron: string;
  transaction_error: string;
  transaction_too_old: string;
  transaction_created_in_future: string;
  unexpected_number_neurons_merge: string;
  cannot_merge: string;
  not_authorized_neuron_action: string;
  invalid_sender: string;
  insufficient_funds: string;
  transfer_error: string;
  merge_neurons_same_id: string;
  merge_neurons_not_same_controller: string;
  merge_neurons_not_same_manage_neuron_followees: string;
  merge_neurons_different_types: string;
  neuron_account_not_found: string;
  governance_error: string;
  not_mergeable: string;
  invalid_account_id: string;
  address_not_valid: string;
  address_not_icp_icrc_valid: string;
  invalid_percentage: string;
  principal_not_valid: string;
  input_length: string;
  not_canister_controller: string;
  canister_details_not_found: string;
  controller_already_present: string;
  controller_not_present: string;
  pub_key_not_hex_string: string;
  pub_key_hex_string_invalid_length: string;
  hardware_wallet_no_account: string;
  high_load_retrying: string;
  canister_refund: string;
  canister_creation_unknown: string;
  canister_top_up_unknown: string;
  canister_update_settings: string;
  not_canister_controller_to_update: string;
  limit_exceeded_topping_up_canister: string;
  limit_exceeded_creating_canister: string;
  limit_exceeded_getting_open_ticket: string;
  transaction_fee_not_found: string;
  token_not_found: string;
  fetch_transactions: string;
  transaction_data: string;
  amount_not_enough_stake_sns_neuron: string;
  adding_permissions: string;
  canister_invalid_transaction: string;
  qrcode_camera_error: string;
  qrcode_token_incompatible: string;
  invalid_ledger_index_pair: string;
  index_canister_validation: string;
  refresh_voting_power: string;
  unknown_topic_title: string;
  unknown_proposal_status_title: string;
  canister_tooltip: string;
}

interface I18nWarning {
  auth_sign_out: string;
  test_env_note: string;
  test_env_confirm: string;
  test_env_title: string;
}

interface I18nNavigation {
  tokens: string;
  universe_tokens: string;
  canisters: string;
  neurons: string;
  voting: string;
  launchpad: string;
  manage_ii: string;
  source_code: string;
  settings: string;
  reporting: string;
  portfolio: string;
}

interface I18nAlfred {
  no_results: string;
  home_title: string;
  home_description: string;
  tokens_title: string;
  tokens_description: string;
  neurons_title: string;
  neurons_description: string;
  voting_title: string;
  voting_description: string;
  launchpad_title: string;
  launchpad_description: string;
  reporting_title: string;
  reporting_description: string;
  canisters_title: string;
  canisters_description: string;
  settings_title: string;
  settings_description: string;
  principalId_title: string;
  principalId_description: string;
  dark_theme_title: string;
  dark_theme_description: string;
  light_theme_title: string;
  light_theme_description: string;
  log_in_title: string;
  log_in_description: string;
  log_out_title: string;
  log_out_description: string;
}

interface I18nHeader {
  menu: string;
  logout: string;
  account_menu: string;
  main_icp_account_id: string;
  account_id_tooltip: string;
}

interface I18nReporting {
  neurons_title: string;
  neurons_description: string;
  neurons_download: string;
  transactions_title: string;
  transactions_description: string;
  transactions_download: string;
  busy_screen: string;
  principal_account_id: string;
  date_label: string;
  neuron_id: string;
  project: string;
  symbol: string;
  neuron_account_id: string;
  controller_id: string;
  stake: string;
  available_maturity: string;
  staked_maturity: string;
  dissolve_delay: string;
  dissolve_date: string;
  creation_date: string;
  state: string;
  account_id: string;
  account_name: string;
  amount: string;
  balance: string;
  from: string;
  numer_of_transactions: string;
  timestamp: string;
  to: string;
  transaction_id: string;
  transaction_type: string;
  error_csv_generation: string;
  error_file_system_access: string;
  error_neurons: string;
  error_transactions: string;
  range_filter_title: string;
  range_filter_all: string;
  range_last_year: string;
  range_year_to_date: string;
}

interface I18nAuth {
  login: string;
  ic_logo: string;
}

interface I18nAccounts {
  main: string;
  balance: string;
  send: string;
  buy_icp: string;
  buy_icp_banxa: string;
  receiving_icp_address: string;
  icp_token_utility: string;
  buy_icp_description: string;
  buy_icp_note: string;
  banxa_logo_alt: string;
  icp_transaction_description: string;
  sns_transaction_description: string;
  ckbtc_transaction_description: string;
  ckbtc_to_btc_transaction_description: string;
  add_account: string;
  new_account_title: string;
  new_linked_subtitle: string;
  attach_hardware_title: string;
  attach_hardware_subtitle: string;
  attach_hardware_name_placeholder: string;
  attach_hardware_enter_name: string;
  attach_hardware_description: string;
  attach_hardware_show_neurons: string;
  attach_hardware_neurons_text: string;
  attach_hardware_neurons_add: string;
  attach_hardware_neurons_added: string;
  connect_hardware_wallet: string;
  connect_hardware_wallet_text: string;
  show_info_hardware_wallet: string;
  edit_name: string;
  new_linked_account_enter_name: string;
  new_linked_account_placeholder: string;
  hardwareWallet: string;
  select_source: string;
  address: string;
  source: string;
  destination: string;
  from: string;
  to_address: string;
  hardware_wallet_text: string;
  token_transaction_fee: string;
  transaction_fee: string;
  review_transaction: string;
  you_are_sending: string;
  current_balance: string;
  confirm_and_send: string;
  account_identifier: string;
  transaction_success: string;
  rename: string;
  rename_linked_account: string;
  rename_new_name_placeholder: string;
  rename_account_enter_new_name: string;
  hardware_wallet_add_hotkey_title: string;
  hardware_wallet_add_hotkey_text_neuron: string;
  hardware_wallet_add_hotkey_text_principal: string;
  hardware_wallet_add_hotkey_text_confirm: string;
  description: string;
  edit_transaction: string;
  send_now: string;
  select: string;
  manual: string;
  scan_qr_code_alt: string;
  scan_qr_code: string;
  current_balance_detail: string;
  network: string;
  network_icp: string;
  network_btc_mainnet: string;
  network_btc_testnet: string;
  select_network: string;
  bitcoin_transaction_fee_notice: string;
  estimated_bitcoin_transaction_fee: string;
  internetwork_fee_notice: string;
  estimated_internetwork_fee: string;
  estimation_notice: string;
  receive_account: string;
  sending_amount: string;
  total_deducted: string;
  received_amount: string;
  received_amount_notice: string;
  transaction_time: string;
  transaction_time_seconds: string;
  token_price_error: string;
  unpriced_tokens_warning: string;
  token_price_source: string;
}

interface I18nNeuron_types {
  seed: string;
  ect: string;
}

interface I18nStaking {
  title: string;
  text: string;
  nervous_systems: string;
  hide_no_neurons_header: string;
  hide_no_neurons_toggle_label: string;
  hide_no_neurons_table_hint: string;
  show_all: string;
}

interface I18nNeurons {
  title: string;
  text: string;
  stake_token: string;
  icp_will_be_locked: string;
  merge_neurons: string;
  merge_neurons_modal_title: string;
  merge_neurons_modal_confirm: string;
  merge_neurons_edit_selection: string;
  merge_neurons_modal_merge_button: string;
  merge_neurons_modal_title_2: string;
  merge_neurons_modal_into: string;
  expected_merge_result: string;
  set_dissolve_delay: string;
  add_user_as_hotkey: string;
  add_user_as_hotkey_message: string;
  add_user_as_hotkey_success: string;
  remove_user_hotkey_confirm_title: string;
  remove_user_hotkey_confirm_text: string;
  remove_hotkey_success: string;
  neuron_create_success: string;
  your_principal: string;
  confirm_dissolve_delay: string;
  follow_neurons_screen: string;
  stake_icp: string;
  may_take_while: string;
  create: string;
  community_fund: string;
  hotkey_control: string;
  missing_rewards: string;
  missing_rewards_soon: string;
  hardware_wallet_control: string;
  amount_icp_stake: string;
  ic_stake: string;
  staked: string;
  inline_remaining: string;
  remaining: string;
  age: string;
  vestion_period: string;
  neuron_id: string;
  neuron_balance: string;
  current_dissolve_delay: string;
  dissolve_delay_title: string;
  no_delay: string;
  dissolve_delay_description: string;
  min_dissolve_delay_description: string;
  dissolve_delay_label: string;
  dissolve_delay_placeholder: string;
  dissolve_delay_below_minimum: string;
  dissolve_delay_below_current: string;
  dissolve_delay_above_maximum: string;
  voting_power: string;
  skip: string;
  update_delay: string;
  set_delay: string;
  confirm_update_delay: string;
  confirm_set_delay: string;
  edit_delay: string;
  cannot_merge_neuron_community: string;
  cannot_merge_neuron_spawning: string;
  cannot_merge_neuron_hotkey: string;
  cannot_merge_neuron_state: string;
  only_merge_two: string;
  need_two_to_merge: string;
  irreversible_action: string;
  claim_seed_neurons_success: string;
  enter_neuron_id_prompt: string;
  add_hotkey_prompt_error: string;
  add_hotkey_prompt_success: string;
  remove_followees_sale_prompt_error: string;
  remove_followees_sale_prompt_success: string;
  top_up_neuron: string;
  top_up_description: string;
  merge_neurons_select_info: string;
  merge_neurons_source_neuron_disappear: string;
  merge_neurons_more_info: string;
  stake_amount: string;
  state: string;
  public_neuron_tooltip: string;
  public_neuron: string;
  private_neuron: string;
  public_neuron_description: string;
  private_neuron_description: string;
  learn_more: string;
  create_as_public: string;
  create_as_public_tooltip: string;
  create_as_public_neuron_failure: string;
}

interface I18nFollow_sns_topics {
  topic_definitions_description: string;
  topic_definitions_title: string;
<<<<<<< HEAD
  topics_title: string;
=======
  topics_description: string;
>>>>>>> ce0f200f
  topics_critical_label: string;
  topics_critical_tooltip: string;
  topics_non_critical_label: string;
  topics_non_critical_tooltip: string;
<<<<<<< HEAD
  neuron_title: string;
=======
  topics_following: string;
>>>>>>> ce0f200f
  neuron_label: string;
  neuron_description: string;
  neuron_follow: string;
}

interface I18nMissing_rewards {
  description: string;
  confirming: string;
  confirm: string;
  badge_label: string;
  hw_create_neuron_warning: string;
  hw_hotkey_warning: string;
}

interface I18nMissing_rewards_banner {
  confirm_title: string;
  days_left_title: string;
  rewards_missing_title: string;
}

interface I18nMissing_rewards_modal {
  goto_neuron: string;
  title: string;
  label: string;
  no_following: string;
}

interface I18nNew_followee {
  title: string;
  placeholder: string;
  label: string;
  follow_neuron: string;
  options_title: string;
  follow: string;
  unfollow: string;
  followee_does_not_exist: string;
  neuron_not_followee: string;
  already_followed: string;
}

interface I18nFollow_neurons {
  description: string;
  current_followees: string;
  add: string;
}

interface I18nFollow_neurons_topic_subtitles {
  Unspecified: string;
  NeuronManagement: string;
  ExchangeRate: string;
  NetworkEconomics: string;
  Governance: string;
  NodeAdmin: string;
  ParticipantManagement: string;
  SubnetManagement: string;
  NetworkCanisterManagement: string;
  Kyc: string;
  NodeProviderRewards: string;
  SnsDecentralizationSale: string;
  IcOsVersionDeployment: string;
  IcOsVersionElection: string;
  SnsAndCommunityFund: string;
  ApiBoundaryNodeManagement: string;
  SubnetRental: string;
  ProtocolCanisterManagement: string;
  ServiceNervousSystemManagement: string;
}

interface I18nVoting {
  topics: string;
  types: string;
  status: string;
  check_all: string;
  uncheck_all: string;
  nothing_found: string;
  all_proposals: string;
  actionable_proposals: string;
  nns_actionable_proposal_tooltip: string;
  sns_actionable_proposal_tooltip: string;
  total_actionable_proposal_tooltip: string;
  is_actionable_status_badge_tooltip: string;
}

interface I18nActionable_proposals_sign_in {
  title: string;
  text: string;
}

interface I18nActionable_proposals_empty {
  title: string;
  text: string;
}

interface I18nCanisters {
  aria_label_canister_card: string;
  text: string;
  create_canister: string;
  link_canister: string;
  add_canister: string;
  create_canister_title: string;
  create_canister_success_id: string;
  create_canister_success_name: string;
  link_canister_success: string;
  enter_canister_id: string;
  canister_id: string;
  enter_name_label: string;
  name: string;
  enter_amount: string;
  review_create_canister: string;
  t_cycles: string;
  minimum_cycles_text_1: string;
  minimum_cycles_text_2: string;
  transaction_fee: string;
  review_cycles_purchase: string;
  change_source: string;
  edit_cycles: string;
  converted_to: string;
}

interface I18nCanister_detail {
  title: string;
  controllers: string;
  t_cycles: string;
  add_cycles: string;
  top_up_canister: string;
  top_up_successful: string;
  unlink: string;
  rename: string;
  confirm_unlink_title: string;
  confirm_unlink_description_1: string;
  confirm_unlink_description_2: string;
  confirm_remove_controller_title: string;
  confirm_remove_controller_description: string;
  confirm_remove_controller_user_description_1: string;
  confirm_remove_controller_user_description_2: string;
  confirm_remove_last_controller_description: string;
  unlink_success: string;
  rename_success: string;
  canister_name_error_too_long: string;
  confirm_new_controller: string;
  enter_controller: string;
  edit_controller: string;
  new_controller: string;
  add_controller: string;
  rename_canister: string;
  rename_canister_title: string;
  rename_canister_placeholder: string;
  status_stopped: string;
  status_stopping: string;
  status_running: string;
}

interface I18nTransaction_names {
  receive: string;
  send: string;
  mint: string;
  burn: string;
  stakeNeuron: string;
  stakeNeuronNotification: string;
  topUpNeuron: string;
  createCanister: string;
  topUpCanister: string;
  refundSwap: string;
  participateSwap: string;
  approve: string;
}

interface I18nWallet {
  title: string;
  direction_from: string;
  direction_to: string;
  no_transactions: string;
  icp_qrcode_aria_label: string;
  icrc_qrcode_aria_label: string;
  token_address: string;
  pending_transaction_timestamp: string;
}

interface I18nBusy_screen {
  pending_approval_hw: string;
  take_long: string;
}

interface I18nProposal_detail {
  headline: string;
  title: string;
  summary: string;
  topic_prefix: string;
  status_prefix: string;
  type_prefix: string;
  reward_prefix: string;
  id_prefix: string;
  proposer_prefix: string;
  proposer_description: string;
  neurons_voted: string;
  neurons_voted_plural: string;
  loading_neurons: string;
  payload: string;
  created_prefix: string;
  created_description: string;
  decided_prefix: string;
  decided_description: string;
  executed_prefix: string;
  executed_description: string;
  failed_prefix: string;
  failed_description: string;
  no_more_info: string;
  voting_results: string;
  remaining: string;
  next: string;
  previous: string;
  sign_in: string;
  toggle_lable: string;
  toggle_tree: string;
  toggle_raw: string;
  json_unit_basis_points: string;
  json_unit_seconds: string;
  json_unit_e8s: string;
  id: string;
}

interface I18nProposal_detail__vote {
  vote_with_neurons: string;
  vote_with_neurons_plural: string;
  voting_power_label: string;
  vote_progress: string;
  adopt: string;
  reject: string;
  confirm_adopt_headline: string;
  confirm_adopt_text: string;
  confirm_reject_headline: string;
  confirm_reject_text: string;
  vote_status: string;
  cast_vote_neuronId: string;
  cast_vote_votingPower: string;
  vote_adopt_in_progress: string;
  vote_reject_in_progress: string;
  vote_status_registering: string;
  vote_status_updating: string;
  expiration: string;
  immediate_majority: string;
  immediate_majority_description: string;
  immediate_super_majority: string;
  immediate_super_majority_description: string;
  standard_majority: string;
  standard_majority_description: string;
  standard_super_majority: string;
  standard_super_majority_description: string;
  decision_intro: string;
  super_majority_decision_intro: string;
  cast_votes: string;
  cast_votes_needs: string;
  no_nns_neurons: string;
  no_sns_neurons: string;
  no_nns_neurons_description: string;
  stake_neuron: string;
}

interface I18nProposal_detail__ineligible {
  headline: string;
  headline_plural: string;
  text: string;
  reason_since: string;
  reason_no_permission: string;
  reason_short: string;
}

interface I18nNeuron_detail {
  title: string;
  voting_history: string;
  vote: string;
  increase_dissolve_delay: string;
  start_dissolving: string;
  stop_dissolving: string;
  disburse: string;
  increase_stake: string;
  split_neuron: string;
  voting_power_subtitle: string;
  voting_power_zero_subtitle: string;
  voting_power_zero: string;
  voting_power_section_description_expanded_zero: string;
  voting_power_section_description_expanded_zero_nns: string;
  calculated_as: string;
  voting_power_section_calculation_generic: string;
  voting_power_section_calculation_generic_new: string;
  this_neuron_calculation: string;
  voting_power_section_calculation_specific: string;
  voting_power_section_calculation_specific_new: string;
  maturity_section_description: string;
  staked_description: string;
  nns_staked_maturity_tooltip: string;
  sns_staked_maturity_tooltip: string;
  age_bonus_label: string;
  dissolve_bonus_label: string;
  no_age_bonus: string;
  no_dissolve_bonus: string;
  available_description: string;
  join_community_fund_description_1: string;
  join_community_fund_description_2: string;
  join_community_fund_hw_alert_1: string;
  join_community_fund_hw_alert_2: string;
  leave_community_fund_description: string;
  participate_community_fund: string;
  auto_stake_maturity: string;
  auto_stake_maturity_on: string;
  auto_stake_maturity_off: string;
  auto_stake_maturity_on_success: string;
  auto_stake_maturity_off_success: string;
  maturity_title: string;
  maturity_last_distribution: string;
  maturity_last_distribution_info: string;
  stake_maturity: string;
  view_active_disbursements_total: string;
  view_active_disbursements: string;
  view_active_disbursements_status: string;
  view_active_disbursements_modal_title: string;
  view_active_disbursements_to: string;
  disburse_maturity_description_1: string;
  disburse_maturity_description_2: string;
  disburse_maturity_amount: string;
  disburse_maturity_confirmation_percentage: string;
  disburse_maturity_confirmation_amount: string;
  disburse_maturity_confirmation_tokens: string;
  disburse_maturity_confirmation_destination: string;
  disburse_maturity_edit: string;
  stake: string;
  spawn_neuron: string;
  spawn: string;
  stake_maturity_disabled_tooltip: string;
  disburse_maturity_disabled_tooltip_zero: string;
  disburse_maturity_disabled_tooltip_non_zero: string;
  start_dissolve_description: string;
  stop_dissolve_description: string;
  join_community_fund_success: string;
  leave_community_fund_success: string;
  dummy_proposal_success: string;
  unlock_neuron_success: string;
  add_maturity_success: string;
  update_neuron_success: string;
  following_title: string;
  following_description_to_be_removed: string;
  following_description: string;
  following_note: string;
  following_link: string;
  follow_neurons: string;
  no_ballots: string;
  split_neuron_confirm: string;
  merge_neurons_success: string;
  disburse_neuron_title: string;
  split_neuron_success: string;
  split_neuron_disabled_tooltip: string;
  spawn_neuron_disabled_tooltip: string;
  hotkeys_title: string;
  add_hotkey: string;
  no_notkeys: string;
  no_notkeys_yet: string;
  add_hotkey_modal_title: string;
  enter_hotkey: string;
  invalid_hotkey: string;
  disburse_success: string;
  edit_percentage: string;
  stake_maturity_modal_title: string;
  disburse_maturity_modal_title: string;
  disburse_maturity: string;
  disburse_maturity_confirmation_modal_title: string;
  disburse_maturity_confirmation_description: string;
  disburse_maturity_success: string;
  active_maturity_disbursements_description: string;
  active_maturity_disbursements_amount: string;
  stake_confirmation_modal_title: string;
  stake_maturity_modal_description: string;
  stake_maturity_confirmation: string;
  stake_maturity_success: string;
  spawn_neuron_modal_title: string;
  spawn_confirmation_modal_title: string;
  spawn_neuron_success: string;
  spawn_neuron_choose: string;
  spawn_neuron_explanation_1: string;
  spawn_neuron_explanation_2: string;
  spawn_neuron_note_hw: string;
  current_stake: string;
  current_maturity: string;
  available_maturity: string;
  nns_available_maturity_tooltip: string;
  sns_available_maturity_tooltip: string;
  maturity_range: string;
  spawning_neuron_info: string;
  dissolve_delay_row_title: string;
  remaining_title: string;
  unspecified: string;
  advanced_settings_title: string;
  neuron_account: string;
  dissolve_date: string;
  amount_maturity: string;
  created: string;
  reward_status_active: string;
  reward_status_missing_soon: string;
  reward_status_missing_soon_description: string;
  reward_status_inactive: string;
  reward_status_inactive_description: string;
  reward_status_inactive_reset_description: string;
  neuron_state_tooltip: string;
  dissolve_delay_tooltip: string;
  neuron_stake_refreshed: string;
  change_neuron_make_neuron_public: string;
  change_neuron_make_neuron_private: string;
  change_neuron_make_neuron_public_confirmation: string;
  change_neuron_make_neuron_private_confirmation: string;
  change_neuron_make_neuron_public_description: string;
  change_neuron_make_neuron_private_description: string;
  make_neuron_private: string;
  make_neuron_public: string;
  change_neuron_public_success: string;
  change_neuron_private_success: string;
  change_neuron_visibility_loading: string;
  next: string;
  previous: string;
  change_neuron_visibility_partial_failure: string;
  change_neuron_visibility_failure: string;
  apply_to_all: string;
  neurons: string;
  uncontrollable_neurons_description: string;
  hardware_wallet: string;
  retrieving_data: string;
  public_visibility_action_hw_tooltip: string;
}

interface I18nSns_launchpad {
  header: string;
  committed_projects: string;
  no_committed_projects: string;
  no_opening_soon_projects: string;
  no_projects: string;
  open_projects: string;
  upcoming_projects: string;
  no_open_projects: string;
  proposals: string;
  project_logo: string;
  no_proposals: string;
}

interface I18nSns_project_detail {
  swap_proposal: string;
  link_to_dashboard: string;
  token_name: string;
  token_symbol: string;
  total_tokens: string;
  total_tokens_supply: string;
  min_participant_commitment: string;
  max_participant_commitment: string;
  max_nf_commitment: string;
  min_participants: string;
  current_overall_commitment: string;
  current_nf_commitment: string;
  not_participating: string;
  current_direct_commitment: string;
  current_sale_buyer_count: string;
  min_commitment_goal: string;
  max_commitment_goal: string;
  min_nf_commitment_goal: string;
  max_nf_commitment_goal: string;
  min_participation_reached: string;
  deadline: string;
  starts: string;
  user_commitment: string;
  user_current_commitment: string;
  status: string;
  status_open: string;
  status_adopted: string;
  status_committed: string;
  status_aborted: string;
  status_pending: string;
  status_unspecified: string;
  status_finalizing: string;
  participate_swap_description: string;
  understand_agree: string;
  participate_success: string;
  participate: string;
  increase_participation: string;
  status_completed: string;
  completed: string;
  sale_end: string;
  persons_excluded: string;
  max_user_commitment_reached: string;
  not_eligible_to_participate: string;
  getting_sns_open_ticket: string;
  current_nf_commitment_description: string;
  sign_in: string;
}

interface I18nSns_sale {
  participation_in_progress: string;
  step_initialization: string;
  step_transfer: string;
  step_notify: string;
  step_reload: string;
  connecting_sale_canister: string;
}

interface I18nSns_neuron_detail {
  vesting_period_tooltip: string;
  add_hotkey_info: string;
  add_hotkey_tooltip: string;
}

interface I18nSns_neurons {
  text: string;
  stake_sns_neuron: string;
  sns_neuron_destination: string;
  stake_sns_neuron_success: string;
  token_stake: string;
  min_dissolve_delay_description: string;
}

interface I18nResponsive_table {
  sorting: string;
  descending_order: string;
  ascending_order: string;
}

interface I18nTime {
  year: string;
  year_plural: string;
  month: string;
  month_plural: string;
  day: string;
  day_plural: string;
  hour: string;
  hour_plural: string;
  minute: string;
  minute_plural: string;
  second: string;
  second_plural: string;
}

interface I18nError__ledger {
  unexpected: string;
  app_version_not_supported: string;
  please_open: string;
  locked: string;
  fetch_public_key: string;
  principal_not_match: string;
  signature_unexpected: string;
  signature_length: string;
  connect_no_device: string;
  connect_many_apps: string;
  connect_not_supported: string;
  unexpected_wallet: string;
  access_denied: string;
  user_rejected_transaction: string;
  version_not_supported: string;
  browser_not_supported: string;
  incorrect_identifier: string;
}

interface I18nError__attach_wallet {
  unexpected: string;
  connect: string;
  no_name: string;
  no_identity: string;
  already_registered: string;
  limit_exceeded: string;
  register_hardware_wallet: string;
  create_hardware_wallet_too_long: string;
}

interface I18nError__account {
  not_found: string;
  no_details: string;
  subaccount_too_long: string;
  create_subaccount_limit_exceeded: string;
  create_subaccount: string;
  subaccount_not_found: string;
  rename_account_not_found: string;
  not_selected: string;
}

interface I18nError__canister {
  already_attached: string;
  name_taken: string;
  name_too_long: string;
  limit_exceeded: string;
  unlink_not_found: string;
  unknown_link: string;
  unknown_unlink: string;
  get_exchange_rate: string;
}

interface I18nError__imported_tokens {
  load_imported_tokens: string;
  add_imported_token: string;
  remove_imported_token: string;
  update_imported_token: string;
  too_many: string;
  ledger_canister_loading: string;
  is_duplication: string;
  is_sns: string;
  is_important: string;
  is_icp: string;
  invalid_canister_id: string;
}

interface I18nError__sns {
  undefined_project: string;
  list_summaries: string;
  load_swap_commitment: string;
  load_sale_total_commitments: string;
  load_sale_lifecycle: string;
  sns_remove_hotkey: string;
  sns_split_neuron: string;
  sns_disburse: string;
  sns_start_dissolving: string;
  sns_stop_dissolving: string;
  sns_stake: string;
  sns_increase_stake: string;
  sns_register_vote: string;
  sns_dissolve_delay_action: string;
  project_not_found: string;
  project_not_open: string;
  not_enough_amount: string;
  commitment_too_large: string;
  commitment_exceeds_current_allowed: string;
  sns_sale_unexpected_error: string;
  sns_sale_unexpected_and_refresh: string;
  sns_sale_final_error: string;
  sns_sale_proceed_with_existing_ticket: string;
  sns_sale_closed: string;
  sns_sale_not_open: string;
  sns_sale_invalid_amount: string;
  sns_sale_invalid_subaccount: string;
  sns_sale_try_later: string;
  sns_sale_committed_not_equal_to_amount: string;
  ledger_temporarily_unavailable: string;
  ledger_duplicate: string;
  ledger_bad_fee: string;
  ledger_created_future: string;
  ledger_too_old: string;
  ledger_insufficient_funds: string;
  sns_add_followee: string;
  sns_remove_followee: string;
  sns_add_hotkey: string;
  sns_stake_maturity: string;
  sns_disburse_maturity: string;
  sns_amount_not_enough_stake_neuron: string;
}

interface I18nAuth_accounts {
  title: string;
  text: string;
}

interface I18nAuth_report {
  title: string;
  text: string;
}

interface I18nAuth_neurons {
  title: string;
}

interface I18nAuth_proposals {}

interface I18nAuth_canisters {
  title: string;
  text: string;
}

interface I18nAuth_sns {}

interface I18nUniverse {
  select_token: string;
  select_nervous_system: string;
  universe_logo: string;
}

interface I18nSns_types {
  sns_specific: string;
}

interface I18nSns_rewards_status {
  0: string;
  1: string;
  2: string;
  3: string;
}

interface I18nSns_rewards_description {
  0: string;
  1: string;
  2: string;
  3: string;
}

interface I18nSns_status {
  0: string;
  1: string;
  2: string;
  3: string;
  4: string;
  5: string;
}

interface I18nUniversal_proposal_status {
  unknown: string;
  open: string;
  rejected: string;
  adopted: string;
  executed: string;
  failed: string;
}

interface I18nSns_status_description {
  0: string;
  1: string;
  2: string;
  3: string;
  4: string;
  5: string;
}

interface I18nMetrics {
  tvl: string;
  nns_high_load: string;
  thanks_fun: string;
}

interface I18nCkbtc {
  title: string;
  test_title: string;
  logo: string;
  test_logo: string;
  qrcode_aria_label_bitcoin: string;
  qrcode_aria_label_ckBTC: string;
  bitcoin: string;
  test_bitcoin: string;
  btc: string;
  ckbtc_balance_updated: string;
  step_approve_transfer: string;
  step_send_btc: string;
  step_reload: string;
  sending_ckbtc_to_btc: string;
  about_thirty_minutes: string;
  transaction_success_about_thirty_minutes: string;
  loading_address: string;
  receive_btc_title: string;
  ckbtc_buzz_words: string;
  incoming_bitcoin_network: string;
  block_explorer: string;
  bitcoin_address_title: string;
  refresh_balance: string;
  btc_received: string;
  btc_sent: string;
  btc_network: string;
  receiving_btc: string;
  reimbursement: string;
  sending_btc: string;
  sending_btc_failed: string;
  sign_in_for_address: string;
}

interface I18nError__ckbtc {
  already_process: string;
  temporary_unavailable: string;
  info_not_found: string;
  get_btc_address: string;
  get_btc_no_universe: string;
  update_balance: string;
  no_new_confirmed_btc: string;
  retrieve_btc: string;
  malformed_address: string;
  amount_too_low: string;
  insufficient_funds: string;
  retrieve_btc_unknown: string;
  estimated_fee: string;
  retrieve_btc_min_amount: string;
  retrieve_btc_min_amount_unknown: string;
  wait_ckbtc_info_parameters_certified: string;
}

interface I18nFeature_flags_prompt {
  override_true: string;
  override_false: string;
  remove_override: string;
}

interface I18nSettings {
  your_principal: string;
  your_principal_description: string;
  your_session: string;
  your_session_description: string;
}

interface I18nSync {
  status_idle: string;
  status_error: string;
  status_in_progress: string;
  status_idle_detailed: string;
  status_error_detailed: string;
  status_in_progress_detailed: string;
}

interface I18nTokens {
  projects_header: string;
  balance_header: string;
  accounts_header: string;
  settings_button: string;
  hide_zero_balances: string;
  hide_zero_balances_toggle_label: string;
  zero_balance_hidden: string;
  show_all: string;
  add_imported_token_success: string;
  remove_imported_token_success: string;
  update_imported_token_success: string;
  ledger_canister: string;
  index_canister: string;
  ledger_canister_error_tooltip: string;
}

interface I18nImport_token {
  import_token: string;
  imported_token: string;
  verifying: string;
  importing: string;
  removing: string;
  updating: string;
  description: string;
  ledger_label: string;
  index_label_optional: string;
  placeholder: string;
  index_canister_description: string;
  review_token_info: string;
  warning: string;
  remove_confirmation_header: string;
  remove_confirmation_description: string;
  index_label: string;
  index_fallback_label: string;
  import_button: string;
  link_to_dashboard: string;
  add_index_canister: string;
  add_index_description: string;
  failed_tooltip: string;
  maximum_reached_tooltip: string;
  doc_link_label: string;
}

interface I18nPortfolio {
  login_title: string;
  login_description: string;
  no_tokens_card_title: string;
  no_tokens_card_description: string;
  no_tokens_card_button: string;
  no_neurons_card_description: string;
  no_neurons_card_button: string;
  held_tokens_card_title: string;
  held_tokens_card_link: string;
  held_tokens_card_list_first_column: string;
  held_tokens_card_list_second_column: string;
  held_tokens_card_list_third_column: string;
  held_tokens_card_info_row: string;
  staked_tokens_card_title: string;
  staked_tokens_card_link: string;
  staked_tokens_card_list_first_column: string;
  staked_tokens_card_list_second_column_mobile: string;
  staked_tokens_card_list_second_column: string;
  staked_tokens_card_list_third_column: string;
  staked_tokens_card_info_row: string;
  total_assets_title: string;
  project_status_open: string;
  project_status_proposal: string;
  open_project_card_title: string;
  open_project_current_commitment: string;
  open_project_card_min_icp: string;
  open_project_card_max_icp: string;
  open_project_card_nf: string;
  open_project_card_link: string;
  open_project_card_neuron_fund_tooltip: string;
  new_sns_proposal_card_title: string;
  new_sns_proposal_card_link: string;
  new_sns_proposal_card_adopt: string;
  new_sns_proposal_card_reject: string;
}

interface I18nNeuron_state {
  Unspecified: string;
  Locked: string;
  Spawning: string;
  Dissolved: string;
  Dissolving: string;
}

interface I18nTopics {
  Unspecified: string;
  NeuronManagement: string;
  ExchangeRate: string;
  NetworkEconomics: string;
  Governance: string;
  NodeAdmin: string;
  ParticipantManagement: string;
  SubnetManagement: string;
  NetworkCanisterManagement: string;
  Kyc: string;
  NodeProviderRewards: string;
  SnsDecentralizationSale: string;
  IcOsVersionElection: string;
  IcOsVersionDeployment: string;
  SnsAndCommunityFund: string;
  ApiBoundaryNodeManagement: string;
  SubnetRental: string;
  ProtocolCanisterManagement: string;
  ServiceNervousSystemManagement: string;
}

interface I18nTopics_description {
  Unspecified: string;
  NeuronManagement: string;
  ExchangeRate: string;
  NetworkEconomics: string;
  Governance: string;
  NodeAdmin: string;
  ParticipantManagement: string;
  SubnetManagement: string;
  NetworkCanisterManagement: string;
  Kyc: string;
  NodeProviderRewards: string;
  SnsDecentralizationSale: string;
  IcOsVersionElection: string;
  IcOsVersionDeployment: string;
  SnsAndCommunityFund: string;
  ApiBoundaryNodeManagement: string;
  SubnetRental: string;
  ProtocolCanisterManagement: string;
  ServiceNervousSystemManagement: string;
}

interface I18nRewards {
  Unknown: string;
  AcceptVotes: string;
  ReadyToSettle: string;
  Settled: string;
  Ineligible: string;
}

interface I18nRewards_description {
  Unknown: string;
  AcceptVotes: string;
  ReadyToSettle: string;
  Settled: string;
  Ineligible: string;
}

interface I18nStatus {
  Unknown: string;
  Open: string;
  Rejected: string;
  Accepted: string;
  Executed: string;
  Failed: string;
}

interface I18nStatus_description {
  Unknown: string;
  Open: string;
  Rejected: string;
  Accepted: string;
  Executed: string;
  Failed: string;
}

interface I18nActions {
  RegisterKnownNeuron: string;
  NeuronManagement: string;
  ApproveGenesisKyc: string;
  ManageNetworkEconomics: string;
  RewardNodeProvider: string;
  RewardNodeProviders: string;
  AddOrRemoveNodeProvider: string;
  SetDefaultFollowees: string;
  Motion: string;
  SetSnsTokenSwapOpenTimeWindow: string;
  OpenSnsTokenSwap: string;
  CreateServiceNervousSystem: string;
  InstallCode: string;
  StopOrStartCanister: string;
  UpdateCanisterSettings: string;
}

interface I18nActions_description {
  RegisterKnownNeuron: string;
  NeuronManagement: string;
  ApproveGenesisKyc: string;
  ManageNetworkEconomics: string;
  RewardNodeProvider: string;
  RewardNodeProviders: string;
  AddOrRemoveNodeProvider: string;
  SetDefaultFollowees: string;
  Motion: string;
  SetSnsTokenSwapOpenTimeWindow: string;
  OpenSnsTokenSwap: string;
  CreateServiceNervousSystem: string;
  InstallCode: string;
  StopOrStartCanister: string;
  UpdateCanisterSettings: string;
}

interface I18nNns_functions {
  Unspecified: string;
  CreateSubnet: string;
  AddNodeToSubnet: string;
  NnsCanisterInstall: string;
  NnsCanisterUpgrade: string;
  RecoverSubnet: string;
  UpdateConfigOfSubnet: string;
  AssignNoid: string;
  NnsRootUpgrade: string;
  IcpXdrConversionRate: string;
  DeployGuestosToAllSubnetNodes: string;
  ClearProvisionalWhitelist: string;
  RemoveNodesFromSubnet: string;
  SetAuthorizedSubnetworks: string;
  SetFirewallConfig: string;
  UpdateNodeOperatorConfig: string;
  StopOrStartNnsCanister: string;
  RemoveNodes: string;
  UninstallCode: string;
  UpdateNodeRewardsTable: string;
  AddOrRemoveDataCenters: string;
  UpdateUnassignedNodesConfig: string;
  RemoveNodeOperators: string;
  RerouteCanisterRanges: string;
  AddFirewallRules: string;
  RemoveFirewallRules: string;
  UpdateFirewallRules: string;
  PrepareCanisterMigration: string;
  CompleteCanisterMigration: string;
  AddSnsWasm: string;
  ChangeSubnetMembership: string;
  UpdateSubnetType: string;
  ChangeSubnetTypeAssignment: string;
  UpdateSnsWasmSnsSubnetIds: string;
  UpdateAllowedPrincipals: string;
  InsertSnsWasmUpgradePathEntries: string;
  ReviseElectedGuestosVersions: string;
  BitcoinSetConfig: string;
  UpdateElectedHostosVersions: string;
  UpdateNodesHostosVersion: string;
  AddApiBoundaryNodes: string;
  RemoveApiBoundaryNodes: string;
  UpdateApiBoundaryNodesVersion: string;
  DeployGuestosToSomeApiBoundaryNodes: string;
  DeployGuestosToAllUnassignedNodes: string;
  UpdateSshReadOnlyAccessForAllUnassignedNodes: string;
  ReviseElectedHostosVersions: string;
  DeployHostosToSomeNodes: string;
  SubnetRentalRequest: string;
}

interface I18nNns_functions_description {
  Unspecified: string;
  CreateSubnet: string;
  AddNodeToSubnet: string;
  NnsCanisterInstall: string;
  NnsCanisterUpgrade: string;
  RecoverSubnet: string;
  UpdateConfigOfSubnet: string;
  AssignNoid: string;
  NnsRootUpgrade: string;
  IcpXdrConversionRate: string;
  DeployGuestosToAllSubnetNodes: string;
  ClearProvisionalWhitelist: string;
  RemoveNodesFromSubnet: string;
  SetAuthorizedSubnetworks: string;
  SetFirewallConfig: string;
  UpdateNodeOperatorConfig: string;
  StopOrStartNnsCanister: string;
  RemoveNodes: string;
  UninstallCode: string;
  UpdateNodeRewardsTable: string;
  AddOrRemoveDataCenters: string;
  UpdateUnassignedNodesConfig: string;
  RemoveNodeOperators: string;
  RerouteCanisterRanges: string;
  AddFirewallRules: string;
  RemoveFirewallRules: string;
  UpdateFirewallRules: string;
  PrepareCanisterMigration: string;
  CompleteCanisterMigration: string;
  AddSnsWasm: string;
  ChangeSubnetMembership: string;
  UpdateSubnetType: string;
  ChangeSubnetTypeAssignment: string;
  UpdateSnsWasmSnsSubnetIds: string;
  UpdateAllowedPrincipals: string;
  InsertSnsWasmUpgradePathEntries: string;
  ReviseElectedGuestosVersions: string;
  BitcoinSetConfig: string;
  UpdateElectedHostosVersions: string;
  UpdateNodesHostosVersion: string;
  AddApiBoundaryNodes: string;
  RemoveApiBoundaryNodes: string;
  UpdateApiBoundaryNodesVersion: string;
  DeployGuestosToSomeApiBoundaryNodes: string;
  DeployGuestosToAllUnassignedNodes: string;
  UpdateSshReadOnlyAccessForAllUnassignedNodes: string;
  ReviseElectedHostosVersions: string;
  DeployHostosToSomeNodes: string;
  SubnetRentalRequest: string;
}

interface I18n {
  lang: Languages;
  core: I18nCore;
  error: I18nError;
  warning: I18nWarning;
  navigation: I18nNavigation;
  alfred: I18nAlfred;
  header: I18nHeader;
  reporting: I18nReporting;
  auth: I18nAuth;
  accounts: I18nAccounts;
  neuron_types: I18nNeuron_types;
  staking: I18nStaking;
  neurons: I18nNeurons;
  follow_sns_topics: I18nFollow_sns_topics;
  missing_rewards: I18nMissing_rewards;
  missing_rewards_banner: I18nMissing_rewards_banner;
  missing_rewards_modal: I18nMissing_rewards_modal;
  new_followee: I18nNew_followee;
  follow_neurons: I18nFollow_neurons;
  follow_neurons_topic_subtitles: I18nFollow_neurons_topic_subtitles;
  voting: I18nVoting;
  actionable_proposals_sign_in: I18nActionable_proposals_sign_in;
  actionable_proposals_empty: I18nActionable_proposals_empty;
  canisters: I18nCanisters;
  canister_detail: I18nCanister_detail;
  transaction_names: I18nTransaction_names;
  wallet: I18nWallet;
  busy_screen: I18nBusy_screen;
  proposal_detail: I18nProposal_detail;
  proposal_detail__vote: I18nProposal_detail__vote;
  proposal_detail__ineligible: I18nProposal_detail__ineligible;
  neuron_detail: I18nNeuron_detail;
  sns_launchpad: I18nSns_launchpad;
  sns_project_detail: I18nSns_project_detail;
  sns_sale: I18nSns_sale;
  sns_neuron_detail: I18nSns_neuron_detail;
  sns_neurons: I18nSns_neurons;
  responsive_table: I18nResponsive_table;
  time: I18nTime;
  error__ledger: I18nError__ledger;
  error__attach_wallet: I18nError__attach_wallet;
  error__account: I18nError__account;
  error__canister: I18nError__canister;
  error__imported_tokens: I18nError__imported_tokens;
  error__sns: I18nError__sns;
  auth_accounts: I18nAuth_accounts;
  auth_report: I18nAuth_report;
  auth_neurons: I18nAuth_neurons;
  auth_proposals: I18nAuth_proposals;
  auth_canisters: I18nAuth_canisters;
  auth_sns: I18nAuth_sns;
  universe: I18nUniverse;
  sns_types: I18nSns_types;
  sns_rewards_status: I18nSns_rewards_status;
  sns_rewards_description: I18nSns_rewards_description;
  sns_status: I18nSns_status;
  universal_proposal_status: I18nUniversal_proposal_status;
  sns_status_description: I18nSns_status_description;
  metrics: I18nMetrics;
  ckbtc: I18nCkbtc;
  error__ckbtc: I18nError__ckbtc;
  feature_flags_prompt: I18nFeature_flags_prompt;
  settings: I18nSettings;
  sync: I18nSync;
  tokens: I18nTokens;
  import_token: I18nImport_token;
  portfolio: I18nPortfolio;
  neuron_state: I18nNeuron_state;
  topics: I18nTopics;
  topics_description: I18nTopics_description;
  rewards: I18nRewards;
  rewards_description: I18nRewards_description;
  status: I18nStatus;
  status_description: I18nStatus_description;
  actions: I18nActions;
  actions_description: I18nActions_description;
  nns_functions: I18nNns_functions;
  nns_functions_description: I18nNns_functions_description;
}<|MERGE_RESOLUTION|>--- conflicted
+++ resolved
@@ -440,20 +440,14 @@
 interface I18nFollow_sns_topics {
   topic_definitions_description: string;
   topic_definitions_title: string;
-<<<<<<< HEAD
   topics_title: string;
-=======
   topics_description: string;
->>>>>>> ce0f200f
   topics_critical_label: string;
   topics_critical_tooltip: string;
   topics_non_critical_label: string;
   topics_non_critical_tooltip: string;
-<<<<<<< HEAD
+  topics_following: string;
   neuron_title: string;
-=======
-  topics_following: string;
->>>>>>> ce0f200f
   neuron_label: string;
   neuron_description: string;
   neuron_follow: string;

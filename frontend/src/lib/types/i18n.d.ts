/**
 * Auto-generated definitions file ("npm run i18n")
 */

interface I18nCore {
  close: string;
  remove: string;
  icp: string;
  create: string;
  filter: string;
  back: string;
  confirm_yes: string;
  confirm_no: string;
  confirm: string;
  cancel: string;
  yes: string;
  no: string;
  unspecified: string;
  continue: string;
  amount: string;
  max: string;
  min: string;
  principal: string;
  toggle: string;
  log: string;
  principal_id: string;
  copy: string;
  ic: string;
  previous: string;
  next: string;
  principal_is: string;
  done: string;
  this_may_take_a_few_minutes: string;
  do_not_close: string;
  finish: string;
}

interface I18nError {
  auth_sync: string;
  sign_in: string;
  proposal_not_found: string;
  proposal_payload: string;
  proposal_payload_not_found: string;
  neuron_not_found: string;
  neuron_spawning: string;
  neuron_load: string;
  sns_neurons_load: string;
  accounts_load: string;
  sns_accounts_balance_load: string;
  icrc_token_load: string;
  list_proposals: string;
  get_proposal: string;
  wrong_proposal_id: string;
  list_canisters: string;
  missing_identity: string;
  rename_subaccount: string;
  rename_subaccount_no_account: string;
  rename_subaccount_type: string;
  get_neurons: string;
  get_known_neurons: string;
  register_vote: string;
  register_vote_neuron: string;
  register_vote_unknown: string;
  add_followee: string;
  remove_followee: string;
  followee_does_not_exist: string;
  accounts_not_found: string;
  query_balance: string;
  accounts_not_found_poll: string;
  account_not_found: string;
  account_not_reload: string;
  transactions_not_found: string;
  canister_not_found: string;
  fail: string;
  join_community_fund: string;
  dummy_proposal: string;
  update_delay: string;
  unknown: string;
  amount_not_valid: string;
  amount_not_enough_stake_neuron: string;
  amount_not_enough_top_up_neuron: string;
  stake_neuron: string;
  transaction_error: string;
  unexpected_number_neurons_merge: string;
  cannot_merge: string;
  split_neuron: string;
  not_authorized_neuron_action: string;
  invalid_sender: string;
  insufficient_funds: string;
  transfer_error: string;
  merge_neurons_same_id: string;
  merge_neurons_not_same_controller: string;
  merge_neurons_not_same_manage_neuron_followees: string;
  neuron_account_not_found: string;
  governance_error: string;
  not_mergeable: string;
  invalid_account_id: string;
  address_not_valid: string;
  invalid_percentage: string;
  principal_not_valid: string;
  input_length: string;
  not_canister_controller: string;
  canister_details_not_found: string;
  controller_already_present: string;
  controller_not_present: string;
  pub_key_not_hex_string: string;
  pub_key_hex_string_invalid_length: string;
  hardware_wallet_no_account: string;
  high_load_retrying: string;
  canister_refund: string;
  canister_creation_unknown: string;
  canister_top_up_unknown: string;
  canister_update_settings: string;
  not_canister_controller_to_update: string;
  limit_exceeded_topping_up_canister: string;
  limit_exceeded_creating_canister: string;
  limit_exceeded_getting_open_ticket: string;
  sns_loading_commited_projects: string;
  swap_not_loaded: string;
  transaction_fee_not_found: string;
  token_not_found: string;
  fetch_transactions: string;
  transaction_data: string;
  amount_not_enough_stake_sns_neuron: string;
  adding_permissions: string;
  canister_invalid_transaction: string;
  qrcode_camera_error: string;
}

interface I18nWarning {
  auth_sign_out: string;
}

interface I18nNavigation {
  tokens: string;
  canisters: string;
  neurons: string;
  voting: string;
  launchpad: string;
  settings: string;
}

interface I18nHeader {
  menu: string;
  title: string;
  logout: string;
  account_menu: string;
}

interface I18nAuth {
  login: string;
  title: string;
  on_chain: string;
  wallet: string;
  stake: string;
  earn: string;
  launchpad: string;
  ic_logo: string;
  dashboard: string;
  voting_rewards: string;
  logo: string;
  github_link: string;
  background: string;
  internetcomputer_dot_org_link: string;
}

interface I18nAccounts {
  main: string;
  balance: string;
  send: string;
  icp_transaction_description: string;
  sns_transaction_description: string;
  ckbtc_transaction_description: string;
  ckbtc_to_btc_transaction_description: string;
  add_account: string;
  new_linked_title: string;
  new_linked_subtitle: string;
  attach_hardware_title: string;
  attach_hardware_subtitle: string;
  attach_hardware_name_placeholder: string;
  attach_hardware_enter_name: string;
  attach_hardware_show_neurons: string;
  attach_hardware_neurons_text: string;
  attach_hardware_neurons_add: string;
  attach_hardware_neurons_added: string;
  connect_hardware_wallet: string;
  connect_hardware_wallet_text: string;
  show_info_hardware_wallet: string;
  attach_wallet: string;
  edit_name: string;
  new_linked_account_enter_name: string;
  new_linked_account_placeholder: string;
  subAccount: string;
  hardwareWallet: string;
  select_source: string;
  select_destination: string;
  address: string;
  enter_address_or_select: string;
  my_accounts: string;
  enter_icp_amount: string;
  source: string;
  destination: string;
  from: string;
  to_address: string;
  hardware_wallet_text: string;
  token_transaction_fee: string;
  transaction_fee: string;
  new_transaction_fee: string;
  review_transaction: string;
  you_are_sending: string;
  edit_destination: string;
  current_balance: string;
  confirm_and_send: string;
  edit_amount: string;
  account_identifier: string;
  transaction_success: string;
  rename: string;
  rename_linked_account: string;
  rename_new_name_placeholder: string;
  rename_account_enter_new_name: string;
  hardware_wallet_add_hotkey_title: string;
  hardware_wallet_add_hotkey_text_neuron: string;
  hardware_wallet_add_hotkey_text_principal: string;
  hardware_wallet_add_hotkey_text_confirm: string;
  current_balance_total: string;
  description: string;
  edit_transaction: string;
  send_now: string;
  select: string;
  manual: string;
  scan_qr_code_alt: string;
  scan_qr_code: string;
  no_account_select: string;
  current_balance_detail: string;
  network: string;
  network_icp: string;
  network_btc_mainnet: string;
  network_btc_testnet: string;
  select_network: string;
  bitcoin_transaction_fee_notice: string;
  estimated_bitcoin_transaction_fee: string;
  internetwork_fee_notice: string;
  estimated_internetwork_fee: string;
  estimation_notice: string;
  receive_account: string;
  sending_amount: string;
  total_deducted: string;
  received_amount: string;
  received_amount_notice: string;
  transaction_time: string;
  transaction_time_seconds: string;
}

interface I18nNeurons {
  title: string;
  text: string;
  stake_neurons: string;
  merge_neurons: string;
  merge_neurons_modal_title: string;
  merge_neurons_modal_confirm: string;
  merge_neurons_edit_selection: string;
  merge_neurons_modal_merge_button: string;
  merge_neurons_modal_title_2: string;
  merge_neurons_modal_into: string;
  set_dissolve_delay: string;
  add_user_as_hotkey: string;
  add_user_as_hotkey_message: string;
  add_user_as_hotkey_success: string;
  remove_user_hotkey_confirm_title: string;
  remove_user_hotkey_confirm_text: string;
  remove_hotkey_success: string;
  neuron_create_success: string;
  your_principal: string;
  confirm_dissolve_delay: string;
  follow_neurons_screen: string;
  stake_neuron: string;
  source: string;
  transaction_fee: string;
  current_balance: string;
  may_take_while: string;
  create: string;
  community_fund: string;
  hotkey_control: string;
  stake: string;
  amount_icp_stake: string;
  ic_stake: string;
  staked: string;
  inline_remaining: string;
  remaining: string;
  age: string;
  aria_label_neuron_card: string;
  neuron_id: string;
  neuron_balance: string;
  current_dissolve_delay: string;
  dissolve_delay_title: string;
  no_delay: string;
  dissolve_delay_description: string;
  dissolve_delay_label: string;
  dissolve_delay_placeholder: string;
  dissolve_delay_below_minimum: string;
  dissolve_delay_above_maximum: string;
  voting_power: string;
  skip: string;
  update_delay: string;
  set_delay: string;
  confirm_update_delay: string;
  confirm_set_delay: string;
  edit_delay: string;
  merge_neurons_article_title: string;
  cannot_merge_neuron_community: string;
  cannot_merge_neuron_spawning: string;
  cannot_merge_neuron_hotkey: string;
  only_merge_two: string;
  need_two_to_merge: string;
  irreversible_action: string;
  claim_seed_neurons_success: string;
  enter_neuron_id_prompt: string;
  add_hotkey_prompt_error: string;
  add_hotkey_prompt_success: string;
  remove_followees_sale_prompt_error: string;
  remove_followees_sale_prompt_success: string;
  top_up_neuron: string;
  top_up_description: string;
  community_fund_title: string;
  merge_neurons_select_info: string;
  merge_neurons_source_neuron_disappear: string;
  merge_neurons_more_info: string;
  stake_amount: string;
}

interface I18nNew_followee {
  title: string;
  placeholder: string;
  label: string;
  follow_neuron: string;
  options_title: string;
  follow: string;
  unfollow: string;
  same_neuron: string;
  followee_does_not_exist: string;
  neuron_not_followee: string;
  already_followed: string;
}

interface I18nFollow_neurons {
  description: string;
  topic_0_title: string;
  topic_0_subtitle: string;
  topic_1_title: string;
  topic_1_subtitle: string;
  topic_2_title: string;
  topic_2_subtitle: string;
  topic_3_title: string;
  topic_3_subtitle: string;
  topic_4_title: string;
  topic_4_subtitle: string;
  topic_5_title: string;
  topic_5_subtitle: string;
  topic_6_title: string;
  topic_6_subtitle: string;
  topic_7_title: string;
  topic_7_subtitle: string;
  topic_8_title: string;
  topic_8_subtitle: string;
  topic_9_title: string;
  topic_9_subtitle: string;
  topic_10_title: string;
  topic_10_subtitle: string;
  topic_11_title: string;
  topic_11_subtitle: string;
  topic_12_title: string;
  topic_12_subtitle: string;
  topic_13_title: string;
  topic_13_subtitle: string;
  topic_14_title: string;
  topic_14_subtitle: string;
  current_followees: string;
  add: string;
}

interface I18nVoting {
  title: string;
  text: string;
  topics: string;
  rewards: string;
  status: string;
  hide_unavailable_proposals: string;
  nothing_found: string;
}

interface I18nCanisters {
  title: string;
  aria_label_canister_card: string;
  text: string;
  create_canister: string;
  link_canister: string;
  empty: string;
  add_canister: string;
  create_canister_title: string;
  create_canister_subtitle: string;
  create_canister_success: string;
  link_canister_title: string;
  link_canister_subtitle: string;
  link_canister_success: string;
  enter_canister_id: string;
  canister_id: string;
  enter_amount: string;
  review_create_canister: string;
  t_cycles: string;
  minimum_cycles_text_1: string;
  minimum_cycles_text_2: string;
  transaction_fee: string;
  review_cycles_purchase: string;
  change_source: string;
  edit_cycles: string;
  converted_to: string;
}

interface I18nCanister_detail {
  title: string;
  id: string;
  cycles: string;
  controllers: string;
  t_cycles: string;
  add_cycles: string;
  top_up_canister: string;
  top_up_successful: string;
  unlink: string;
  confirm_unlink_title: string;
  confirm_unlink_description_1: string;
  confirm_unlink_description_2: string;
  confirm_remove_controller_title: string;
  confirm_remove_controller_description: string;
  confirm_remove_controller_user_description_1: string;
  confirm_remove_controller_user_description_2: string;
  confirm_remove_last_controller_description: string;
  unlink_success: string;
  confirm_new_controller: string;
  enter_controller: string;
  edit_controller: string;
  new_controller: string;
  add_controller: string;
  status_stopped: string;
  status_stopping: string;
  status_running: string;
}

interface I18nTransaction_names {
  receive: string;
  send: string;
  mint: string;
  burn: string;
  stakeNeuron: string;
  stakeNeuronNotification: string;
  topUpNeuron: string;
  createCanister: string;
  topUpCanister: string;
  participateSwap: string;
}

interface I18nCkbtc_transaction_names {
  burn: string;
  mint: string;
}

interface I18nWallet {
  title: string;
  address: string;
  principal: string;
  direction_from: string;
  direction_to: string;
  no_transactions: string;
  icp_qrcode_aria_label: string;
  sns_qrcode_aria_label: string;
  token_address: string;
}

interface I18nBusy_screen {
  pending_approval_hw: string;
  take_long: string;
}

interface I18nProposal_detail {
  title: string;
  summary: string;
  topic_prefix: string;
  status_prefix: string;
  type_prefix: string;
  reward_prefix: string;
  id_prefix: string;
  proposer_prefix: string;
  proposer_description: string;
  open_voting_prefix: string;
  adopt: string;
  reject: string;
  my_votes: string;
  loading_neurons: string;
  unknown_nns_function: string;
  nns_function_name: string;
  payload: string;
  summary_toggle_view: string;
  vote: string;
  created_prefix: string;
  created_description: string;
  decided_prefix: string;
  decided_description: string;
  executed_prefix: string;
  executed_description: string;
  failed_prefix: string;
  failed_description: string;
  no_more_info: string;
  voting_results: string;
  remaining: string;
  older: string;
  newer: string;
  older_short: string;
  newer_short: string;
  sign_in: string;
}

interface I18nProposal_detail__vote {
  headline: string;
  neurons: string;
  voting_power: string;
  vote_progress: string;
  total: string;
  adopt: string;
  reject: string;
  confirm_adopt_headline: string;
  confirm_adopt_text: string;
  confirm_reject_headline: string;
  confirm_reject_text: string;
  vote_status: string;
  cast_vote_neuronId: string;
  cast_vote_votingPower: string;
  vote_adopt_in_progress: string;
  vote_reject_in_progress: string;
  vote_status_registering: string;
  vote_status_updating: string;
}

interface I18nProposal_detail__ineligible {
  headline: string;
  text: string;
  reason_since: string;
  reason_short: string;
}

interface I18nNeuron_detail {
  title: string;
  voting_history: string;
  vote: string;
  join_community_fund: string;
  increase_dissolve_delay: string;
  start_dissolving: string;
  stop_dissolving: string;
  disburse: string;
  increase_stake: string;
  split_neuron: string;
  voting_power_tooltip_with_stake: string;
  join_community_fund_description: string;
  leave_community_fund_description: string;
  participate_community_fund: string;
  auto_stake_maturity: string;
  auto_stake_maturity_on: string;
  auto_stake_maturity_off: string;
  auto_stake_maturity_on_success: string;
  auto_stake_maturity_off_success: string;
  community_fund_more_info: string;
  maturity_title: string;
  maturity_last_distribution: string;
  maturity_last_distribution_info: string;
  stake_maturity: string;
  stake: string;
  spawn_neuron: string;
  spawn: string;
  stake_maturity_disabled_tooltip: string;
  stake_maturity_tooltip: string;
  start_dissolve_description: string;
  stop_dissolve_description: string;
  join_community_fund_success: string;
  leave_community_fund_success: string;
  dummy_proposal_success: string;
  following_title: string;
  following_description: string;
  follow_neurons: string;
  no_ballots: string;
  split_neuron_confirm: string;
  merge_neurons_success: string;
  disburse_neuron_title: string;
  split_neuron_success: string;
  split_neuron_disabled_tooltip: string;
  spawn_neuron_disabled_tooltip: string;
  hotkeys_title: string;
  add_hotkey: string;
  no_notkeys: string;
  add_hotkey_modal_title: string;
  enter_hotkey: string;
  remove_hotkey_success: string;
  invalid_hotkey: string;
  disburse_success: string;
  edit_percentage: string;
  stake_maturity_modal_title: string;
  stake_confirmation_modal_title: string;
  stake_maturity_modal_description: string;
  stake_maturity_confirmation: string;
  stake_maturity_success: string;
  spawn_neuron_modal_title: string;
  spawn_confirmation_modal_title: string;
  spawn_neuron_modal_description: string;
  spawn_neuron_success: string;
  spawn_neuron_confirmation_q: string;
  spawn_neuron_confirmation_a: string;
  spawn_neuron_choose: string;
  spawn_neuron_explanation_1: string;
  spawn_neuron_explanation_2: string;
  spawn_neuron_note_hw: string;
  current_stake: string;
  current_maturity: string;
  available_maturity: string;
  dissolve_delay_range: string;
  maturity_range: string;
  spawning_neuron_info: string;
  maturity_percentage: string;
}

interface I18nSns_launchpad {
  header: string;
  committed_projects: string;
  no_committed_projects: string;
  no_opening_soon_projects: string;
  no_projects: string;
  open_projects: string;
  upcoming_projects: string;
  no_open_projects: string;
  proposals: string;
  project_logo: string;
  no_proposals: string;
}

interface I18nSns_project {
  project: string;
}

interface I18nSns_project_detail {
  token_name: string;
  token_symbol: string;
  total_tokens: string;
  total_tokens_supply: string;
  min_commitment: string;
  max_commitment: string;
  current_overall_commitment: string;
  current_sale_buyer_count: string;
  min_commitment_goal: string;
  max_commitment_goal: string;
  deadline: string;
  starts: string;
  user_commitment: string;
  user_current_commitment: string;
  status: string;
  status_open: string;
  status_adopted: string;
  enter_amount: string;
  status_committed: string;
  status_aborted: string;
  status_pending: string;
  status_unspecified: string;
  participate_swap_description: string;
  participate_swap_warning: string;
  understand_agree: string;
  participate_success: string;
  participate: string;
  increase_participation: string;
  status_completed: string;
  completed: string;
  sale_end: string;
  max_left: string;
  max_user_commitment_reached: string;
  getting_sns_open_ticket: string;
  sign_in: string;
}

interface I18nSns_sale {
  participation_in_progress: string;
  step_initialization: string;
  step_transfer: string;
  step_notify: string;
  step_reload: string;
  connecting_sale_canister: string;
}

interface I18nSns_neuron_detail {
  header: string;
  all_topics: string;
  community_fund_section: string;
  community_fund_section_description: string;
  add_hotkey_info: string;
  add_hotkey_tooltip: string;
}

interface I18nSns_neurons {
  text: string;
  stake_sns_neuron: string;
  sns_neuron_destination: string;
  stake_sns_neuron_success: string;
  token_stake: string;
  dissolve_delay_description: string;
}

interface I18nTime {
  year: string;
  year_plural: string;
  month: string;
  month_plural: string;
  day: string;
  day_plural: string;
  hour: string;
  hour_plural: string;
  minute: string;
  minute_plural: string;
  second: string;
  second_plural: string;
}

interface I18nError__ledger {
  unexpected: string;
  please_open: string;
  locked: string;
  fetch_public_key: string;
  principal_not_match: string;
  signature_unexpected: string;
  signature_length: string;
  connect_no_device: string;
  connect_many_apps: string;
  connect_not_supported: string;
  unexpected_wallet: string;
  access_denied: string;
  user_rejected_transaction: string;
  version_not_supported: string;
  browser_not_supported: string;
  incorrect_identifier: string;
}

interface I18nError__attach_wallet {
  unexpected: string;
  connect: string;
  no_name: string;
  no_identity: string;
  already_registered: string;
  limit_exceeded: string;
  register_hardware_wallet: string;
  create_hardware_wallet_too_long: string;
}

interface I18nError__account {
  not_found: string;
  no_details: string;
  subaccount_too_long: string;
  create_subaccount_limit_exceeded: string;
  create_subaccount: string;
  subaccount_not_found: string;
  rename_account_not_found: string;
  not_selected: string;
}

interface I18nError__canister {
  already_attached: string;
  name_taken: string;
  name_too_long: string;
  limit_exceeded: string;
  unlink_not_found: string;
  unknown_link: string;
  unknown_unlink: string;
  get_exchange_rate: string;
}

interface I18nTheme {
  theme: string;
  switch_theme: string;
}

interface I18nError__sns {
  init: string;
  undefined_project: string;
  list_summaries: string;
  load_summary: string;
  list_swap_commitments: string;
  load_swap_commitment: string;
  load_sale_total_commitments: string;
  load_sale_lifecycle: string;
  load_parameters: string;
  sns_remove_hotkey: string;
  sns_split_neuron: string;
  sns_disburse: string;
  sns_start_dissolving: string;
  sns_stop_dissolving: string;
  sns_stake: string;
  sns_increase_stake: string;
  sns_register_vote: string;
  sns_neuron_account: string;
  sns_dissolve_delay_action: string;
  project_not_found: string;
  project_not_open: string;
  not_enough_amount: string;
  commitment_too_large: string;
  commitment_exceeds_current_allowed: string;
  sns_sale_unexpected_error: string;
  sns_sale_unexpected_and_refresh: string;
  sns_sale_final_error: string;
  sns_sale_proceed_with_existing_ticket: string;
  sns_sale_closed: string;
  sns_sale_not_open: string;
  sns_sale_invalid_amount: string;
  sns_sale_invalid_subaccount: string;
  sns_sale_try_later: string;
  sns_sale_committed_not_equal_to_amount: string;
  invalid_root_canister_id: string;
  ledger_temporarily_unavailable: string;
  ledger_duplicate: string;
  ledger_bad_fee: string;
  ledger_created_future: string;
  ledger_too_old: string;
  ledger_insufficient_funds: string;
  sns_add_followee: string;
  sns_remove_followee: string;
  sns_load_functions: string;
  sns_add_hotkey: string;
  sns_stake_maturity: string;
  sns_amount_not_enough_stake_neuron: string;
  sns_reload_no_universe: string;
}

interface I18nAuth_accounts {
  title: string;
  text: string;
}

interface I18nAuth_neurons {
  title: string;
  text: string;
}

interface I18nAuth_proposals {
  title: string;
  text: string;
  sign_in: string;
}

interface I18nAuth_canisters {
  title: string;
  text: string;
}

interface I18nAuth_sns {
  title: string;
  text: string;
}

interface I18nUniverse {
  select_token: string;
  select_nervous_system: string;
  select: string;
}

interface I18nSns_rewards_status {
  0: string;
  1: string;
  2: string;
  3: string;
}

interface I18nSns_rewards_description {
  0: string;
  1: string;
  2: string;
  3: string;
}

interface I18nSns_status {
  0: string;
  1: string;
  2: string;
  3: string;
  4: string;
  5: string;
}

interface I18nSns_status_description {
  0: string;
  1: string;
  2: string;
  3: string;
  4: string;
  5: string;
}

interface I18nMetrics {
  tvl: string;
  nns_high_load: string;
  thanks_fun: string;
}

interface I18nCkbtc {
  title: string;
  test_title: string;
  logo: string;
  test_logo: string;
  receive: string;
  qrcode_aria_label_bitcoin: string;
  qrcode_aria_label_ckBTC: string;
  bitcoin: string;
  test_bitcoin: string;
  btc: string;
  ckbtc_balance_updated: string;
  step_initialization: string;
  step_locking_ckbtc: string;
  step_send_btc: string;
  step_reload: string;
  sending_ckbtc_to_btc: string;
  about_thirty_minutes: string;
  transaction_success_about_thirty_minutes: string;
  loading_address: string;
  incoming_bitcoin_network: string;
  block_explorer: string;
  refresh_balance: string;
  confirmations: string;
<<<<<<< HEAD
  minter: string;
=======
  warning_transaction_failed: string;
  warning_transaction_description: string;
>>>>>>> 9cdde0a9
}

interface I18nError__ckbtc {
  already_process: string;
  no_new_utxo: string;
  temporary_unavailable: string;
  no_minter_defined: string;
  get_btc_address: string;
  get_btc_no_account: string;
  get_btc_no_universe: string;
  update_balance: string;
  no_new_confirmed_btc: string;
  withdrawal_account: string;
  retrieve_btc: string;
  malformed_address: string;
  amount_too_low: string;
  insufficient_funds: string;
  retrieve_btc_unknown: string;
  estimated_fee: string;
  deposit_fee: string;
  retrieve_btc_min_amount: string;
}

interface I18nFeature_flags_prompt {
  override_true: string;
  override_false: string;
  remove_override: string;
}

interface I18nSettings {
  your_principal: string;
  your_principal_description: string;
  your_session: string;
  your_session_description: string;
}

interface I18nNeuron_state {
  Unspecified: string;
  Locked: string;
  Spawning: string;
  Dissolved: string;
  Dissolving: string;
}

interface I18nTopics {
  Unspecified: string;
  ManageNeuron: string;
  ExchangeRate: string;
  NetworkEconomics: string;
  Governance: string;
  NodeAdmin: string;
  ParticipantManagement: string;
  SubnetManagement: string;
  NetworkCanisterManagement: string;
  Kyc: string;
  NodeProviderRewards: string;
  SnsDecentralizationSale: string;
  ReplicaVersionManagement: string;
  SubnetReplicaVersionManagement: string;
  SnsAndCommunityFund: string;
}

interface I18nTopics_description {
  Unspecified: string;
  ManageNeuron: string;
  ExchangeRate: string;
  NetworkEconomics: string;
  Governance: string;
  NodeAdmin: string;
  ParticipantManagement: string;
  SubnetManagement: string;
  NetworkCanisterManagement: string;
  Kyc: string;
  NodeProviderRewards: string;
  SnsDecentralizationSale: string;
  ReplicaVersionManagement: string;
  SubnetReplicaVersionManagement: string;
  SnsAndCommunityFund: string;
}

interface I18nRewards {
  Unknown: string;
  AcceptVotes: string;
  ReadyToSettle: string;
  Settled: string;
  Ineligible: string;
}

interface I18nRewards_description {
  Unknown: string;
  AcceptVotes: string;
  ReadyToSettle: string;
  Settled: string;
  Ineligible: string;
}

interface I18nStatus {
  Unknown: string;
  Open: string;
  Rejected: string;
  Accepted: string;
  Executed: string;
  Failed: string;
}

interface I18nStatus_description {
  Unknown: string;
  Open: string;
  Rejected: string;
  Accepted: string;
  Executed: string;
  Failed: string;
}

interface I18nActions {
  RegisterKnownNeuron: string;
  ManageNeuron: string;
  ApproveGenesisKyc: string;
  ManageNetworkEconomics: string;
  RewardNodeProvider: string;
  RewardNodeProviders: string;
  AddOrRemoveNodeProvider: string;
  SetDefaultFollowees: string;
  Motion: string;
  SetSnsTokenSwapOpenTimeWindow: string;
  OpenSnsTokenSwap: string;
}

interface I18nActions_description {
  RegisterKnownNeuron: string;
  ManageNeuron: string;
  ApproveGenesisKyc: string;
  ManageNetworkEconomics: string;
  RewardNodeProvider: string;
  RewardNodeProviders: string;
  AddOrRemoveNodeProvider: string;
  SetDefaultFollowees: string;
  Motion: string;
  SetSnsTokenSwapOpenTimeWindow: string;
  OpenSnsTokenSwap: string;
}

interface I18nNns_functions {
  Unspecified: string;
  CreateSubnet: string;
  AddNodeToSubnet: string;
  NnsCanisterInstall: string;
  NnsCanisterUpgrade: string;
  BlessReplicaVersion: string;
  RecoverSubnet: string;
  UpdateConfigOfSubnet: string;
  AssignNoid: string;
  NnsRootUpgrade: string;
  IcpXdrConversionRate: string;
  UpdateSubnetReplicaVersion: string;
  ClearProvisionalWhitelist: string;
  RemoveNodesFromSubnet: string;
  SetAuthorizedSubnetworks: string;
  SetFirewallConfig: string;
  UpdateNodeOperatorConfig: string;
  StopOrStartNnsCanister: string;
  RemoveNodes: string;
  UninstallCode: string;
  UpdateNodeRewardsTable: string;
  AddOrRemoveDataCenters: string;
  UpdateUnassignedNodesConfig: string;
  RemoveNodeOperators: string;
  RerouteCanisterRanges: string;
  AddFirewallRules: string;
  RemoveFirewallRules: string;
  UpdateFirewallRules: string;
  PrepareCanisterMigration: string;
  CompleteCanisterMigration: string;
  AddSnsWasm: string;
  ChangeSubnetMembership: string;
  UpdateSubnetType: string;
  ChangeSubnetTypeAssignment: string;
  UpdateSnsWasmSnsSubnetIds: string;
  UpdateAllowedPrincipals: string;
  RetireReplicaVersion: string;
  InsertSnsWasmUpgradePathEntries: string;
  UpdateElectedReplicaVersions: string;
  BitcoinSetConfig: string;
}

interface I18nNns_functions_description {
  Unspecified: string;
  CreateSubnet: string;
  AddNodeToSubnet: string;
  NnsCanisterInstall: string;
  NnsCanisterUpgrade: string;
  BlessReplicaVersion: string;
  RecoverSubnet: string;
  UpdateConfigOfSubnet: string;
  AssignNoid: string;
  NnsRootUpgrade: string;
  IcpXdrConversionRate: string;
  UpdateSubnetReplicaVersion: string;
  ClearProvisionalWhitelist: string;
  RemoveNodesFromSubnet: string;
  SetAuthorizedSubnetworks: string;
  SetFirewallConfig: string;
  UpdateNodeOperatorConfig: string;
  StopOrStartNnsCanister: string;
  RemoveNodes: string;
  UninstallCode: string;
  UpdateNodeRewardsTable: string;
  AddOrRemoveDataCenters: string;
  UpdateUnassignedNodesConfig: string;
  RemoveNodeOperators: string;
  RerouteCanisterRanges: string;
  AddFirewallRules: string;
  RemoveFirewallRules: string;
  UpdateFirewallRules: string;
  PrepareCanisterMigration: string;
  CompleteCanisterMigration: string;
  AddSnsWasm: string;
  ChangeSubnetMembership: string;
  UpdateSubnetType: string;
  ChangeSubnetTypeAssignment: string;
  UpdateSnsWasmSnsSubnetIds: string;
  UpdateAllowedPrincipals: string;
  RetireReplicaVersion: string;
  InsertSnsWasmUpgradePathEntries: string;
  UpdateElectedReplicaVersions: string;
  BitcoinSetConfig: string;
}

interface I18n {
  lang: Languages;
  core: I18nCore;
  error: I18nError;
  warning: I18nWarning;
  navigation: I18nNavigation;
  header: I18nHeader;
  auth: I18nAuth;
  accounts: I18nAccounts;
  neurons: I18nNeurons;
  new_followee: I18nNew_followee;
  follow_neurons: I18nFollow_neurons;
  voting: I18nVoting;
  canisters: I18nCanisters;
  canister_detail: I18nCanister_detail;
  transaction_names: I18nTransaction_names;
  ckbtc_transaction_names: I18nCkbtc_transaction_names;
  wallet: I18nWallet;
  busy_screen: I18nBusy_screen;
  proposal_detail: I18nProposal_detail;
  proposal_detail__vote: I18nProposal_detail__vote;
  proposal_detail__ineligible: I18nProposal_detail__ineligible;
  neuron_detail: I18nNeuron_detail;
  sns_launchpad: I18nSns_launchpad;
  sns_project: I18nSns_project;
  sns_project_detail: I18nSns_project_detail;
  sns_sale: I18nSns_sale;
  sns_neuron_detail: I18nSns_neuron_detail;
  sns_neurons: I18nSns_neurons;
  time: I18nTime;
  error__ledger: I18nError__ledger;
  error__attach_wallet: I18nError__attach_wallet;
  error__account: I18nError__account;
  error__canister: I18nError__canister;
  theme: I18nTheme;
  error__sns: I18nError__sns;
  auth_accounts: I18nAuth_accounts;
  auth_neurons: I18nAuth_neurons;
  auth_proposals: I18nAuth_proposals;
  auth_canisters: I18nAuth_canisters;
  auth_sns: I18nAuth_sns;
  universe: I18nUniverse;
  sns_rewards_status: I18nSns_rewards_status;
  sns_rewards_description: I18nSns_rewards_description;
  sns_status: I18nSns_status;
  sns_status_description: I18nSns_status_description;
  metrics: I18nMetrics;
  ckbtc: I18nCkbtc;
  error__ckbtc: I18nError__ckbtc;
  feature_flags_prompt: I18nFeature_flags_prompt;
  settings: I18nSettings;
  neuron_state: I18nNeuron_state;
  topics: I18nTopics;
  topics_description: I18nTopics_description;
  rewards: I18nRewards;
  rewards_description: I18nRewards_description;
  status: I18nStatus;
  status_description: I18nStatus_description;
  actions: I18nActions;
  actions_description: I18nActions_description;
  nns_functions: I18nNns_functions;
  nns_functions_description: I18nNns_functions_description;
}<|MERGE_RESOLUTION|>--- conflicted
+++ resolved
@@ -924,12 +924,9 @@
   block_explorer: string;
   refresh_balance: string;
   confirmations: string;
-<<<<<<< HEAD
-  minter: string;
-=======
   warning_transaction_failed: string;
   warning_transaction_description: string;
->>>>>>> 9cdde0a9
+  minter: string;
 }
 
 interface I18nError__ckbtc {

--- conflicted
+++ resolved
@@ -454,15 +454,10 @@
   neuron_follow: string;
   busy_updating: string;
   busy_removing: string;
-<<<<<<< HEAD
   busy_legacy_removing: string;
-  error_neuron_not_exist: string;
   success_set_following: string;
   error_remove_following: string;
-=======
-  success_set_following: string;
   error_neuron_not_exist: string;
->>>>>>> fd889152
 }
 
 interface I18nMissing_rewards {

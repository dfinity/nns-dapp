/**
 * Auto-generated definitions file ("npm run i18n")
 */

interface I18nCore {
  close: string;
  remove: string;
  icp: string;
  create: string;
  filter: string;
  back: string;
  confirm_yes: string;
  confirm_no: string;
  confirm: string;
  cancel: string;
  yes: string;
  no: string;
  unspecified: string;
  continue: string;
  amount: string;
  max: string;
  min: string;
  principal: string;
  toggle: string;
  log: string;
  principal_id: string;
  copy: string;
  ic: string;
  previous: string;
  next: string;
  principal_is: string;
  done: string;
  this_may_take_a_few_minutes: string;
  do_not_close: string;
  finish: string;
}

interface I18nError {
  auth_sync: string;
  sign_in: string;
  proposal_not_found: string;
  proposal_payload: string;
  proposal_payload_not_found: string;
  neuron_not_found: string;
  neuron_spawning: string;
  neuron_load: string;
  sns_neurons_load: string;
  accounts_load: string;
  sns_accounts_balance_load: string;
  icrc_token_load: string;
  list_proposals: string;
  get_proposal: string;
  wrong_proposal_id: string;
  list_canisters: string;
  missing_identity: string;
  rename_subaccount: string;
  rename_subaccount_no_account: string;
  rename_subaccount_type: string;
  get_neurons: string;
  get_known_neurons: string;
  register_vote: string;
  register_vote_neuron: string;
  register_vote_unknown: string;
  add_followee: string;
  remove_followee: string;
  followee_does_not_exist: string;
  accounts_not_found: string;
  query_balance: string;
  accounts_not_found_poll: string;
  account_not_found: string;
  account_not_reload: string;
  transactions_not_found: string;
  canister_not_found: string;
  fail: string;
  join_community_fund: string;
  dummy_proposal: string;
  update_delay: string;
  unknown: string;
  amount_not_valid: string;
  amount_not_enough_stake_neuron: string;
  amount_not_enough_top_up_neuron: string;
  stake_neuron: string;
  transaction_error: string;
  unexpected_number_neurons_merge: string;
  cannot_merge: string;
  split_neuron: string;
  not_authorized_neuron_action: string;
  invalid_sender: string;
  insufficient_funds: string;
  transfer_error: string;
  merge_neurons_same_id: string;
  merge_neurons_not_same_controller: string;
  merge_neurons_not_same_manage_neuron_followees: string;
  neuron_account_not_found: string;
  governance_error: string;
  not_mergeable: string;
  invalid_account_id: string;
  address_not_valid: string;
  invalid_percentage: string;
  principal_not_valid: string;
  input_length: string;
  not_canister_controller: string;
  canister_details_not_found: string;
  controller_already_present: string;
  controller_not_present: string;
  pub_key_not_hex_string: string;
  pub_key_hex_string_invalid_length: string;
  hardware_wallet_no_account: string;
  high_load_retrying: string;
  canister_refund: string;
  canister_creation_unknown: string;
  canister_top_up_unknown: string;
  canister_update_settings: string;
  not_canister_controller_to_update: string;
  limit_exceeded_topping_up_canister: string;
  limit_exceeded_creating_canister: string;
  limit_exceeded_getting_open_ticket: string;
  sns_loading_commited_projects: string;
  swap_not_loaded: string;
  transaction_fee_not_found: string;
  token_not_found: string;
  fetch_transactions: string;
  transaction_data: string;
  amount_not_enough_stake_sns_neuron: string;
  adding_permissions: string;
  canister_invalid_transaction: string;
  qrcode_camera_error: string;
}

interface I18nWarning {
  auth_sign_out: string;
}

interface I18nNavigation {
  tokens: string;
  canisters: string;
  neurons: string;
  voting: string;
  launchpad: string;
  settings: string;
}

interface I18nHeader {
  menu: string;
  title: string;
  logout: string;
  account_menu: string;
}

interface I18nAuth {
  login: string;
  title: string;
  on_chain: string;
  wallet: string;
  stake: string;
  earn: string;
  launchpad: string;
  ic_logo: string;
  dashboard: string;
  voting_rewards: string;
  logo: string;
  github_link: string;
  background: string;
  internetcomputer_dot_org_link: string;
}

interface I18nAccounts {
  main: string;
  balance: string;
  send: string;
  icp_transaction_description: string;
  sns_transaction_description: string;
  ckbtc_transaction_description: string;
  ckbtc_to_btc_transaction_description: string;
  add_account: string;
  new_linked_title: string;
  new_linked_subtitle: string;
  attach_hardware_title: string;
  attach_hardware_subtitle: string;
  attach_hardware_name_placeholder: string;
  attach_hardware_enter_name: string;
  attach_hardware_show_neurons: string;
  attach_hardware_neurons_text: string;
  attach_hardware_neurons_add: string;
  attach_hardware_neurons_added: string;
  connect_hardware_wallet: string;
  connect_hardware_wallet_text: string;
  show_info_hardware_wallet: string;
  attach_wallet: string;
  edit_name: string;
  new_linked_account_enter_name: string;
  new_linked_account_placeholder: string;
  subAccount: string;
  hardwareWallet: string;
  select_source: string;
  select_destination: string;
  address: string;
  enter_address_or_select: string;
  my_accounts: string;
  enter_icp_amount: string;
  source: string;
  destination: string;
  hardware_wallet_text: string;
  transaction_fee: string;
  new_transaction_fee: string;
  review_transaction: string;
  you_are_sending: string;
  edit_destination: string;
  current_balance: string;
  confirm_and_send: string;
  edit_amount: string;
  account_identifier: string;
  transaction_success: string;
  rename: string;
  rename_linked_account: string;
  rename_new_name_placeholder: string;
  rename_account_enter_new_name: string;
  hardware_wallet_add_hotkey_title: string;
  hardware_wallet_add_hotkey_text_neuron: string;
  hardware_wallet_add_hotkey_text_principal: string;
  hardware_wallet_add_hotkey_text_confirm: string;
  current_balance_total: string;
  description: string;
  edit_transaction: string;
  send_now: string;
  select: string;
  manual: string;
  scan_qr_code_alt: string;
  scan_qr_code: string;
  no_account_select: string;
  current_balance_detail: string;
  network: string;
  network_icp_ckbtc: string;
  network_icp_cktestbtc: string;
  network_btc_mainnet: string;
  network_btc_testnet: string;
  select_network: string;
  estimated_bitcoin_transaction_fee: string;
  estimated_amount_received: string;
  receive_account: string;
}

interface I18nNeurons {
  title: string;
  text: string;
  stake_neurons: string;
  merge_neurons: string;
  merge_neurons_modal_title: string;
  merge_neurons_modal_confirm: string;
  merge_neurons_edit_selection: string;
  merge_neurons_modal_merge_button: string;
  merge_neurons_modal_title_2: string;
  merge_neurons_modal_into: string;
  set_dissolve_delay: string;
  add_user_as_hotkey: string;
  add_user_as_hotkey_message: string;
  add_user_as_hotkey_success: string;
  remove_user_hotkey_confirm_title: string;
  remove_user_hotkey_confirm_text: string;
  remove_hotkey_success: string;
  neuron_create_success: string;
  your_principal: string;
  confirm_dissolve_delay: string;
  follow_neurons_screen: string;
  stake_neuron: string;
  source: string;
  transaction_fee: string;
  current_balance: string;
  may_take_while: string;
  create: string;
  change_source: string;
  community_fund: string;
  hotkey_control: string;
  stake: string;
  amount_icp_stake: string;
  ic_stake: string;
  staked: string;
  inline_remaining: string;
  remaining: string;
  age: string;
  aria_label_neuron_card: string;
  neuron_id: string;
  neuron_balance: string;
  current_dissolve_delay: string;
  dissolve_delay_title: string;
  no_delay: string;
  dissolve_delay_description: string;
  dissolve_delay_label: string;
  dissolve_delay_below_minimum: string;
  dissolve_delay_above_maximum: string;
  voting_power: string;
  skip: string;
  update_delay: string;
  set_delay: string;
  confirm_update_delay: string;
  confirm_set_delay: string;
  edit_delay: string;
  merge_neurons_article_title: string;
  cannot_merge_neuron_community: string;
  cannot_merge_neuron_spawning: string;
  cannot_merge_neuron_hotkey: string;
  only_merge_two: string;
  need_two_to_merge: string;
  irreversible_action: string;
  claim_seed_neurons_success: string;
  enter_neuron_id_prompt: string;
  add_hotkey_prompt_error: string;
  add_hotkey_prompt_success: string;
  remove_followees_sale_prompt_error: string;
  remove_followees_sale_prompt_success: string;
  top_up_neuron: string;
  top_up_description: string;
  community_fund_title: string;
  merge_neurons_select_info: string;
  merge_neurons_source_neuron_disappear: string;
  merge_neurons_more_info: string;
  stake_amount: string;
}

interface I18nNew_followee {
  title: string;
  placeholder: string;
  label: string;
  follow_neuron: string;
  options_title: string;
  follow: string;
  unfollow: string;
  same_neuron: string;
  followee_does_not_exist: string;
  neuron_not_followee: string;
  already_followed: string;
}

interface I18nFollow_neurons {
  description: string;
  topic_0_title: string;
  topic_0_subtitle: string;
  topic_1_title: string;
  topic_1_subtitle: string;
  topic_2_title: string;
  topic_2_subtitle: string;
  topic_3_title: string;
  topic_3_subtitle: string;
  topic_4_title: string;
  topic_4_subtitle: string;
  topic_5_title: string;
  topic_5_subtitle: string;
  topic_6_title: string;
  topic_6_subtitle: string;
  topic_7_title: string;
  topic_7_subtitle: string;
  topic_8_title: string;
  topic_8_subtitle: string;
  topic_9_title: string;
  topic_9_subtitle: string;
  topic_10_title: string;
  topic_10_subtitle: string;
  topic_11_title: string;
  topic_11_subtitle: string;
  topic_12_title: string;
  topic_12_subtitle: string;
  topic_13_title: string;
  topic_13_subtitle: string;
  topic_14_title: string;
  topic_14_subtitle: string;
  current_followees: string;
  add: string;
}

interface I18nVoting {
  title: string;
  text: string;
  topics: string;
  rewards: string;
  status: string;
  hide_unavailable_proposals: string;
  nothing_found: string;
}

interface I18nCanisters {
  title: string;
  aria_label_canister_card: string;
  text: string;
  create_canister: string;
  link_canister: string;
  empty: string;
  add_canister: string;
  create_canister_title: string;
  create_canister_subtitle: string;
  create_canister_success: string;
  link_canister_title: string;
  link_canister_subtitle: string;
  link_canister_success: string;
  enter_canister_id: string;
  canister_id: string;
  enter_amount: string;
  review_create_canister: string;
  t_cycles: string;
  minimum_cycles_text_1: string;
  minimum_cycles_text_2: string;
  transaction_fee: string;
  review_cycles_purchase: string;
  change_source: string;
  edit_cycles: string;
  converted_to: string;
}

interface I18nCanister_detail {
  title: string;
  id: string;
  cycles: string;
  controllers: string;
  t_cycles: string;
  add_cycles: string;
  top_up_canister: string;
  top_up_successful: string;
  unlink: string;
  confirm_unlink_title: string;
  confirm_unlink_description_1: string;
  confirm_unlink_description_2: string;
  confirm_remove_controller_title: string;
  confirm_remove_controller_description: string;
  confirm_remove_controller_user_description_1: string;
  confirm_remove_controller_user_description_2: string;
  confirm_remove_last_controller_description: string;
  unlink_success: string;
  confirm_new_controller: string;
  enter_controller: string;
  edit_controller: string;
  new_controller: string;
  add_controller: string;
  status_stopped: string;
  status_stopping: string;
  status_running: string;
}

interface I18nTransaction_names {
  receive: string;
  send: string;
  mint: string;
  burn: string;
  stakeNeuron: string;
  stakeNeuronNotification: string;
  topUpNeuron: string;
  createCanister: string;
  topUpCanister: string;
  participateSwap: string;
}

interface I18nWallet {
  title: string;
  address: string;
  principal: string;
  direction_from: string;
  direction_to: string;
  no_transactions: string;
  icp_qrcode_aria_label: string;
  sns_qrcode_aria_label: string;
  token_address: string;
}

interface I18nBusy_screen {
  pending_approval_hw: string;
  take_long: string;
}

interface I18nProposal_detail {
  title: string;
  summary: string;
  topic_prefix: string;
  status_prefix: string;
  type_prefix: string;
  reward_prefix: string;
  id_prefix: string;
  proposer_prefix: string;
  proposer_description: string;
  open_voting_prefix: string;
  adopt: string;
  reject: string;
  my_votes: string;
  loading_neurons: string;
  unknown_nns_function: string;
  nns_function_name: string;
  payload: string;
  summary_toggle_view: string;
  vote: string;
  created_prefix: string;
  created_description: string;
  decided_prefix: string;
  decided_description: string;
  executed_prefix: string;
  executed_description: string;
  failed_prefix: string;
  failed_description: string;
  no_more_info: string;
  voting_results: string;
  remaining: string;
  older: string;
  newer: string;
  older_short: string;
  newer_short: string;
  sign_in: string;
}

interface I18nProposal_detail__vote {
  headline: string;
  neurons: string;
  voting_power: string;
  vote_progress: string;
  total: string;
  adopt: string;
  reject: string;
  confirm_adopt_headline: string;
  confirm_adopt_text: string;
  confirm_reject_headline: string;
  confirm_reject_text: string;
  vote_status: string;
  cast_vote_neuronId: string;
  cast_vote_votingPower: string;
  vote_adopt_in_progress: string;
  vote_reject_in_progress: string;
  vote_status_registering: string;
  vote_status_updating: string;
}

interface I18nProposal_detail__ineligible {
  headline: string;
  text: string;
  reason_since: string;
  reason_short: string;
}

interface I18nNeuron_detail {
  title: string;
  voting_history: string;
  vote: string;
  join_community_fund: string;
  increase_dissolve_delay: string;
  start_dissolving: string;
  stop_dissolving: string;
  disburse: string;
  increase_stake: string;
  split_neuron: string;
  voting_power_tooltip_with_stake: string;
  join_community_fund_description: string;
  leave_community_fund_description: string;
  participate_community_fund: string;
  auto_stake_maturity: string;
  auto_stake_maturity_on: string;
  auto_stake_maturity_off: string;
  auto_stake_maturity_on_success: string;
  auto_stake_maturity_off_success: string;
  community_fund_more_info: string;
  maturity_title: string;
  stake_maturity: string;
  stake: string;
  spawn_neuron: string;
  spawn: string;
  stake_maturity_disabled_tooltip: string;
  stake_maturity_tooltip: string;
  start_dissolve_description: string;
  stop_dissolve_description: string;
  join_community_fund_success: string;
  leave_community_fund_success: string;
  dummy_proposal_success: string;
  following_title: string;
  following_description: string;
  follow_neurons: string;
  no_ballots: string;
  split_neuron_confirm: string;
  merge_neurons_success: string;
  disburse_neuron_title: string;
  split_neuron_success: string;
  split_neuron_disabled_tooltip: string;
  spawn_neuron_disabled_tooltip: string;
  hotkeys_title: string;
  add_hotkey: string;
  no_notkeys: string;
  add_hotkey_modal_title: string;
  enter_hotkey: string;
  remove_hotkey_success: string;
  invalid_hotkey: string;
  disburse_success: string;
  edit_percentage: string;
  stake_maturity_modal_title: string;
  stake_confirmation_modal_title: string;
  stake_maturity_modal_description: string;
  stake_maturity_confirmation: string;
  stake_maturity_success: string;
  spawn_neuron_modal_title: string;
  spawn_confirmation_modal_title: string;
  spawn_neuron_modal_description: string;
  spawn_neuron_success: string;
  spawn_neuron_confirmation_q: string;
  spawn_neuron_confirmation_a: string;
  spawn_neuron_choose: string;
  spawn_neuron_explanation_1: string;
  spawn_neuron_explanation_2: string;
  spawn_neuron_note_hw: string;
  current_stake: string;
  current_maturity: string;
  available_maturity: string;
  dissolve_delay_range: string;
  maturity_range: string;
  spawning_neuron_info: string;
  maturity_percentage: string;
}

interface I18nSns_launchpad {
  header: string;
  committed_projects: string;
  no_committed_projects: string;
  no_opening_soon_projects: string;
  no_projects: string;
  open_projects: string;
  upcoming_projects: string;
  no_open_projects: string;
  proposals: string;
  project_logo: string;
  no_proposals: string;
}

interface I18nSns_project {
  project: string;
}

interface I18nSns_project_detail {
  token_name: string;
  token_symbol: string;
  total_tokens: string;
  total_tokens_supply: string;
  min_commitment: string;
  max_commitment: string;
  current_overall_commitment: string;
  current_sale_buyer_count: string;
  min_commitment_goal: string;
  max_commitment_goal: string;
  deadline: string;
  starts: string;
  user_commitment: string;
  user_current_commitment: string;
  status: string;
  status_open: string;
  status_adopted: string;
  enter_amount: string;
  status_committed: string;
  status_aborted: string;
  status_pending: string;
  status_unspecified: string;
  participate_swap_description: string;
  participate_swap_warning: string;
  understand_agree: string;
  participate_success: string;
  participate: string;
  increase_participation: string;
  status_completed: string;
  completed: string;
  sale_end: string;
  max_left: string;
  max_user_commitment_reached: string;
  getting_sns_open_ticket: string;
  sign_in: string;
}

interface I18nSns_sale {
  participation_in_progress: string;
  step_initialization: string;
  step_transfer: string;
  step_notify: string;
  step_reload: string;
  connecting_sale_canister: string;
}

interface I18nSns_neuron_detail {
  header: string;
  all_topics: string;
  community_fund_section: string;
  add_hotkey_info: string;
  add_hotkey_tooltip: string;
}

interface I18nSns_neurons {
  text: string;
  stake_sns_neuron: string;
  sns_neuron_destination: string;
  stake_sns_neuron_success: string;
  token_stake: string;
  dissolve_delay_description: string;
}

interface I18nTime {
  year: string;
  year_plural: string;
  month: string;
  month_plural: string;
  day: string;
  day_plural: string;
  hour: string;
  hour_plural: string;
  minute: string;
  minute_plural: string;
  second: string;
  second_plural: string;
}

interface I18nError__ledger {
  unexpected: string;
  please_open: string;
  locked: string;
  fetch_public_key: string;
  principal_not_match: string;
  signature_unexpected: string;
  signature_length: string;
  connect_no_device: string;
  connect_many_apps: string;
  connect_not_supported: string;
  unexpected_wallet: string;
  access_denied: string;
  user_rejected_transaction: string;
  version_not_supported: string;
  browser_not_supported: string;
  incorrect_identifier: string;
}

interface I18nError__attach_wallet {
  unexpected: string;
  connect: string;
  no_name: string;
  no_identity: string;
  already_registered: string;
  limit_exceeded: string;
  register_hardware_wallet: string;
  create_hardware_wallet_too_long: string;
}

interface I18nError__account {
  not_found: string;
  no_details: string;
  subaccount_too_long: string;
  create_subaccount_limit_exceeded: string;
  create_subaccount: string;
  subaccount_not_found: string;
  rename_account_not_found: string;
}

interface I18nError__canister {
  already_attached: string;
  name_taken: string;
  name_too_long: string;
  limit_exceeded: string;
  unlink_not_found: string;
  unknown_link: string;
  unknown_unlink: string;
  get_exchange_rate: string;
}

interface I18nTheme {
  theme: string;
  switch_theme: string;
}

interface I18nError__sns {
  init: string;
  undefined_project: string;
  list_summaries: string;
  load_summary: string;
  list_swap_commitments: string;
  load_swap_commitment: string;
  load_sale_total_commitments: string;
  load_sale_lifecycle: string;
  load_parameters: string;
  sns_remove_hotkey: string;
  sns_split_neuron: string;
  sns_disburse: string;
  sns_start_dissolving: string;
  sns_stop_dissolving: string;
  sns_stake: string;
  sns_increase_stake: string;
  sns_register_vote: string;
  sns_neuron_account: string;
  sns_dissolve_delay_action: string;
  project_not_found: string;
  project_not_open: string;
  not_enough_amount: string;
  commitment_too_large: string;
  commitment_exceeds_current_allowed: string;
  sns_sale_unexpected_error: string;
  sns_sale_unexpected_and_refresh: string;
  sns_sale_final_error: string;
  sns_sale_proceed_with_existing_ticket: string;
  sns_sale_closed: string;
  sns_sale_not_open: string;
  sns_sale_invalid_amount: string;
  sns_sale_invalid_subaccount: string;
  sns_sale_try_later: string;
  sns_sale_committed_not_equal_to_amount: string;
  invalid_root_canister_id: string;
  ledger_temporarily_unavailable: string;
  ledger_duplicate: string;
  ledger_bad_fee: string;
  ledger_created_future: string;
  ledger_too_old: string;
  ledger_insufficient_funds: string;
  sns_add_followee: string;
  sns_remove_followee: string;
  sns_load_functions: string;
  sns_add_hotkey: string;
  sns_stake_maturity: string;
  sns_amount_not_enough_stake_neuron: string;
  sns_reload_no_universe: string;
}

interface I18nAuth_accounts {
  title: string;
  text: string;
}

interface I18nAuth_neurons {
  title: string;
  text: string;
}

interface I18nAuth_proposals {
  title: string;
  text: string;
  sign_in: string;
}

interface I18nAuth_canisters {
  title: string;
  text: string;
}

interface I18nAuth_sns {
  title: string;
  text: string;
}

interface I18nUniverse {
  select_token: string;
  select_nervous_system: string;
  select: string;
}

interface I18nSns_rewards_status {
  0: string;
  1: string;
  2: string;
  3: string;
}

interface I18nSns_rewards_description {
  0: string;
  1: string;
  2: string;
  3: string;
}

interface I18nSns_status {
  0: string;
  1: string;
  2: string;
  3: string;
  4: string;
  5: string;
}

interface I18nSns_status_description {
  0: string;
  1: string;
  2: string;
  3: string;
  4: string;
  5: string;
}

interface I18nMetrics {
  tvl: string;
  nns_high_load: string;
  thanks_fun: string;
}

interface I18nCkbtc {
  title: string;
  test_title: string;
  logo: string;
  test_logo: string;
  receive: string;
  qrcode_aria_label_bitcoin: string;
  qrcode_aria_label_ckBTC: string;
  bitcoin: string;
  test_bitcoin: string;
  btc: string;
  ckbtc_balance_updated: string;
  step_initialization: string;
  step_locking_ckbtc: string;
  step_send_btc: string;
  step_reload: string;
  sending_ckbtc_to_btc: string;
  estimated_receive_time: string;
  about_thirty_minutes: string;
  transaction_success_about_thirty_minutes: string;
  loading_address: string;
<<<<<<< HEAD
  refresh_balance: string;
=======
  incoming_bitcoin_network: string;
  block_explorer: string;
>>>>>>> 0d81f3f8
}

interface I18nError__ckbtc {
  already_process: string;
  no_new_utxo: string;
  temporary_unavailable: string;
  get_btc_address: string;
  get_btc_no_account: string;
  get_btc_no_universe: string;
  update_balance: string;
  withdrawal_account: string;
  retrieve_btc: string;
  malformed_address: string;
  amount_too_low: string;
  insufficient_funds: string;
  retrieve_btc_unknown: string;
  estimated_fee: string;
  retrieve_btc_min_amount: string;
}

interface I18nFeature_flags_prompt {
  override_true: string;
  override_false: string;
  remove_override: string;
}

interface I18nSettings {
  your_principal: string;
  your_principal_description: string;
  your_session: string;
  your_session_description: string;
}

interface I18nNeuron_state {
  Unspecified: string;
  Locked: string;
  Spawning: string;
  Dissolved: string;
  Dissolving: string;
}

interface I18nTopics {
  Unspecified: string;
  ManageNeuron: string;
  ExchangeRate: string;
  NetworkEconomics: string;
  Governance: string;
  NodeAdmin: string;
  ParticipantManagement: string;
  SubnetManagement: string;
  NetworkCanisterManagement: string;
  Kyc: string;
  NodeProviderRewards: string;
  SnsDecentralizationSale: string;
  ReplicaVersionManagement: string;
  SubnetReplicaVersionManagement: string;
  SnsAndCommunityFund: string;
}

interface I18nTopics_description {
  Unspecified: string;
  ManageNeuron: string;
  ExchangeRate: string;
  NetworkEconomics: string;
  Governance: string;
  NodeAdmin: string;
  ParticipantManagement: string;
  SubnetManagement: string;
  NetworkCanisterManagement: string;
  Kyc: string;
  NodeProviderRewards: string;
  SnsDecentralizationSale: string;
  ReplicaVersionManagement: string;
  SubnetReplicaVersionManagement: string;
  SnsAndCommunityFund: string;
}

interface I18nRewards {
  Unknown: string;
  AcceptVotes: string;
  ReadyToSettle: string;
  Settled: string;
  Ineligible: string;
}

interface I18nRewards_description {
  Unknown: string;
  AcceptVotes: string;
  ReadyToSettle: string;
  Settled: string;
  Ineligible: string;
}

interface I18nStatus {
  Unknown: string;
  Open: string;
  Rejected: string;
  Accepted: string;
  Executed: string;
  Failed: string;
}

interface I18nStatus_description {
  Unknown: string;
  Open: string;
  Rejected: string;
  Accepted: string;
  Executed: string;
  Failed: string;
}

interface I18nActions {
  RegisterKnownNeuron: string;
  ManageNeuron: string;
  ApproveGenesisKyc: string;
  ManageNetworkEconomics: string;
  RewardNodeProvider: string;
  RewardNodeProviders: string;
  AddOrRemoveNodeProvider: string;
  SetDefaultFollowees: string;
  Motion: string;
  SetSnsTokenSwapOpenTimeWindow: string;
  OpenSnsTokenSwap: string;
}

interface I18nActions_description {
  RegisterKnownNeuron: string;
  ManageNeuron: string;
  ApproveGenesisKyc: string;
  ManageNetworkEconomics: string;
  RewardNodeProvider: string;
  RewardNodeProviders: string;
  AddOrRemoveNodeProvider: string;
  SetDefaultFollowees: string;
  Motion: string;
  SetSnsTokenSwapOpenTimeWindow: string;
  OpenSnsTokenSwap: string;
}

interface I18nNns_functions {
  Unspecified: string;
  CreateSubnet: string;
  AddNodeToSubnet: string;
  NnsCanisterInstall: string;
  NnsCanisterUpgrade: string;
  BlessReplicaVersion: string;
  RecoverSubnet: string;
  UpdateConfigOfSubnet: string;
  AssignNoid: string;
  NnsRootUpgrade: string;
  IcpXdrConversionRate: string;
  UpdateSubnetReplicaVersion: string;
  ClearProvisionalWhitelist: string;
  RemoveNodesFromSubnet: string;
  SetAuthorizedSubnetworks: string;
  SetFirewallConfig: string;
  UpdateNodeOperatorConfig: string;
  StopOrStartNnsCanister: string;
  RemoveNodes: string;
  UninstallCode: string;
  UpdateNodeRewardsTable: string;
  AddOrRemoveDataCenters: string;
  UpdateUnassignedNodesConfig: string;
  RemoveNodeOperators: string;
  RerouteCanisterRanges: string;
  AddFirewallRules: string;
  RemoveFirewallRules: string;
  UpdateFirewallRules: string;
  PrepareCanisterMigration: string;
  CompleteCanisterMigration: string;
  AddSnsWasm: string;
  ChangeSubnetMembership: string;
  UpdateSubnetType: string;
  ChangeSubnetTypeAssignment: string;
  UpdateSnsWasmSnsSubnetIds: string;
  UpdateAllowedPrincipals: string;
  RetireReplicaVersion: string;
  InsertSnsWasmUpgradePathEntries: string;
  UpdateElectedReplicaVersions: string;
}

interface I18nNns_functions_description {
  Unspecified: string;
  CreateSubnet: string;
  AddNodeToSubnet: string;
  NnsCanisterInstall: string;
  NnsCanisterUpgrade: string;
  BlessReplicaVersion: string;
  RecoverSubnet: string;
  UpdateConfigOfSubnet: string;
  AssignNoid: string;
  NnsRootUpgrade: string;
  IcpXdrConversionRate: string;
  UpdateSubnetReplicaVersion: string;
  ClearProvisionalWhitelist: string;
  RemoveNodesFromSubnet: string;
  SetAuthorizedSubnetworks: string;
  SetFirewallConfig: string;
  UpdateNodeOperatorConfig: string;
  StopOrStartNnsCanister: string;
  RemoveNodes: string;
  UninstallCode: string;
  UpdateNodeRewardsTable: string;
  AddOrRemoveDataCenters: string;
  UpdateUnassignedNodesConfig: string;
  RemoveNodeOperators: string;
  RerouteCanisterRanges: string;
  AddFirewallRules: string;
  RemoveFirewallRules: string;
  UpdateFirewallRules: string;
  PrepareCanisterMigration: string;
  CompleteCanisterMigration: string;
  AddSnsWasm: string;
  ChangeSubnetMembership: string;
  UpdateSubnetType: string;
  ChangeSubnetTypeAssignment: string;
  UpdateSnsWasmSnsSubnetIds: string;
  UpdateAllowedPrincipals: string;
  RetireReplicaVersion: string;
  InsertSnsWasmUpgradePathEntries: string;
  UpdateElectedReplicaVersions: string;
}

interface I18n {
  lang: Languages;
  core: I18nCore;
  error: I18nError;
  warning: I18nWarning;
  navigation: I18nNavigation;
  header: I18nHeader;
  auth: I18nAuth;
  accounts: I18nAccounts;
  neurons: I18nNeurons;
  new_followee: I18nNew_followee;
  follow_neurons: I18nFollow_neurons;
  voting: I18nVoting;
  canisters: I18nCanisters;
  canister_detail: I18nCanister_detail;
  transaction_names: I18nTransaction_names;
  wallet: I18nWallet;
  busy_screen: I18nBusy_screen;
  proposal_detail: I18nProposal_detail;
  proposal_detail__vote: I18nProposal_detail__vote;
  proposal_detail__ineligible: I18nProposal_detail__ineligible;
  neuron_detail: I18nNeuron_detail;
  sns_launchpad: I18nSns_launchpad;
  sns_project: I18nSns_project;
  sns_project_detail: I18nSns_project_detail;
  sns_sale: I18nSns_sale;
  sns_neuron_detail: I18nSns_neuron_detail;
  sns_neurons: I18nSns_neurons;
  time: I18nTime;
  error__ledger: I18nError__ledger;
  error__attach_wallet: I18nError__attach_wallet;
  error__account: I18nError__account;
  error__canister: I18nError__canister;
  theme: I18nTheme;
  error__sns: I18nError__sns;
  auth_accounts: I18nAuth_accounts;
  auth_neurons: I18nAuth_neurons;
  auth_proposals: I18nAuth_proposals;
  auth_canisters: I18nAuth_canisters;
  auth_sns: I18nAuth_sns;
  universe: I18nUniverse;
  sns_rewards_status: I18nSns_rewards_status;
  sns_rewards_description: I18nSns_rewards_description;
  sns_status: I18nSns_status;
  sns_status_description: I18nSns_status_description;
  metrics: I18nMetrics;
  ckbtc: I18nCkbtc;
  error__ckbtc: I18nError__ckbtc;
  feature_flags_prompt: I18nFeature_flags_prompt;
  settings: I18nSettings;
  neuron_state: I18nNeuron_state;
  topics: I18nTopics;
  topics_description: I18nTopics_description;
  rewards: I18nRewards;
  rewards_description: I18nRewards_description;
  status: I18nStatus;
  status_description: I18nStatus_description;
  actions: I18nActions;
  actions_description: I18nActions_description;
  nns_functions: I18nNns_functions;
  nns_functions_description: I18nNns_functions_description;
}<|MERGE_RESOLUTION|>--- conflicted
+++ resolved
@@ -901,12 +901,9 @@
   about_thirty_minutes: string;
   transaction_success_about_thirty_minutes: string;
   loading_address: string;
-<<<<<<< HEAD
-  refresh_balance: string;
-=======
   incoming_bitcoin_network: string;
   block_explorer: string;
->>>>>>> 0d81f3f8
+  refresh_balance: string;
 }
 
 interface I18nError__ckbtc {

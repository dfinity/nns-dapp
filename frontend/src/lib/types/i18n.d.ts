--- conflicted
+++ resolved
@@ -744,12 +744,9 @@
   neurons: string;
   uncontrollable_neurons_description: string;
   hardware_wallet: string;
-<<<<<<< HEAD
   next: string;
   previous: string;
-=======
   retrieving_data: string;
->>>>>>> 9d74c17b
 }
 
 interface I18nSns_launchpad {

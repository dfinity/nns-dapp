/**
 * Auto-generated definitions file ("npm run i18n")
 */

interface I18nCore {
  close: string;
  remove: string;
  icp: string;
  create: string;
  filter: string;
  back: string;
  confirm_yes: string;
  confirm_no: string;
  confirm: string;
  cancel: string;
  yes: string;
  no: string;
  unspecified: string;
  continue: string;
  amount: string;
  max: string;
  min: string;
  principal: string;
  toggle: string;
  log: string;
  principal_id: string;
  ic: string;
  next: string;
  principal_is: string;
  this_may_take_a_few_minutes: string;
  do_not_close: string;
  finish: string;
  expand_all: string;
  receive_with_token: string;
  receive: string;
  send_with_token: string;
  collapse_all: string;
  or: string;
<<<<<<< HEAD
  learn_more: string;
  add: string;
=======
>>>>>>> ff990650
}

interface I18nError {
  auth_sync: string;
  sign_in: string;
  proposal_not_found: string;
  proposal_payload: string;
  proposal_payload_not_found: string;
  neuron_not_found: string;
  neuron_spawning: string;
  neuron_load: string;
  sns_neurons_load: string;
  accounts_load: string;
  sns_accounts_balance_load: string;
  icrc_token_load: string;
  list_proposals: string;
  list_proposals_payload_too_large: string;
  get_proposal: string;
  wrong_proposal_id: string;
  list_canisters: string;
  missing_identity: string;
  rename_subaccount: string;
  rename_subaccount_no_account: string;
  rename_subaccount_type: string;
  get_neurons: string;
  get_known_neurons: string;
  register_vote: string;
  register_vote_neuron: string;
  register_vote_unknown: string;
  followee_does_not_exist: string;
  accounts_not_found: string;
  query_balance: string;
  accounts_not_found_poll: string;
  account_not_found: string;
  account_not_reload: string;
  canister_not_found: string;
  fail: string;
  dummy_proposal: string;
  add_maturity: string;
  unknown: string;
  amount_not_valid: string;
  amount_not_enough_stake_neuron: string;
  amount_not_enough_top_up_neuron: string;
  transaction_error: string;
  unexpected_number_neurons_merge: string;
  cannot_merge: string;
  not_authorized_neuron_action: string;
  invalid_sender: string;
  insufficient_funds: string;
  transfer_error: string;
  merge_neurons_same_id: string;
  merge_neurons_not_same_controller: string;
  merge_neurons_not_same_manage_neuron_followees: string;
  merge_neurons_different_types: string;
  neuron_account_not_found: string;
  governance_error: string;
  not_mergeable: string;
  invalid_account_id: string;
  address_not_valid: string;
  address_not_icp_icrc_valid: string;
  invalid_percentage: string;
  principal_not_valid: string;
  input_length: string;
  not_canister_controller: string;
  canister_details_not_found: string;
  controller_already_present: string;
  controller_not_present: string;
  pub_key_not_hex_string: string;
  pub_key_hex_string_invalid_length: string;
  hardware_wallet_no_account: string;
  high_load_retrying: string;
  canister_refund: string;
  canister_creation_unknown: string;
  canister_top_up_unknown: string;
  canister_update_settings: string;
  not_canister_controller_to_update: string;
  limit_exceeded_topping_up_canister: string;
  limit_exceeded_creating_canister: string;
  limit_exceeded_getting_open_ticket: string;
  transaction_fee_not_found: string;
  token_not_found: string;
  fetch_transactions: string;
  transaction_data: string;
  amount_not_enough_stake_sns_neuron: string;
  adding_permissions: string;
  canister_invalid_transaction: string;
  qrcode_camera_error: string;
  qrcode_token_incompatible: string;
  invalid_ledger_index_pair: string;
  index_canister_validation: string;
}

interface I18nWarning {
  auth_sign_out: string;
  test_env_note: string;
  test_env_confirm: string;
  test_env_title: string;
}

interface I18nNavigation {
  tokens: string;
  universe_tokens: string;
  canisters: string;
  neurons: string;
  voting: string;
  launchpad: string;
  manage_ii: string;
  source_code: string;
  settings: string;
}

interface I18nHeader {
  menu: string;
  logout: string;
  account_menu: string;
}

interface I18nAuth {
  login: string;
  ic_logo: string;
}

interface I18nAccounts {
  main: string;
  balance: string;
  send: string;
  buy_icp: string;
  buy_icp_banxa: string;
  receiving_icp_address: string;
  icp_token_utility: string;
  buy_icp_description: string;
  buy_icp_note: string;
  banxa_logo_alt: string;
  icp_transaction_description: string;
  sns_transaction_description: string;
  ckbtc_transaction_description: string;
  ckbtc_to_btc_transaction_description: string;
  add_account: string;
  new_account_title: string;
  new_linked_subtitle: string;
  attach_hardware_title: string;
  attach_hardware_subtitle: string;
  attach_hardware_name_placeholder: string;
  attach_hardware_enter_name: string;
  attach_hardware_description: string;
  attach_hardware_show_neurons: string;
  attach_hardware_neurons_text: string;
  attach_hardware_neurons_add: string;
  attach_hardware_neurons_added: string;
  connect_hardware_wallet: string;
  connect_hardware_wallet_text: string;
  show_info_hardware_wallet: string;
  edit_name: string;
  new_linked_account_enter_name: string;
  new_linked_account_placeholder: string;
  hardwareWallet: string;
  select_source: string;
  address: string;
  source: string;
  destination: string;
  from: string;
  to_address: string;
  hardware_wallet_text: string;
  token_transaction_fee: string;
  transaction_fee: string;
  review_transaction: string;
  you_are_sending: string;
  current_balance: string;
  confirm_and_send: string;
  account_identifier: string;
  transaction_success: string;
  rename: string;
  rename_linked_account: string;
  rename_new_name_placeholder: string;
  rename_account_enter_new_name: string;
  hardware_wallet_add_hotkey_title: string;
  hardware_wallet_add_hotkey_text_neuron: string;
  hardware_wallet_add_hotkey_text_principal: string;
  hardware_wallet_add_hotkey_text_confirm: string;
  description: string;
  edit_transaction: string;
  send_now: string;
  select: string;
  manual: string;
  scan_qr_code_alt: string;
  scan_qr_code: string;
  current_balance_detail: string;
  network: string;
  network_icp: string;
  network_btc_mainnet: string;
  network_btc_testnet: string;
  select_network: string;
  bitcoin_transaction_fee_notice: string;
  estimated_bitcoin_transaction_fee: string;
  internetwork_fee_notice: string;
  estimated_internetwork_fee: string;
  estimation_notice: string;
  receive_account: string;
  sending_amount: string;
  total_deducted: string;
  received_amount: string;
  received_amount_notice: string;
  transaction_time: string;
  transaction_time_seconds: string;
}

interface I18nNeuron_types {
  seed: string;
  ect: string;
}

interface I18nStaking {
  title: string;
  text: string;
  nervous_systems: string;
}

interface I18nNeurons {
  title: string;
  text: string;
  stake_token: string;
  merge_neurons: string;
  merge_neurons_modal_title: string;
  merge_neurons_modal_confirm: string;
  merge_neurons_edit_selection: string;
  merge_neurons_modal_merge_button: string;
  merge_neurons_modal_title_2: string;
  merge_neurons_modal_into: string;
  expected_merge_result: string;
  set_dissolve_delay: string;
  add_user_as_hotkey: string;
  add_user_as_hotkey_message: string;
  add_user_as_hotkey_success: string;
  remove_user_hotkey_confirm_title: string;
  remove_user_hotkey_confirm_text: string;
  remove_hotkey_success: string;
  neuron_create_success: string;
  your_principal: string;
  confirm_dissolve_delay: string;
  follow_neurons_screen: string;
  stake_icp: string;
  transaction_fee: string;
  may_take_while: string;
  create: string;
  community_fund: string;
  hotkey_control: string;
  hardware_wallet_control: string;
  amount_icp_stake: string;
  ic_stake: string;
  staked: string;
  inline_remaining: string;
  remaining: string;
  age: string;
  vestion_period: string;
  neuron_id: string;
  neuron_balance: string;
  current_dissolve_delay: string;
  dissolve_delay_title: string;
  no_delay: string;
  dissolve_delay_description: string;
  min_dissolve_delay_description: string;
  dissolve_delay_label: string;
  dissolve_delay_placeholder: string;
  dissolve_delay_below_minimum: string;
  dissolve_delay_below_current: string;
  dissolve_delay_above_maximum: string;
  voting_power: string;
  skip: string;
  update_delay: string;
  set_delay: string;
  confirm_update_delay: string;
  confirm_set_delay: string;
  edit_delay: string;
  cannot_merge_neuron_community: string;
  cannot_merge_neuron_spawning: string;
  cannot_merge_neuron_hotkey: string;
  cannot_merge_neuron_state: string;
  only_merge_two: string;
  need_two_to_merge: string;
  irreversible_action: string;
  claim_seed_neurons_success: string;
  enter_neuron_id_prompt: string;
  add_hotkey_prompt_error: string;
  add_hotkey_prompt_success: string;
  remove_followees_sale_prompt_error: string;
  remove_followees_sale_prompt_success: string;
  top_up_neuron: string;
  top_up_description: string;
  merge_neurons_select_info: string;
  merge_neurons_source_neuron_disappear: string;
  merge_neurons_more_info: string;
  stake_amount: string;
  state: string;
}

interface I18nNew_followee {
  title: string;
  placeholder: string;
  label: string;
  follow_neuron: string;
  options_title: string;
  follow: string;
  unfollow: string;
  followee_does_not_exist: string;
  neuron_not_followee: string;
  already_followed: string;
}

interface I18nFollow_neurons {
  description: string;
  topic_0_title: string;
  topic_0_subtitle: string;
  topic_1_title: string;
  topic_1_subtitle: string;
  topic_2_title: string;
  topic_2_subtitle: string;
  topic_3_title: string;
  topic_3_subtitle: string;
  topic_4_title: string;
  topic_4_subtitle: string;
  topic_5_title: string;
  topic_5_subtitle: string;
  topic_6_title: string;
  topic_6_subtitle: string;
  topic_7_title: string;
  topic_7_subtitle: string;
  topic_8_title: string;
  topic_8_subtitle: string;
  topic_9_title: string;
  topic_9_subtitle: string;
  topic_10_title: string;
  topic_10_subtitle: string;
  topic_11_title: string;
  topic_11_subtitle: string;
  topic_12_title: string;
  topic_12_subtitle: string;
  topic_13_title: string;
  topic_13_subtitle: string;
  topic_14_title: string;
  topic_14_subtitle: string;
  topic_15_title: string;
  topic_15_subtitle: string;
  topic_16_title: string;
  topic_16_subtitle: string;
  topic_17_title: string;
  topic_17_subtitle: string;
  topic_18_title: string;
  topic_18_subtitle: string;
  current_followees: string;
  add: string;
  unknown_topic_title: string;
}

interface I18nVoting {
  topics: string;
  types: string;
  status: string;
  check_all: string;
  uncheck_all: string;
  nothing_found: string;
  all_proposals: string;
  actionable_proposals: string;
  nns_actionable_proposal_tooltip: string;
  sns_actionable_proposal_tooltip: string;
  total_actionable_proposal_tooltip: string;
  is_actionable_status_badge_tooltip: string;
}

interface I18nActionable_proposals_sign_in {
  title: string;
  text: string;
}

interface I18nActionable_proposals_empty {
  title: string;
  text: string;
}

interface I18nCanisters {
  aria_label_canister_card: string;
  text: string;
  create_canister: string;
  link_canister: string;
  add_canister: string;
  create_canister_title: string;
  create_canister_success_id: string;
  create_canister_success_name: string;
  link_canister_success: string;
  enter_canister_id: string;
  canister_id: string;
  enter_name_label: string;
  name: string;
  enter_amount: string;
  review_create_canister: string;
  t_cycles: string;
  minimum_cycles_text_1: string;
  minimum_cycles_text_2: string;
  transaction_fee: string;
  review_cycles_purchase: string;
  change_source: string;
  edit_cycles: string;
  converted_to: string;
}

interface I18nCanister_detail {
  title: string;
  controllers: string;
  t_cycles: string;
  add_cycles: string;
  top_up_canister: string;
  top_up_successful: string;
  unlink: string;
  rename: string;
  confirm_unlink_title: string;
  confirm_unlink_description_1: string;
  confirm_unlink_description_2: string;
  confirm_remove_controller_title: string;
  confirm_remove_controller_description: string;
  confirm_remove_controller_user_description_1: string;
  confirm_remove_controller_user_description_2: string;
  confirm_remove_last_controller_description: string;
  unlink_success: string;
  rename_success: string;
  canister_name_error_too_long: string;
  confirm_new_controller: string;
  enter_controller: string;
  edit_controller: string;
  new_controller: string;
  add_controller: string;
  rename_canister: string;
  rename_canister_title: string;
  rename_canister_placeholder: string;
  status_stopped: string;
  status_stopping: string;
  status_running: string;
}

interface I18nTransaction_names {
  receive: string;
  send: string;
  mint: string;
  burn: string;
  stakeNeuron: string;
  stakeNeuronNotification: string;
  topUpNeuron: string;
  createCanister: string;
  topUpCanister: string;
  refundSwap: string;
  participateSwap: string;
  approve: string;
}

interface I18nWallet {
  title: string;
  direction_from: string;
  direction_to: string;
  no_transactions: string;
  icp_qrcode_aria_label: string;
  icrc_qrcode_aria_label: string;
  token_address: string;
  pending_transaction_timestamp: string;
}

interface I18nBusy_screen {
  pending_approval_hw: string;
  take_long: string;
}

interface I18nProposal_detail {
  headline: string;
  title: string;
  summary: string;
  topic_prefix: string;
  status_prefix: string;
  type_prefix: string;
  reward_prefix: string;
  id_prefix: string;
  proposer_prefix: string;
  proposer_description: string;
  neurons_voted: string;
  neurons_voted_plural: string;
  loading_neurons: string;
  payload: string;
  created_prefix: string;
  created_description: string;
  decided_prefix: string;
  decided_description: string;
  executed_prefix: string;
  executed_description: string;
  failed_prefix: string;
  failed_description: string;
  no_more_info: string;
  voting_results: string;
  remaining: string;
  next: string;
  previous: string;
  sign_in: string;
  toggle_lable: string;
  toggle_tree: string;
  toggle_raw: string;
  json_unit_basis_points: string;
  json_unit_seconds: string;
  json_unit_e8s: string;
  id: string;
}

interface I18nProposal_detail__vote {
  vote_with_neurons: string;
  vote_with_neurons_plural: string;
  voting_power_label: string;
  vote_progress: string;
  adopt: string;
  reject: string;
  confirm_adopt_headline: string;
  confirm_adopt_text: string;
  confirm_reject_headline: string;
  confirm_reject_text: string;
  vote_status: string;
  cast_vote_neuronId: string;
  cast_vote_votingPower: string;
  vote_adopt_in_progress: string;
  vote_reject_in_progress: string;
  vote_status_registering: string;
  vote_status_updating: string;
  expiration: string;
  immediate_majority: string;
  immediate_majority_description: string;
  immediate_super_majority: string;
  immediate_super_majority_description: string;
  standard_majority: string;
  standard_majority_description: string;
  standard_super_majority: string;
  standard_super_majority_description: string;
  decision_intro: string;
  super_majority_decision_intro: string;
  cast_votes: string;
  cast_votes_needs: string;
  no_nns_neurons: string;
  no_sns_neurons: string;
  no_nns_neurons_description: string;
  stake_neuron: string;
}

interface I18nProposal_detail__ineligible {
  headline: string;
  headline_plural: string;
  text: string;
  reason_since: string;
  reason_no_permission: string;
  reason_short: string;
}

interface I18nNeuron_detail {
  title: string;
  voting_history: string;
  vote: string;
  increase_dissolve_delay: string;
  start_dissolving: string;
  stop_dissolving: string;
  disburse: string;
  increase_stake: string;
  split_neuron: string;
  voting_power_subtitle: string;
  voting_power_zero_subtitle: string;
  voting_power_zero: string;
  voting_power_section_description_expanded_zero: string;
  voting_power_section_description_expanded_zero_nns: string;
  calculated_as: string;
  voting_power_section_calculation_generic: string;
  this_neuron_calculation: string;
  voting_power_section_calculation_specific: string;
  maturity_section_description: string;
  staked_description: string;
  nns_staked_maturity_tooltip: string;
  sns_staked_maturity_tooltip: string;
  age_bonus_label: string;
  dissolve_bonus_label: string;
  no_age_bonus: string;
  no_dissolve_bonus: string;
  available_description: string;
  join_community_fund_description: string;
  join_community_fund_hw_alert_1: string;
  join_community_fund_hw_alert_2: string;
  leave_community_fund_description: string;
  participate_community_fund: string;
  auto_stake_maturity: string;
  auto_stake_maturity_on: string;
  auto_stake_maturity_off: string;
  auto_stake_maturity_on_success: string;
  auto_stake_maturity_off_success: string;
  maturity_title: string;
  maturity_last_distribution: string;
  maturity_last_distribution_info: string;
  stake_maturity: string;
  view_active_disbursements_total: string;
  view_active_disbursements: string;
  view_active_disbursements_status: string;
  view_active_disbursements_modal_title: string;
  view_active_disbursements_to: string;
  disburse_maturity_description_1: string;
  disburse_maturity_description_2: string;
  disburse_maturity_amount: string;
  disburse_maturity_confirmation_percentage: string;
  disburse_maturity_confirmation_amount: string;
  disburse_maturity_confirmation_tokens: string;
  disburse_maturity_confirmation_destination: string;
  disburse_maturity_edit: string;
  stake: string;
  spawn_neuron: string;
  spawn: string;
  stake_maturity_disabled_tooltip: string;
  disburse_maturity_disabled_tooltip_zero: string;
  disburse_maturity_disabled_tooltip_non_zero: string;
  start_dissolve_description: string;
  stop_dissolve_description: string;
  join_community_fund_success: string;
  leave_community_fund_success: string;
  dummy_proposal_success: string;
  add_maturity_success: string;
  following_title: string;
  following_description: string;
  follow_neurons: string;
  no_ballots: string;
  split_neuron_confirm: string;
  merge_neurons_success: string;
  disburse_neuron_title: string;
  split_neuron_success: string;
  split_neuron_disabled_tooltip: string;
  spawn_neuron_disabled_tooltip: string;
  hotkeys_title: string;
  add_hotkey: string;
  no_notkeys: string;
  no_notkeys_yet: string;
  add_hotkey_modal_title: string;
  enter_hotkey: string;
  invalid_hotkey: string;
  disburse_success: string;
  edit_percentage: string;
  stake_maturity_modal_title: string;
  disburse_maturity_modal_title: string;
  disburse_maturity: string;
  disburse_maturity_confirmation_modal_title: string;
  disburse_maturity_confirmation_description: string;
  disburse_maturity_success: string;
  active_maturity_disbursements_description: string;
  active_maturity_disbursements_amount: string;
  stake_confirmation_modal_title: string;
  stake_maturity_modal_description: string;
  stake_maturity_confirmation: string;
  stake_maturity_success: string;
  spawn_neuron_modal_title: string;
  spawn_confirmation_modal_title: string;
  spawn_neuron_success: string;
  spawn_neuron_choose: string;
  spawn_neuron_explanation_1: string;
  spawn_neuron_explanation_2: string;
  spawn_neuron_note_hw: string;
  current_stake: string;
  current_maturity: string;
  available_maturity: string;
  nns_available_maturity_tooltip: string;
  sns_available_maturity_tooltip: string;
  maturity_range: string;
  spawning_neuron_info: string;
  dissolve_delay_row_title: string;
  remaining_title: string;
  unspecified: string;
  advanced_settings_title: string;
  neuron_account: string;
  dissolve_date: string;
  amount_maturity: string;
  created: string;
  neuron_state_tooltip: string;
  dissolve_delay_tooltip: string;
}

interface I18nSns_launchpad {
  header: string;
  committed_projects: string;
  no_committed_projects: string;
  no_opening_soon_projects: string;
  no_projects: string;
  open_projects: string;
  upcoming_projects: string;
  no_open_projects: string;
  proposals: string;
  project_logo: string;
  no_proposals: string;
}

interface I18nSns_project_detail {
  swap_proposal: string;
  link_to_dashboard: string;
  token_name: string;
  token_symbol: string;
  total_tokens: string;
  total_tokens_supply: string;
  min_participant_commitment: string;
  max_participant_commitment: string;
  max_nf_commitment: string;
  min_participants: string;
  current_overall_commitment: string;
  current_nf_commitment: string;
  not_participating: string;
  current_direct_commitment: string;
  current_sale_buyer_count: string;
  min_commitment_goal: string;
  max_commitment_goal: string;
  min_nf_commitment_goal: string;
  max_nf_commitment_goal: string;
  min_participation_reached: string;
  deadline: string;
  starts: string;
  user_commitment: string;
  user_current_commitment: string;
  status: string;
  status_open: string;
  status_adopted: string;
  status_committed: string;
  status_aborted: string;
  status_pending: string;
  status_unspecified: string;
  status_finalizing: string;
  participate_swap_description: string;
  understand_agree: string;
  participate_success: string;
  participate: string;
  increase_participation: string;
  status_completed: string;
  completed: string;
  sale_end: string;
  persons_excluded: string;
  max_user_commitment_reached: string;
  not_eligible_to_participate: string;
  getting_sns_open_ticket: string;
  current_nf_commitment_description: string;
  sign_in: string;
}

interface I18nSns_sale {
  participation_in_progress: string;
  step_initialization: string;
  step_transfer: string;
  step_notify: string;
  step_reload: string;
  connecting_sale_canister: string;
}

interface I18nSns_neuron_detail {
  vesting_period_tooltip: string;
  add_hotkey_info: string;
  add_hotkey_tooltip: string;
}

interface I18nSns_neurons {
  text: string;
  stake_sns_neuron: string;
  sns_neuron_destination: string;
  stake_sns_neuron_success: string;
  token_stake: string;
  min_dissolve_delay_description: string;
}

interface I18nResponsive_table {
  sort_by: string;
  tap_to_reverse: string;
}

interface I18nTime {
  year: string;
  year_plural: string;
  month: string;
  month_plural: string;
  day: string;
  day_plural: string;
  hour: string;
  hour_plural: string;
  minute: string;
  minute_plural: string;
  second: string;
  second_plural: string;
}

interface I18nError__ledger {
  unexpected: string;
  app_version_not_supported: string;
  please_open: string;
  locked: string;
  fetch_public_key: string;
  principal_not_match: string;
  signature_unexpected: string;
  signature_length: string;
  connect_no_device: string;
  connect_many_apps: string;
  connect_not_supported: string;
  unexpected_wallet: string;
  access_denied: string;
  user_rejected_transaction: string;
  version_not_supported: string;
  browser_not_supported: string;
  incorrect_identifier: string;
}

interface I18nError__attach_wallet {
  unexpected: string;
  connect: string;
  no_name: string;
  no_identity: string;
  already_registered: string;
  limit_exceeded: string;
  register_hardware_wallet: string;
  create_hardware_wallet_too_long: string;
}

interface I18nError__account {
  not_found: string;
  no_details: string;
  subaccount_too_long: string;
  create_subaccount_limit_exceeded: string;
  create_subaccount: string;
  subaccount_not_found: string;
  rename_account_not_found: string;
  not_selected: string;
}

interface I18nError__canister {
  already_attached: string;
  name_taken: string;
  name_too_long: string;
  limit_exceeded: string;
  unlink_not_found: string;
  unknown_link: string;
  unknown_unlink: string;
  get_exchange_rate: string;
}

interface I18nError__imported_tokens {
  load_imported_tokens: string;
  add_imported_token: string;
  remove_imported_token: string;
  update_imported_token: string;
  too_many: string;
  ledger_canister_loading: string;
  is_duplication: string;
  is_sns: string;
  is_important: string;
}

interface I18nError__sns {
  undefined_project: string;
  list_summaries: string;
  list_swap_commitments: string;
  load_swap_commitment: string;
  load_sale_total_commitments: string;
  load_sale_lifecycle: string;
  load_parameters: string;
  sns_remove_hotkey: string;
  sns_split_neuron: string;
  sns_disburse: string;
  sns_start_dissolving: string;
  sns_stop_dissolving: string;
  sns_stake: string;
  sns_increase_stake: string;
  sns_register_vote: string;
  sns_dissolve_delay_action: string;
  project_not_found: string;
  project_not_open: string;
  not_enough_amount: string;
  commitment_too_large: string;
  commitment_exceeds_current_allowed: string;
  sns_sale_unexpected_error: string;
  sns_sale_unexpected_and_refresh: string;
  sns_sale_final_error: string;
  sns_sale_proceed_with_existing_ticket: string;
  sns_sale_closed: string;
  sns_sale_not_open: string;
  sns_sale_invalid_amount: string;
  sns_sale_invalid_subaccount: string;
  sns_sale_try_later: string;
  sns_sale_committed_not_equal_to_amount: string;
  ledger_temporarily_unavailable: string;
  ledger_duplicate: string;
  ledger_bad_fee: string;
  ledger_created_future: string;
  ledger_too_old: string;
  ledger_insufficient_funds: string;
  sns_add_followee: string;
  sns_remove_followee: string;
  sns_add_hotkey: string;
  sns_stake_maturity: string;
  sns_disburse_maturity: string;
}

interface I18nAuth_accounts {
  title: string;
  text: string;
}

interface I18nAuth_neurons {
  title: string;
}

interface I18nAuth_proposals {}

interface I18nAuth_canisters {
  title: string;
  text: string;
}

interface I18nAuth_sns {}

interface I18nUniverse {
  select_token: string;
  select_nervous_system: string;
  universe_logo: string;
}

interface I18nSns_types {
  sns_specific: string;
}

interface I18nSns_rewards_status {
  0: string;
  1: string;
  2: string;
  3: string;
}

interface I18nSns_rewards_description {
  0: string;
  1: string;
  2: string;
  3: string;
}

interface I18nSns_status {
  0: string;
  1: string;
  2: string;
  3: string;
  4: string;
  5: string;
}

interface I18nUniversal_proposal_status {
  unknown: string;
  open: string;
  rejected: string;
  adopted: string;
  executed: string;
  failed: string;
}

interface I18nSns_status_description {
  0: string;
  1: string;
  2: string;
  3: string;
  4: string;
  5: string;
}

interface I18nMetrics {
  tvl: string;
  nns_high_load: string;
  thanks_fun: string;
}

interface I18nCkbtc {
  title: string;
  test_title: string;
  logo: string;
  test_logo: string;
  qrcode_aria_label_bitcoin: string;
  qrcode_aria_label_ckBTC: string;
  bitcoin: string;
  test_bitcoin: string;
  btc: string;
  ckbtc_balance_updated: string;
  step_approve_transfer: string;
  step_send_btc: string;
  step_reload: string;
  sending_ckbtc_to_btc: string;
  about_thirty_minutes: string;
  transaction_success_about_thirty_minutes: string;
  loading_address: string;
  receive_btc_title: string;
  ckbtc_buzz_words: string;
  incoming_bitcoin_network: string;
  block_explorer: string;
  bitcoin_address_title: string;
  refresh_balance: string;
  btc_received: string;
  btc_sent: string;
  btc_network: string;
  receiving_btc: string;
  reimbursement: string;
  sending_btc: string;
  sending_btc_failed: string;
  sign_in_for_address: string;
}

interface I18nError__ckbtc {
  already_process: string;
  temporary_unavailable: string;
  info_not_found: string;
  get_btc_address: string;
  get_btc_no_universe: string;
  update_balance: string;
  no_new_confirmed_btc: string;
  retrieve_btc: string;
  malformed_address: string;
  amount_too_low: string;
  insufficient_funds: string;
  retrieve_btc_unknown: string;
  estimated_fee: string;
  retrieve_btc_min_amount: string;
  retrieve_btc_min_amount_unknown: string;
  wait_ckbtc_info_parameters_certified: string;
}

interface I18nFeature_flags_prompt {
  override_true: string;
  override_false: string;
  remove_override: string;
}

interface I18nSettings {
  your_principal: string;
  your_principal_description: string;
  your_session: string;
  your_session_description: string;
}

interface I18nSync {
  status_idle: string;
  status_error: string;
  status_in_progress: string;
  status_idle_detailed: string;
  status_error_detailed: string;
  status_in_progress_detailed: string;
}

interface I18nTokens {
  projects_header: string;
  balance_header: string;
  accounts_header: string;
  settings_button: string;
  hide_zero_balances: string;
  hide_zero_balances_toggle_label: string;
  zero_balance_hidden: string;
  show_all: string;
  add_imported_token_success: string;
  remove_imported_token_success: string;
  update_imported_token_success: string;
  ledger_canister: string;
  index_canister: string;
}

interface I18nImport_token {
  import_token: string;
  imported_token: string;
  verifying: string;
  importing: string;
  removing: string;
  updating: string;
  description: string;
  ledger_label: string;
  index_label_optional: string;
  placeholder: string;
  index_canister_description: string;
  review_token_info: string;
  warning: string;
  remove_confirmation_header: string;
  remove_confirmation_description: string;
  index_label: string;
  index_fallback_label: string;
  import_button: string;
  link_to_dashboard: string;
  add_index_canister: string;
  add_index_description: string;
}

interface I18nNeuron_state {
  Unspecified: string;
  Locked: string;
  Spawning: string;
  Dissolved: string;
  Dissolving: string;
}

interface I18nTopics {
  Unspecified: string;
  NeuronManagement: string;
  ExchangeRate: string;
  NetworkEconomics: string;
  Governance: string;
  NodeAdmin: string;
  ParticipantManagement: string;
  SubnetManagement: string;
  NetworkCanisterManagement: string;
  Kyc: string;
  NodeProviderRewards: string;
  SnsDecentralizationSale: string;
  IcOsVersionElection: string;
  IcOsVersionDeployment: string;
  SnsAndCommunityFund: string;
  ApiBoundaryNodeManagement: string;
  SubnetRental: string;
  ProtocolCanisterManagement: string;
  ServiceNervousSystemManagement: string;
}

interface I18nTopics_description {
  Unspecified: string;
  NeuronManagement: string;
  ExchangeRate: string;
  NetworkEconomics: string;
  Governance: string;
  NodeAdmin: string;
  ParticipantManagement: string;
  SubnetManagement: string;
  NetworkCanisterManagement: string;
  Kyc: string;
  NodeProviderRewards: string;
  SnsDecentralizationSale: string;
  IcOsVersionElection: string;
  IcOsVersionDeployment: string;
  SnsAndCommunityFund: string;
  ApiBoundaryNodeManagement: string;
  SubnetRental: string;
  ProtocolCanisterManagement: string;
  ServiceNervousSystemManagement: string;
}

interface I18nRewards {
  Unknown: string;
  AcceptVotes: string;
  ReadyToSettle: string;
  Settled: string;
  Ineligible: string;
}

interface I18nRewards_description {
  Unknown: string;
  AcceptVotes: string;
  ReadyToSettle: string;
  Settled: string;
  Ineligible: string;
}

interface I18nStatus {
  Unknown: string;
  Open: string;
  Rejected: string;
  Accepted: string;
  Executed: string;
  Failed: string;
}

interface I18nStatus_description {
  Unknown: string;
  Open: string;
  Rejected: string;
  Accepted: string;
  Executed: string;
  Failed: string;
}

interface I18nActions {
  RegisterKnownNeuron: string;
  NeuronManagement: string;
  ApproveGenesisKyc: string;
  ManageNetworkEconomics: string;
  RewardNodeProvider: string;
  RewardNodeProviders: string;
  AddOrRemoveNodeProvider: string;
  SetDefaultFollowees: string;
  Motion: string;
  SetSnsTokenSwapOpenTimeWindow: string;
  OpenSnsTokenSwap: string;
  CreateServiceNervousSystem: string;
  InstallCode: string;
  StopOrStartCanister: string;
  UpdateCanisterSettings: string;
}

interface I18nActions_description {
  RegisterKnownNeuron: string;
  NeuronManagement: string;
  ApproveGenesisKyc: string;
  ManageNetworkEconomics: string;
  RewardNodeProvider: string;
  RewardNodeProviders: string;
  AddOrRemoveNodeProvider: string;
  SetDefaultFollowees: string;
  Motion: string;
  SetSnsTokenSwapOpenTimeWindow: string;
  OpenSnsTokenSwap: string;
  CreateServiceNervousSystem: string;
  InstallCode: string;
  StopOrStartCanister: string;
  UpdateCanisterSettings: string;
}

interface I18nNns_functions {
  Unspecified: string;
  CreateSubnet: string;
  AddNodeToSubnet: string;
  NnsCanisterInstall: string;
  NnsCanisterUpgrade: string;
  RecoverSubnet: string;
  UpdateConfigOfSubnet: string;
  AssignNoid: string;
  NnsRootUpgrade: string;
  IcpXdrConversionRate: string;
  DeployGuestosToAllSubnetNodes: string;
  ClearProvisionalWhitelist: string;
  RemoveNodesFromSubnet: string;
  SetAuthorizedSubnetworks: string;
  SetFirewallConfig: string;
  UpdateNodeOperatorConfig: string;
  StopOrStartNnsCanister: string;
  RemoveNodes: string;
  UninstallCode: string;
  UpdateNodeRewardsTable: string;
  AddOrRemoveDataCenters: string;
  UpdateUnassignedNodesConfig: string;
  RemoveNodeOperators: string;
  RerouteCanisterRanges: string;
  AddFirewallRules: string;
  RemoveFirewallRules: string;
  UpdateFirewallRules: string;
  PrepareCanisterMigration: string;
  CompleteCanisterMigration: string;
  AddSnsWasm: string;
  ChangeSubnetMembership: string;
  UpdateSubnetType: string;
  ChangeSubnetTypeAssignment: string;
  UpdateSnsWasmSnsSubnetIds: string;
  UpdateAllowedPrincipals: string;
  InsertSnsWasmUpgradePathEntries: string;
  ReviseElectedGuestosVersions: string;
  BitcoinSetConfig: string;
  UpdateElectedHostosVersions: string;
  UpdateNodesHostosVersion: string;
  AddApiBoundaryNodes: string;
  RemoveApiBoundaryNodes: string;
  UpdateApiBoundaryNodesVersion: string;
  DeployGuestosToSomeApiBoundaryNodes: string;
  DeployGuestosToAllUnassignedNodes: string;
  UpdateSshReadOnlyAccessForAllUnassignedNodes: string;
  ReviseElectedHostosVersions: string;
  DeployHostosToSomeNodes: string;
  SubnetRentalRequest: string;
}

interface I18nNns_functions_description {
  Unspecified: string;
  CreateSubnet: string;
  AddNodeToSubnet: string;
  NnsCanisterInstall: string;
  NnsCanisterUpgrade: string;
  RecoverSubnet: string;
  UpdateConfigOfSubnet: string;
  AssignNoid: string;
  NnsRootUpgrade: string;
  IcpXdrConversionRate: string;
  DeployGuestosToAllSubnetNodes: string;
  ClearProvisionalWhitelist: string;
  RemoveNodesFromSubnet: string;
  SetAuthorizedSubnetworks: string;
  SetFirewallConfig: string;
  UpdateNodeOperatorConfig: string;
  StopOrStartNnsCanister: string;
  RemoveNodes: string;
  UninstallCode: string;
  UpdateNodeRewardsTable: string;
  AddOrRemoveDataCenters: string;
  UpdateUnassignedNodesConfig: string;
  RemoveNodeOperators: string;
  RerouteCanisterRanges: string;
  AddFirewallRules: string;
  RemoveFirewallRules: string;
  UpdateFirewallRules: string;
  PrepareCanisterMigration: string;
  CompleteCanisterMigration: string;
  AddSnsWasm: string;
  ChangeSubnetMembership: string;
  UpdateSubnetType: string;
  ChangeSubnetTypeAssignment: string;
  UpdateSnsWasmSnsSubnetIds: string;
  UpdateAllowedPrincipals: string;
  InsertSnsWasmUpgradePathEntries: string;
  ReviseElectedGuestosVersions: string;
  BitcoinSetConfig: string;
  UpdateElectedHostosVersions: string;
  UpdateNodesHostosVersion: string;
  AddApiBoundaryNodes: string;
  RemoveApiBoundaryNodes: string;
  UpdateApiBoundaryNodesVersion: string;
  DeployGuestosToSomeApiBoundaryNodes: string;
  DeployGuestosToAllUnassignedNodes: string;
  UpdateSshReadOnlyAccessForAllUnassignedNodes: string;
  ReviseElectedHostosVersions: string;
  DeployHostosToSomeNodes: string;
  SubnetRentalRequest: string;
}

interface I18n {
  lang: Languages;
  core: I18nCore;
  error: I18nError;
  warning: I18nWarning;
  navigation: I18nNavigation;
  header: I18nHeader;
  auth: I18nAuth;
  accounts: I18nAccounts;
  neuron_types: I18nNeuron_types;
  staking: I18nStaking;
  neurons: I18nNeurons;
  new_followee: I18nNew_followee;
  follow_neurons: I18nFollow_neurons;
  voting: I18nVoting;
  actionable_proposals_sign_in: I18nActionable_proposals_sign_in;
  actionable_proposals_empty: I18nActionable_proposals_empty;
  canisters: I18nCanisters;
  canister_detail: I18nCanister_detail;
  transaction_names: I18nTransaction_names;
  wallet: I18nWallet;
  busy_screen: I18nBusy_screen;
  proposal_detail: I18nProposal_detail;
  proposal_detail__vote: I18nProposal_detail__vote;
  proposal_detail__ineligible: I18nProposal_detail__ineligible;
  neuron_detail: I18nNeuron_detail;
  sns_launchpad: I18nSns_launchpad;
  sns_project_detail: I18nSns_project_detail;
  sns_sale: I18nSns_sale;
  sns_neuron_detail: I18nSns_neuron_detail;
  sns_neurons: I18nSns_neurons;
  responsive_table: I18nResponsive_table;
  time: I18nTime;
  error__ledger: I18nError__ledger;
  error__attach_wallet: I18nError__attach_wallet;
  error__account: I18nError__account;
  error__canister: I18nError__canister;
  error__imported_tokens: I18nError__imported_tokens;
  error__sns: I18nError__sns;
  auth_accounts: I18nAuth_accounts;
  auth_neurons: I18nAuth_neurons;
  auth_proposals: I18nAuth_proposals;
  auth_canisters: I18nAuth_canisters;
  auth_sns: I18nAuth_sns;
  universe: I18nUniverse;
  sns_types: I18nSns_types;
  sns_rewards_status: I18nSns_rewards_status;
  sns_rewards_description: I18nSns_rewards_description;
  sns_status: I18nSns_status;
  universal_proposal_status: I18nUniversal_proposal_status;
  sns_status_description: I18nSns_status_description;
  metrics: I18nMetrics;
  ckbtc: I18nCkbtc;
  error__ckbtc: I18nError__ckbtc;
  feature_flags_prompt: I18nFeature_flags_prompt;
  settings: I18nSettings;
  sync: I18nSync;
  tokens: I18nTokens;
  import_token: I18nImport_token;
  neuron_state: I18nNeuron_state;
  topics: I18nTopics;
  topics_description: I18nTopics_description;
  rewards: I18nRewards;
  rewards_description: I18nRewards_description;
  status: I18nStatus;
  status_description: I18nStatus_description;
  actions: I18nActions;
  actions_description: I18nActions_description;
  nns_functions: I18nNns_functions;
  nns_functions_description: I18nNns_functions_description;
}<|MERGE_RESOLUTION|>--- conflicted
+++ resolved
@@ -36,11 +36,7 @@
   send_with_token: string;
   collapse_all: string;
   or: string;
-<<<<<<< HEAD
-  learn_more: string;
   add: string;
-=======
->>>>>>> ff990650
 }
 
 interface I18nError {

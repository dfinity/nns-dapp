--- conflicted
+++ resolved
@@ -340,15 +340,12 @@
   public_neuron_description: string;
   private_neuron_description: string;
   learn_more: string;
-<<<<<<< HEAD
   make_neurons_public_banner_title: string;
   make_neurons_public_banner_description: string;
   make_neurons_public_action_text: string;
-=======
   create_as_public: string;
   create_as_public_tooltip: string;
   create_as_public_neuron_failure: string;
->>>>>>> 8e344400
 }
 
 interface I18nNew_followee {

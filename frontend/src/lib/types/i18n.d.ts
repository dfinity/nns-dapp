--- conflicted
+++ resolved
@@ -615,16 +615,13 @@
   maturity_last_distribution: string;
   maturity_last_distribution_info: string;
   stake_maturity: string;
-<<<<<<< HEAD
   disburse_maturity: string;
   view_active_disbursements: string;
   view_active_disbursements_status: string;
   view_active_disbursements_modal_title: string;
   view_active_disbursements_entry_description: string;
   view_active_disbursements_maturity: string;
-=======
   disburse_maturity_to: string;
->>>>>>> 733027ef
   stake: string;
   spawn_neuron: string;
   spawn: string;

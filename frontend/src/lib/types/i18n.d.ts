--- conflicted
+++ resolved
@@ -765,11 +765,11 @@
   text: string;
 }
 
-<<<<<<< HEAD
 interface I18nUniverse {
   select_token: string;
   select: string;
-=======
+}
+
 interface I18nSns_rewards_status {
   0: string;
   1: string;
@@ -800,7 +800,6 @@
   3: string;
   4: string;
   5: string;
->>>>>>> b0d254b3
 }
 
 interface I18nNeuron_state {
@@ -1028,14 +1027,11 @@
   auth_proposals: I18nAuth_proposals;
   auth_canisters: I18nAuth_canisters;
   auth_sns: I18nAuth_sns;
-<<<<<<< HEAD
   universe: I18nUniverse;
-=======
   sns_rewards_status: I18nSns_rewards_status;
   sns_rewards_description: I18nSns_rewards_description;
   sns_status: I18nSns_status;
   sns_status_description: I18nSns_status_description;
->>>>>>> b0d254b3
   neuron_state: I18nNeuron_state;
   topics: I18nTopics;
   topics_description: I18nTopics_description;

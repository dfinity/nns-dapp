--- conflicted
+++ resolved
@@ -1097,13 +1097,10 @@
   hide_zero_balances_toggle_label: string;
   zero_balance_hidden: string;
   show_all: string;
-  add_imported_token_success: string;
-  remove_imported_token_success: string;
 }
 
 interface I18nImport_token {
   import_token: string;
-<<<<<<< HEAD
   description: string;
   where_to_find: string;
   where_to_find_href: string;
@@ -1120,10 +1117,8 @@
   link_to_ledger_canister: string;
   link_to_index_canister: string;
   ledger_canister_loading_error: string;
-=======
   add_imported_token_success: string;
   remove_imported_token_success: string;
->>>>>>> 004e604c
 }
 
 interface I18nNeuron_state {

/**
 * Auto-generated definitions file ("npm run i18n")
 */

interface I18nCore {
  close: string;
  remove: string;
  icp: string;
  create: string;
  filter: string;
  back: string;
  confirm_yes: string;
  confirm_no: string;
  confirm: string;
  cancel: string;
  yes: string;
  no: string;
  unspecified: string;
  continue: string;
  amount: string;
  max: string;
  min: string;
  principal: string;
  toggle: string;
  log: string;
  principal_id: string;
  copy: string;
  ic: string;
  previous: string;
  next: string;
  principal_is: string;
  done: string;
  this_may_take_a_few_minutes: string;
  do_not_close: string;
  finish: string;
}

interface I18nError {
  auth_sync: string;
  sign_in: string;
  proposal_not_found: string;
  proposal_payload: string;
  proposal_payload_not_found: string;
  neuron_not_found: string;
  neuron_spawning: string;
  neuron_load: string;
  sns_neurons_load: string;
  accounts_load: string;
  sns_accounts_balance_load: string;
  icrc_token_load: string;
  list_proposals: string;
  get_proposal: string;
  wrong_proposal_id: string;
  list_canisters: string;
  missing_identity: string;
  rename_subaccount: string;
  rename_subaccount_no_account: string;
  rename_subaccount_type: string;
  get_neurons: string;
  get_known_neurons: string;
  register_vote: string;
  register_vote_neuron: string;
  register_vote_unknown: string;
  add_followee: string;
  remove_followee: string;
  followee_does_not_exist: string;
  accounts_not_found: string;
  query_balance: string;
  accounts_not_found_poll: string;
  account_not_found: string;
  account_not_reload: string;
  transactions_not_found: string;
  canister_not_found: string;
  fail: string;
  join_community_fund: string;
  dummy_proposal: string;
  update_delay: string;
  unknown: string;
  amount_not_valid: string;
  amount_not_enough_stake_neuron: string;
  amount_not_enough_top_up_neuron: string;
  stake_neuron: string;
  transaction_error: string;
  unexpected_number_neurons_merge: string;
  cannot_merge: string;
  split_neuron: string;
  not_authorized_neuron_action: string;
  invalid_sender: string;
  insufficient_funds: string;
  transfer_error: string;
  merge_neurons_same_id: string;
  merge_neurons_not_same_controller: string;
  merge_neurons_not_same_manage_neuron_followees: string;
  neuron_account_not_found: string;
  governance_error: string;
  not_mergeable: string;
  invalid_account_id: string;
  address_not_valid: string;
  invalid_percentage: string;
  principal_not_valid: string;
  input_length: string;
  not_canister_controller: string;
  canister_details_not_found: string;
  controller_already_present: string;
  controller_not_present: string;
  pub_key_not_hex_string: string;
  pub_key_hex_string_invalid_length: string;
  hardware_wallet_no_account: string;
  high_load_retrying: string;
  canister_refund: string;
  canister_creation_unknown: string;
  canister_top_up_unknown: string;
  canister_update_settings: string;
  not_canister_controller_to_update: string;
  limit_exceeded_topping_up_canister: string;
  limit_exceeded_creating_canister: string;
  limit_exceeded_getting_open_ticket: string;
  sns_loading_commited_projects: string;
  swap_not_loaded: string;
  transaction_fee_not_found: string;
  token_not_found: string;
  fetch_transactions: string;
  transaction_data: string;
  amount_not_enough_stake_sns_neuron: string;
  adding_permissions: string;
  canister_invalid_transaction: string;
  qrcode_camera_error: string;
}

interface I18nWarning {
  auth_sign_out: string;
}

interface I18nNavigation {
  tokens: string;
  canisters: string;
  neurons: string;
  voting: string;
  launchpad: string;
  settings: string;
}

interface I18nHeader {
  menu: string;
  title: string;
  logout: string;
  account_menu: string;
}

interface I18nAuth {
  login: string;
  title: string;
  on_chain: string;
  wallet: string;
  stake: string;
  earn: string;
  launchpad: string;
  ic_logo: string;
  dashboard: string;
  voting_rewards: string;
  logo: string;
  github_link: string;
  background: string;
  internetcomputer_dot_org_link: string;
}

interface I18nAccounts {
  main: string;
  balance: string;
  send: string;
  icp_transaction_description: string;
  sns_transaction_description: string;
  ckbtc_transaction_description: string;
  ckbtc_to_btc_transaction_description: string;
  add_account: string;
  new_linked_title: string;
  new_linked_subtitle: string;
  attach_hardware_title: string;
  attach_hardware_subtitle: string;
  attach_hardware_name_placeholder: string;
  attach_hardware_enter_name: string;
  attach_hardware_show_neurons: string;
  attach_hardware_neurons_text: string;
  attach_hardware_neurons_add: string;
  attach_hardware_neurons_added: string;
  connect_hardware_wallet: string;
  connect_hardware_wallet_text: string;
  show_info_hardware_wallet: string;
  attach_wallet: string;
  edit_name: string;
  new_linked_account_enter_name: string;
  new_linked_account_placeholder: string;
  subAccount: string;
  hardwareWallet: string;
  select_source: string;
  select_destination: string;
  address: string;
  enter_address_or_select: string;
  my_accounts: string;
  enter_icp_amount: string;
  source: string;
  destination: string;
  from: string;
  to_address: string;
  hardware_wallet_text: string;
  token_transaction_fee: string;
  transaction_fee: string;
  new_transaction_fee: string;
  review_transaction: string;
  you_are_sending: string;
  edit_destination: string;
  current_balance: string;
  confirm_and_send: string;
  edit_amount: string;
  account_identifier: string;
  transaction_success: string;
  rename: string;
  rename_linked_account: string;
  rename_new_name_placeholder: string;
  rename_account_enter_new_name: string;
  hardware_wallet_add_hotkey_title: string;
  hardware_wallet_add_hotkey_text_neuron: string;
  hardware_wallet_add_hotkey_text_principal: string;
  hardware_wallet_add_hotkey_text_confirm: string;
  current_balance_total: string;
  description: string;
  edit_transaction: string;
  send_now: string;
  select: string;
  manual: string;
  scan_qr_code_alt: string;
  scan_qr_code: string;
  no_account_select: string;
  current_balance_detail: string;
  network: string;
  network_icp_ckbtc: string;
  network_icp_cktestbtc: string;
  network_btc_mainnet: string;
  network_btc_testnet: string;
  select_network: string;
  estimated_bitcoin_transaction_fee: string;
  estimated_internetwork_fee: string;
  estimated_amount_received: string;
  receive_account: string;
  sending_amount: string;
  total_deducted: string;
  received_amount: string;
  transaction_time: string;
}

interface I18nNeurons {
  title: string;
  text: string;
  stake_neurons: string;
  merge_neurons: string;
  merge_neurons_modal_title: string;
  merge_neurons_modal_confirm: string;
  merge_neurons_edit_selection: string;
  merge_neurons_modal_merge_button: string;
  merge_neurons_modal_title_2: string;
  merge_neurons_modal_into: string;
  set_dissolve_delay: string;
  add_user_as_hotkey: string;
  add_user_as_hotkey_message: string;
  add_user_as_hotkey_success: string;
  remove_user_hotkey_confirm_title: string;
  remove_user_hotkey_confirm_text: string;
  remove_hotkey_success: string;
  neuron_create_success: string;
  your_principal: string;
  confirm_dissolve_delay: string;
  follow_neurons_screen: string;
  stake_neuron: string;
  source: string;
  transaction_fee: string;
  current_balance: string;
  may_take_while: string;
  create: string;
  community_fund: string;
  hotkey_control: string;
  stake: string;
  amount_icp_stake: string;
  ic_stake: string;
  staked: string;
  inline_remaining: string;
  remaining: string;
  age: string;
  aria_label_neuron_card: string;
  neuron_id: string;
  neuron_balance: string;
  current_dissolve_delay: string;
  dissolve_delay_title: string;
  no_delay: string;
  dissolve_delay_description: string;
  dissolve_delay_label: string;
  dissolve_delay_below_minimum: string;
  dissolve_delay_above_maximum: string;
  voting_power: string;
  skip: string;
  update_delay: string;
  set_delay: string;
  confirm_update_delay: string;
  confirm_set_delay: string;
  edit_delay: string;
  merge_neurons_article_title: string;
  cannot_merge_neuron_community: string;
  cannot_merge_neuron_spawning: string;
  cannot_merge_neuron_hotkey: string;
  only_merge_two: string;
  need_two_to_merge: string;
  irreversible_action: string;
  claim_seed_neurons_success: string;
  enter_neuron_id_prompt: string;
  add_hotkey_prompt_error: string;
  add_hotkey_prompt_success: string;
  remove_followees_sale_prompt_error: string;
  remove_followees_sale_prompt_success: string;
  top_up_neuron: string;
  top_up_description: string;
  community_fund_title: string;
  merge_neurons_select_info: string;
  merge_neurons_source_neuron_disappear: string;
  merge_neurons_more_info: string;
  stake_amount: string;
}

interface I18nNew_followee {
  title: string;
  placeholder: string;
  label: string;
  follow_neuron: string;
  options_title: string;
  follow: string;
  unfollow: string;
  same_neuron: string;
  followee_does_not_exist: string;
  neuron_not_followee: string;
  already_followed: string;
}

interface I18nFollow_neurons {
  description: string;
  topic_0_title: string;
  topic_0_subtitle: string;
  topic_1_title: string;
  topic_1_subtitle: string;
  topic_2_title: string;
  topic_2_subtitle: string;
  topic_3_title: string;
  topic_3_subtitle: string;
  topic_4_title: string;
  topic_4_subtitle: string;
  topic_5_title: string;
  topic_5_subtitle: string;
  topic_6_title: string;
  topic_6_subtitle: string;
  topic_7_title: string;
  topic_7_subtitle: string;
  topic_8_title: string;
  topic_8_subtitle: string;
  topic_9_title: string;
  topic_9_subtitle: string;
  topic_10_title: string;
  topic_10_subtitle: string;
  topic_11_title: string;
  topic_11_subtitle: string;
  topic_12_title: string;
  topic_12_subtitle: string;
  topic_13_title: string;
  topic_13_subtitle: string;
  topic_14_title: string;
  topic_14_subtitle: string;
  current_followees: string;
  add: string;
}

interface I18nVoting {
  title: string;
  text: string;
  topics: string;
  rewards: string;
  status: string;
  hide_unavailable_proposals: string;
  nothing_found: string;
}

interface I18nCanisters {
  title: string;
  aria_label_canister_card: string;
  text: string;
  create_canister: string;
  link_canister: string;
  empty: string;
  add_canister: string;
  create_canister_title: string;
  create_canister_subtitle: string;
  create_canister_success: string;
  link_canister_title: string;
  link_canister_subtitle: string;
  link_canister_success: string;
  enter_canister_id: string;
  canister_id: string;
  enter_amount: string;
  review_create_canister: string;
  t_cycles: string;
  minimum_cycles_text_1: string;
  minimum_cycles_text_2: string;
  transaction_fee: string;
  review_cycles_purchase: string;
  change_source: string;
  edit_cycles: string;
  converted_to: string;
}

interface I18nCanister_detail {
  title: string;
  id: string;
  cycles: string;
  controllers: string;
  t_cycles: string;
  add_cycles: string;
  top_up_canister: string;
  top_up_successful: string;
  unlink: string;
  confirm_unlink_title: string;
  confirm_unlink_description_1: string;
  confirm_unlink_description_2: string;
  confirm_remove_controller_title: string;
  confirm_remove_controller_description: string;
  confirm_remove_controller_user_description_1: string;
  confirm_remove_controller_user_description_2: string;
  confirm_remove_last_controller_description: string;
  unlink_success: string;
  confirm_new_controller: string;
  enter_controller: string;
  edit_controller: string;
  new_controller: string;
  add_controller: string;
  status_stopped: string;
  status_stopping: string;
  status_running: string;
}

interface I18nTransaction_names {
  receive: string;
  send: string;
  mint: string;
  burn: string;
  stakeNeuron: string;
  stakeNeuronNotification: string;
  topUpNeuron: string;
  createCanister: string;
  topUpCanister: string;
  participateSwap: string;
}

interface I18nCkbtc_transaction_names {
  burn: string;
  mint: string;
}

interface I18nWallet {
  title: string;
  address: string;
  principal: string;
  direction_from: string;
  direction_to: string;
  no_transactions: string;
  icp_qrcode_aria_label: string;
  sns_qrcode_aria_label: string;
  token_address: string;
}

interface I18nBusy_screen {
  pending_approval_hw: string;
  take_long: string;
}

interface I18nProposal_detail {
  title: string;
  summary: string;
  topic_prefix: string;
  status_prefix: string;
  type_prefix: string;
  reward_prefix: string;
  id_prefix: string;
  proposer_prefix: string;
  proposer_description: string;
  open_voting_prefix: string;
  adopt: string;
  reject: string;
  my_votes: string;
  loading_neurons: string;
  unknown_nns_function: string;
  nns_function_name: string;
  payload: string;
  summary_toggle_view: string;
  vote: string;
  created_prefix: string;
  created_description: string;
  decided_prefix: string;
  decided_description: string;
  executed_prefix: string;
  executed_description: string;
  failed_prefix: string;
  failed_description: string;
  no_more_info: string;
  voting_results: string;
  remaining: string;
  older: string;
  newer: string;
  older_short: string;
  newer_short: string;
  sign_in: string;
}

interface I18nProposal_detail__vote {
  headline: string;
  neurons: string;
  voting_power: string;
  vote_progress: string;
  total: string;
  adopt: string;
  reject: string;
  confirm_adopt_headline: string;
  confirm_adopt_text: string;
  confirm_reject_headline: string;
  confirm_reject_text: string;
  vote_status: string;
  cast_vote_neuronId: string;
  cast_vote_votingPower: string;
  vote_adopt_in_progress: string;
  vote_reject_in_progress: string;
  vote_status_registering: string;
  vote_status_updating: string;
}

interface I18nProposal_detail__ineligible {
  headline: string;
  text: string;
  reason_since: string;
  reason_short: string;
}

interface I18nNeuron_detail {
  title: string;
  voting_history: string;
  vote: string;
  join_community_fund: string;
  increase_dissolve_delay: string;
  start_dissolving: string;
  stop_dissolving: string;
  disburse: string;
  increase_stake: string;
  split_neuron: string;
  voting_power_tooltip_with_stake: string;
  join_community_fund_description: string;
  leave_community_fund_description: string;
  participate_community_fund: string;
  auto_stake_maturity: string;
  auto_stake_maturity_on: string;
  auto_stake_maturity_off: string;
  auto_stake_maturity_on_success: string;
  auto_stake_maturity_off_success: string;
  community_fund_more_info: string;
  maturity_title: string;
  stake_maturity: string;
  stake: string;
  spawn_neuron: string;
  spawn: string;
  stake_maturity_disabled_tooltip: string;
  stake_maturity_tooltip: string;
  start_dissolve_description: string;
  stop_dissolve_description: string;
  join_community_fund_success: string;
  leave_community_fund_success: string;
  dummy_proposal_success: string;
  following_title: string;
  following_description: string;
  follow_neurons: string;
  no_ballots: string;
  split_neuron_confirm: string;
  merge_neurons_success: string;
  disburse_neuron_title: string;
  split_neuron_success: string;
  split_neuron_disabled_tooltip: string;
  spawn_neuron_disabled_tooltip: string;
  hotkeys_title: string;
  add_hotkey: string;
  no_notkeys: string;
  add_hotkey_modal_title: string;
  enter_hotkey: string;
  remove_hotkey_success: string;
  invalid_hotkey: string;
  disburse_success: string;
  edit_percentage: string;
  stake_maturity_modal_title: string;
  stake_confirmation_modal_title: string;
  stake_maturity_modal_description: string;
  stake_maturity_confirmation: string;
  stake_maturity_success: string;
  spawn_neuron_modal_title: string;
  spawn_confirmation_modal_title: string;
  spawn_neuron_modal_description: string;
  spawn_neuron_success: string;
  spawn_neuron_confirmation_q: string;
  spawn_neuron_confirmation_a: string;
  spawn_neuron_choose: string;
  spawn_neuron_explanation_1: string;
  spawn_neuron_explanation_2: string;
  spawn_neuron_note_hw: string;
  current_stake: string;
  current_maturity: string;
  available_maturity: string;
  dissolve_delay_range: string;
  maturity_range: string;
  spawning_neuron_info: string;
  maturity_percentage: string;
}

interface I18nSns_launchpad {
  header: string;
  committed_projects: string;
  no_committed_projects: string;
  no_opening_soon_projects: string;
  no_projects: string;
  open_projects: string;
  upcoming_projects: string;
  no_open_projects: string;
  proposals: string;
  project_logo: string;
  no_proposals: string;
}

interface I18nSns_project {
  project: string;
}

interface I18nSns_project_detail {
  token_name: string;
  token_symbol: string;
  total_tokens: string;
  total_tokens_supply: string;
  min_commitment: string;
  max_commitment: string;
  current_overall_commitment: string;
  current_sale_buyer_count: string;
  min_commitment_goal: string;
  max_commitment_goal: string;
  deadline: string;
  starts: string;
  user_commitment: string;
  user_current_commitment: string;
  status: string;
  status_open: string;
  status_adopted: string;
  enter_amount: string;
  status_committed: string;
  status_aborted: string;
  status_pending: string;
  status_unspecified: string;
  participate_swap_description: string;
  participate_swap_warning: string;
  understand_agree: string;
  participate_success: string;
  participate: string;
  increase_participation: string;
  status_completed: string;
  completed: string;
  sale_end: string;
  max_left: string;
  max_user_commitment_reached: string;
  getting_sns_open_ticket: string;
  sign_in: string;
}

interface I18nSns_sale {
  participation_in_progress: string;
  step_initialization: string;
  step_transfer: string;
  step_notify: string;
  step_reload: string;
  connecting_sale_canister: string;
}

interface I18nSns_neuron_detail {
  header: string;
  all_topics: string;
  community_fund_section: string;
  community_fund_section_description: string;
  add_hotkey_info: string;
  add_hotkey_tooltip: string;
}

interface I18nSns_neurons {
  text: string;
  stake_sns_neuron: string;
  sns_neuron_destination: string;
  stake_sns_neuron_success: string;
  token_stake: string;
  dissolve_delay_description: string;
}

interface I18nTime {
  year: string;
  year_plural: string;
  month: string;
  month_plural: string;
  day: string;
  day_plural: string;
  hour: string;
  hour_plural: string;
  minute: string;
  minute_plural: string;
  second: string;
  second_plural: string;
}

interface I18nError__ledger {
  unexpected: string;
  please_open: string;
  locked: string;
  fetch_public_key: string;
  principal_not_match: string;
  signature_unexpected: string;
  signature_length: string;
  connect_no_device: string;
  connect_many_apps: string;
  connect_not_supported: string;
  unexpected_wallet: string;
  access_denied: string;
  user_rejected_transaction: string;
  version_not_supported: string;
  browser_not_supported: string;
  incorrect_identifier: string;
}

interface I18nError__attach_wallet {
  unexpected: string;
  connect: string;
  no_name: string;
  no_identity: string;
  already_registered: string;
  limit_exceeded: string;
  register_hardware_wallet: string;
  create_hardware_wallet_too_long: string;
}

interface I18nError__account {
  not_found: string;
  no_details: string;
  subaccount_too_long: string;
  create_subaccount_limit_exceeded: string;
  create_subaccount: string;
  subaccount_not_found: string;
  rename_account_not_found: string;
  not_selected: string;
}

interface I18nError__canister {
  already_attached: string;
  name_taken: string;
  name_too_long: string;
  limit_exceeded: string;
  unlink_not_found: string;
  unknown_link: string;
  unknown_unlink: string;
  get_exchange_rate: string;
}

interface I18nTheme {
  theme: string;
  switch_theme: string;
}

interface I18nError__sns {
  init: string;
  undefined_project: string;
  list_summaries: string;
  load_summary: string;
  list_swap_commitments: string;
  load_swap_commitment: string;
  load_sale_total_commitments: string;
  load_sale_lifecycle: string;
  load_parameters: string;
  sns_remove_hotkey: string;
  sns_split_neuron: string;
  sns_disburse: string;
  sns_start_dissolving: string;
  sns_stop_dissolving: string;
  sns_stake: string;
  sns_increase_stake: string;
  sns_register_vote: string;
  sns_neuron_account: string;
  sns_dissolve_delay_action: string;
  project_not_found: string;
  project_not_open: string;
  not_enough_amount: string;
  commitment_too_large: string;
  commitment_exceeds_current_allowed: string;
  sns_sale_unexpected_error: string;
  sns_sale_unexpected_and_refresh: string;
  sns_sale_final_error: string;
  sns_sale_proceed_with_existing_ticket: string;
  sns_sale_closed: string;
  sns_sale_not_open: string;
  sns_sale_invalid_amount: string;
  sns_sale_invalid_subaccount: string;
  sns_sale_try_later: string;
  sns_sale_committed_not_equal_to_amount: string;
  invalid_root_canister_id: string;
  ledger_temporarily_unavailable: string;
  ledger_duplicate: string;
  ledger_bad_fee: string;
  ledger_created_future: string;
  ledger_too_old: string;
  ledger_insufficient_funds: string;
  sns_add_followee: string;
  sns_remove_followee: string;
  sns_load_functions: string;
  sns_add_hotkey: string;
  sns_stake_maturity: string;
  sns_amount_not_enough_stake_neuron: string;
  sns_reload_no_universe: string;
}

interface I18nAuth_accounts {
  title: string;
  text: string;
}

interface I18nAuth_neurons {
  title: string;
  text: string;
}

interface I18nAuth_proposals {
  title: string;
  text: string;
  sign_in: string;
}

interface I18nAuth_canisters {
  title: string;
  text: string;
}

interface I18nAuth_sns {
  title: string;
  text: string;
}

interface I18nUniverse {
  select_token: string;
  select_nervous_system: string;
  select: string;
}

interface I18nSns_rewards_status {
  0: string;
  1: string;
  2: string;
  3: string;
}

interface I18nSns_rewards_description {
  0: string;
  1: string;
  2: string;
  3: string;
}

interface I18nSns_status {
  0: string;
  1: string;
  2: string;
  3: string;
  4: string;
  5: string;
}

interface I18nSns_status_description {
  0: string;
  1: string;
  2: string;
  3: string;
  4: string;
  5: string;
}

interface I18nMetrics {
  tvl: string;
  nns_high_load: string;
  thanks_fun: string;
}

interface I18nCkbtc {
  title: string;
  test_title: string;
  logo: string;
  test_logo: string;
  receive: string;
  qrcode_aria_label_bitcoin: string;
  qrcode_aria_label_ckBTC: string;
  bitcoin: string;
  test_bitcoin: string;
  btc: string;
  ckbtc_balance_updated: string;
  step_initialization: string;
  step_locking_ckbtc: string;
  step_send_btc: string;
  step_reload: string;
  sending_ckbtc_to_btc: string;
  about_thirty_minutes: string;
  transaction_success_about_thirty_minutes: string;
  loading_address: string;
  incoming_bitcoin_network: string;
  block_explorer: string;
  refresh_balance: string;
<<<<<<< HEAD
=======
  kyt_fee: string;
  confirmations: string;
  typically_twelve: string;
>>>>>>> 6c15ba38
}

interface I18nError__ckbtc {
  already_process: string;
  no_new_utxo: string;
  temporary_unavailable: string;
  get_btc_address: string;
  get_btc_no_account: string;
  get_btc_no_universe: string;
  update_balance: string;
  withdrawal_account: string;
  retrieve_btc: string;
  malformed_address: string;
  amount_too_low: string;
  insufficient_funds: string;
  retrieve_btc_unknown: string;
  estimated_fee: string;
  deposit_fee: string;
  retrieve_btc_min_amount: string;
}

interface I18nFeature_flags_prompt {
  override_true: string;
  override_false: string;
  remove_override: string;
}

interface I18nSettings {
  your_principal: string;
  your_principal_description: string;
  your_session: string;
  your_session_description: string;
}

interface I18nNeuron_state {
  Unspecified: string;
  Locked: string;
  Spawning: string;
  Dissolved: string;
  Dissolving: string;
}

interface I18nTopics {
  Unspecified: string;
  ManageNeuron: string;
  ExchangeRate: string;
  NetworkEconomics: string;
  Governance: string;
  NodeAdmin: string;
  ParticipantManagement: string;
  SubnetManagement: string;
  NetworkCanisterManagement: string;
  Kyc: string;
  NodeProviderRewards: string;
  SnsDecentralizationSale: string;
  ReplicaVersionManagement: string;
  SubnetReplicaVersionManagement: string;
  SnsAndCommunityFund: string;
}

interface I18nTopics_description {
  Unspecified: string;
  ManageNeuron: string;
  ExchangeRate: string;
  NetworkEconomics: string;
  Governance: string;
  NodeAdmin: string;
  ParticipantManagement: string;
  SubnetManagement: string;
  NetworkCanisterManagement: string;
  Kyc: string;
  NodeProviderRewards: string;
  SnsDecentralizationSale: string;
  ReplicaVersionManagement: string;
  SubnetReplicaVersionManagement: string;
  SnsAndCommunityFund: string;
}

interface I18nRewards {
  Unknown: string;
  AcceptVotes: string;
  ReadyToSettle: string;
  Settled: string;
  Ineligible: string;
}

interface I18nRewards_description {
  Unknown: string;
  AcceptVotes: string;
  ReadyToSettle: string;
  Settled: string;
  Ineligible: string;
}

interface I18nStatus {
  Unknown: string;
  Open: string;
  Rejected: string;
  Accepted: string;
  Executed: string;
  Failed: string;
}

interface I18nStatus_description {
  Unknown: string;
  Open: string;
  Rejected: string;
  Accepted: string;
  Executed: string;
  Failed: string;
}

interface I18nActions {
  RegisterKnownNeuron: string;
  ManageNeuron: string;
  ApproveGenesisKyc: string;
  ManageNetworkEconomics: string;
  RewardNodeProvider: string;
  RewardNodeProviders: string;
  AddOrRemoveNodeProvider: string;
  SetDefaultFollowees: string;
  Motion: string;
  SetSnsTokenSwapOpenTimeWindow: string;
  OpenSnsTokenSwap: string;
}

interface I18nActions_description {
  RegisterKnownNeuron: string;
  ManageNeuron: string;
  ApproveGenesisKyc: string;
  ManageNetworkEconomics: string;
  RewardNodeProvider: string;
  RewardNodeProviders: string;
  AddOrRemoveNodeProvider: string;
  SetDefaultFollowees: string;
  Motion: string;
  SetSnsTokenSwapOpenTimeWindow: string;
  OpenSnsTokenSwap: string;
}

interface I18nNns_functions {
  Unspecified: string;
  CreateSubnet: string;
  AddNodeToSubnet: string;
  NnsCanisterInstall: string;
  NnsCanisterUpgrade: string;
  BlessReplicaVersion: string;
  RecoverSubnet: string;
  UpdateConfigOfSubnet: string;
  AssignNoid: string;
  NnsRootUpgrade: string;
  IcpXdrConversionRate: string;
  UpdateSubnetReplicaVersion: string;
  ClearProvisionalWhitelist: string;
  RemoveNodesFromSubnet: string;
  SetAuthorizedSubnetworks: string;
  SetFirewallConfig: string;
  UpdateNodeOperatorConfig: string;
  StopOrStartNnsCanister: string;
  RemoveNodes: string;
  UninstallCode: string;
  UpdateNodeRewardsTable: string;
  AddOrRemoveDataCenters: string;
  UpdateUnassignedNodesConfig: string;
  RemoveNodeOperators: string;
  RerouteCanisterRanges: string;
  AddFirewallRules: string;
  RemoveFirewallRules: string;
  UpdateFirewallRules: string;
  PrepareCanisterMigration: string;
  CompleteCanisterMigration: string;
  AddSnsWasm: string;
  ChangeSubnetMembership: string;
  UpdateSubnetType: string;
  ChangeSubnetTypeAssignment: string;
  UpdateSnsWasmSnsSubnetIds: string;
  UpdateAllowedPrincipals: string;
  RetireReplicaVersion: string;
  InsertSnsWasmUpgradePathEntries: string;
  UpdateElectedReplicaVersions: string;
}

interface I18nNns_functions_description {
  Unspecified: string;
  CreateSubnet: string;
  AddNodeToSubnet: string;
  NnsCanisterInstall: string;
  NnsCanisterUpgrade: string;
  BlessReplicaVersion: string;
  RecoverSubnet: string;
  UpdateConfigOfSubnet: string;
  AssignNoid: string;
  NnsRootUpgrade: string;
  IcpXdrConversionRate: string;
  UpdateSubnetReplicaVersion: string;
  ClearProvisionalWhitelist: string;
  RemoveNodesFromSubnet: string;
  SetAuthorizedSubnetworks: string;
  SetFirewallConfig: string;
  UpdateNodeOperatorConfig: string;
  StopOrStartNnsCanister: string;
  RemoveNodes: string;
  UninstallCode: string;
  UpdateNodeRewardsTable: string;
  AddOrRemoveDataCenters: string;
  UpdateUnassignedNodesConfig: string;
  RemoveNodeOperators: string;
  RerouteCanisterRanges: string;
  AddFirewallRules: string;
  RemoveFirewallRules: string;
  UpdateFirewallRules: string;
  PrepareCanisterMigration: string;
  CompleteCanisterMigration: string;
  AddSnsWasm: string;
  ChangeSubnetMembership: string;
  UpdateSubnetType: string;
  ChangeSubnetTypeAssignment: string;
  UpdateSnsWasmSnsSubnetIds: string;
  UpdateAllowedPrincipals: string;
  RetireReplicaVersion: string;
  InsertSnsWasmUpgradePathEntries: string;
  UpdateElectedReplicaVersions: string;
}

interface I18n {
  lang: Languages;
  core: I18nCore;
  error: I18nError;
  warning: I18nWarning;
  navigation: I18nNavigation;
  header: I18nHeader;
  auth: I18nAuth;
  accounts: I18nAccounts;
  neurons: I18nNeurons;
  new_followee: I18nNew_followee;
  follow_neurons: I18nFollow_neurons;
  voting: I18nVoting;
  canisters: I18nCanisters;
  canister_detail: I18nCanister_detail;
  transaction_names: I18nTransaction_names;
  ckbtc_transaction_names: I18nCkbtc_transaction_names;
  wallet: I18nWallet;
  busy_screen: I18nBusy_screen;
  proposal_detail: I18nProposal_detail;
  proposal_detail__vote: I18nProposal_detail__vote;
  proposal_detail__ineligible: I18nProposal_detail__ineligible;
  neuron_detail: I18nNeuron_detail;
  sns_launchpad: I18nSns_launchpad;
  sns_project: I18nSns_project;
  sns_project_detail: I18nSns_project_detail;
  sns_sale: I18nSns_sale;
  sns_neuron_detail: I18nSns_neuron_detail;
  sns_neurons: I18nSns_neurons;
  time: I18nTime;
  error__ledger: I18nError__ledger;
  error__attach_wallet: I18nError__attach_wallet;
  error__account: I18nError__account;
  error__canister: I18nError__canister;
  theme: I18nTheme;
  error__sns: I18nError__sns;
  auth_accounts: I18nAuth_accounts;
  auth_neurons: I18nAuth_neurons;
  auth_proposals: I18nAuth_proposals;
  auth_canisters: I18nAuth_canisters;
  auth_sns: I18nAuth_sns;
  universe: I18nUniverse;
  sns_rewards_status: I18nSns_rewards_status;
  sns_rewards_description: I18nSns_rewards_description;
  sns_status: I18nSns_status;
  sns_status_description: I18nSns_status_description;
  metrics: I18nMetrics;
  ckbtc: I18nCkbtc;
  error__ckbtc: I18nError__ckbtc;
  feature_flags_prompt: I18nFeature_flags_prompt;
  settings: I18nSettings;
  neuron_state: I18nNeuron_state;
  topics: I18nTopics;
  topics_description: I18nTopics_description;
  rewards: I18nRewards;
  rewards_description: I18nRewards_description;
  status: I18nStatus;
  status_description: I18nStatus_description;
  actions: I18nActions;
  actions_description: I18nActions_description;
  nns_functions: I18nNns_functions;
  nns_functions_description: I18nNns_functions_description;
}<|MERGE_RESOLUTION|>--- conflicted
+++ resolved
@@ -917,12 +917,8 @@
   incoming_bitcoin_network: string;
   block_explorer: string;
   refresh_balance: string;
-<<<<<<< HEAD
-=======
-  kyt_fee: string;
   confirmations: string;
   typically_twelve: string;
->>>>>>> 6c15ba38
 }
 
 interface I18nError__ckbtc {

import type { PngDataUrl } from "$lib/types/assets";
import type { IcrcTokenMetadata } from "$lib/types/icrc";
import type { UnknownTopic } from "$lib/types/sns-aggregator";
import type {
  CfParticipant,
  SnsFinalizeSwapResponse,
  SnsGetLifecycleResponse,
  SnsNervousSystemFunction,
  SnsNeuronId,
  SnsNeuronRecipe,
  SnsParams,
  SnsSwapBuyerState,
  SnsSwapDerivedState,
  SnsSwapInit,
  SnsSwapTicket,
  SnsTopic,
} from "@dfinity/sns";
<<<<<<< HEAD
=======
import type { FinalizeSwapResponse } from "@dfinity/sns/dist/candid/sns_swap";
import type { Principal } from "@icp-sdk/core/principal";
>>>>>>> 0bfd88a4

export type RootCanisterId = Principal;
export type RootCanisterIdText = string;

/**
 * Metadata are full optional in Candid files but mandatory currently in NNS-dapp
 */
export interface SnsSummaryMetadata {
  url: PngDataUrl;
  logo: string;
  name: string;
  description: string;
}

export interface SnsSummarySwap {
  auto_finalize_swap_response: [] | [SnsFinalizeSwapResponse];
  next_ticket_id: [] | [bigint];
  already_tried_to_auto_finalize: [] | [boolean];
  purge_old_tickets_last_completion_timestamp_nanoseconds: [] | [bigint];
  purge_old_tickets_next_principal: [] | [Uint8Array | number[]];
  neuron_recipes: Array<SnsNeuronRecipe>;
  cf_participants: Array<CfParticipant>;
  decentralization_sale_open_timestamp_seconds?: bigint;
  // We don't use it for now and keep it as the candid optional type
  finalize_swap_in_progress: [] | [boolean];
  // We don't use it for now and keep it as the candid optional type
  init: [] | [SnsSwapInit];
  lifecycle: number;
  buyers: Array<[string, SnsSwapBuyerState]>;
  params: SnsParams;
  // We don't use it for now and keep it as the candid optional type
  open_sns_token_swap_proposal_id: [] | [bigint];
  direct_participation_icp_e8s: [] | [bigint];
  neurons_fund_participation_icp_e8s: [] | [bigint];
}

export interface SnsSummary {
  rootCanisterId: RootCanisterId;
  // Used to calculate the account for the participation.
  swapCanisterId: Principal;
  // Used to show destination when staking sns neurons.
  governanceCanisterId: Principal;
  // Used to observe accounts' balance
  ledgerCanisterId: Principal;
  // Used to observe accounts' transactions
  indexCanisterId: Principal;

  /**
   * The metadata of the Sns project (title, description, etc.)
   */
  metadata: SnsSummaryMetadata;

  /**
   * The token metadata of the Sns project (name of the token and symbol)
   */
  token: IcrcTokenMetadata;

  /**
   * The initial information of the sale (min-max ICP etc.) and its current state (pending, open, committed etc.)
   */
  swap: SnsSummarySwap;
  /**
   * Derived information about the sale such as the current total of ICP all buyers have invested so far
   */
  derived: SnsSwapDerivedState;

  /**
   * Data from `get_init` call.
   */
  init: SnsSwapInit;

  /**
   * Data from `get_sale_parameters` call.
   */
  swapParams: SnsParams;

  /**
   * Data from `get_lifecycle` call.
   */
  lifecycle: SnsGetLifecycleResponse;
}

export interface SnsSwapCommitment {
  rootCanisterId: RootCanisterId;
  // sns swap canister doesn't return any `SnsSwapBuyerState` if user has no commitment
  myCommitment: SnsSwapBuyerState | undefined;
}

export interface SnsTicket {
  rootCanisterId: Principal;
  ticket?: SnsSwapTicket;
}

// "DappCanisterManagement" | "DaoCommunitySettings" | ...
export type SnsTopicKey = keyof {
  [K in SnsTopic | UnknownTopic as keyof K]: true;
};

export type SnsTopicFollowee = {
  neuronId: SnsNeuronId;
  alias?: string;
};

export type SnsTopicFollowing = {
  topic: SnsTopicKey;
  followees: Array<SnsTopicFollowee>;
};

export type SnsLegacyFollowings = {
  nsFunction: SnsNervousSystemFunction;
  followees: Array<SnsNeuronId>;
};<|MERGE_RESOLUTION|>--- conflicted
+++ resolved
@@ -15,11 +15,7 @@
   SnsSwapTicket,
   SnsTopic,
 } from "@dfinity/sns";
-<<<<<<< HEAD
-=======
-import type { FinalizeSwapResponse } from "@dfinity/sns/dist/candid/sns_swap";
 import type { Principal } from "@icp-sdk/core/principal";
->>>>>>> 0bfd88a4
 
 export type RootCanisterId = Principal;
 export type RootCanisterIdText = string;

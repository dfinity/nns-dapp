--- conflicted
+++ resolved
@@ -178,18 +178,9 @@
  */
 export const isNativeNervousSystemFunction = (
   nsFunction: SnsNervousSystemFunction
-<<<<<<< HEAD
-): boolean => {
-  return (
-    Object.keys(fromNullable(nsFunction.function_type) ?? {})?.[0] ===
-    "NativeNervousSystemFunction"
-  );
-};
-=======
 ): boolean =>
   "NativeNervousSystemFunction" in
   (fromNullable(nsFunction.function_type) ?? {});
->>>>>>> fd4ce83c
 
 /**
  * Returns true if the FunctionType is GenericNervousSystemFunction (custom per sns).
@@ -197,10 +188,5 @@
 export const isGenericNervousSystemFunction = (
   nsFunction: SnsNervousSystemFunction
 ): boolean =>
-<<<<<<< HEAD
-  Object.keys(fromNullable(nsFunction.function_type) ?? {})?.[0] ===
-  "GenericNervousSystemFunction";
-=======
   "GenericNervousSystemFunction" in
-  (fromNullable(nsFunction.function_type) ?? {});
->>>>>>> fd4ce83c
+  (fromNullable(nsFunction.function_type) ?? {});
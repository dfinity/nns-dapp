import { SECONDS_IN_DAY } from "$lib/constants/constants";
import { MIN_VALID_SNS_GENERIC_NERVOUS_SYSTEM_FUNCTION_ID } from "$lib/constants/sns-proposals.constants";
import type { SnsFullProject } from "$lib/derived/sns/sns-projects.derived";
import type { SnsTicketsStoreData } from "$lib/stores/sns-tickets.store";
import type { TicketStatus } from "$lib/types/sale";
import type { SnsSwapCommitment } from "$lib/types/sns";
import type { SnsSummaryWrapper } from "$lib/types/sns-summary-wrapper";
<<<<<<< HEAD
=======
import { AccountIdentifier, SubAccount } from "@dfinity/ledger-icp";
import { fromNullable, isNullish, nonNullish } from "@dfinity/utils";
>>>>>>> 4e59d83b
import type {
  SnsGetAutoFinalizationStatusResponse,
  SnsGetDerivedStateResponse,
  SnsNervousSystemFunction,
  SnsProposalData,
  SnsSwapDerivedState,
<<<<<<< HEAD
} from "@dfinity/sns";
import { fromNullable, isNullish, nonNullish } from "@dfinity/utils";
import { AccountIdentifier, SubAccount } from "@icp-sdk/canisters/ledger/icp";
=======
} from "@icp-sdk/canisters/sns";
>>>>>>> 4e59d83b
import type { Principal } from "@icp-sdk/core/principal";

export const getSwapCanisterAccount = ({
  controller,
  swapCanisterId,
}: {
  controller: Principal;
  swapCanisterId: Principal;
}): AccountIdentifier => {
  const principalSubaccount = SubAccount.fromPrincipal(controller);
  const accountIdentifier = AccountIdentifier.fromPrincipal({
    principal: swapCanisterId,
    subAccount: principalSubaccount,
  });

  return accountIdentifier;
};

/**
 * Returns `undefined` if swapCommitment is not present yet.
 * Returns `0n` if myCommitment is present but user has no commitment or amount is not present either.
 * Returns commitment e8s if commitment is defined.
 */
export const getCommitmentE8s = (
  swapCommitment: SnsSwapCommitment | null | undefined
): bigint | undefined => {
  if (isNullish(swapCommitment)) {
    return undefined;
  }
  return (
    fromNullable(swapCommitment?.myCommitment?.icp ?? [])?.amount_e8s ?? 0n
  );
};

/**
 * Tests the error message against `refresh_buyer_token` canister function.
 * This is the workaround before the api call provides nice error details.
 *
 * @param err
 */
export const isInternalRefreshBuyerTokensError = (err: unknown): boolean => {
  if (!(err instanceof Error)) {
    return false;
  }

  const { message } = err;
  return [
    // https://github.com/dfinity/ic/blob/c3f45aef7c2aa734c0451eaed682036879e54775/rs/sns/swap/src/swap.rs
    "The token amount can only be refreshed when the canister is in the OPEN state",
    // https://github.com/dfinity/ic/blob/c3f45aef7c2aa734c0451eaed682036879e54775/rs/sns/swap/src/swap.rs#L611
    "The ICP target for this token swap has already been reached.",
    // https://github.com/dfinity/ic/blob/c3f45aef7c2aa734c0451eaed682036879e54775/rs/sns/swap/src/swap.rs#L649
    "The swap has already reached its target",
    // https://github.com/dfinity/ic/blob/c3f45aef7c2aa734c0451eaed682036879e54775/rs/sns/swap/src/swap.rs#L658
    "Amount transferred:",
    // https://github.com/dfinity/ic/blob/c3f45aef7c2aa734c0451eaed682036879e54775/rs/sns/swap/src/swap.rs#L697
    "New balance:",
    // https://github.com/dfinity/ic/blob/c3f45aef7c2aa734c0451eaed682036879e54775/rs/sns/swap/src/swap.rs#L718
    "The available balance to be topped up",
  ].some((text) => message.includes(text));
};

export const hasOpenTicketInProcess = ({
  rootCanisterId,
  ticketsStore,
}: {
  rootCanisterId?: Principal | null;
  ticketsStore: SnsTicketsStoreData;
}): { status: TicketStatus } => {
  if (isNullish(rootCanisterId)) {
    return { status: "unknown" };
  }
  const projectTicketData = ticketsStore[rootCanisterId.toText()];

  if (isNullish(projectTicketData)) {
    return { status: "unknown" };
  }

  // If we have a ticket, we have an open ticket in process.
  if (nonNullish(projectTicketData.ticket)) {
    return { status: "open" };
  }

  // `null` means that the user has no open tickets.
  if (projectTicketData.ticket === null) {
    return { status: "none" };
  }

  // As long as we don't have a known state, we assume we're fetching the data.
  return { status: "loading" };
};

/**
 * Parse the `sale_buyer_count` value from metrics text.
 *
 * @example text
 * ...
 * # TYPE sale_buyer_count gauge
 * sale_buyer_count 33 1677707139456
 * # HELP sale_cf_participants_count
 * ...
 */
export const parseSnsSwapSaleBuyerCount = (
  text: string
): number | undefined => {
  const value = Number(
    text
      .split("\n")
      ?.find((line) => line.startsWith("sale_buyer_count "))
      ?.split(/\s/)?.[1]
  );
  return isNaN(value) ? undefined : value;
};

/**
 * An SNS is in finalization state if:
 *
 * 1. `has_auto_finalize_been_attempted` is true
 * 2. `auto_finalize_swap_response` is empty
 */
export const isSnsFinalizing = (
  finalizationStatus: SnsGetAutoFinalizationStatusResponse
): boolean => {
  const { has_auto_finalize_been_attempted, auto_finalize_swap_response } =
    finalizationStatus;

  return (
    Boolean(fromNullable(has_auto_finalize_been_attempted)) &&
    isNullish(fromNullable(auto_finalize_swap_response))
  );
};

export const convertDerivedStateResponseToDerivedState = (
  derivedState: SnsGetDerivedStateResponse
): SnsSwapDerivedState | undefined => {
  const sns_tokens_per_icp = fromNullable(derivedState.sns_tokens_per_icp);
  const buyer_total_icp_e8s = fromNullable(derivedState.buyer_total_icp_e8s);
  // This is not expected, but in case it happens, we want to fail fast.
  if (sns_tokens_per_icp === undefined || buyer_total_icp_e8s === undefined) {
    return;
  }
  return {
    ...derivedState,
    sns_tokens_per_icp,
    buyer_total_icp_e8s,
  };
};

/**
 * Returns true if the swap has ended more than one week ago.
 */
export const swapEndedMoreThanOneWeekAgo = ({
  summary,
  nowInSeconds,
}: {
  summary: SnsSummaryWrapper;
  nowInSeconds: number;
}) => {
  const oneWeekAgoInSeconds = BigInt(nowInSeconds - SECONDS_IN_DAY * 7);
  return oneWeekAgoInSeconds > summary.getSwapDueTimestampSeconds();
};

/**
 * Returns true if the FunctionType is NativeNervousSystemFunction.
 * Native means that the function can be executed only on its SNS canisters.
 * (same for all same-version snses)
 */
export const isSnsNativeNervousSystemFunction = ({
  id,
}: SnsNervousSystemFunction): boolean =>
  id < MIN_VALID_SNS_GENERIC_NERVOUS_SYSTEM_FUNCTION_ID;

/**
 * Returns true if the FunctionType is GenericNervousSystemFunction
 * Generic means that the function can be executed outside the SNS canisters (on any canister).
 * (custom per sns).
 */
export const isSnsGenericNervousSystemFunction = ({
  id,
}: SnsNervousSystemFunction): boolean =>
  id >= MIN_VALID_SNS_GENERIC_NERVOUS_SYSTEM_FUNCTION_ID;

/**
 * Returns true if the sns proposal is of the type GenericNervousSystemFunction
 */
export const isSnsGenericNervousSystemTypeProposal = ({
  action,
}: SnsProposalData): boolean =>
  action >= MIN_VALID_SNS_GENERIC_NERVOUS_SYSTEM_FUNCTION_ID;

/**
 * Returns true if the ledgerId is one of the SNS projects.
 */
export const isSnsLedgerCanisterId = ({
  ledgerCanisterId,
  snsProjects,
}: {
  ledgerCanisterId: Principal | undefined;
  snsProjects: SnsFullProject[] | undefined;
}): boolean =>
  nonNullish(ledgerCanisterId) &&
  nonNullish(snsProjects) &&
  snsProjects.some(
    ({ summary }) =>
      summary.ledgerCanisterId.toText() === ledgerCanisterId.toText()
  );<|MERGE_RESOLUTION|>--- conflicted
+++ resolved
@@ -5,24 +5,15 @@
 import type { TicketStatus } from "$lib/types/sale";
 import type { SnsSwapCommitment } from "$lib/types/sns";
 import type { SnsSummaryWrapper } from "$lib/types/sns-summary-wrapper";
-<<<<<<< HEAD
-=======
 import { AccountIdentifier, SubAccount } from "@dfinity/ledger-icp";
 import { fromNullable, isNullish, nonNullish } from "@dfinity/utils";
->>>>>>> 4e59d83b
 import type {
   SnsGetAutoFinalizationStatusResponse,
   SnsGetDerivedStateResponse,
   SnsNervousSystemFunction,
   SnsProposalData,
   SnsSwapDerivedState,
-<<<<<<< HEAD
-} from "@dfinity/sns";
-import { fromNullable, isNullish, nonNullish } from "@dfinity/utils";
-import { AccountIdentifier, SubAccount } from "@icp-sdk/canisters/ledger/icp";
-=======
 } from "@icp-sdk/canisters/sns";
->>>>>>> 4e59d83b
 import type { Principal } from "@icp-sdk/core/principal";
 
 export const getSwapCanisterAccount = ({

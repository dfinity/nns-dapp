--- conflicted
+++ resolved
@@ -211,14 +211,12 @@
   return accountIdentifier;
 };
 
-<<<<<<< HEAD
 export const isDissolved = (neuron: SnsNeuron) =>
   neuron.dissolve_state[0] !== undefined &&
   "DissolveDelaySeconds" in neuron.dissolve_state[0];
-=======
+
 export const getCommitmentE8s = (
   swapCommitment?: SnsSwapCommitment | null
 ): bigint | undefined =>
   fromNullable(swapCommitment?.myCommitment?.icp ?? [])?.amount_e8s ??
-  undefined;
->>>>>>> 51fd7596
+  undefined;
--- conflicted
+++ resolved
@@ -33,17 +33,7 @@
 import { mapOptionalToken } from "$lib/utils/icrc-tokens.utils";
 import { snsTopicKeyToTopic } from "$lib/utils/sns-topics.utils";
 import { isPngAsset } from "$lib/utils/utils";
-<<<<<<< HEAD
-import {
-  candidNumberArrayToBigInt,
-  isNullish,
-  nonNullish,
-  toNullable,
-} from "@dfinity/utils";
-import type { IcrcTokenMetadataResponse } from "@icp-sdk/canisters/ledger/icrc";
-=======
 import type { IcrcTokenMetadataResponse } from "@dfinity/ledger-icrc";
->>>>>>> d34effd1
 import type {
   SnsDefaultFollowees,
   SnsFunctionType,
@@ -56,9 +46,6 @@
   SnsSwapDerivedState,
   SnsSwapInit,
   SnsVotingRewardsParameters,
-<<<<<<< HEAD
-} from "@icp-sdk/canisters/sns";
-=======
 } from "@dfinity/sns";
 import {
   candidNumberArrayToBigInt,
@@ -66,7 +53,6 @@
   nonNullish,
   toNullable,
 } from "@dfinity/utils";
->>>>>>> d34effd1
 import { Principal } from "@icp-sdk/core/principal";
 
 export const aggregatorCanisterLogoPath = (rootCanisterId: string) =>

--- conflicted
+++ resolved
@@ -7,28 +7,6 @@
   SnsSummaryMetadata,
   SnsSummarySwap,
 } from "$lib/types/sns";
-<<<<<<< HEAD
-import {
-  type CachedDefaultFolloweesDto,
-  type CachedFunctionTypeDto,
-  type CachedLifecycleResponseDto,
-  type CachedListTopicsResponseDto,
-  type CachedNervousFunctionDto,
-  type CachedNervousSystemParametersDto,
-  type CachedNeuronsFundParticipationConstraints,
-  type CachedSnsDto,
-  type CachedSnsMetadataDto,
-  type CachedSnsSwapDerivedDto,
-  type CachedSnsSwapDto,
-  type CachedSnsTokenMetadataDto,
-  type CachedSwapInitParamsDto,
-  type CachedSwapParamsDto,
-  type CachedVotingRewardsParametersDto,
-  type ListTopicsResponseWithUnknown,
-  type TopicInfoDto,
-  type TopicInfoWithUnknown,
-  type UnknownTopic,
-=======
 import type {
   CachedDefaultFolloweesDto,
   CachedFunctionTypeDto,
@@ -49,7 +27,6 @@
   TopicInfoDto,
   TopicInfoWithUnknown,
   UnknownTopic,
->>>>>>> 9efca75a
 } from "$lib/types/sns-aggregator";
 import { SnsSummaryWrapper } from "$lib/types/sns-summary-wrapper";
 import { mapOptionalToken } from "$lib/utils/icrc-tokens.utils";

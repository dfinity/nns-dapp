import type { Identity } from "@dfinity/agent";
import { AuthClient } from "@dfinity/auth-client";

/**
 * The user is signed in when the identity is not undefined and not null.
 *
 * Note: we do not check if the principal of the identity is anonymous or not.
 * The authStore takes care of applying the correct value according the auth state.
 * It adds only an identity in memory if it is an authenticated one.
 */
export const isSignedIn = (identity: Identity | undefined | null): boolean =>
  identity !== undefined && identity !== null;

/**
 * Create an AuthClient to manage authentication and identity.
 * - Session duration is 30min (AUTH_SESSION_DURATION).
 * - Disable idle manager that sign-out in case of inactivity after default 10min to avoid UX issues if multiple tabs are used as we observe the storage and sync the delegation on any changes
 */
export const createAuthClient = (): Promise<AuthClient> =>
  AuthClient.create({
    idleOptions: {
      disableIdle: true,
      disableDefaultIdleCallback: true,
    },
  });

/**
<<<<<<< HEAD
 * In certain features such as in Web Workers, we want to load the identity that may or may have not been authenticated.
 */
export const loadIdentity = async (): Promise<Identity | undefined> => {
    const authClient = await createAuthClient();
    const authenticated = await authClient.isAuthenticated();

    // Not authenticated therefore no identity to fetch the cycles
    if (!authenticated) {
        return undefined;
    }

    return authClient.getIdentity();
=======
 * In certain features, we want to execute jobs with the authenticated identity without getting it from the auth.store.
 * This is notably useful for Web Workers which do not have access to the window.
 */
export const loadIdentity = async (): Promise<Identity | undefined> => {
  const authClient = await createAuthClient();
  const authenticated = await authClient.isAuthenticated();

  // Not authenticated therefore we provide no identity as a result
  if (!authenticated) {
    return undefined;
  }

  return authClient.getIdentity();
>>>>>>> 29f6ceae
};<|MERGE_RESOLUTION|>--- conflicted
+++ resolved
@@ -25,20 +25,6 @@
   });
 
 /**
-<<<<<<< HEAD
- * In certain features such as in Web Workers, we want to load the identity that may or may have not been authenticated.
- */
-export const loadIdentity = async (): Promise<Identity | undefined> => {
-    const authClient = await createAuthClient();
-    const authenticated = await authClient.isAuthenticated();
-
-    // Not authenticated therefore no identity to fetch the cycles
-    if (!authenticated) {
-        return undefined;
-    }
-
-    return authClient.getIdentity();
-=======
  * In certain features, we want to execute jobs with the authenticated identity without getting it from the auth.store.
  * This is notably useful for Web Workers which do not have access to the window.
  */
@@ -52,5 +38,4 @@
   }
 
   return authClient.getIdentity();
->>>>>>> 29f6ceae
 };
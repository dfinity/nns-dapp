import {
  MINIMUM_YES_PROPORTION_OF_EXERCISED_VOTING_POWER,
  MINIMUM_YES_PROPORTION_OF_TOTAL_VOTING_POWER,
} from "$lib/constants/proposals.constants";
import { ALL_SNS_PROPOSAL_TYPES_NS_FUNCTION_ID } from "$lib/constants/sns-proposals.constants";
import { i18n } from "$lib/stores/i18n";
import type {
  Filter,
  SnsProposalTopicFilterId,
  SnsProposalTypeFilterId,
} from "$lib/types/filters";
import {
  ALL_SNS_GENERIC_PROPOSAL_TYPES_ID,
  ALL_SNS_PROPOSALS_WITHOUT_TOPIC,
} from "$lib/types/filters";
import type {
  BasisPoints,
  UniversalProposalStatus,
  VotingNeuron,
} from "$lib/types/proposals";
import type { SnsTopicKey } from "$lib/types/sns";
import {
  isUnknownTopic,
  type TopicInfoWithUnknown,
} from "$lib/types/sns-aggregator";
import { nowInSeconds } from "$lib/utils/date.utils";
import { replacePlaceholders } from "$lib/utils/i18n.utils";
import { getSnsNeuronIdAsHexString } from "$lib/utils/sns-neuron.utils";
import {
  getTopicInfoBySnsTopicKey,
  snsTopicKeyToTopic,
  snsTopicToTopicKey,
} from "$lib/utils/sns-topics.utils";
import {
  isSnsGenericNervousSystemFunction,
  isSnsNativeNervousSystemFunction,
} from "$lib/utils/sns.utils";
import { basisPointsToPercent } from "$lib/utils/utils";
<<<<<<< HEAD
=======
import { Vote } from "@dfinity/nns";
import {
  fromDefinedNullable,
  fromNullable,
  isNullish,
  nonNullish,
} from "@dfinity/utils";
>>>>>>> 95eddd96
import type {
  SnsBallot,
  SnsNervousSystemFunction,
  SnsNeuron,
  SnsNeuronId,
  SnsProposalData,
  SnsProposalId,
  SnsTally,
  SnsVote,
} from "@icp-sdk/canisters/sns";
import {
  SnsProposalDecisionStatus,
  SnsProposalRewardStatus,
  type SnsPercentage,
<<<<<<< HEAD
} from "@dfinity/sns";
import {
  fromDefinedNullable,
  fromNullable,
  isNullish,
  nonNullish,
} from "@dfinity/utils";
import { Vote } from "@icp-sdk/canisters/nns";
=======
} from "@icp-sdk/canisters/sns";
>>>>>>> 95eddd96
import { get } from "svelte/store";

export type SnsProposalDataMap = {
  // Mapped directly from SnsProposalData directly
  id?: SnsProposalId;
  payload_text_rendering?: string;
  action: bigint;
  ballots: Array<[string, SnsBallot]>;
  reward_event_round: bigint;
  failed_timestamp_seconds: bigint;
  proposal_creation_timestamp_seconds: bigint;
  initial_voting_period_seconds: bigint;
  reject_cost_e8s: bigint;
  latest_tally?: SnsTally;
  wait_for_quiet_deadline_increase_seconds: bigint;
  decided_timestamp_seconds: bigint;
  proposer?: SnsNeuronId;
  /** will be removed in the future */
  is_eligible_for_rewards: boolean;
  executed_timestamp_seconds: bigint;

  // Extracted from SnsProposalData.wait_for_quiet_state
  current_deadline_timestamp_seconds?: bigint;

  // Extracted from SnsProposalData.proposal
  title: string;
  url?: string;
  summary: string;

  // Old proposals may not have a topic
  topicKey?: SnsTopicKey;
  topicInfo?: TopicInfoWithUnknown;

  // TODO: Should come from backend
  status: SnsProposalDecisionStatus;
  rewardStatus: SnsProposalRewardStatus;

  // Added by us
  statusString: string;
  statusDescription: string;
  rewardStatusString: string;
  rewardStatusDescription: string;

  // Mapped from Nervous Functions
  type?: string;
  typeDescription?: string;

  minimumYesProportionOfTotal: BasisPoints;
  minimumYesProportionOfExercised: BasisPoints;
};

// TODO: Return also a type and the type description that for now maps to the topic
export const mapProposalInfo = ({
  proposalData,
  nsFunctions,
  topics,
}: {
  proposalData: SnsProposalData;
  nsFunctions: SnsNervousSystemFunction[] | undefined;
  topics: TopicInfoWithUnknown[] | undefined;
}): SnsProposalDataMap => {
  const {
    proposal,
    proposer,
    id,
    payload_text_rendering,
    action,
    ballots,
    reward_event_round,
    failed_timestamp_seconds,
    proposal_creation_timestamp_seconds,
    initial_voting_period_seconds,
    reject_cost_e8s,
    latest_tally,
    wait_for_quiet_deadline_increase_seconds,
    decided_timestamp_seconds,
    is_eligible_for_rewards,
    executed_timestamp_seconds,
    wait_for_quiet_state,
  } = proposalData;

  const proposalInfo = fromNullable(proposal);

  const nsFunction = nsFunctions?.find(({ id }) => id === action);

  const rewardStatus = snsRewardStatus(proposalData);
  const decisionStatus = snsDecisionStatus(proposalData);

  const {
    sns_rewards_status,
    sns_rewards_description,
    sns_status,
    sns_status_description,
  } = get(i18n);

  const topic = fromNullable(proposalData?.topic);
  const topicKey = nonNullish(topic) ? snsTopicToTopicKey(topic) : undefined;
  const topicInfo =
    nonNullish(topicKey) && nonNullish(topics)
      ? getTopicInfoBySnsTopicKey({ topicKey, topics })
      : undefined;

  return {
    // Mapped directly from SnsProposalData directly
    id: fromNullable(id),
    payload_text_rendering: fromNullable(payload_text_rendering),
    action,
    ballots,
    reward_event_round,
    failed_timestamp_seconds,
    proposal_creation_timestamp_seconds,
    initial_voting_period_seconds: initial_voting_period_seconds,
    reject_cost_e8s,
    latest_tally: fromNullable(latest_tally),
    wait_for_quiet_deadline_increase_seconds,
    decided_timestamp_seconds,
    proposer: fromNullable(proposer),
    is_eligible_for_rewards,
    executed_timestamp_seconds,

    // Extracted from SnsProposalData.wait_for_quiet_state
    current_deadline_timestamp_seconds:
      fromNullable(wait_for_quiet_state)?.current_deadline_timestamp_seconds,

    // Extracted from SnsProposalData.proposal
    title: proposalInfo?.title ?? "",
    url: proposalInfo?.url,
    summary: proposalInfo?.summary ?? "",

    // TODO: Ideally this should come from the backend and we didn't need to calculate it
    status: decisionStatus,
    rewardStatus,

    statusString: sns_status[decisionStatus],
    statusDescription: sns_status_description[decisionStatus],
    rewardStatusString: sns_rewards_status[rewardStatus],
    rewardStatusDescription: sns_rewards_description[rewardStatus],

    // Mapped from Nervous Functions
    type: nsFunction?.name,
    typeDescription: nsFunction?.description[0],

    topicKey,
    topicInfo,

    minimumYesProportionOfTotal: minimumYesProportionOfTotal(proposalData),
    minimumYesProportionOfExercised:
      minimumYesProportionOfExercised(proposalData),
  };
};

export const minimumYesProportionOfTotal = (
  proposal: SnsProposalData
): bigint =>
  // `minimum_yes_proportion_of_total` property could be missing in older canister versions
  fromPercentageBasisPoints(proposal.minimum_yes_proportion_of_total ?? []) ??
  MINIMUM_YES_PROPORTION_OF_TOTAL_VOTING_POWER;

export const minimumYesProportionOfExercised = (
  proposal: SnsProposalData
): bigint =>
  // `minimum_yes_proportion_of_exercised` property could be missing in older canister versions
  fromPercentageBasisPoints(
    proposal.minimum_yes_proportion_of_exercised ?? []
  ) ?? MINIMUM_YES_PROPORTION_OF_EXERCISED_VOTING_POWER;

/**
 * Returns whether the proposal is accepted or not based on the data.
 *
 * Reference: https://github.com/dfinity/ic/blob/dc2c20b26eaddb459698e4f9a30e521c21fb3d6e/rs/sns/governance/src/proposal.rs#L1095
 * @param {SnsProposalData} proposal
 * @returns {boolean}
 */
export const isAccepted = (proposal: SnsProposalData): boolean => {
  const { latest_tally } = proposal;
  const tally = fromNullable(latest_tally);

  if (tally === undefined) {
    return false;
  }

  const { yes, no, total } = tally;
  const majorityMet =
    majorityDecision({
      yes,
      no,
      total: yes + no,
      requiredYesOfTotalBasisPoints: minimumYesProportionOfExercised(proposal),
    }) == Vote.Yes;
  const quorumMet =
    yes * 10_000n >= total * minimumYesProportionOfTotal(proposal);

  return quorumMet && majorityMet;
};

// Considers the amount of 'yes' and 'no' voting power in relation to the total voting power,
// based on a percentage threshold that must be met or exceeded for a decision.
// Reference: https://gitlab.com/dfinity-lab/public/ic/-/blob/8db486b531b2993dad9c6eed015f34fc2378fc3e/rs/sns/governance/src/proposal.rs#L1239
const majorityDecision = ({
  yes,
  no,
  total,
  requiredYesOfTotalBasisPoints,
}: {
  yes: bigint;
  no: bigint;
  total: bigint;
  requiredYesOfTotalBasisPoints: bigint;
}): Vote => {
  // 10_000n is 100% in basis points
  const requiredNoOfTotalBasisPoints = 10_000n - requiredYesOfTotalBasisPoints;

  if (yes * 10_000n > total * requiredYesOfTotalBasisPoints) {
    return Vote.Yes;
  } else if (no * 10_000n >= total * requiredNoOfTotalBasisPoints) {
    return Vote.No;
  } else {
    return Vote.Unspecified;
  }
};

/**
 * Returns the decision status of a proposal based on the data.
 *
 * Refecence: https://github.com/dfinity/ic/blob/226ab04e0984367da356bbe27c90447863d33a27/rs/sns/governance/src/proposal.rs#L717
 * @param {SnsProposalData} proposal
 * @returns {SnsProposalDecisionStatus}
 */
export const snsDecisionStatus = (
  proposal: SnsProposalData
): SnsProposalDecisionStatus => {
  const {
    decided_timestamp_seconds,
    executed_timestamp_seconds,
    failed_timestamp_seconds,
  } = proposal;
  if (decided_timestamp_seconds === 0n) {
    return SnsProposalDecisionStatus.PROPOSAL_DECISION_STATUS_OPEN;
  }

  if (isAccepted(proposal)) {
    if (executed_timestamp_seconds > 0n) {
      return SnsProposalDecisionStatus.PROPOSAL_DECISION_STATUS_EXECUTED;
    }
    if (failed_timestamp_seconds > 0n) {
      return SnsProposalDecisionStatus.PROPOSAL_DECISION_STATUS_FAILED;
    }
    return SnsProposalDecisionStatus.PROPOSAL_DECISION_STATUS_ADOPTED;
  }

  return SnsProposalDecisionStatus.PROPOSAL_DECISION_STATUS_REJECTED;
};

/**
 * Returns the status of a proposal based on the data.
 *
 * Reference: https://github.com/dfinity/ic/blob/bc2c84c5e3dc14bedb7ef9bbe231748886a34a29/rs/sns/governance/src/proposal.rs#L1692-L1706
 *
 * @param {SnsProposalData} proposal
 * @returns {SnsProposalRewardStatus}
 */
export const snsRewardStatus = ({
  reward_event_round,
  wait_for_quiet_state,
  is_eligible_for_rewards,
  reward_event_end_timestamp_seconds,
  proposal_creation_timestamp_seconds,
  initial_voting_period_seconds,
}: SnsProposalData): SnsProposalRewardStatus => {
  if (
    nonNullish(fromNullable(reward_event_end_timestamp_seconds)) ||
    reward_event_round > 0n
  ) {
    return SnsProposalRewardStatus.PROPOSAL_REWARD_STATUS_SETTLED;
  }

  const now = nowInSeconds();
  const deadline =
    fromNullable(wait_for_quiet_state)?.current_deadline_timestamp_seconds ??
    proposal_creation_timestamp_seconds + initial_voting_period_seconds;

  if (now < deadline) {
    return SnsProposalRewardStatus.PROPOSAL_REWARD_STATUS_ACCEPT_VOTES;
  }

  if (is_eligible_for_rewards) {
    return SnsProposalRewardStatus.PROPOSAL_REWARD_STATUS_READY_TO_SETTLE;
  }
  return SnsProposalRewardStatus.PROPOSAL_REWARD_STATUS_SETTLED;
};

export const lastProposalId = (
  proposals: SnsProposalData[]
): SnsProposalId | undefined => {
  const last = sortSnsProposalsById(proposals)?.[proposals.length - 1];
  return fromNullable(last?.id ?? []);
};

/**
 * Sort proposals by id in descending order.
 *
 * Returns a new array.
 *
 * @param {SnsProposalData[]} proposals
 * @returns {SnsProposalData[]}
 */
export const sortSnsProposalsById = <P extends SnsProposalData>(
  proposals: P[] | undefined
): P[] | undefined =>
  proposals === undefined
    ? undefined
    : [...proposals].sort(({ id: idA }, { id: idB }) =>
        (fromNullable(idA)?.id ?? 0n) > (fromNullable(idB)?.id ?? 0n) ? -1 : 1
      );

export const snsProposalIdString = (proposal: SnsProposalData): string =>
  fromDefinedNullable(proposal.id).id.toString();

export const snsProposalId = (proposal: SnsProposalData): bigint =>
  fromDefinedNullable(proposal.id).id;

export const snsProposalAcceptingVotes = (proposal: SnsProposalData): boolean =>
  snsRewardStatus(proposal) ===
  SnsProposalRewardStatus.PROPOSAL_REWARD_STATUS_ACCEPT_VOTES;

/**
 * Returns the voting power of a neuron for a proposal.
 */
export const ballotVotingPower = ({
  proposal,
  neuron,
}: {
  proposal: SnsProposalData;
  neuron: SnsNeuron;
}): bigint =>
  BigInt(
    proposal.ballots.find(
      ([ballotNeuronId]) => ballotNeuronId === getSnsNeuronIdAsHexString(neuron)
    )?.[1].voting_power || 0
  );

export const snsNeuronToVotingNeuron = ({
  neuron,
  proposal,
}: {
  neuron: SnsNeuron;
  proposal: SnsProposalData;
}): VotingNeuron => ({
  neuronIdString: getSnsNeuronIdAsHexString(neuron),
  votingPower: ballotVotingPower({ proposal, neuron }),
});

/** To have the logic in one place */
export const toNnsVote = (vote: SnsVote | Vote): Vote =>
  vote as unknown as Vote;

/** To have the logic in one place */
export const toSnsVote = (vote: SnsVote | Vote): SnsVote =>
  vote as unknown as SnsVote;

export const getUniversalProposalStatus = (
  proposalData: SnsProposalData
): UniversalProposalStatus => {
  const status = snsDecisionStatus(proposalData);
  const statusTypeMap: Record<
    SnsProposalDecisionStatus,
    UniversalProposalStatus
  > = {
    [SnsProposalDecisionStatus.PROPOSAL_DECISION_STATUS_UNSPECIFIED]: "unknown",
    [SnsProposalDecisionStatus.PROPOSAL_DECISION_STATUS_OPEN]: "open",
    [SnsProposalDecisionStatus.PROPOSAL_DECISION_STATUS_REJECTED]: "rejected",
    [SnsProposalDecisionStatus.PROPOSAL_DECISION_STATUS_ADOPTED]: "adopted",
    [SnsProposalDecisionStatus.PROPOSAL_DECISION_STATUS_EXECUTED]: "executed",
    [SnsProposalDecisionStatus.PROPOSAL_DECISION_STATUS_FAILED]: "failed",
  };
  const statusType = statusTypeMap[status];

  if (isNullish(statusType)) {
    throw new Error(`Unknown sns proposal status: ${status}`);
  }

  return statusType;
};

/**
 * Returns the proposal type ids that should be excluded from the response.
 * snsFunctions are needed to process "All Generic" entry (when not selected, include all generic ids).
 */
export const toExcludeTypeParameter = ({
  filter,
  snsFunctions,
}: {
  filter: Filter<SnsProposalTypeFilterId>[];
  snsFunctions: SnsNervousSystemFunction[];
}): bigint[] => {
  // If no filter is selected, return all functions
  if (filter.length === 0) {
    return [];
  }
  const nativeNsFunctionIds = snsFunctions
    .filter(isSnsNativeNervousSystemFunction)
    .map(({ id }) => id);
  const isNativeNsFunctionSelected = (nsFunctionId: bigint) =>
    filter.some(({ id, checked }) => id === nsFunctionId.toString() && checked);
  const excludedNativeNsFunctionIds = nativeNsFunctionIds.filter(
    (id) => !isNativeNsFunctionSelected(id)
  );
  const genericNsFunctionIds = snsFunctions
    .filter(isSnsGenericNervousSystemFunction)
    .map(({ id }) => id);
  const isSnsGenericNsFunctionChecked = filter.some(
    ({ id, checked }) => id === ALL_SNS_GENERIC_PROPOSAL_TYPES_ID && checked
  );
  const excludedGenericNsFunctionIds = isSnsGenericNsFunctionChecked
    ? []
    : genericNsFunctionIds;

  return (
    [...excludedNativeNsFunctionIds, ...excludedGenericNsFunctionIds]
      // never exclude { 0n: "All Topics"}
      .filter((id) => id !== ALL_SNS_PROPOSAL_TYPES_NS_FUNCTION_ID)
  );
};

/**
 * Converts topic filter selections to the format required by the list proposals API.
 *
 * - Returns null for ALL_SNS_PROPOSALS_WITHOUT_TOPIC to represent the "All Topics" option in the API
 * - Filters out undefined values (unknown topics) while preserving null values
 * - https://github.com/dfinity/ic/blob/master/rs/sns/governance/src/gen/ic_sns_governance.pb.v1.rs#L3200
 */
export const toIncludeTopicsParameter = (
  topicsFilter: Filter<SnsProposalTopicFilterId>[]
) => {
  return topicsFilter
    .map(({ value }) => {
      if (value === ALL_SNS_PROPOSALS_WITHOUT_TOPIC) return null;
      const topic = snsTopicKeyToTopic(value);
      return isUnknownTopic(topic) ? undefined : topic;
    })
    .filter((topic) => topic !== undefined);
};

// Generate new "types" filter data, but preserve the checked state of the current filter state
// `nsFunctions` can be changed on the backend, and to display recently created proposal types, new entries should be preselected.
export const generateSnsProposalTypesFilterData = ({
  nsFunctions,
  typesFilterState,
  snsName,
}: {
  nsFunctions: SnsNervousSystemFunction[];
  typesFilterState: Filter<SnsProposalTypeFilterId>[];
  snsName: string;
}): Filter<SnsProposalTypeFilterId>[] => {
  // New proposal types are checked by default so only keep unchecked those types that were already unchecked.
  const getCheckedState = (id: string) =>
    typesFilterState.find(({ id: stateId }) => id === stateId)?.checked !==
    false;
  const nativeNsFunctionEntries: Filter<SnsProposalTypeFilterId>[] = nsFunctions
    .filter(isSnsNativeNervousSystemFunction)
    // ignore { 0n: "All Topics"}
    .filter(({ id }) => id !== ALL_SNS_PROPOSAL_TYPES_NS_FUNCTION_ID)
    .map((entry) => ({
      ...entry,
      id: `${entry.id}`,
    }))
    .map(({ id, name }) => ({
      id,
      value: id,
      name: name,
      // New proposal types are checked by default so only keep unchecked those types that were already unchecked.
      checked: getCheckedState(id),
    }));
  const allGenericProposalsLabel = replacePlaceholders(
    get(i18n).sns_types.sns_specific,
    {
      $snsName: snsName,
    }
  );
  const genericNsFunctionEntries: Filter<SnsProposalTypeFilterId>[] =
    nsFunctions.some(isSnsGenericNervousSystemFunction)
      ? // Replace all generic entries w/ a single "All Generic"
        [
          {
            id: ALL_SNS_GENERIC_PROPOSAL_TYPES_ID,
            value: ALL_SNS_GENERIC_PROPOSAL_TYPES_ID,
            name: allGenericProposalsLabel,
            checked: getCheckedState(ALL_SNS_GENERIC_PROPOSAL_TYPES_ID),
          },
        ]
      : [];
  return [...nativeNsFunctionEntries, ...genericNsFunctionEntries];
};

export const fromPercentageBasisPoints = (
  value: [] | [SnsPercentage]
): bigint | undefined => {
  const percentage = fromNullable(value);
  return isNullish(percentage)
    ? undefined
    : fromNullable(percentage.basis_points);
};

// Is a proposal with variable voting-participation thresholds
export const isCriticalProposal = (immediateMajorityPercent: number): boolean =>
  immediateMajorityPercent !==
  basisPointsToPercent(MINIMUM_YES_PROPORTION_OF_EXERCISED_VOTING_POWER);

export const generateSnsProposalTopicsFilterData = ({
  topics,
  filters,
}: {
  topics: TopicInfoWithUnknown[];
  filters: Filter<SnsProposalTopicFilterId>[];
}): Filter<SnsProposalTopicFilterId>[] => {
  if (topics.length === 0) return [];

  // TODO: Extract and reuse
  const getCheckedState = (filterId: string) =>
    filters.find(({ id }) => id === filterId)?.checked !== false;

  const i18nKeys = get(i18n);

  const existingFilters: Filter<SnsProposalTopicFilterId>[] = topics
    .filter(({ topic }) => nonNullish(topic))
    .map((topicInfo) => {
      const topic = snsTopicToTopicKey(fromDefinedNullable(topicInfo.topic));
      const name = fromDefinedNullable(topicInfo.name);
      const isCritical = fromDefinedNullable(topicInfo.is_critical);
      const checked = getCheckedState(topic);

      return {
        name,
        isCritical,
        id: topic,
        value: topic,
        checked,
      };
    });

  const allSnsProposalsWithoutTopicFilter = {
    id: ALL_SNS_PROPOSALS_WITHOUT_TOPIC,
    value: ALL_SNS_PROPOSALS_WITHOUT_TOPIC,
    name: i18nKeys.voting.all_sns_proposals_without_topic,
    checked: getCheckedState(ALL_SNS_PROPOSALS_WITHOUT_TOPIC),
  };
  return [...existingFilters, allSnsProposalsWithoutTopicFilter];
};<|MERGE_RESOLUTION|>--- conflicted
+++ resolved
@@ -36,8 +36,6 @@
   isSnsNativeNervousSystemFunction,
 } from "$lib/utils/sns.utils";
 import { basisPointsToPercent } from "$lib/utils/utils";
-<<<<<<< HEAD
-=======
 import { Vote } from "@dfinity/nns";
 import {
   fromDefinedNullable,
@@ -45,7 +43,6 @@
   isNullish,
   nonNullish,
 } from "@dfinity/utils";
->>>>>>> 95eddd96
 import type {
   SnsBallot,
   SnsNervousSystemFunction,
@@ -60,18 +57,7 @@
   SnsProposalDecisionStatus,
   SnsProposalRewardStatus,
   type SnsPercentage,
-<<<<<<< HEAD
-} from "@dfinity/sns";
-import {
-  fromDefinedNullable,
-  fromNullable,
-  isNullish,
-  nonNullish,
-} from "@dfinity/utils";
-import { Vote } from "@icp-sdk/canisters/nns";
-=======
 } from "@icp-sdk/canisters/sns";
->>>>>>> 95eddd96
 import { get } from "svelte/store";
 
 export type SnsProposalDataMap = {

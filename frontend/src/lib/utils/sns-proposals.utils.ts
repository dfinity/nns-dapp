import {
  MINIMUM_YES_PROPORTION_OF_EXERCISED_VOTING_POWER,
  MINIMUM_YES_PROPORTION_OF_TOTAL_VOTING_POWER,
} from "$lib/constants/proposals.constants";
import { ALL_SNS_PROPOSAL_TYPES_NS_FUNCTION_ID } from "$lib/constants/sns-proposals.constants";
import { i18n } from "$lib/stores/i18n";
import type { Filter, SnsProposalTypeFilterId } from "$lib/types/filters";
import { ALL_SNS_GENERIC_PROPOSAL_TYPES_ID } from "$lib/types/filters";
import type {
  BasisPoints,
  UniversalProposalStatus,
  VotingNeuron,
} from "$lib/types/proposals";
import { replacePlaceholders } from "$lib/utils/i18n.utils";
import { getSnsNeuronIdAsHexString } from "$lib/utils/sns-neuron.utils";
import {
  isSnsGenericNervousSystemFunction,
  isSnsNativeNervousSystemFunction,
} from "$lib/utils/sns.utils";
import { basisPointsToPercent } from "$lib/utils/utils";
import { Vote } from "@dfinity/nns";
import type {
  SnsAction,
  SnsBallot,
  SnsNervousSystemFunction,
  SnsNeuron,
  SnsNeuronId,
  SnsProposalData,
  SnsProposalId,
  SnsTally,
  SnsVote,
} from "@dfinity/sns";
import {
  SnsProposalDecisionStatus,
  SnsProposalRewardStatus,
  type SnsPercentage,
} from "@dfinity/sns";
import { fromDefinedNullable, fromNullable, isNullish } from "@dfinity/utils";
import { get } from "svelte/store";
import { nowInSeconds } from "./date.utils";
import { keyOfOptional } from "./utils";

export type SnsProposalDataMap = {
  // Mapped directly from SnsProposalData directly
  id?: SnsProposalId;
  payload_text_rendering?: string;
  action: bigint;
  ballots: Array<[string, SnsBallot]>;
  reward_event_round: bigint;
  failed_timestamp_seconds: bigint;
  proposal_creation_timestamp_seconds: bigint;
  initial_voting_period_seconds: bigint;
  reject_cost_e8s: bigint;
  latest_tally?: SnsTally;
  wait_for_quiet_deadline_increase_seconds: bigint;
  decided_timestamp_seconds: bigint;
  proposer?: SnsNeuronId;
  /** will be removed in the future */
  is_eligible_for_rewards: boolean;
  executed_timestamp_seconds: bigint;

  // Extracted from SnsProposalData.wait_for_quiet_state
  current_deadline_timestamp_seconds?: bigint;

  // Extracted from SnsProposalData.proposal
  title: string;
  url?: string;
  summary: string;
  actionData?: SnsAction;

  // TODO: Should come from backend
  status: SnsProposalDecisionStatus;
  rewardStatus: SnsProposalRewardStatus;

  // Added by us
  statusString: string;
  statusDescription: string;
  rewardStatusString: string;
  rewardStatusDescription: string;

  // Mapped from Nervous Functions
  type?: string;
  typeDescription?: string;

  minimumYesProportionOfTotal: BasisPoints;
  minimumYesProportionOfExercised: BasisPoints;
};

// TODO: Return also a type and the type description that for now maps to the topic
export const mapProposalInfo = ({
  proposalData,
  nsFunctions,
}: {
  proposalData: SnsProposalData;
  nsFunctions: SnsNervousSystemFunction[] | undefined;
}): SnsProposalDataMap => {
  const {
    proposal,
    proposer,
    id,
    payload_text_rendering,
    action,
    ballots,
    reward_event_round,
    failed_timestamp_seconds,
    proposal_creation_timestamp_seconds,
    initial_voting_period_seconds,
    reject_cost_e8s,
    latest_tally,
    wait_for_quiet_deadline_increase_seconds,
    decided_timestamp_seconds,
    is_eligible_for_rewards,
    executed_timestamp_seconds,
    wait_for_quiet_state,
  } = proposalData;

  const proposalInfo = fromNullable(proposal);
  const actionData =
    proposalInfo !== undefined ? fromNullable(proposalInfo.action) : undefined;

  const nsFunction = nsFunctions?.find(({ id }) => id === action);

  const rewardStatus = snsRewardStatus(proposalData);
  const decisionStatus = snsDecisionStatus(proposalData);

  const {
    sns_rewards_status,
    sns_rewards_description,
    sns_status,
    sns_status_description,
  } = get(i18n);

  return {
    // Mapped directly from SnsProposalData directly
    id: fromNullable(id),
    payload_text_rendering: fromNullable(payload_text_rendering),
    action,
    ballots,
    reward_event_round,
    failed_timestamp_seconds,
    proposal_creation_timestamp_seconds,
    initial_voting_period_seconds: initial_voting_period_seconds,
    reject_cost_e8s,
    latest_tally: fromNullable(latest_tally),
    wait_for_quiet_deadline_increase_seconds,
    decided_timestamp_seconds,
    proposer: fromNullable(proposer),
    is_eligible_for_rewards,
    executed_timestamp_seconds,

    // Extracted from SnsProposalData.wait_for_quiet_state
    current_deadline_timestamp_seconds:
      fromNullable(wait_for_quiet_state)?.current_deadline_timestamp_seconds,

    // Extracted from SnsProposalData.proposal
    title: proposalInfo?.title ?? "",
    url: proposalInfo?.url,
    summary: proposalInfo?.summary ?? "",
    actionData,

    // TODO: Ideally this should come from the backend and we didn't need to calculate it
    status: decisionStatus,
    rewardStatus,

    statusString: sns_status[decisionStatus],
    statusDescription: sns_status_description[decisionStatus],
    rewardStatusString: sns_rewards_status[rewardStatus],
    rewardStatusDescription: sns_rewards_description[rewardStatus],

    // Mapped from Nervous Functions
    type: nsFunction?.name,
    typeDescription: nsFunction?.description[0],

    minimumYesProportionOfTotal: minimumYesProportionOfTotal(proposalData),
    minimumYesProportionOfExercised:
      minimumYesProportionOfExercised(proposalData),
  };
};

export const minimumYesProportionOfTotal = (
  proposal: SnsProposalData
): bigint =>
  // `minimum_yes_proportion_of_total` property could be missing in older canister versions
  fromPercentageBasisPoints(proposal.minimum_yes_proportion_of_total ?? []) ??
  MINIMUM_YES_PROPORTION_OF_TOTAL_VOTING_POWER;

export const minimumYesProportionOfExercised = (
  proposal: SnsProposalData
): bigint =>
  // `minimum_yes_proportion_of_exercised` property could be missing in older canister versions
  fromPercentageBasisPoints(
    proposal.minimum_yes_proportion_of_exercised ?? []
  ) ?? MINIMUM_YES_PROPORTION_OF_EXERCISED_VOTING_POWER;

/**
 * Returns whether the proposal is accepted or not based on the data.
 *
 * Reference: https://github.com/dfinity/ic/blob/dc2c20b26eaddb459698e4f9a30e521c21fb3d6e/rs/sns/governance/src/proposal.rs#L1095
 * @param {SnsProposalData} proposal
 * @returns {boolean}
 */
export const isAccepted = (proposal: SnsProposalData): boolean => {
  const { latest_tally } = proposal;
  const tally = fromNullable(latest_tally);

  if (tally === undefined) {
    return false;
  }

  const { yes, no, total } = tally;
  const majorityMet =
    majorityDecision({
      yes,
      no,
      total: yes + no,
      requiredYesOfTotalBasisPoints: minimumYesProportionOfExercised(proposal),
    }) == Vote.Yes;
  const quorumMet =
    yes * 10_000n >= total * minimumYesProportionOfTotal(proposal);

  return quorumMet && majorityMet;
};

// Considers the amount of 'yes' and 'no' voting power in relation to the total voting power,
// based on a percentage threshold that must be met or exceeded for a decision.
// Reference: https://gitlab.com/dfinity-lab/public/ic/-/blob/8db486b531b2993dad9c6eed015f34fc2378fc3e/rs/sns/governance/src/proposal.rs#L1239
const majorityDecision = ({
  yes,
  no,
  total,
  requiredYesOfTotalBasisPoints,
}: {
  yes: bigint;
  no: bigint;
  total: bigint;
  requiredYesOfTotalBasisPoints: bigint;
}): Vote => {
  // 10_000n is 100% in basis points
  const requiredNoOfTotalBasisPoints = 10_000n - requiredYesOfTotalBasisPoints;

  if (yes * 10_000n > total * requiredYesOfTotalBasisPoints) {
    return Vote.Yes;
  } else if (no * 10_000n >= total * requiredNoOfTotalBasisPoints) {
    return Vote.No;
  } else {
    return Vote.Unspecified;
  }
};

/**
 * Returns the decision status of a proposal based on the data.
 *
 * Refecence: https://github.com/dfinity/ic/blob/226ab04e0984367da356bbe27c90447863d33a27/rs/sns/governance/src/proposal.rs#L717
 * @param {SnsProposalData} proposal
 * @returns {SnsProposalDecisionStatus}
 */
export const snsDecisionStatus = (
  proposal: SnsProposalData
): SnsProposalDecisionStatus => {
  const {
    decided_timestamp_seconds,
    executed_timestamp_seconds,
    failed_timestamp_seconds,
  } = proposal;
  if (decided_timestamp_seconds === 0n) {
    return SnsProposalDecisionStatus.PROPOSAL_DECISION_STATUS_OPEN;
  }

  if (isAccepted(proposal)) {
    if (executed_timestamp_seconds > 0n) {
      return SnsProposalDecisionStatus.PROPOSAL_DECISION_STATUS_EXECUTED;
    }
    if (failed_timestamp_seconds > 0n) {
      return SnsProposalDecisionStatus.PROPOSAL_DECISION_STATUS_FAILED;
    }
    return SnsProposalDecisionStatus.PROPOSAL_DECISION_STATUS_ADOPTED;
  }

  return SnsProposalDecisionStatus.PROPOSAL_DECISION_STATUS_REJECTED;
};

/**
 * Returns the status of a proposal based on the data.
 *
 * Reference: https://github.com/dfinity/ic/blob/226ab04e0984367da356bbe27c90447863d33a27/rs/sns/governance/src/proposal.rs#L735
 *
 * @param {SnsProposalData} proposal
 * @returns {SnsProposalRewardStatus}
 */
export const snsRewardStatus = ({
  reward_event_round,
  wait_for_quiet_state,
  is_eligible_for_rewards,
}: SnsProposalData): SnsProposalRewardStatus => {
  if (reward_event_round > 0n) {
    return SnsProposalRewardStatus.PROPOSAL_REWARD_STATUS_SETTLED;
  }

  const now = nowInSeconds();
  const deadline =
    fromNullable(wait_for_quiet_state)?.current_deadline_timestamp_seconds;
  if (!deadline) {
    // Reference: https://github.com/dfinity/ic/blob/226ab04e0984367da356bbe27c90447863d33a27/rs/sns/governance/src/proposal.rs#L760
    throw new Error("Proposal must have a wait_for_quiet_state.");
  }
  if (now < deadline) {
    return SnsProposalRewardStatus.PROPOSAL_REWARD_STATUS_ACCEPT_VOTES;
  }

  if (is_eligible_for_rewards) {
    return SnsProposalRewardStatus.PROPOSAL_REWARD_STATUS_READY_TO_SETTLE;
  }
  return SnsProposalRewardStatus.PROPOSAL_REWARD_STATUS_SETTLED;
};

export const lastProposalId = (
  proposals: SnsProposalData[]
): SnsProposalId | undefined => {
  const last = sortSnsProposalsById(proposals)?.[proposals.length - 1];
  return fromNullable(last?.id ?? []);
};

/**
 * Sort proposals by id in descending order.
 *
 * Returns a new array.
 *
 * @param {SnsProposalData[]} proposals
 * @returns {SnsProposalData[]}
 */
export const sortSnsProposalsById = (
  proposals: SnsProposalData[] | undefined
): SnsProposalData[] | undefined =>
  proposals === undefined
    ? undefined
    : [...proposals].sort(({ id: idA }, { id: idB }) =>
        (fromNullable(idA)?.id ?? 0n) > (fromNullable(idB)?.id ?? 0n) ? -1 : 1
      );

const getAction = (proposal: SnsProposalData): SnsAction | undefined =>
  fromNullable(fromNullable(proposal?.proposal)?.action ?? []);

/**
 * Returns the key of the action in the proposal.
 *
 * An `action` is a variant of the `SnsAction` type.
 * Reference: https://github.com/dfinity/ic-js/blob/8e9695411cab2c9480224baa968743466342ab13/packages/sns/candid/sns_governance.did#L3
 *
 * They variant follows this convetion: { [actionKey: string]: <action data> }
 * Therefore, this function returns the `actionKey`.
 *
 * @param {SnsProposalData} proposal
 * @returns {string} `actionKey` of the action
 */
export const proposalOnlyActionKey = (
  proposal: SnsProposalData
): string | undefined => {
  const actionKeys = Object.keys(getAction(proposal) ?? {});
  // Edge case: Variant of SnsAction has always one key only.
  // We can't test this because an `SnsProposalData` with two action keys is not a valid type.
  if (actionKeys.length > 1) {
    throw new Error("Actions have only have one key.");
  }
  return actionKeys[0];
};

/**
 * Returns a list of tuples with the properties of the action.
 *
 * From the proposal data:
 *  {
 *   id: ...
 *   ...
 *   proposal: [{
 *     title: "title",
 *     summary: "summary",
 *     url: "...",
 *     action: [{
 *       Motion: {
 *         motion_text: "Test motion"
 *       }
 *     }]
 *   }]
 *  }
 * It returns: [["motion_text", "Test motion"]]
 *
 * @param {SnsProposalData} proposal
 * @returns {[string, unknown][]}
 */
export const proposalActionFields = (
  proposal: SnsProposalData
): [string, unknown][] => {
  const key = proposalOnlyActionKey(proposal);
  if (key === undefined) {
    return [];
  }
  // TODO: Convert action types to use `undefined | T` instead of `[] | [T]`.
  const actionData = keyOfOptional({ obj: getAction(proposal), key }) ?? {};
  return Object.entries(actionData).filter(([, value]) => {
    switch (typeof value) {
      case "object":
        return (value && Object.keys(value).length > 0) || Array.isArray(value);
      case "undefined":
      case "string":
      case "bigint":
      case "boolean":
      case "number":
        return true;
    }
    return false;
  });
};

export const snsProposalIdString = (proposal: SnsProposalData): string =>
  fromDefinedNullable(proposal.id).id.toString();

export const snsProposalId = (proposal: SnsProposalData): bigint =>
  fromDefinedNullable(proposal.id).id;

export const snsProposalAcceptingVotes = (proposal: SnsProposalData): boolean =>
  snsRewardStatus(proposal) ===
  SnsProposalRewardStatus.PROPOSAL_REWARD_STATUS_ACCEPT_VOTES;

/**
 * Returns the voting power of a neuron for a proposal.
 */
export const ballotVotingPower = ({
  proposal,
  neuron,
}: {
  proposal: SnsProposalData;
  neuron: SnsNeuron;
}): bigint =>
  BigInt(
    proposal.ballots.find(
      ([ballotNeuronId]) => ballotNeuronId === getSnsNeuronIdAsHexString(neuron)
    )?.[1].voting_power || 0
  );

export const snsNeuronToVotingNeuron = ({
  neuron,
  proposal,
}: {
  neuron: SnsNeuron;
  proposal: SnsProposalData;
}): VotingNeuron => ({
  neuronIdString: getSnsNeuronIdAsHexString(neuron),
  votingPower: ballotVotingPower({ proposal, neuron }),
});

/** To have the logic in one place */
export const toNnsVote = (vote: SnsVote | Vote): Vote =>
  vote as unknown as Vote;

/** To have the logic in one place */
export const toSnsVote = (vote: SnsVote | Vote): SnsVote =>
  vote as unknown as SnsVote;

export const getUniversalProposalStatus = (
  proposalData: SnsProposalData
): UniversalProposalStatus => {
  const status = snsDecisionStatus(proposalData);
  const statusTypeMap: Record<
    SnsProposalDecisionStatus,
    UniversalProposalStatus
  > = {
    [SnsProposalDecisionStatus.PROPOSAL_DECISION_STATUS_UNSPECIFIED]: "unknown",
    [SnsProposalDecisionStatus.PROPOSAL_DECISION_STATUS_OPEN]: "open",
    [SnsProposalDecisionStatus.PROPOSAL_DECISION_STATUS_REJECTED]: "rejected",
    [SnsProposalDecisionStatus.PROPOSAL_DECISION_STATUS_ADOPTED]: "adopted",
    [SnsProposalDecisionStatus.PROPOSAL_DECISION_STATUS_EXECUTED]: "executed",
    [SnsProposalDecisionStatus.PROPOSAL_DECISION_STATUS_FAILED]: "failed",
  };
  const statusType = statusTypeMap[status];

  if (isNullish(statusType)) {
    throw new Error(`Unknown sns proposal status: ${status}`);
  }

  return statusType;
};

/**
 * Returns the proposal type ids that should be excluded from the response.
 * snsFunctions are needed to process "All Generic" entry (when not selected, include all generic ids).
 */
export const toExcludeTypeParameter = ({
  filter,
  snsFunctions,
}: {
  filter: Filter<SnsProposalTypeFilterId>[];
  snsFunctions: SnsNervousSystemFunction[];
}): bigint[] => {
  // If no filter is selected, return all functions
  if (filter.length === 0) {
    return [];
  }
  const nativeNsFunctionIds = snsFunctions
<<<<<<< HEAD
    .filter(isNativeNervousSystemFunction)
=======
    .filter(isSnsNativeNervousSystemFunction)
>>>>>>> 6a0c59fe
    .map(({ id }) => id);
  const isNativeNsFunctionSelected = (nsFunctionId: bigint) =>
    filter.some(({ id, checked }) => id === nsFunctionId.toString() && checked);
  const excludedNativeNsFunctionIds = nativeNsFunctionIds.filter(
    (id) => !isNativeNsFunctionSelected(id)
  );
  const genericNsFunctionIds = snsFunctions
<<<<<<< HEAD
    .filter(isGenericNervousSystemFunction)
    .map(({ id }) => id);
  const isGenericNsFunctionChecked = filter.some(
    ({ id, checked }) => id === ALL_SNS_GENERIC_PROPOSAL_TYPES_ID && checked
  );
  const excludedGenericNsFunctionIds = isGenericNsFunctionChecked
=======
    .filter(isSnsGenericNervousSystemFunction)
    .map(({ id }) => id);
  const isSnsGenericNsFunctionChecked = filter.some(
    ({ id, checked }) => id === ALL_SNS_GENERIC_PROPOSAL_TYPES_ID && checked
  );
  const excludedGenericNsFunctionIds = isSnsGenericNsFunctionChecked
>>>>>>> 6a0c59fe
    ? []
    : genericNsFunctionIds;

  return (
    [...excludedNativeNsFunctionIds, ...excludedGenericNsFunctionIds]
      // never exclude { 0n: "All Topics"}
      .filter((id) => id !== ALL_SNS_PROPOSAL_TYPES_NS_FUNCTION_ID)
  );
};

// Generate new "types" filter data, but preserve the checked state of the current filter state
// `nsFunctions` can be changed on the backend, and to display recently created proposal types, new entries should be preselected.
export const generateSnsProposalTypesFilterData = ({
  nsFunctions,
  typesFilterState,
  snsName,
}: {
  nsFunctions: SnsNervousSystemFunction[];
  typesFilterState: Filter<SnsProposalTypeFilterId>[];
  snsName: string;
}): Filter<SnsProposalTypeFilterId>[] => {
  // New proposal types are checked by default so only keep unchecked those types that were already unchecked.
  const getCheckedState = (id: string) =>
    typesFilterState.find(({ id: stateId }) => id === stateId)?.checked !==
    false;
  const nativeNsFunctionEntries: Filter<SnsProposalTypeFilterId>[] = nsFunctions
    .filter(isSnsNativeNervousSystemFunction)
    // ignore { 0n: "All Topics"}
    .filter(({ id }) => id !== ALL_SNS_PROPOSAL_TYPES_NS_FUNCTION_ID)
    .map((entry) => ({
      ...entry,
      id: `${entry.id}`,
    }))
    .map(({ id, name }) => ({
      id,
      value: id,
      name: name,
      // New proposal types are checked by default so only keep unchecked those types that were already unchecked.
      checked: getCheckedState(id),
    }));
  const allGenericProposalsLabel = replacePlaceholders(
    get(i18n).sns_types.sns_specific,
    {
      $snsName: snsName,
    }
  );
  const genericNsFunctionEntries: Filter<SnsProposalTypeFilterId>[] =
    nsFunctions.some(isSnsGenericNervousSystemFunction)
      ? // Replace all generic entries w/ a single "All Generic"
        [
          {
            id: ALL_SNS_GENERIC_PROPOSAL_TYPES_ID,
            value: ALL_SNS_GENERIC_PROPOSAL_TYPES_ID,
            name: allGenericProposalsLabel,
            checked: getCheckedState(ALL_SNS_GENERIC_PROPOSAL_TYPES_ID),
          },
        ]
      : [];
  return [...nativeNsFunctionEntries, ...genericNsFunctionEntries];
};

export const fromPercentageBasisPoints = (
  value: [] | [SnsPercentage]
): bigint | undefined => {
  const percentage = fromNullable(value);
  return isNullish(percentage)
    ? undefined
    : fromNullable(percentage.basis_points);
};

// Is a proposal with variable voting-participation thresholds
export const isCriticalProposal = (immediateMajorityPercent: number): boolean =>
  immediateMajorityPercent !==
  basisPointsToPercent(MINIMUM_YES_PROPORTION_OF_EXERCISED_VOTING_POWER);<|MERGE_RESOLUTION|>--- conflicted
+++ resolved
@@ -496,11 +496,7 @@
     return [];
   }
   const nativeNsFunctionIds = snsFunctions
-<<<<<<< HEAD
-    .filter(isNativeNervousSystemFunction)
-=======
     .filter(isSnsNativeNervousSystemFunction)
->>>>>>> 6a0c59fe
     .map(({ id }) => id);
   const isNativeNsFunctionSelected = (nsFunctionId: bigint) =>
     filter.some(({ id, checked }) => id === nsFunctionId.toString() && checked);
@@ -508,21 +504,12 @@
     (id) => !isNativeNsFunctionSelected(id)
   );
   const genericNsFunctionIds = snsFunctions
-<<<<<<< HEAD
-    .filter(isGenericNervousSystemFunction)
-    .map(({ id }) => id);
-  const isGenericNsFunctionChecked = filter.some(
-    ({ id, checked }) => id === ALL_SNS_GENERIC_PROPOSAL_TYPES_ID && checked
-  );
-  const excludedGenericNsFunctionIds = isGenericNsFunctionChecked
-=======
     .filter(isSnsGenericNervousSystemFunction)
     .map(({ id }) => id);
   const isSnsGenericNsFunctionChecked = filter.some(
     ({ id, checked }) => id === ALL_SNS_GENERIC_PROPOSAL_TYPES_ID && checked
   );
   const excludedGenericNsFunctionIds = isSnsGenericNsFunctionChecked
->>>>>>> 6a0c59fe
     ? []
     : genericNsFunctionIds;
 

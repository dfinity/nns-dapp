--- conflicted
+++ resolved
@@ -485,13 +485,6 @@
 export const generateSnsProposalTypesFilterData = ({
   nsFunctions,
   typesFilterState,
-<<<<<<< HEAD
-}: {
-  nsFunctions: SnsNervousSystemFunction[];
-  typesFilterState: Filter<SnsProposalTypeFilterId>[];
-}): Filter<SnsProposalTypeFilterId>[] => {
-  // transfer only unchecked entries to preselect new items that are not in the current filter state
-=======
   snsName,
 }: {
   nsFunctions: SnsNervousSystemFunction[];
@@ -499,7 +492,6 @@
   snsName: string;
 }): Filter<SnsProposalTypeFilterId>[] => {
   // New proposal types are checked by default so only keep unchecked those types that were already unchecked.
->>>>>>> 5303a272
   const getCheckedState = (id: string) =>
     typesFilterState.find(({ id: stateId }) => id === stateId)?.checked !==
     false;
@@ -515,13 +507,6 @@
       id,
       value: id,
       name: name,
-<<<<<<< HEAD
-      // transfer only unchecked entries to preselect new items that are not in the current filter state
-      checked: getCheckedState(id),
-    }));
-  const genericNsFunctionEntries: Filter<SnsProposalTypeFilterId>[] =
-    nsFunctions.filter(isGenericNervousSystemFunction).length > 0
-=======
       // New proposal types are checked by default so only keep unchecked those types that were already unchecked.
       checked: getCheckedState(id),
     }));
@@ -533,17 +518,12 @@
   );
   const genericNsFunctionEntries: Filter<SnsProposalTypeFilterId>[] =
     nsFunctions.some(isGenericNervousSystemFunction)
->>>>>>> 5303a272
       ? // Replace all generic entries w/ a single "All Generic"
         [
           {
             id: ALL_SNS_GENERIC_PROPOSAL_TYPES_ID,
             value: ALL_SNS_GENERIC_PROPOSAL_TYPES_ID,
-<<<<<<< HEAD
-            name: get(i18n).sns_types.sns_specific,
-=======
             name: allGenericProposalsLabel,
->>>>>>> 5303a272
             checked: getCheckedState(ALL_SNS_GENERIC_PROPOSAL_TYPES_ID),
           },
         ]

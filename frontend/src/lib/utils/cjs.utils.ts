<<<<<<< HEAD
import type { CanisterActorParams } from "$lib/types/canister";
=======
import type { CanisterId } from "$lib/types/canister";
import type { CanisterActorParams } from "$lib/types/worker";
>>>>>>> ecbdbc8c
/**
 * HTTP-Agent explicit CJS import for compatibility with web worker - avoid Error [RollupError]: Unexpected token (Note that you need plugins to import files that are not JavaScript)
 */
import { HttpAgent, getManagementCanister } from "@dfinity/agent/lib/cjs/index";

export {
  HttpAgent as HttpAgentCjs,
  getManagementCanister as getManagementCanisterCjs,
};

<<<<<<< HEAD
export interface CreateCanisterCjsParams
  extends Pick<CanisterActorParams, "canisterId"> {
=======
export interface CreateCanisterCjsParams {
  canisterId: CanisterId;
>>>>>>> ecbdbc8c
  agent: HttpAgent;
}

export const createCanisterCjs = async <T>({
  identity,
  canisterId,
  create,
  host,
  fetchRootKey,
}: {
  create: (params: CreateCanisterCjsParams) => T;
<<<<<<< HEAD
} & CanisterActorParams): Promise<T> => {
=======
} & CanisterActorParams & { canisterId: CanisterId }): Promise<T> => {
>>>>>>> ecbdbc8c
  const agent = new HttpAgent({
    identity,
    host,
  });

  if (fetchRootKey) {
    await agent.fetchRootKey();
  }

  return create({ agent, canisterId });
};<|MERGE_RESOLUTION|>--- conflicted
+++ resolved
@@ -1,9 +1,5 @@
-<<<<<<< HEAD
-import type { CanisterActorParams } from "$lib/types/canister";
-=======
 import type { CanisterId } from "$lib/types/canister";
 import type { CanisterActorParams } from "$lib/types/worker";
->>>>>>> ecbdbc8c
 /**
  * HTTP-Agent explicit CJS import for compatibility with web worker - avoid Error [RollupError]: Unexpected token (Note that you need plugins to import files that are not JavaScript)
  */
@@ -14,13 +10,8 @@
   getManagementCanister as getManagementCanisterCjs,
 };
 
-<<<<<<< HEAD
-export interface CreateCanisterCjsParams
-  extends Pick<CanisterActorParams, "canisterId"> {
-=======
 export interface CreateCanisterCjsParams {
   canisterId: CanisterId;
->>>>>>> ecbdbc8c
   agent: HttpAgent;
 }
 
@@ -32,11 +23,7 @@
   fetchRootKey,
 }: {
   create: (params: CreateCanisterCjsParams) => T;
-<<<<<<< HEAD
-} & CanisterActorParams): Promise<T> => {
-=======
 } & CanisterActorParams & { canisterId: CanisterId }): Promise<T> => {
->>>>>>> ecbdbc8c
   const agent = new HttpAgent({
     identity,
     host,

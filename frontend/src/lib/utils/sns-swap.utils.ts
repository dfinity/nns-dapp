import type { SnsSwapMetricsStoreData } from "$lib/stores/sns-swap-metrics.store";
<<<<<<< HEAD
import { fromNullable, nonNullish } from "@dfinity/utils";
import type { SnsSwapDerivedState } from "@icp-sdk/canisters/sns";
=======
import type { SnsSwapDerivedState } from "@dfinity/sns";
import { fromNullable, nonNullish } from "@dfinity/utils";
>>>>>>> d34effd1
import type { Principal } from "@icp-sdk/core/principal";

export const swapSaleBuyerCount = ({
  swapMetrics,
  rootCanisterId,
  derivedState: { direct_participant_count },
}: {
  swapMetrics: SnsSwapMetricsStoreData;
  rootCanisterId: Principal | undefined;
  derivedState: SnsSwapDerivedState;
}): number | undefined => {
  if (nonNullish(fromNullable(direct_participant_count))) {
    return Number(fromNullable(direct_participant_count));
  }
  return rootCanisterId === undefined
    ? undefined
    : swapMetrics?.[rootCanisterId.toText()]?.saleBuyerCount;
};

/**
 * Returns whether the derived state has a buyers count.
 *
 * It returns undefined if the derived state is undefined or null.
 *
 * If the field is not set, we want to trigger a call to the raw canister metrics.
 * Therefore, we don't want to return `false` while the derived state is not present.
 */
export const hasBuyersCount = (
  derived: SnsSwapDerivedState | undefined | null
): undefined | boolean => {
  if (derived === undefined || derived === null) {
    return undefined;
  }
  return nonNullish(fromNullable(derived.direct_participant_count));
};<|MERGE_RESOLUTION|>--- conflicted
+++ resolved
@@ -1,11 +1,6 @@
 import type { SnsSwapMetricsStoreData } from "$lib/stores/sns-swap-metrics.store";
-<<<<<<< HEAD
-import { fromNullable, nonNullish } from "@dfinity/utils";
-import type { SnsSwapDerivedState } from "@icp-sdk/canisters/sns";
-=======
 import type { SnsSwapDerivedState } from "@dfinity/sns";
 import { fromNullable, nonNullish } from "@dfinity/utils";
->>>>>>> d34effd1
 import type { Principal } from "@icp-sdk/core/principal";
 
 export const swapSaleBuyerCount = ({

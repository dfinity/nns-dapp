--- conflicted
+++ resolved
@@ -10,19 +10,10 @@
 import { sumAmounts } from "$lib/utils/token.utils";
 import { isTransactionNetworkBtc } from "$lib/utils/transactions.utils";
 import { isUniverseNns } from "$lib/utils/universe.utils";
-<<<<<<< HEAD
-import { BtcNetwork, parseBtcAddress, type BtcAddress } from "@dfinity/ckbtc";
-import { decodeIcrcAccount } from "@dfinity/ledger-icrc";
-import { isNullish, nonNullish } from "@dfinity/utils";
-=======
->>>>>>> 4e59d83b
 import {
   AccountIdentifier,
   SubAccount,
   checkAccountId,
-<<<<<<< HEAD
-} from "@icp-sdk/canisters/ledger/icp";
-=======
 } from "@dfinity/ledger-icp";
 import { decodeIcrcAccount } from "@dfinity/ledger-icrc";
 import { isNullish, nonNullish } from "@dfinity/utils";
@@ -31,7 +22,6 @@
   parseBtcAddress,
   type BtcAddress,
 } from "@icp-sdk/canisters/ckbtc";
->>>>>>> 4e59d83b
 import { Principal } from "@icp-sdk/core/principal";
 
 /*

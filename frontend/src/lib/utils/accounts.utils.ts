import type { UniversesAccounts } from "$lib/derived/accounts-list.derived";
import type { IcpAccountsStoreData } from "$lib/derived/icp-accounts.derived";
import type {
  Account,
  AccountIdentifierText,
  IcpAccountIdentifierText,
} from "$lib/types/account";
import { NotEnoughAmountError } from "$lib/types/common.errors";
import { TransactionNetwork } from "$lib/types/transaction";
import { sumAmounts } from "$lib/utils/token.utils";
import { isTransactionNetworkBtc } from "$lib/utils/transactions.utils";
import { isUniverseNns } from "$lib/utils/universe.utils";
import { isNullish, nonNullish } from "@dfinity/utils";
import {
  BtcNetwork,
  parseBtcAddress,
  type BtcAddress,
} from "@icp-sdk/canisters/ckbtc";
import {
  AccountIdentifier,
  SubAccount,
  checkAccountId,
<<<<<<< HEAD
} from "@icp-sdk/canisters/ledger/icp";
import { decodeIcrcAccount } from "@icp-sdk/canisters/ledger/icrc";
=======
} from "@dfinity/ledger-icp";
import { decodeIcrcAccount } from "@dfinity/ledger-icrc";
import { isNullish, nonNullish } from "@dfinity/utils";
>>>>>>> d34effd1
import { Principal } from "@icp-sdk/core/principal";

/*
 * Returns the principal's main or hardware account
 *
 * Subaccounts do not have Principal
 */
export const getAccountByPrincipal = ({
  principal,
  accounts: { main, hardwareWallets },
}: {
  principal: string;
  accounts: IcpAccountsStoreData;
}): Account | undefined => {
  if (main?.principal?.toText() === principal) {
    return main;
  }

  return hardwareWallets?.find(
    ({ principal: hwPrincipal }) => hwPrincipal?.toText() === principal
  );
};

/**
 * Is the address a valid entry to proceed with?
 *
 * e.g. this check is used in the Send / convert ckBTC to test if an address is a valid Bitcoin address
 */
export const invalidBtcAddress = (address: BtcAddress): boolean => {
  try {
    parseBtcAddress(address);
  } catch (_: unknown) {
    return true;
  }

  return false;
};

/**
 * Is the address a valid entry to proceed with any action such as transferring ICP?
 *
 * The address format depends on the universe. Therefore, the root canister ID is required.
 */
export const invalidAddress = ({
  address,
  network,
  rootCanisterId,
}: {
  address: string | undefined;
  network: TransactionNetwork | undefined;
  rootCanisterId: Principal;
}): boolean => {
  if (isNullish(address)) {
    return true;
  }

  if (isTransactionNetworkBtc(network)) {
    return invalidBtcAddress({
      address,
      network:
        network === TransactionNetwork.BTC_TESTNET
          ? BtcNetwork.Testnet
          : BtcNetwork.Mainnet,
    });
  }

  // NNS universe accepts ICP and ICRC adresses for transactions
  if (isUniverseNns(rootCanisterId)) {
    return invalidIcrcAddress(address) && invalidIcpAddress(address);
  }

  // Consider it as an ICRC address
  return invalidIcrcAddress(address);
};

export const invalidIcpAddress = (address: string | undefined): boolean => {
  if (isNullish(address)) {
    return true;
  }

  try {
    checkAccountId(address);
    return false;
  } catch (_: unknown) {
    // We do not parse the error
  }

  return true;
};

export const invalidIcrcAddress = (address: string | undefined): boolean => {
  if (isNullish(address)) {
    return true;
  }

  try {
    decodeIcrcAccount(address);
    return false;
  } catch (_: unknown) {
    // We do not parse the error
  }

  return true;
};

/**
 * Is the address an empty value? Useful to detect if user is currently entering an address regardless if valid or invalid
 */
export const emptyAddress = (address: string | undefined): boolean =>
  address === undefined || address.length === 0;

/**
 * Converts address string to Principal.
 * @param address
 * @returns Principal or `undefined` when not valid
 */
export const getPrincipalFromString = (
  address: string
): Principal | undefined => {
  try {
    return Principal.fromText(address);
  } catch (_) {
    return undefined;
  }
};

export const isAccountHardwareWallet = (
  account: Account | undefined
): boolean => account?.type === "hardwareWallet";

export const findAccount = <T extends Account>({
  identifier,
  accounts,
}: {
  identifier: AccountIdentifierText | undefined | null;
  accounts: T[];
}): T | undefined => {
  if (isNullish(identifier)) {
    return undefined;
  }

  return accounts.find((account) => {
    const { identifier: id } = account;
    return (
      id === identifier ||
      ("icpIdentifier" in account && account.icpIdentifier === identifier)
    );
  });
};

export const getAccountByRootCanister = ({
  identifier,
  universesAccounts,
  rootCanisterId,
}: {
  identifier: string | undefined;
  universesAccounts: UniversesAccounts;
  rootCanisterId: Principal;
}): Account | undefined =>
  findAccount({
    identifier,
    accounts: universesAccounts[rootCanisterId.toText()] ?? [],
  });

export const getAccountsByRootCanister = ({
  universesAccounts,
  rootCanisterId,
}: {
  universesAccounts: UniversesAccounts;
  rootCanisterId: Principal;
}): Account[] | undefined => universesAccounts[rootCanisterId.toText()];

/**
 * Throws error if the account doesn't have enough balance.
 * @throws NotEnoughAmountError
 */
export const assertEnoughAccountFunds = ({
  account,
  amountUlps,
}: {
  account: Account;
  amountUlps: bigint;
}): void => {
  if (account.balanceUlps < amountUlps) {
    throw new NotEnoughAmountError("error.insufficient_funds");
  }
};

/**
 * Returns `undefined` if the "main" account was not find.
 * @param accounts
 */
export const mainAccount = (accounts: Account[]): Account | undefined => {
  return accounts.find((account) => account.type === "main");
};

/**
 * Returns the main account if identifier is nullish but returns undefined if the
 * identfiier is present but not found.
 */
export const findAccountOrDefaultToMain = ({
  identifier,
  accounts,
}: {
  identifier: AccountIdentifierText | undefined | null;
  accounts: Account[];
}): Account | undefined =>
  isNullish(identifier)
    ? mainAccount(accounts)
    : findAccount({
        identifier,
        accounts,
      });

export const accountName = ({
  account,
  mainName,
}: {
  account: Account | undefined;
  mainName: string;
}): string =>
  account?.name ??
  (account?.type === "main" ? mainName : (account?.name ?? ""));

export function sumAccounts(acconts: Account[]): bigint;
export function sumAccounts(acconts: Account[] | undefined): bigint | undefined;
export function sumAccounts(
  accounts: Account[] | undefined
): bigint | undefined {
  return isNullish(accounts)
    ? undefined
    : sumAmounts(...accounts.map(({ balanceUlps }) => balanceUlps));
}

export const hasAccounts = (accounts: Account[]): boolean =>
  accounts.length > 0;

/**
 * The NNS Dapp backend accepts ICP account identifiers. The dapp now also supports Icrc textual representation, which is why we may not always know if an identifier is in ICP format or Icrc format.
 * This utility optimistically tries to interpret the identifier passed as a parameter as an Icrc textual representation and convert it to an ICP identifier.
 * If the conversion fails, the utility returns the identifier passed as the parameter, which could be a valid or invalid ICP identifier.
 *
 * @param accountIdentifier A valid or invalid ICP identifier.
 */
export const toIcpAccountIdentifier = (
  accountIdentifier: AccountIdentifierText
): IcpAccountIdentifierText => {
  try {
    return maybeIcrcToIcpAccountIdentifier(accountIdentifier);
  } catch (_) {
    // We ignore the error. The provided account identifier was not a valid Icrc account identifier.
    // We continue with the provided account identifier which might either be a valid Icp account identifier or just incorrect.
  }

  return accountIdentifier;
};

const maybeIcrcToIcpAccountIdentifier = (
  accountIdentifier: AccountIdentifierText
): IcpAccountIdentifierText => {
  const { owner: principal, subaccount } = decodeIcrcAccount(accountIdentifier);

  const sub = nonNullish(subaccount)
    ? SubAccount.fromBytes(new Uint8Array(subaccount))
    : undefined;

  if (sub instanceof Error) {
    throw sub;
  }

  return AccountIdentifier.fromPrincipal({
    principal,
    ...(nonNullish(sub) && {
      subAccount: sub,
    }),
  }).toHex();
};

export const filterHardwareWalletAccounts: (account: Account) => boolean = (
  account: Account
): boolean => !isAccountHardwareWallet(account);<|MERGE_RESOLUTION|>--- conflicted
+++ resolved
@@ -10,24 +10,14 @@
 import { sumAmounts } from "$lib/utils/token.utils";
 import { isTransactionNetworkBtc } from "$lib/utils/transactions.utils";
 import { isUniverseNns } from "$lib/utils/universe.utils";
-import { isNullish, nonNullish } from "@dfinity/utils";
-import {
-  BtcNetwork,
-  parseBtcAddress,
-  type BtcAddress,
-} from "@icp-sdk/canisters/ckbtc";
+import { BtcNetwork, parseBtcAddress, type BtcAddress } from "@dfinity/ckbtc";
 import {
   AccountIdentifier,
   SubAccount,
   checkAccountId,
-<<<<<<< HEAD
-} from "@icp-sdk/canisters/ledger/icp";
-import { decodeIcrcAccount } from "@icp-sdk/canisters/ledger/icrc";
-=======
 } from "@dfinity/ledger-icp";
 import { decodeIcrcAccount } from "@dfinity/ledger-icrc";
 import { isNullish, nonNullish } from "@dfinity/utils";
->>>>>>> d34effd1
 import { Principal } from "@icp-sdk/core/principal";
 
 /*

import type { UniversesAccounts } from "$lib/derived/accounts-list.derived";
import type { IcpAccountsStoreData } from "$lib/derived/icp-accounts.derived";
import type {
  Account,
  AccountIdentifierText,
  IcpAccountIdentifierText,
} from "$lib/types/account";
import { NotEnoughAmountError } from "$lib/types/common.errors";
import { TransactionNetwork } from "$lib/types/transaction";
import { sumAmounts } from "$lib/utils/token.utils";
import { isTransactionNetworkBtc } from "$lib/utils/transactions.utils";
import { isUniverseNns } from "$lib/utils/universe.utils";
import { decodeIcrcAccount } from "@dfinity/ledger-icrc";
import { isNullish, nonNullish } from "@dfinity/utils";
import {
  BtcNetwork,
  parseBtcAddress,
  type BtcAddress,
} from "@icp-sdk/canisters/ckbtc";
import {
  AccountIdentifier,
  SubAccount,
  checkAccountId,
<<<<<<< HEAD
} from "@dfinity/ledger-icp";
import { isNullish, nonNullish } from "@dfinity/utils";
import { decodeIcrcAccount } from "@icp-sdk/canisters/ledger/icrc";
=======
} from "@icp-sdk/canisters/ledger/icp";
>>>>>>> bdcdace4
import { Principal } from "@icp-sdk/core/principal";

/*
 * Returns the principal's main or hardware account
 *
 * Subaccounts do not have Principal
 */
export const getAccountByPrincipal = ({
  principal,
  accounts: { main, hardwareWallets },
}: {
  principal: string;
  accounts: IcpAccountsStoreData;
}): Account | undefined => {
  if (main?.principal?.toText() === principal) {
    return main;
  }

  return hardwareWallets?.find(
    ({ principal: hwPrincipal }) => hwPrincipal?.toText() === principal
  );
};

/**
 * Is the address a valid entry to proceed with?
 *
 * e.g. this check is used in the Send / convert ckBTC to test if an address is a valid Bitcoin address
 */
export const invalidBtcAddress = (address: BtcAddress): boolean => {
  try {
    parseBtcAddress(address);
  } catch (_: unknown) {
    return true;
  }

  return false;
};

/**
 * Is the address a valid entry to proceed with any action such as transferring ICP?
 *
 * The address format depends on the universe. Therefore, the root canister ID is required.
 */
export const invalidAddress = ({
  address,
  network,
  rootCanisterId,
}: {
  address: string | undefined;
  network: TransactionNetwork | undefined;
  rootCanisterId: Principal;
}): boolean => {
  if (isNullish(address)) {
    return true;
  }

  if (isTransactionNetworkBtc(network)) {
    return invalidBtcAddress({
      address,
      network:
        network === TransactionNetwork.BTC_TESTNET
          ? BtcNetwork.Testnet
          : BtcNetwork.Mainnet,
    });
  }

  // NNS universe accepts ICP and ICRC adresses for transactions
  if (isUniverseNns(rootCanisterId)) {
    return invalidIcrcAddress(address) && invalidIcpAddress(address);
  }

  // Consider it as an ICRC address
  return invalidIcrcAddress(address);
};

export const invalidIcpAddress = (address: string | undefined): boolean => {
  if (isNullish(address)) {
    return true;
  }

  try {
    checkAccountId(address);
    return false;
  } catch (_: unknown) {
    // We do not parse the error
  }

  return true;
};

export const invalidIcrcAddress = (address: string | undefined): boolean => {
  if (isNullish(address)) {
    return true;
  }

  try {
    decodeIcrcAccount(address);
    return false;
  } catch (_: unknown) {
    // We do not parse the error
  }

  return true;
};

/**
 * Is the address an empty value? Useful to detect if user is currently entering an address regardless if valid or invalid
 */
export const emptyAddress = (address: string | undefined): boolean =>
  address === undefined || address.length === 0;

/**
 * Converts address string to Principal.
 * @param address
 * @returns Principal or `undefined` when not valid
 */
export const getPrincipalFromString = (
  address: string
): Principal | undefined => {
  try {
    return Principal.fromText(address);
  } catch (_) {
    return undefined;
  }
};

export const isAccountHardwareWallet = (
  account: Account | undefined
): boolean => account?.type === "hardwareWallet";

export const findAccount = <T extends Account>({
  identifier,
  accounts,
}: {
  identifier: AccountIdentifierText | undefined | null;
  accounts: T[];
}): T | undefined => {
  if (isNullish(identifier)) {
    return undefined;
  }

  return accounts.find((account) => {
    const { identifier: id } = account;
    return (
      id === identifier ||
      ("icpIdentifier" in account && account.icpIdentifier === identifier)
    );
  });
};

export const getAccountByRootCanister = ({
  identifier,
  universesAccounts,
  rootCanisterId,
}: {
  identifier: string | undefined;
  universesAccounts: UniversesAccounts;
  rootCanisterId: Principal;
}): Account | undefined =>
  findAccount({
    identifier,
    accounts: universesAccounts[rootCanisterId.toText()] ?? [],
  });

export const getAccountsByRootCanister = ({
  universesAccounts,
  rootCanisterId,
}: {
  universesAccounts: UniversesAccounts;
  rootCanisterId: Principal;
}): Account[] | undefined => universesAccounts[rootCanisterId.toText()];

/**
 * Throws error if the account doesn't have enough balance.
 * @throws NotEnoughAmountError
 */
export const assertEnoughAccountFunds = ({
  account,
  amountUlps,
}: {
  account: Account;
  amountUlps: bigint;
}): void => {
  if (account.balanceUlps < amountUlps) {
    throw new NotEnoughAmountError("error.insufficient_funds");
  }
};

/**
 * Returns `undefined` if the "main" account was not find.
 * @param accounts
 */
export const mainAccount = (accounts: Account[]): Account | undefined => {
  return accounts.find((account) => account.type === "main");
};

/**
 * Returns the main account if identifier is nullish but returns undefined if the
 * identfiier is present but not found.
 */
export const findAccountOrDefaultToMain = ({
  identifier,
  accounts,
}: {
  identifier: AccountIdentifierText | undefined | null;
  accounts: Account[];
}): Account | undefined =>
  isNullish(identifier)
    ? mainAccount(accounts)
    : findAccount({
        identifier,
        accounts,
      });

export const accountName = ({
  account,
  mainName,
}: {
  account: Account | undefined;
  mainName: string;
}): string =>
  account?.name ??
  (account?.type === "main" ? mainName : (account?.name ?? ""));

export function sumAccounts(acconts: Account[]): bigint;
export function sumAccounts(acconts: Account[] | undefined): bigint | undefined;
export function sumAccounts(
  accounts: Account[] | undefined
): bigint | undefined {
  return isNullish(accounts)
    ? undefined
    : sumAmounts(...accounts.map(({ balanceUlps }) => balanceUlps));
}

export const hasAccounts = (accounts: Account[]): boolean =>
  accounts.length > 0;

/**
 * The NNS Dapp backend accepts ICP account identifiers. The dapp now also supports Icrc textual representation, which is why we may not always know if an identifier is in ICP format or Icrc format.
 * This utility optimistically tries to interpret the identifier passed as a parameter as an Icrc textual representation and convert it to an ICP identifier.
 * If the conversion fails, the utility returns the identifier passed as the parameter, which could be a valid or invalid ICP identifier.
 *
 * @param accountIdentifier A valid or invalid ICP identifier.
 */
export const toIcpAccountIdentifier = (
  accountIdentifier: AccountIdentifierText
): IcpAccountIdentifierText => {
  try {
    return maybeIcrcToIcpAccountIdentifier(accountIdentifier);
  } catch (_) {
    // We ignore the error. The provided account identifier was not a valid Icrc account identifier.
    // We continue with the provided account identifier which might either be a valid Icp account identifier or just incorrect.
  }

  return accountIdentifier;
};

const maybeIcrcToIcpAccountIdentifier = (
  accountIdentifier: AccountIdentifierText
): IcpAccountIdentifierText => {
  const { owner: principal, subaccount } = decodeIcrcAccount(accountIdentifier);

  const sub = nonNullish(subaccount)
    ? SubAccount.fromBytes(new Uint8Array(subaccount))
    : undefined;

  if (sub instanceof Error) {
    throw sub;
  }

  return AccountIdentifier.fromPrincipal({
    principal,
    ...(nonNullish(sub) && {
      subAccount: sub,
    }),
  }).toHex();
};

export const filterHardwareWalletAccounts: (account: Account) => boolean = (
  account: Account
): boolean => !isAccountHardwareWallet(account);<|MERGE_RESOLUTION|>--- conflicted
+++ resolved
@@ -21,13 +21,7 @@
   AccountIdentifier,
   SubAccount,
   checkAccountId,
-<<<<<<< HEAD
-} from "@dfinity/ledger-icp";
-import { isNullish, nonNullish } from "@dfinity/utils";
-import { decodeIcrcAccount } from "@icp-sdk/canisters/ledger/icrc";
-=======
 } from "@icp-sdk/canisters/ledger/icp";
->>>>>>> bdcdace4
 import { Principal } from "@icp-sdk/core/principal";
 
 /*

--- conflicted
+++ resolved
@@ -240,8 +240,6 @@
 export const hasAccounts = (accounts: Account[]): boolean =>
   accounts.length > 0;
 
-<<<<<<< HEAD
-=======
 /**
  * The NNS Dapp backend accepts ICP account identifiers. The dapp now also supports Icrc textual representation, which is why we may not always know if an identifier is in ICP format or Icrc format.
  * This utility optimistically tries to interpret the identifier passed as a parameter as an Icrc textual representation and convert it to an ICP identifier.
@@ -249,7 +247,6 @@
  *
  * @param accountIdentifier A valid or invalid ICP identifier.
  */
->>>>>>> 801eeaa6
 export const toIcpAccountIdentifier = (
   accountIdentifier: AccountIdentifierText
 ): IcpAccountIdentifierText => {

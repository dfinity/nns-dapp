--- conflicted
+++ resolved
@@ -20,11 +20,6 @@
   IcrcTransactionWithId,
 } from "@dfinity/ledger-icrc";
 import { encodeIcrcAccount } from "@dfinity/ledger-icrc";
-<<<<<<< HEAD
-import type { Principal } from "@dfinity/principal";
-=======
-import type { TransactionWithId } from "@dfinity/ledger-icrc/dist/candid/icrc_index-ng";
->>>>>>> 0bfd88a4
 import {
   TokenAmount,
   TokenAmountV2,

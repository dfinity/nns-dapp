--- conflicted
+++ resolved
@@ -1,9 +1,5 @@
 import { NANO_SECONDS_IN_MILLISECOND } from "$lib/constants/constants";
-<<<<<<< HEAD
 import type { IcrcTransactionsStoreData } from "$lib/stores/icrc-transactions.store";
-=======
-import type { SnsTransactionsStoreData } from "$lib/stores/sns-transactions.store";
->>>>>>> cc3c827b
 import { toastsError } from "$lib/stores/toasts.store";
 import type { Account } from "$lib/types/account";
 import type {
@@ -28,7 +24,7 @@
  * @param params
  * @param {Account} params.account
  * @param {Principal} params.rootCanisterId
- * @param {SnsTransactionsStore} params.store
+ * @param {IcrcTransactionsStoreData} params.store
  * @returns {SnsTransactionWithId[]}
  */
 export const getSortedTransactionsFromStore = ({
@@ -36,7 +32,7 @@
   rootCanisterId,
   account,
 }: {
-  store: SnsTransactionsStoreData;
+  store: IcrcTransactionsStoreData;
   rootCanisterId: Principal;
   account: Account;
 }): IcrcTransactionData[] =>

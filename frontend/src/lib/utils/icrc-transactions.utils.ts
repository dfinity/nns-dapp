import { NANO_SECONDS_IN_MILLISECOND } from "$lib/constants/constants";
import type { IcrcTransactionsStoreData } from "$lib/stores/icrc-transactions.store";
import { toastsError } from "$lib/stores/toasts.store";
import type { Account } from "$lib/types/account";
import type {
  IcrcTransactionData,
  IcrcTransactionInfo,
  UiTransaction,
} from "$lib/types/transaction";
import { AccountTransactionType } from "$lib/types/transaction";
import type { UniverseCanisterId } from "$lib/types/universe";
import { transactionName } from "$lib/utils/transactions.utils";
import type {
<<<<<<< HEAD
  PendingUtxo,
  RetrieveBtcStatusV2,
  RetrieveBtcStatusV2WithId,
} from "@dfinity/ckbtc";
=======
  IcrcTransaction,
  IcrcTransactionWithId,
} from "@dfinity/ledger-icrc";
import { encodeIcrcAccount } from "@dfinity/ledger-icrc";
>>>>>>> bdcdace4
import {
  TokenAmount,
  TokenAmountV2,
  fromNullable,
  isNullish,
  nonNullish,
  uint8ArrayToHexString,
  type Token,
} from "@dfinity/utils";
import type {
<<<<<<< HEAD
  IcrcTransaction,
  IcrcTransactionWithId,
} from "@icp-sdk/canisters/ledger/icrc";
import { encodeIcrcAccount } from "@icp-sdk/canisters/ledger/icrc";
=======
  PendingUtxo,
  RetrieveBtcStatusV2,
  RetrieveBtcStatusV2WithId,
} from "@icp-sdk/canisters/ckbtc";
>>>>>>> bdcdace4
import { Cbor } from "@icp-sdk/core/agent";
import type { Principal } from "@icp-sdk/core/principal";

const isToSelf = (transaction: IcrcTransaction): boolean => {
  if (transaction.transfer.length !== 1) {
    return false;
  }
  const { from, to } = transaction.transfer[0];
  if (from.owner.toText() !== to.owner.toText()) {
    return false;
  }
  const fromSub = fromNullable(from.subaccount);
  const toSub = fromNullable(to.subaccount);
  if (isNullish(fromSub)) {
    return isNullish(toSub);
  }
  return (
    nonNullish(toSub) &&
    uint8ArrayToHexString(new Uint8Array(fromSub)) ===
      uint8ArrayToHexString(new Uint8Array(toSub))
  );
};

/**
 * Duplicates transactions made from and to the same account such that one of
 * the transactions has toSelfTransaction set to true and the other to false.
 */
const mapToSelfTransactions = (
  transactions: IcrcTransactionWithId[]
): { transaction: IcrcTransactionWithId; toSelfTransaction: boolean }[] => {
  const resultTransactions = transactions.flatMap((transaction) => {
    const tx = {
      transaction: { ...transaction },
      toSelfTransaction: false,
    };
    if (isToSelf(transaction.transaction)) {
      return [{ ...tx, toSelfTransaction: true }, tx];
    }
    return [tx];
  });
  return resultTransactions;
};

/**
 * Returns transactions of an ICRC-1 account sorted by date (newest first).
 * Duplicates transactions made from and to the same account such that one of
 * the transactions has toSelfTransaction set to true and the other to false.
 *
 * @param params
 * @param {Account} params.account
 * @param {UniverseCanisterId} params.canisterId
 * @param {IcrcTransactionsStoreData} params.store
 * @returns {SnsTransactionWithId[]}
 */
export const getSortedTransactionsFromStore = ({
  store,
  canisterId,
  account,
}: {
  store: IcrcTransactionsStoreData;
  canisterId: UniverseCanisterId;
  account: Account;
}): IcrcTransactionData[] =>
  mapToSelfTransactions(
    store[canisterId.toText()]?.[account.identifier]?.transactions ?? []
  ).sort(({ transaction: txA }, { transaction: txB }) =>
    Number(txB.transaction.timestamp - txA.transaction.timestamp)
  );

const getIcrcTransactionType = ({
  transaction,
  governanceCanisterId,
  isReceive,
}: {
  transaction: IcrcTransaction;
  governanceCanisterId?: Principal;
  isReceive: boolean;
}): AccountTransactionType => {
  if (fromNullable(transaction.approve) !== undefined) {
    return AccountTransactionType.Approve;
  }
  if (fromNullable(transaction.burn) !== undefined) {
    return AccountTransactionType.Burn;
  }
  if (fromNullable(transaction.mint) !== undefined) {
    return AccountTransactionType.Mint;
  }
  const transfer = fromNullable(transaction.transfer);
  if (transfer !== undefined) {
    // A transaction to an account owned by the governance canister stakes a neuron.
    if (transfer.to.owner.toText() === governanceCanisterId?.toText()) {
      // Staking a neuron uses a memo, but topping up a neuron does not.
      if (transfer.memo.length > 0) {
        return AccountTransactionType.StakeNeuron;
      }
      return AccountTransactionType.TopUpNeuron;
    }
    // Send/Receive is the default transaction type
    if (isReceive) {
      return AccountTransactionType.Receive;
    }
    return AccountTransactionType.Send;
  }
  // Just for type safety. This should never happen.
  throw new Error(`Unknown transaction type ${transaction.kind}`);
};

const getTransactionInformation = (
  transaction: IcrcTransaction
): IcrcTransactionInfo | undefined => {
  const data =
    fromNullable(transaction.approve) ??
    fromNullable(transaction.burn) ??
    fromNullable(transaction.mint) ??
    fromNullable(transaction.transfer);
  const isApprove = nonNullish(fromNullable(transaction.approve));
  // Edge case, a transaction will have either "burn", "mint" or "transfer" data.
  if (data === undefined) {
    throw new Error(`Unknown transaction type ${JSON.stringify(transaction)}`);
  }
  return {
    from:
      "from" in data
        ? encodeIcrcAccount({
            owner: data.from.owner,
            subaccount: fromNullable(data.from.subaccount),
          })
        : undefined,
    to:
      "to" in data
        ? encodeIcrcAccount({
            owner: data.to.owner,
            subaccount: fromNullable(data.to.subaccount),
          })
        : undefined,
    memo: fromNullable(data?.memo),
    created_at_time: fromNullable(data?.created_at_time),
    // For Approve transactions, the amount is the approved amount, not the
    // transacted amount.
    amount: isApprove ? 0n : data?.amount,
    fee: fromNullable("fee" in data ? data.fee : []),
  };
};

export const mapIcrcTransactionToReport = ({
  account,
  transaction,
  token,
}: {
  account: Account;
  transaction: IcrcTransactionWithId;
  token: Token;
}) => {
  const txInfo = getTransactionInformation(transaction.transaction);
  if (txInfo === undefined) {
    throw new Error(`Unknown transaction type ${transaction.transaction.kind}`);
  }
  const { to, from, amount, fee } = txInfo;
  const isSelfTransaction = isToSelf(transaction.transaction);

  const isReceive = isSelfTransaction || txInfo.from !== account.identifier;
  const transactionDirection: "credit" | "debit" = isReceive
    ? "credit"
    : "debit";
  const useFee = !isReceive;
  const feeApplied = useFee && nonNullish(fee) ? fee : 0n;

  const type = getIcrcTransactionType({
    transaction: transaction.transaction,
    isReceive,
  });

  const tokenAmount = TokenAmountV2.fromUlps({
    amount: amount + feeApplied,
    token: token,
  });

  return {
    type,
    to,
    from,
    tokenAmount,
    timestampNanos: transaction.transaction.timestamp,
    transactionDirection,
  };
};

export const mapIcrcTransaction = ({
  transaction,
  account,
  toSelfTransaction,
  governanceCanisterId,
  token,
  i18n,
}: {
  transaction: IcrcTransactionWithId;
  account: Account;
  toSelfTransaction: boolean;
  governanceCanisterId?: Principal;
  token: Token | undefined;
  i18n: I18n;
}): UiTransaction | undefined => {
  try {
    if (isNullish(token)) {
      return undefined;
    }

    const txInfo = getTransactionInformation(transaction.transaction);
    if (txInfo === undefined) {
      throw new Error(
        `Unknown transaction type ${transaction.transaction.kind}`
      );
    }
    const isReceive =
      toSelfTransaction === true || txInfo.from !== account.identifier;
    const useFee = !isReceive;
    const feeApplied = useFee && txInfo.fee !== undefined ? txInfo.fee : 0n;

    const type = getIcrcTransactionType({
      transaction: transaction.transaction,
      governanceCanisterId,
      isReceive,
    });

    const headline = transactionName({
      type,
      i18n,
    });
    const otherParty = isReceive ? txInfo.from : txInfo.to;

    // Timestamp is in nano seconds
    const timestampMilliseconds =
      Number(transaction.transaction.timestamp) / NANO_SECONDS_IN_MILLISECOND;
    return {
      domKey: `${transaction.id}-${toSelfTransaction ? "0" : "1"}`,
      isIncoming: isReceive,
      isPending: false,
      headline,
      otherParty,
      tokenAmount: TokenAmountV2.fromUlps({
        amount: txInfo.amount + feeApplied,
        token,
      }),
      timestamp: new Date(timestampMilliseconds),
    };
  } catch (err) {
    toastsError({
      labelKey: "error.transaction_data",
      substitutions: { $txId: String(transaction.id) },
      err,
    });
  }
};

export type MapIcrcTransactionType = typeof mapIcrcTransaction;

// The memo will decode to: [0, [ withdrawalAddress, kytFee, status]]
type CkbtcBurnMemo = [0, [string, number, number | null | undefined]];

const MINT_TYPE_KYT_FAIL = 2;

// The memo will decode to either:
// * Convert: [0, [ tx_id, vout, kyt_fee]]
// * KytFail: [2, [ kyt_fee, kyt_status, block_index]]
// Source: https://github.com/dfinity/ic/blob/c22a5aebd4f26ae2e4016de55e3f7aa00d086479/rs/bitcoin/ckbtc/minter/src/memo.rs#L25
type CkbtcMintMemo =
  | [0, [Uint8Array?, number?, number?]]
  | [2, [number, number?, number?]];

const isCkbtcReimbursementMintMemo = (
  memo: Uint8Array | number[] | undefined
) => {
  // Legacy minting transaction have a memo of length 0 or 32.
  // We ignore them.
  if (isNullish(memo) || memo.length === 0 || memo.length === 32) {
    return false;
  }
  try {
    const decodedMemo = Cbor.decode(new Uint8Array(memo)) as CkbtcMintMemo;
    const mintType = decodedMemo[0];
    return mintType === MINT_TYPE_KYT_FAIL;
  } catch (err) {
    console.error("Failed to decode ckBTC mint memo", memo, err);
    return false;
  }
};

export const mapCkbtcTransaction = (params: {
  transaction: IcrcTransactionWithId;
  account: Account;
  toSelfTransaction: boolean;
  governanceCanisterId?: Principal;
  token: Token | undefined;
  i18n: I18n;
  retrieveBtcStatus?: RetrieveBtcStatusV2;
}): UiTransaction | undefined => {
  const mappedTransaction = mapIcrcTransaction(params);
  if (isNullish(mappedTransaction)) {
    return mappedTransaction;
  }
  const {
    i18n,
    transaction: { transaction },
  } = params;
  if (transaction.mint.length === 1) {
    const memo = transaction.mint[0].memo[0];
    mappedTransaction.otherParty = i18n.ckbtc.btc_network;
    if (isCkbtcReimbursementMintMemo(memo)) {
      mappedTransaction.headline = i18n.ckbtc.reimbursement;
      mappedTransaction.isReimbursement = true;
    } else {
      mappedTransaction.headline = i18n.ckbtc.btc_received;
    }
  } else if (transaction.burn.length === 1) {
    mappedTransaction.headline = i18n.ckbtc.btc_sent;
    const status = params.retrieveBtcStatus;
    if (status) {
      if ("Reimbursed" in status || "AmmountTooLow" in status) {
        mappedTransaction.headline = i18n.ckbtc.sending_btc_failed;
        mappedTransaction.isFailed = true;
      } else if (
        "Pending" in status ||
        "Signing" in status ||
        "Sending" in status ||
        "Submitted" in status ||
        "WillReimburse" in status
      ) {
        mappedTransaction.headline = i18n.ckbtc.sending_btc;
        mappedTransaction.isPending = true;
      } else if (!("Confirmed" in status)) {
        console.error("Unknown retrieveBtcStatusV2:", status);
        // Leave the transaction as "Sent".
      }
    }
    const memo = transaction.burn[0].memo[0] as Uint8Array;
    try {
      const decodedMemo = Cbor.decode(new Uint8Array(memo)) as CkbtcBurnMemo;
      const withdrawalAddress = decodedMemo[1][0];
      mappedTransaction.otherParty = withdrawalAddress;
    } catch (err) {
      console.error("Failed to decode ckBTC burn memo", memo, err);
      mappedTransaction.otherParty = i18n.ckbtc.btc_network;
    }
  }
  return mappedTransaction;
};

// Note: Transaction are expected to be mapped in reverse chronological order.
// Some transactions might merge themselves into previous transactions, because
// they are conceptually part of the same event, so it's important that they
// appear in the expected order.
export const mapCkbtcTransactions = ({
  transactionData,
  account,
  token,
  i18n,
  retrieveBtcStatuses,
}: {
  transactionData: IcrcTransactionData[];
  account: Account;
  token: Token | undefined;
  i18n: I18n;
  retrieveBtcStatuses: RetrieveBtcStatusV2WithId[];
}): UiTransaction[] => {
  let prevTransaction: IcrcTransactionWithId | undefined = undefined;
  let prevUiTransaction: UiTransaction | undefined = undefined;
  const statusById = new Map<bigint, RetrieveBtcStatusV2>();
  for (const { id, status } of retrieveBtcStatuses) {
    if (status) {
      statusById.set(id, status);
    }
  }
  return transactionData
    .map(({ transaction, toSelfTransaction }: IcrcTransactionData) => {
      if (
        transaction.transaction.approve.length === 1 &&
        transaction.transaction.approve[0].fee.length === 1 &&
        prevTransaction?.transaction.burn.length === 1 &&
        prevUiTransaction?.tokenAmount instanceof TokenAmountV2
      ) {
        prevUiTransaction.tokenAmount = TokenAmountV2.fromUlps({
          amount:
            prevUiTransaction.tokenAmount.toUlps() +
            transaction.transaction.approve[0].fee[0],
          token: prevUiTransaction.tokenAmount.token,
        });
        prevTransaction = transaction;
        return undefined;
      }
      const uiTransaction = mapCkbtcTransaction({
        transaction,
        toSelfTransaction,
        account,
        token,
        i18n,
        retrieveBtcStatus: statusById.get(transaction.id),
      });
      prevTransaction = transaction;
      prevUiTransaction = uiTransaction;
      return uiTransaction;
    })
    .filter(nonNullish);
};

export const mapCkbtcPendingUtxo = ({
  utxo,
  token,
  kytFee,
  i18n,
}: {
  utxo: PendingUtxo;
  token: Token;
  kytFee: bigint;
  i18n: I18n;
}): UiTransaction => {
  return {
    domKey: `${uint8ArrayToHexString(Uint8Array.from(utxo.outpoint.txid))}-${
      utxo.outpoint.vout
    }`,
    isIncoming: true,
    isPending: true,
    headline: i18n.ckbtc.receiving_btc,
    otherParty: i18n.ckbtc.btc_network,
    tokenAmount: TokenAmount.fromE8s({
      amount: utxo.value - kytFee,
      token: token,
    }),
  };
};

// TODO: use `oldestTxId` instead of sorting and getting the oldest element's id.
// It seems that the `Index` canister has a bug.
/**
 * Returns the oldest transaction id of an Icrc account.
 *
 * @param params
 * @param {Account} params.account
 * @param {Principal} params.rootCanisterId
 * @param {IcrcTransactionsStoreData} params.store
 * @returns {bigint}
 */
export const getOldestTxIdFromStore = ({
  store,
  ledgerCanisterId,
  account,
}: {
  store: IcrcTransactionsStoreData;
  ledgerCanisterId: Principal;
  account: Account;
}): bigint | undefined => {
  const accountData = store[ledgerCanisterId.toText()]?.[account.identifier];
  if (accountData === undefined) {
    return;
  }
  return accountData.transactions.sort((a, b) =>
    Number(a.transaction.timestamp - b.transaction.timestamp)
  )[0]?.id;
};
/**
 * Returns whether all transactions of an SNS account have been loaded.
 *
 * @param params
 * @param {Account} params.account
 * @param {UniverseCanisterId} params.canisterId
 * @param {IcrcTransactionsStoreData} params.store
 * @returns {boolean}
 */
export const isIcrcTransactionsCompleted = ({
  store,
  canisterId,
  account,
}: {
  store: IcrcTransactionsStoreData;
  canisterId: UniverseCanisterId;
  account: Account;
}): boolean =>
  Boolean(store[canisterId.toText()]?.[account.identifier]?.completed);<|MERGE_RESOLUTION|>--- conflicted
+++ resolved
@@ -11,17 +11,10 @@
 import type { UniverseCanisterId } from "$lib/types/universe";
 import { transactionName } from "$lib/utils/transactions.utils";
 import type {
-<<<<<<< HEAD
-  PendingUtxo,
-  RetrieveBtcStatusV2,
-  RetrieveBtcStatusV2WithId,
-} from "@dfinity/ckbtc";
-=======
   IcrcTransaction,
   IcrcTransactionWithId,
 } from "@dfinity/ledger-icrc";
 import { encodeIcrcAccount } from "@dfinity/ledger-icrc";
->>>>>>> bdcdace4
 import {
   TokenAmount,
   TokenAmountV2,
@@ -32,17 +25,10 @@
   type Token,
 } from "@dfinity/utils";
 import type {
-<<<<<<< HEAD
-  IcrcTransaction,
-  IcrcTransactionWithId,
-} from "@icp-sdk/canisters/ledger/icrc";
-import { encodeIcrcAccount } from "@icp-sdk/canisters/ledger/icrc";
-=======
   PendingUtxo,
   RetrieveBtcStatusV2,
   RetrieveBtcStatusV2WithId,
 } from "@icp-sdk/canisters/ckbtc";
->>>>>>> bdcdace4
 import { Cbor } from "@icp-sdk/core/agent";
 import type { Principal } from "@icp-sdk/core/principal";
 

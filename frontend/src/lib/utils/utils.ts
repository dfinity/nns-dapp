import { toastsError, toastsHide } from "$lib/stores/toasts.store";
import type { PngDataUrl } from "$lib/types/assets";
import type { BasisPoints } from "$lib/types/proposals";
import { JSON_KEY_PRINCIPAL, type Principal } from "@dfinity/principal";
import { nonNullish } from "@dfinity/utils";
import { errorToString } from "./error.utils";

export const isPrincipal = (value: unknown): value is Principal =>
  typeof value === "object" && (value as Principal)?._isPrincipal === true;

/**
 * Transform bigint to string to avoid serialization error.
 * devMode transforms 123n -> "BigInt(123)"
 */
export const stringifyJson = (
  value: unknown,
  options?: {
    indentation?: number;
    devMode?: boolean;
  }
): string => {
  const __UNDEFINED__ = "__UNDEFINED__";
  const result = JSON.stringify(
    value,
    (_, value) => {
      switch (typeof value) {
        case "function":
          return "f () { ... }";
        case "symbol":
          return value.toString();
        case "object": {
          // Represent Principals as strings rather than as byte arrays when serializing to JSON strings
          if (isPrincipal(value)) {
            const asText = value.toString();
            // To not stringify NOT Principal instance that contains _isPrincipal field
            return asText === "[object Object]" ? value : asText;
          }

          // For proposal rendering, historically we display {principal: "1234"}, but in stringified JSON, principals are now encoded as {"__principal__": "1234"}.
          if (nonNullish(value) && JSON_KEY_PRINCIPAL in value) {
            return value[JSON_KEY_PRINCIPAL];
          }

          // optimistic hash stringifying
          if (Array.isArray(value) && isHash(value)) {
            return bytesToHexString(value);
          }

          if (value instanceof Promise) {
            return "Promise(...)";
          }

          if (value instanceof ArrayBuffer) {
            return new Uint8Array(value).toString();
          }

          break;
        }
        case "bigint": {
          if (options?.devMode !== undefined && options.devMode) {
            return `BigInt('${value.toString()}')`;
          }
          return value.toString();
        }
      }
      return value === undefined ? __UNDEFINED__ : value;
    },
    options?.indentation ?? 0
  );

  return (
    result?.replace(new RegExp(`"${__UNDEFINED__}"`, "g"), "undefined") ?? ""
  );
};

/**
 * Returns only uniq elements of the list (uses JSON.stringify for comparation)
 */
export const uniqueObjects = <T>(list: T[]): T[] => {
  const uniqHashes = new Set<string>();
  const result: T[] = [];
  for (const item of list) {
    const hash = stringifyJson(item);
    if (!uniqHashes.has(hash)) {
      uniqHashes.add(hash);
      result.push(item);
    }
  }
  return result;
};

// https://stackoverflow.com/questions/43010737/way-to-tell-typescript-compiler-array-prototype-filter-removes-certain-types-fro#answer-54318054
export const isDefined = <T>(argument: T | undefined): argument is T =>
  argument !== undefined;

<<<<<<< HEAD
/**
 * Returns an array of arrays of size <= `chunkSize`
 */
export const createChunks = <T>(
  elements: Array<T>,
  chunkSize = 10
): Array<Array<T>> => {
  const chunks: Array<Array<T>> = [];
  for (let i = 0; i < elements.length; i += chunkSize) {
    const chunk = elements.slice(i, i + chunkSize);
    chunks.push(chunk);
  }
  return chunks;
};
=======
export const targetBlankLinkRenderer = (
  href: string | null,
  title: string | null,
  text: string
): string =>
  `<a${
    href === null
      ? ""
      : ` target="_blank" rel="noopener noreferrer" href="${href}"`
  }${title === null ? "" : ` title="${title}"`}>${text}</a>`;
>>>>>>> 6f306b80

// e.g. payloads.did/state_hash
export const isHash = (bytes: number[]): boolean =>
  bytes.length === 32 &&
  bytes.find(
    (value) => !Number.isInteger(value) || value < 0 || value > 255
  ) === undefined;

// Convert a byte array to a hex string
export const bytesToHexString = (bytes: number[]): string =>
  bytes.reduce(
    (str, byte) => `${str}${byte.toString(16).padStart(2, "0")}`,
    ""
  );

// Convert a hex string to a byte array
// Source: https://stackoverflow.com/a/34356351
export const hexStringToBytes = (hexString: string): number[] => {
  const bytes: number[] = [];
  // Loop through each pair of hex digits
  for (let c = 0; c < hexString.length; c += 2) {
    const hexDigit = hexString.substring(c, c + 2);
    // Parse a base 16
    const byte = parseInt(hexDigit, 16);
    bytes.push(byte);
  }
  return bytes;
};

export const mapPromises = async <T, R>(
  items: Array<T> | undefined,
  fun: (args: T) => Promise<R>
): Promise<Array<R> | undefined> => {
  if (items === undefined) {
    return undefined;
  }

  return Promise.all(items.map(async (item) => await fun(item)));
};

export const isArrayEmpty = <T>({ length }: T[]): boolean => length === 0;

const AMOUNT_VERSION_PARTS = 3;
const addZeros = (nums: number[], amountZeros: number): number[] =>
  amountZeros > nums.length
    ? [...nums, ...[...Array(amountZeros - nums.length).keys()].map(() => 0)]
    : nums;
/**
 * Returns true if the current version is smaller than the minVersion, false if equal or bigger.
 *
 * @param {Object} params
 * @param {string} params.minVersion Ex: "1.0.0"
 * @param {string} params.currentVersion Ex: "2.0.0"
 * @returns boolean
 */
export const smallerVersion = ({
  minVersion,
  currentVersion,
}: {
  minVersion: string;
  currentVersion: string;
}): boolean => {
  const minVersionStandarized = addZeros(
    minVersion.split(".").map(Number),
    AMOUNT_VERSION_PARTS
  ).join(".");
  const currentVersionStandarized = addZeros(
    currentVersion.split(".").map(Number),
    AMOUNT_VERSION_PARTS
  ).join(".");
  // Versions need to have the same number of parts to be comparable
  // Source: https://stackoverflow.com/a/65687141
  return (
    currentVersionStandarized.localeCompare(minVersionStandarized, undefined, {
      numeric: true,
      sensitivity: "base",
    }) < 0
  );
};

export const waitForMilliseconds = (milliseconds: number): Promise<void> =>
  new Promise((resolve) => {
    setTimeout(resolve, milliseconds);
  });

export class PollingLimitExceededError extends Error {}

export class PollingCancelledError extends Error {
  public id: symbol;
  constructor(id: symbol) {
    super(`Polling cancelled, id: ${String(id)}`);
    this.id = id;
  }
}

// Exported for testing purposes
export const DEFAULT_MAX_POLLING_ATTEMPTS = 10;
const DEFAULT_WAIT_TIME_MS = 500;

// Map symbol to `reject` function
const currentPolls = new Map<symbol, (error: PollingCancelledError) => void>();

export const cancelPoll = (id: symbol) => {
  if (currentPolls.has(id)) {
    // Call reject function to stop polling
    const reject = currentPolls.get(id);
    // TS doesn't know that `reject` is defined here
    reject?.(new PollingCancelledError(id));
  }
};

/**
 * Function that polls a specific function, checking error with passed argument to recall or not.
 *
 * @param {Object} params
 * @param {fn} params.fn Function to call
 * @param {shouldExit} params.shouldExit Function to check whether function should stop polling when it throws an error
 * @param {maxAttempts} params.maxAttempts Param to override the default number of times to poll.
 * @param {millisecondsToWait} params.millisecondsToWait How long to wait between calls, or the base for the exponential backoff if that's enabled
 * @param {useExponentialBackoff} params.useExponentialBackoff Whether to use exponential backoff instead of waiting the same time between retries
 * @param {failuresBeforeHighLoadMessage} params.failuresBeforeHighLoadMessage Show the "high load" message after this many failures.
 *
 * @returns
 */
export const poll = async <T>({
  fn,
  shouldExit,
  maxAttempts = DEFAULT_MAX_POLLING_ATTEMPTS,
  millisecondsToWait = DEFAULT_WAIT_TIME_MS,
  useExponentialBackoff = false,
  failuresBeforeHighLoadMessage = 6,
  pollId,
}: {
  fn: () => Promise<T>;
  shouldExit: (err: unknown) => boolean;
  maxAttempts?: number;
  millisecondsToWait?: number;
  useExponentialBackoff?: boolean;
  failuresBeforeHighLoadMessage?: number;
  pollId?: symbol;
}): Promise<T> => {
  let highLoadToast: symbol | null = null;
  // If we are already polling for this id, don't poll twice.
  if (nonNullish(pollId) && currentPolls.has(pollId)) {
    throw new PollingCancelledError(pollId);
  }
  // We'll never call `resolve`, therefore the type doesn't matter.
  // `T` just makes TS happy.
  const cancelPromise = new Promise<T>((_resolve, reject) => {
    if (nonNullish(pollId)) {
      currentPolls.set(pollId, (err) => {
        reject(err);
      });
    }
  });
  try {
    for (let counter = 0; counter < maxAttempts; counter++) {
      if (counter > 0) {
        if (
          nonNullish(failuresBeforeHighLoadMessage) &&
          counter === failuresBeforeHighLoadMessage
        ) {
          highLoadToast = toastsError({
            labelKey: "error.high_load_retrying",
          });
        }
        await Promise.race([
          waitForMilliseconds(millisecondsToWait),
          cancelPromise,
        ]);
        if (useExponentialBackoff) {
          millisecondsToWait *= 2;
        }
      }

      try {
        const result = await Promise.race([fn(), cancelPromise]);
        return result;
      } catch (error: unknown) {
        if (shouldExit(error) || pollingCancelled(error)) {
          throw error;
        }
        // Log swallowed errors
        console.error(`Error polling: ${errorToString(error)}`);
      }
    }
    throw new PollingLimitExceededError();
  } finally {
    highLoadToast && toastsHide(highLoadToast);
    pollId && currentPolls.delete(pollId);
  }
};

export const pollingLimit = (error: unknown): boolean =>
  error instanceof PollingLimitExceededError;

export const pollingCancelled = (error: unknown): boolean =>
  error instanceof PollingCancelledError;

/**
 * Use to highlight a placeholder in a text rendered from i18n labels.
 * TODO: can maybe be replaced with a more meaningful semantic such as <mark></mark>
 */
export const valueSpan = (text: string): string =>
  `<span class="value">${text}</span>`;

/**
 * Removes entries from an object given a list of keys.
 *
 * @param {Object} params
 * @param {Object} params.obj object to remove entries from
 * @param {string[]} params.keysToRemove keys to remove
 * @returns new object with entries removed
 */
export const removeKeys = <T extends Record<string, unknown>>({
  obj,
  keysToRemove,
}: {
  obj: T;
  keysToRemove: string[];
}): T =>
  Object.entries(obj)
    .filter(([key]) => keysToRemove.indexOf(key) === -1)
    .reduce((acc, [key, value]) => ({ ...acc, [key]: value }), {} as T);

/**
 * Access an object key with an index as string.
 * Cast to avoid issue "No index signature with a parameter of type 'string' was found on type '...'"
 */
export const keyOf = <T>({
  obj,
  key,
}: {
  obj: T;
  key: string | keyof T;
}): T[keyof T] => obj[key as keyof T];
export const keyOfOptional = <T>({
  obj,
  key,
}: {
  obj: T | undefined;
  key: string | keyof T;
}): T[keyof T] | undefined => obj?.[key as keyof T];

// Transforms one Record<> into another Record<> by mapping the
// entries with the provided function.
// An entry can be filtered out by returning `undefined`.
export const mapEntries = <V1, V2>({
  obj,
  mapFn,
}: {
  obj: Record<string, V1>;
  mapFn: (entry: [string, V1]) => [string, V2] | undefined;
}): Record<string, V2> =>
  Object.fromEntries(
    Object.entries(obj)
      .map((entry) => mapFn(entry))
      .filter((entry) => nonNullish(entry)) as Array<[string, V2]>
  );

/**
 * Returns whether an asset is PNG or not.
 *
 * @param {string} asset
 * @returns boolean
 */
export const isPngAsset = (
  asset: string | undefined | PngDataUrl
): asset is PngDataUrl =>
  nonNullish(asset) &&
  (asset.startsWith("data:image/png;base64,") || asset.endsWith(".png"));

/**
 * Takes an object and tries to parse inner string as JSON.
 * If it fails, it returns the original string value.
 *
 * For example: {b: '{"c":"d"}'} becomes {b: {c: 'd'}}
 *
 * @param obj
 * @returns parsed object
 */
export const expandObject = (value: unknown): unknown => {
  if (value === null || value === undefined) {
    return value;
  }
  if (typeof value === "string") {
    try {
      return JSON.parse(value);
    } catch (e: unknown) {
      return value;
    }
  }
  if (Array.isArray(value)) {
    return value.map(expandObject);
  }
  if (typeof value === "object") {
    if (isPrincipal(value)) {
      // Do not expand Principal to keep the prototype methods
      return value;
    }

    // to avoid mutating original object
    const result = { ...value };
    Object.keys(result).forEach(
      (key) =>
        ((result as Record<string, unknown>)[key] = expandObject(
          (result as Record<string, unknown>)[key]
        ))
    );
    return result;
  }
  return value;
};

export const sameBufferData = (
  buffer1: ArrayBuffer,
  buffer2: ArrayBuffer
): boolean => {
  if (buffer1.byteLength !== buffer2.byteLength) {
    return false;
  }
  const dv1 = new Int8Array(buffer1);
  const dv2 = new Int8Array(buffer2);
  for (let i = 0; i < buffer1.byteLength; i++) {
    if (dv1[i] !== dv2[i]) {
      return false;
    }
  }
  return true;
};

export const getObjMaxDepth = (obj: unknown): number => {
  if (typeof obj !== "object" || obj === null) {
    return 0; // If it's not an object, return 0.
  }

  const keyCount = Object.keys(obj).length;
  if (keyCount === 0) {
    return 0; // If it's an empty object, return 0.
  }
  // or calculate children depth
  let childrenMaxDepth = 0;
  for (const key in obj) {
    // eslint-disable-next-line no-prototype-builtins
    if (obj.hasOwnProperty(key)) {
      const depth = getObjMaxDepth((obj as Record<string, unknown>)[key]);
      if (depth > childrenMaxDepth) {
        childrenMaxDepth = depth;
      }
    }
  }

  return 1 + childrenMaxDepth; // Add 1 for the current level.
};

export const typeOfLikeANumber = (value: unknown): boolean =>
  typeof value === "number" ||
  typeof value === "bigint" ||
  (typeof value === "string" && value.length > 0 && !isNaN(Number(value)));

/**
 * Split a value into 8 characters chunks
 * @example
 * 00001111222233334444 --> ["0000", "11112222", "33334444"]
 */
export const splitE8sIntoChunks = (value: unknown): string[] => {
  if (!typeOfLikeANumber(value)) {
    console.error("splitE8sIntoChunks: value is not a number");
    return [`${stringifyJson(value)}`];
  }

  const chars = `${value}`.split("");
  const chunks: string[] = [];
  for (let i = chars.length; i > 0; i -= 8) {
    const chunk = chars.slice(Math.max(i - 8, 0), i);
    chunks.unshift(chunk.join(""));
  }

  return chunks;
};

export const basisPointsToPercent = (basisPoints: BasisPoints): number =>
  Number(basisPoints) / 100;<|MERGE_RESOLUTION|>--- conflicted
+++ resolved
@@ -92,34 +92,6 @@
 // https://stackoverflow.com/questions/43010737/way-to-tell-typescript-compiler-array-prototype-filter-removes-certain-types-fro#answer-54318054
 export const isDefined = <T>(argument: T | undefined): argument is T =>
   argument !== undefined;
-
-<<<<<<< HEAD
-/**
- * Returns an array of arrays of size <= `chunkSize`
- */
-export const createChunks = <T>(
-  elements: Array<T>,
-  chunkSize = 10
-): Array<Array<T>> => {
-  const chunks: Array<Array<T>> = [];
-  for (let i = 0; i < elements.length; i += chunkSize) {
-    const chunk = elements.slice(i, i + chunkSize);
-    chunks.push(chunk);
-  }
-  return chunks;
-};
-=======
-export const targetBlankLinkRenderer = (
-  href: string | null,
-  title: string | null,
-  text: string
-): string =>
-  `<a${
-    href === null
-      ? ""
-      : ` target="_blank" rel="noopener noreferrer" href="${href}"`
-  }${title === null ? "" : ` title="${title}"`}>${text}</a>`;
->>>>>>> 6f306b80
 
 // e.g. payloads.did/state_hash
 export const isHash = (bytes: number[]): boolean =>

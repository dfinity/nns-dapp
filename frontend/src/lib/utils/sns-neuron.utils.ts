--- conflicted
+++ resolved
@@ -17,26 +17,9 @@
 import { ballotVotingPower } from "$lib/utils/sns-proposals.utils";
 import { formatTokenE8s } from "$lib/utils/token.utils";
 import { bytesToHexString } from "$lib/utils/utils";
-<<<<<<< HEAD
-import {
-  fromDefinedNullable,
-  fromNullable,
-  isNullish,
-  nonNullish,
-} from "@dfinity/utils";
-import { encodeIcrcAccount } from "@icp-sdk/canisters/ledger/icrc";
-import {
-  NeuronState,
-  Vote,
-  type E8s,
-  type NeuronInfo,
-} from "@icp-sdk/canisters/nns";
-import type { SnsNeuronId } from "@icp-sdk/canisters/sns";
-=======
 import { encodeIcrcAccount } from "@dfinity/ledger-icrc";
 import { NeuronState, Vote, type E8s, type NeuronInfo } from "@dfinity/nns";
 import type { SnsNeuronId } from "@dfinity/sns";
->>>>>>> d34effd1
 import {
   SnsNeuronPermissionType,
   SnsVote,
@@ -45,9 +28,6 @@
   type SnsNervousSystemParameters,
   type SnsNeuron,
   type SnsProposalData,
-<<<<<<< HEAD
-} from "@icp-sdk/canisters/sns";
-=======
 } from "@dfinity/sns";
 import {
   fromDefinedNullable,
@@ -55,7 +35,6 @@
   isNullish,
   nonNullish,
 } from "@dfinity/utils";
->>>>>>> d34effd1
 import type { Identity } from "@icp-sdk/core/agent";
 import type { Principal } from "@icp-sdk/core/principal";
 

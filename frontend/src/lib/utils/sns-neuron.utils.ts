import { MATURITY_MODULATION_VARIANCE_PERCENTAGE } from "$lib/constants/neurons.constants";
import {
  HOTKEY_PERMISSIONS,
  MANAGE_HOTKEY_PERMISSIONS,
  MAX_NEURONS_SUBACCOUNTS,
} from "$lib/constants/sns-neurons.constants";
import { NextMemoNotFoundError } from "$lib/types/sns-neurons.errors";
import { nowInSeconds } from "$lib/utils/date.utils";
import {
  bonusMultiplier,
  votingPower,
  type CompactNeuronInfo,
  type IneligibleNeuronData,
  type NeuronIneligibilityReason,
  type NeuronTagData,
} from "$lib/utils/neuron.utils";
import { ballotVotingPower } from "$lib/utils/sns-proposals.utils";
import { formatTokenE8s } from "$lib/utils/token.utils";
import { bytesToHexString } from "$lib/utils/utils";
import { encodeIcrcAccount } from "@dfinity/ledger-icrc";
<<<<<<< HEAD
import type { SnsNeuronId } from "@dfinity/sns";
=======
import { NeuronState, Vote, type E8s, type NeuronInfo } from "@dfinity/nns";
import {
  fromDefinedNullable,
  fromNullable,
  isNullish,
  nonNullish,
} from "@dfinity/utils";
import type { SnsNeuronId } from "@icp-sdk/canisters/sns";
>>>>>>> 95eddd96
import {
  SnsNeuronPermissionType,
  SnsVote,
  neuronSubaccount,
  type SnsNervousSystemFunction,
  type SnsNervousSystemParameters,
  type SnsNeuron,
  type SnsProposalData,
<<<<<<< HEAD
} from "@dfinity/sns";
import {
  fromDefinedNullable,
  fromNullable,
  isNullish,
  nonNullish,
} from "@dfinity/utils";
import {
  NeuronState,
  Vote,
  type E8s,
  type NeuronInfo,
} from "@icp-sdk/canisters/nns";
=======
} from "@icp-sdk/canisters/sns";
>>>>>>> 95eddd96
import type { Identity } from "@icp-sdk/core/agent";
import type { Principal } from "@icp-sdk/core/principal";

export const sortSnsNeuronsByStake = (neurons: SnsNeuron[]): SnsNeuron[] =>
  [...neurons].sort((a, b) =>
    Number(getSnsNeuronStake(b) - getSnsNeuronStake(a))
  );

// For now, both nns neurons and sns neurons have the same states.
export const getSnsNeuronState = ({
  dissolve_state,
}: SnsNeuron): NeuronState => {
  const dissolveState = fromNullable(dissolve_state);
  if (dissolveState === undefined) {
    return NeuronState.Dissolved;
  }
  if ("DissolveDelaySeconds" in dissolveState) {
    return dissolveState.DissolveDelaySeconds === 0n
      ? // 0 = already dissolved (more info: https://gitlab.com/dfinity-lab/public/ic/-/blob/master/rs/nns/governance/src/governance.rs#L827)
        NeuronState.Dissolved
      : NeuronState.Locked;
  }
  if ("WhenDissolvedTimestampSeconds" in dissolveState) {
    // In case `nowInSeconds` ever changes and doesn't return an integer we use Math.floor
    return dissolveState.WhenDissolvedTimestampSeconds <
      BigInt(Math.floor(nowInSeconds()))
      ? NeuronState.Dissolved
      : NeuronState.Dissolving;
  }
  return NeuronState.Unspecified;
};

export const getSnsDissolvingTimestampSeconds = (
  neuron: SnsNeuron
): bigint | undefined => {
  const neuronState = getSnsNeuronState(neuron);
  const dissolveState = fromNullable(neuron.dissolve_state);
  if (
    neuronState === NeuronState.Dissolving &&
    dissolveState !== undefined &&
    "WhenDissolvedTimestampSeconds" in dissolveState
  ) {
    return dissolveState.WhenDissolvedTimestampSeconds;
  }
};

export const getSnsDissolvingTimeInSeconds = (
  neuron: SnsNeuron,
  referenceDate?: Date
): bigint | undefined => {
  const dissolvingTimestamp = getSnsDissolvingTimestampSeconds(neuron);
  return nonNullish(dissolvingTimestamp)
    ? dissolvingTimestamp -
        BigInt(
          referenceDate
            ? Math.floor(referenceDate.getTime() / 1000)
            : nowInSeconds()
        )
    : undefined;
};

export const getSnsLockedTimeInSeconds = (
  neuron: SnsNeuron
): bigint | undefined => {
  const neuronState = getSnsNeuronState(neuron);
  const dissolveState = fromNullable(neuron.dissolve_state);
  if (
    neuronState === NeuronState.Locked &&
    dissolveState !== undefined &&
    "DissolveDelaySeconds" in dissolveState
  ) {
    return dissolveState.DissolveDelaySeconds;
  }
};

// Delay from now. Source depends on the neuron state.
// https://gitlab.com/dfinity-lab/public/ic/-/blob/f6c4a37e2fd23ed83e6f7126ab0112a3a48cf54f/rs/sns/governance/src/neuron.rs#L428
export const getSnsDissolveDelaySeconds = (
  neuron: SnsNeuron
): bigint | undefined => {
  const delay =
    getSnsDissolvingTimeInSeconds(neuron) ??
    getSnsLockedTimeInSeconds(neuron) ??
    0n;
  return delay > 0n ? delay : 0n;
};

export const getSnsNeuronStake = ({
  cached_neuron_stake_e8s,
  neuron_fees_e8s,
}: SnsNeuron): bigint => cached_neuron_stake_e8s - neuron_fees_e8s;

export const getSnsNeuronAvailableMaturity = (neuron: SnsNeuron): bigint =>
  neuron.maturity_e8s_equivalent;

export const getSnsNeuronStakedMaturity = (neuron: SnsNeuron): bigint =>
  fromNullable(neuron.staked_maturity_e8s_equivalent) ?? 0n;

export const getSnsNeuronByHexId = ({
  neuronIdHex,
  neurons,
}: {
  neuronIdHex: string;
  neurons: SnsNeuron[] | undefined;
}): SnsNeuron | undefined =>
  neurons?.find((neuron) => getSnsNeuronIdAsHexString(neuron) === neuronIdHex);

/**
 * Get the neuron id as string instead of its type
 * type Neuron {
 *   id: [] | [{ id: Uint8Array }],
 *   //...
 */
export const getSnsNeuronIdAsHexString = ({
  id: neuronId,
}: SnsNeuron): string =>
  subaccountToHexString(fromNullable(neuronId)?.id ?? new Uint8Array());

/**
 * Convert a subaccount to a hex string.
 * SnsNeuron id is a subaccount.
 *
 * @param {Uint8Array} subaccount
 * @returns {string} hex string
 */
export const subaccountToHexString = (
  subaccount: Uint8Array | number[]
): string => bytesToHexString(Array.from(subaccount));

/**
 * Find the first not existed memo (index based).
 * This approach works because sns neurons are not deleted.
 *
 * @param {Object} params
 * @param {Identity} params.identity
 * @param {SnsNeuron[]} params.neurons
 */
export const nextMemo = ({
  identity,
  neurons,
}: {
  identity: Identity;
  neurons: SnsNeuron[];
}): bigint => {
  const controller = identity.getPrincipal();
  for (let index = 0; index < MAX_NEURONS_SUBACCOUNTS; index++) {
    const subaccount = neuronSubaccount({
      controller,
      index,
    });
    if (
      getSnsNeuronByHexId({
        neuronIdHex: subaccountToHexString(subaccount),
        neurons,
      }) === undefined
    ) {
      return BigInt(index);
    }
  }

  throw new NextMemoNotFoundError();
};

/**
 * Users are able to manage hotkeys when both:
 * - User’s principal has the `ManageVotingPermission` or `ManagePrincipals` permission.
 * - Both `Vote` and `SubmitProposal` are in `neuron_grantable_permissions` parameter
 *
 * @param {Object} params
 * @param {SnsNeuron} params.neuron
 * @param {Identity | undefined | null} params.identity
 * @param {SnsNervousSystemParameters} params.parameters
 */
export const canIdentityManageHotkeys = ({
  neuron,
  identity,
  parameters,
}: {
  neuron: SnsNeuron;
  identity: Identity | undefined | null;
  parameters: SnsNervousSystemParameters;
}): boolean => {
  const neuron_grantable_permissions = Array.from(
    fromDefinedNullable(parameters.neuron_grantable_permissions).permissions
  );
  const grantableSet = new Set(neuron_grantable_permissions);
  const hotkeyPermissionsGrantable = HOTKEY_PERMISSIONS.every((permission) =>
    grantableSet.has(permission)
  );
  const identityAllowedToManageHotkeys = hasPermissions({
    neuron,
    identity,
    permissions: MANAGE_HOTKEY_PERMISSIONS,
    options: { anyPermission: true },
  });
  return identityAllowedToManageHotkeys && hotkeyPermissionsGrantable;
};

export const hasPermissionToDisburse = ({
  neuron,
  identity,
}: {
  neuron: SnsNeuron;
  identity: Identity | undefined | null;
}): boolean =>
  hasPermissions({
    neuron,
    identity,
    permissions: [SnsNeuronPermissionType.NEURON_PERMISSION_TYPE_DISBURSE],
  });

export const hasPermissionToDissolve = ({
  neuron,
  identity,
}: {
  neuron: SnsNeuron;
  identity: Identity | undefined | null;
}): boolean =>
  hasPermissions({
    neuron,
    identity,
    permissions: [
      SnsNeuronPermissionType.NEURON_PERMISSION_TYPE_CONFIGURE_DISSOLVE_STATE,
    ],
  });

export const hasPermissionToVote = ({
  neuron,
  identity,
}: {
  neuron: SnsNeuron;
  identity: Identity | undefined | null;
}): boolean =>
  hasPermissions({
    neuron,
    identity,
    permissions: [SnsNeuronPermissionType.NEURON_PERMISSION_TYPE_VOTE],
  });

export const hasPermissionToStakeMaturity = ({
  neuron,
  identity,
}: {
  neuron: SnsNeuron;
  identity: Identity | undefined | null;
}): boolean =>
  hasPermissions({
    neuron,
    identity,
    permissions: [
      SnsNeuronPermissionType.NEURON_PERMISSION_TYPE_STAKE_MATURITY,
    ],
  });

export const hasPermissionToDisburseMaturity = ({
  neuron,
  identity,
}: {
  neuron: SnsNeuron;
  identity: Identity | undefined | null;
}): boolean =>
  hasPermissions({
    neuron,
    identity,
    permissions: [
      SnsNeuronPermissionType.NEURON_PERMISSION_TYPE_DISBURSE_MATURITY,
    ],
  });

export const hasPermissionToSplit = ({
  neuron,
  identity,
}: {
  neuron: SnsNeuron;
  identity: Identity | undefined | null;
}): boolean =>
  hasPermissions({
    neuron,
    identity,
    permissions: [SnsNeuronPermissionType.NEURON_PERMISSION_TYPE_SPLIT],
  });

/**
 * Returns true if the neuron contains provided permissions
 * By default neuron should have all of `permissions`. This can be changed w/ `options.any` flag.
 *
 * @param {Object} param
 * @param {SnsNeuron} param.neuron
 * @param {Identity | undefined | null} param.identity
 * @param {SnsNeuronPermissionType[]} param.permissions
 * @param {Object} param.options Additional options
 * @param {boolean} param.options.any At least one of provided permissions should be in principals list
 */
export const hasPermissions = ({
  neuron: { id, permissions: neuronPermissions },
  identity,
  permissions,
  options,
}: {
  neuron: SnsNeuron;
  identity: Identity | undefined | null;
  permissions: SnsNeuronPermissionType[];
  options?: { anyPermission: boolean };
}): boolean => {
  const neuronId = fromNullable(id);
  const principalAsText = identity?.getPrincipal().toText();

  if (isNullish(neuronId) || principalAsText === undefined) {
    return false;
  }

  const principalPermissions = Array.from(
    neuronPermissions.find(
      ({ principal }) => fromNullable(principal)?.toText() === principalAsText
    )?.permission_type ?? []
  );

  if (options?.anyPermission) {
    return Boolean(
      permissions.find((permission: SnsNeuronPermissionType) =>
        principalPermissions.includes(permission)
      )
    );
  }

  const notFound = (permission: SnsNeuronPermissionType) =>
    !principalPermissions.includes(permission);
  return !permissions.some(notFound);
};

const comparePermissions = ({
  a,
  b,
}: {
  a: SnsNeuronPermissionType[];
  b: SnsNeuronPermissionType[];
}): boolean => {
  const bSet = new Set(b);
  return a.length === b.length && a.every((permission) => bSet.has(permission));
};

/**
 * Returns the principals that have ONLY the hotkey permissions:
 * - Both `Vote` and `SubmitProposal`
 * - `ManageVotingPermission` or/and `ManagePrincipals`
 *
 * If a neuron has more than those permission combinations, it is not a hotkey.
 *
 * @param {SnsNeuron}
 * @returns {string[]} principals that are hotkeys
 */
export const getSnsNeuronHotkeys = ({ permissions }: SnsNeuron): string[] => {
  // only those combinations define a hotkey
  const hotkeyPermissions = [
    HOTKEY_PERMISSIONS,
    // for CF neuron as an exception
    [
      ...HOTKEY_PERMISSIONS,
      SnsNeuronPermissionType.NEURON_PERMISSION_TYPE_MANAGE_VOTING_PERMISSION,
    ],
  ];
  return permissions
    .filter(({ permission_type }) => {
      const neuronPermissions = Array.from(permission_type);
      return (
        hotkeyPermissions.find((aHotkeyPermissions) =>
          comparePermissions({
            a: neuronPermissions,
            b: aHotkeyPermissions,
          })
        ) !== undefined
      );
    })
    .map(({ principal }) => fromNullable(principal)?.toText())
    .filter(nonNullish);
};

export const isUserHotkey = ({
  neuron,
  identity,
}: {
  neuron: SnsNeuron;
  identity: Identity | null | undefined;
}) =>
  identity === null || identity === undefined
    ? false
    : getSnsNeuronHotkeys(neuron).includes(identity.getPrincipal().toText());

/**
 * A type guard that performs a runtime check that the argument is a type SnsNeuron.
 * @param neuron
 */
export const isSnsNeuron = (
  neuron: SnsNeuron | NeuronInfo
): neuron is SnsNeuron =>
  Array.isArray((neuron as SnsNeuron).id) &&
  Array.isArray((neuron as SnsNeuron).permissions);

/**
 * Checks whether the neuron has either stake or maturity greater than zero.
 *
 * @param {SnsNeuron} neuron
 * @returns {boolean}
 */
export const hasValidStake = (neuron: SnsNeuron): boolean =>
  neuron.cached_neuron_stake_e8s +
    getSnsNeuronAvailableMaturity(neuron) +
    getSnsNeuronStakedMaturity(neuron) >
  0n;

/*
- The amount to split minus the transfer fee is more than the minimum stake (thus the child neuron will have at least the minimum stake)
- The parent's stake minus amount to split is more than the minimum stake (thus the parent neuron will have at least the minimum stake)
 */
export const minNeuronSplittable = ({
  fee,
  neuronMinimumStake,
}: {
  fee: E8s;
  neuronMinimumStake: E8s;
}): bigint => 2n * neuronMinimumStake + fee;

export const isEnoughAmountToSplit = ({
  amount,
  fee,
  neuronMinimumStake,
}: {
  amount: E8s;
  fee: E8s;
  neuronMinimumStake: E8s;
}): boolean => amount >= neuronMinimumStake + fee;

export const hasEnoughStakeToSplit = ({
  neuron,
  fee,
  neuronMinimumStake,
}: {
  neuron: SnsNeuron;
  fee: E8s;
  neuronMinimumStake: E8s;
}): boolean =>
  getSnsNeuronStake(neuron) >= minNeuronSplittable({ fee, neuronMinimumStake });

/**
 * Has the neuron the auto stake maturity feature turned on?
 * @param {SnsNeuron} neuron The neuron which potential has the feature on
 * @returns {boolean}
 */
export const hasAutoStakeMaturityOn = (
  neuron: SnsNeuron | null | undefined
): boolean => Boolean(fromNullable(neuron?.auto_stake_maturity ?? []));

/**
 * Format the maturity in a value (token "currency") way.
 * @param {SnsNeuron} neuron The neuron that contains the `maturity_e8s_equivalent` that will be formatted
 */
export const formattedMaturity = (
  neuron: SnsNeuron | null | undefined
): string =>
  formatTokenE8s({
    value: neuron?.maturity_e8s_equivalent ?? 0n,
  });

/**
 * Format the sum of the maturity in a value (token "currency") way.
 * @param {SnsNeuron} neuron The neuron that contains the `maturity_e8s_equivalent` and `staked_maturity_e8s_equivalent` which will be summed and formatted
 */
export const formattedTotalMaturity = (neuron: SnsNeuron): string =>
  formatTokenE8s({
    value:
      neuron.maturity_e8s_equivalent +
      totalDisbursingMaturity(neuron) +
      (fromNullable(neuron?.staked_maturity_e8s_equivalent ?? []) ?? 0n),
  });

/**
 * Is the maturity of the neuron bigger than zero - i.e. has the neuron staked maturity?
 * @param {SnsNeuron} neuron
 */
export const hasEnoughMaturityToStake = (
  neuron: SnsNeuron | null | undefined
): boolean => (neuron?.maturity_e8s_equivalent ?? 0n) > 0n;

/**
 * Is the maturity of the neuron bigger than the minimum amount to disburse?
 * @param {SnsNeuron} neuron
 * @param {bigint} feeE8s
 */
export const hasEnoughMaturityToDisburse = ({
  neuron: { maturity_e8s_equivalent },
  feeE8s,
}: {
  feeE8s: bigint;
  neuron: SnsNeuron;
}): boolean =>
  maturity_e8s_equivalent >= minimumAmountToDisburseMaturity(feeE8s);

/**
 * Does the neuron has staked maturity?
 * @param neuron
 */
export const hasStakedMaturity = (
  neuron: SnsNeuron | null | undefined
): boolean =>
  nonNullish(fromNullable(neuron?.staked_maturity_e8s_equivalent ?? []));

/**
 * Format the staked maturity in a value (token "currency") way.
 * @param {SnsNeuron} neuron The neuron that contains the `staked_maturity_e8s_equivalent` that will be formatted
 */
export const formattedStakedMaturity = (
  neuron: SnsNeuron | null | undefined
): string =>
  formatTokenE8s({
    value: fromNullable(neuron?.staked_maturity_e8s_equivalent ?? []) ?? 0n,
  });

/**
 * Returns true if the neuron comes from a Community Fund investment.
 *
 * A CF neuron can be identified using the source_nns_neuron_id
 * which is the NNS neuron that joined the CF for the investment.
 *
 * @param {SnsNeuron} neuron
 * @returns {boolean}
 */
export const isCommunityFund = ({ source_nns_neuron_id }: SnsNeuron): boolean =>
  nonNullish(fromNullable(source_nns_neuron_id));

export const getSnsNeuronTags = ({
  neuron,
  identity,
  i18n,
}: {
  neuron: SnsNeuron;
  identity: Identity | undefined | null;
  i18n: I18n;
}): NeuronTagData[] => {
  const tags: NeuronTagData[] = [];
  if (isCommunityFund(neuron)) {
    tags.push({ text: i18n.neurons.community_fund });
  } else if (isUserHotkey({ neuron, identity })) {
    tags.push({ text: i18n.neurons.hotkey_control });
  }
  return tags;
};

/**
 * Returns true if the neuron needs to be refreshed.
 * Refresh means to make a call to the backend to get the latest data.
 * A neuron needs to be refreshed if the balance of the subaccount doesn't match the stake.
 *
 * @param {Object}
 * @param {SnsNeuron} param.neuron neuron to check
 * @param {bigint} param.balanceE8s  subaccount balance
 * @returns
 */
export const needsRefresh = ({
  neuron,
  balanceE8s,
}: {
  neuron: SnsNeuron;
  balanceE8s: bigint;
}): boolean => balanceE8s !== neuron.cached_neuron_stake_e8s;

/**
 * Returns the followees of a neuron in a specific ns function.
 *
 * @param {Object} params
 * @param {SnsNeuron} params.neuron
 * @param {bigint} params.functionId
 * @returns {SnsNeuronId[]}
 */
export const followeesByFunction = ({
  neuron,
  functionId,
}: {
  neuron: SnsNeuron;
  functionId: bigint;
}): SnsNeuronId[] =>
  neuron.followees.reduce<SnsNeuronId[]>(
    (functionFollowees, [currentFunctionId, followeesData]) =>
      currentFunctionId === functionId
        ? followeesData.followees
        : functionFollowees,
    []
  );

export interface SnsFolloweesByNeuron {
  neuronIdHex: string;
  nsFunctions: SnsNervousSystemFunction[];
}

/**
 * Returns a list of followees of a neuron.
 *
 * Each followee has then the list of ns functions that are followed.
 *
 * @param {Object} params
 * @param {SnsNeuron} params.neuron
 * @param {SnsNervousSystemFunction[]} params.nsFunctions
 * @returns {SnsFolloweesByNeuron[]}
 */
export const followeesByNeuronId = ({
  neuron,
  nsFunctions,
}: {
  neuron: SnsNeuron;
  nsFunctions: SnsNervousSystemFunction[];
}): SnsFolloweesByNeuron[] => {
  const followeesDictionary = neuron.followees.reduce<{
    [key: string]: SnsNervousSystemFunction[];
  }>((acc, [functionId, followeesData]) => {
    const nsFunction = nsFunctions.find(({ id }) => id === functionId);
    // Edge case, all ns functions in followees should also be in the nervous system.
    if (nsFunction !== undefined) {
      for (const followee of followeesData.followees) {
        const followeeHex = subaccountToHexString(followee.id);
        if (acc[followeeHex]) {
          acc = {
            ...acc,
            [followeeHex]: [...acc[followeeHex], nsFunction],
          };
        } else {
          acc = {
            ...acc,
            [followeeHex]: [nsFunction],
          };
        }
      }
    }
    return acc;
  }, {});

  return Object.keys(followeesDictionary).map((neuronIdHex) => ({
    neuronIdHex,
    nsFunctions: followeesDictionary[neuronIdHex],
  }));
};

/**
 * Returns the neuron's age
 *
 * Backend logic: https://gitlab.com/dfinity-lab/public/ic/-/blob/07ce9cef07535bab14d88f3f4602e1717be6387a/rs/sns/governance/src/neuron.rs#L415
 * @param {SnsNeuron} neuron
 * @returns {bigint}
 */
export const neuronAge = ({
  aging_since_timestamp_seconds,
}: SnsNeuron): bigint =>
  BigInt(Math.max(nowInSeconds() - Number(aging_since_timestamp_seconds), 0));

/**
 * Returns the sns neuron voting power
 * voting_power = neuron's_stake * dissolve_delay_bonus * age_bonus * voting_power_multiplier
 * The backend logic: https://gitlab.com/dfinity-lab/public/ic/-/blob/07ce9cef07535bab14d88f3f4602e1717be6387a/rs/sns/governance/src/neuron.rs#L158
 *
 * Returns 0 if the neuron is not eligible to vote.
 *
 * @param {SnsNeuron} neuron
 * @param {SnsNervousSystemParameters} neuron.snsParameters
 * @param {number} neuron.newDissolveDelayInSeconds
 */
export const snsNeuronVotingPower = ({
  neuron,
  snsParameters,
  newDissolveDelayInSeconds,
}: {
  neuron: SnsNeuron;
  snsParameters: SnsNervousSystemParameters;
  newDissolveDelayInSeconds?: bigint;
}): number => {
  const dissolveDelayInSeconds =
    newDissolveDelayInSeconds !== undefined
      ? newDissolveDelayInSeconds
      : (getSnsDissolveDelaySeconds(neuron) ?? 0n);
  const {
    max_dissolve_delay_seconds,
    max_neuron_age_for_age_bonus,
    max_dissolve_delay_bonus_percentage,
    max_age_bonus_percentage,
    neuron_minimum_dissolve_delay_to_vote_seconds,
  } = snsParameters;
  const maxDissolveDelaySeconds = fromDefinedNullable(
    max_dissolve_delay_seconds
  );
  const maxNeuronAgeForAgeBonus = fromDefinedNullable(
    max_neuron_age_for_age_bonus
  );
  const maxDissolveDelayBonusPercentage = fromDefinedNullable(
    max_dissolve_delay_bonus_percentage
  );
  const maxAgeBonusPercentage = fromDefinedNullable(max_age_bonus_percentage);
  const neuronMinimumDissolveDelayToVoteSeconds = fromDefinedNullable(
    neuron_minimum_dissolve_delay_to_vote_seconds
  );

  // no voting power when less than minimum
  if (dissolveDelayInSeconds < neuronMinimumDissolveDelayToVoteSeconds) {
    return 0;
  }

  const { voting_power_percentage_multiplier, staked_maturity_e8s_equivalent } =
    neuron;
  const dissolveDelay =
    dissolveDelayInSeconds < maxDissolveDelaySeconds
      ? dissolveDelayInSeconds
      : maxDissolveDelaySeconds;
  const stakeE8s = BigInt(
    Math.max(
      Number(
        getSnsNeuronStake(neuron) +
          (fromNullable(staked_maturity_e8s_equivalent) ?? 0n)
      ),
      0
    )
  );

  const vp = Number(
    votingPower({
      stakeE8s,
      dissolveDelay,
      ageSeconds: neuronAge(neuron),
      maxAgeBonus: Number(maxAgeBonusPercentage) / 100,
      maxDissolveDelayBonus: Number(maxDissolveDelayBonusPercentage) / 100,
      maxDissolveDelaySeconds: Number(maxDissolveDelaySeconds),
      maxAgeSeconds: Number(maxNeuronAgeForAgeBonus),
      minDissolveDelaySeconds: Number(neuronMinimumDissolveDelayToVoteSeconds),
    })
  );

  // The voting power multiplier is applied against the total voting power of the neuron
  // Rounding to avoid RangeError when converting to BigInt
  // (voting power is similar to e8s therefore rounding should not decrease accuracy)
  return Math.round(vp * (Number(voting_power_percentage_multiplier) / 100));
};

export const dissolveDelayMultiplier = ({
  neuron,
  snsParameters: {
    neuron_minimum_dissolve_delay_to_vote_seconds,
    max_dissolve_delay_seconds,
    max_dissolve_delay_bonus_percentage,
  },
}: {
  neuron: SnsNeuron;
  snsParameters: SnsNervousSystemParameters;
}): number => {
  const neuronMinimumDissolveDelayToVoteSeconds = fromDefinedNullable(
    neuron_minimum_dissolve_delay_to_vote_seconds
  );
  const maxDissolveDelaySeconds = fromDefinedNullable(
    max_dissolve_delay_seconds
  );
  const maxDissolveDelayBonusPercentage = fromDefinedNullable(
    max_dissolve_delay_bonus_percentage
  );
  const dissolveDelayInSeconds = getSnsDissolveDelaySeconds(neuron) ?? 0n;
  const dissolveDelay =
    dissolveDelayInSeconds < maxDissolveDelaySeconds
      ? dissolveDelayInSeconds
      : maxDissolveDelaySeconds;

  if (dissolveDelay < neuronMinimumDissolveDelayToVoteSeconds) {
    return 0;
  }

  return bonusMultiplier({
    amount: dissolveDelay,
    maxBonus: Number(maxDissolveDelayBonusPercentage) / 100,
    amountForMaxBonus: Number(maxDissolveDelaySeconds),
  });
};

export const ageMultiplier = ({
  neuron,
  snsParameters: { max_neuron_age_for_age_bonus, max_age_bonus_percentage },
}: {
  neuron: SnsNeuron;
  snsParameters: SnsNervousSystemParameters;
}): number => {
  const maxAgeBonusPercentage = fromDefinedNullable(max_age_bonus_percentage);
  const maxNeuronAgeForAgeBonus = fromDefinedNullable(
    max_neuron_age_for_age_bonus
  );

  return bonusMultiplier({
    amount: neuronAge(neuron),
    maxBonus: Number(maxAgeBonusPercentage) / 100,
    amountForMaxBonus: Number(maxNeuronAgeForAgeBonus),
  });
};

/** Returns the reason or undefined when the neuron is eligible to vote. */
export const snsNeuronsIneligibilityReasons = ({
  neuron,
  proposal,
  identity,
}: {
  neuron: SnsNeuron;
  proposal: SnsProposalData;
  identity: Identity;
}): NeuronIneligibilityReason | undefined => {
  const { ballots, proposal_creation_timestamp_seconds } = proposal;
  const neuronId = getSnsNeuronIdAsHexString(neuron);

  if (neuron.created_timestamp_seconds > proposal_creation_timestamp_seconds) {
    return "since";
  }

  if (!hasPermissionToVote({ neuron, identity })) {
    return "no-permission";
  }

  const noBallot: boolean =
    ballots.find(([ballotNeuronId]) => ballotNeuronId === neuronId) ===
    undefined;
  if (noBallot) {
    return "short";
  }

  return undefined;
};

export const ineligibleSnsNeurons = ({
  neurons,
  proposal,
  identity,
}: {
  neurons: SnsNeuron[];
  proposal: SnsProposalData;
  identity: Identity;
}): SnsNeuron[] =>
  neurons.filter(
    (neuron) =>
      snsNeuronsIneligibilityReasons({
        neuron,
        proposal,
        identity,
      }) !== undefined
  );

export const votableSnsNeurons = ({
  neurons,
  proposal,
  identity,
}: {
  neurons: SnsNeuron[];
  proposal: SnsProposalData;
  identity: Identity;
}): SnsNeuron[] => {
  return neurons.filter((neuron) => {
    const ineligibleReason = snsNeuronsIneligibilityReasons({
      neuron,
      proposal,
      identity,
    });
    const vote: SnsVote | undefined = proposal.ballots
      .filter(
        ([ballotNeuronId]) =>
          getSnsNeuronIdAsHexString(neuron) === ballotNeuronId
      )
      .map(([, { vote }]) => vote)?.[0];

    return ineligibleReason === undefined && vote === SnsVote.Unspecified;
  });
};

/** Returns the neurons that have voted on the proposal (based on proposal ballots) */
export const votedSnsNeurons = ({
  neurons,
  proposal,
}: {
  neurons: SnsNeuron[];
  proposal: SnsProposalData;
}): SnsNeuron[] => {
  const votedNeuronIds = new Set(
    proposal.ballots
      // filter out the unspecified votes or the ballots that are not presented in ballots
      .filter(([, { vote }]) => vote === Vote.Yes || vote === Vote.No)
      .map(([neuronId]) => neuronId)
  );
  return neurons.filter((neuron) =>
    votedNeuronIds.has(getSnsNeuronIdAsHexString(neuron))
  );
};

export const votedSnsNeuronDetails = ({
  neurons,
  proposal,
}: {
  neurons: SnsNeuron[];
  proposal: SnsProposalData;
}): CompactNeuronInfo[] =>
  votedSnsNeurons({
    neurons,
    proposal,
  })
    .map((neuron) => ({
      idString: getSnsNeuronIdAsHexString(neuron),
      votingPower: ballotVotingPower({ proposal, neuron }),
      vote: getSnsNeuronVote({ neuron, proposal }),
    }))
    // Exclude the cases where the vote was not found.
    .filter(({ vote }) => vote !== undefined) as CompactNeuronInfo[];

/** Returns neuron vote using proposal ballots. */
export const getSnsNeuronVote = ({
  neuron,
  proposal,
}: {
  neuron: SnsNeuron;
  proposal: SnsProposalData;
}): Vote | undefined =>
  proposal.ballots.find(
    ([ballotNeuronId]) => ballotNeuronId === getSnsNeuronIdAsHexString(neuron)
  )?.[1].vote;

export const snsNeuronsToIneligibleNeuronData = ({
  neurons,
  proposal,
  identity,
}: {
  neurons: SnsNeuron[];
  proposal: SnsProposalData;
  identity: Identity;
}): IneligibleNeuronData[] =>
  neurons.map((neuron) => ({
    neuronIdString: getSnsNeuronIdAsHexString(neuron),
    reason: snsNeuronsIneligibilityReasons({
      neuron,
      proposal,
      identity,
    }),
  }));

/**
 * Returns how long until the vesting period ends in seconds.
 *
 * If the vesting period has ended, returns 0.
 */
export const vestingInSeconds = ({
  created_timestamp_seconds,
  vesting_period_seconds,
}: SnsNeuron): bigint =>
  BigInt(
    Math.max(
      Number(created_timestamp_seconds) +
        Number(fromNullable(vesting_period_seconds) ?? 0n) -
        nowInSeconds(),
      0
    )
  );

/**
 * Returns whether the neuron is still vesting.
 */
export const isVesting = (neuron: SnsNeuron): boolean =>
  vestingInSeconds(neuron) > 0n;

export const neuronDashboardUrl = ({
  neuron,
  rootCanisterId,
}: {
  neuron: SnsNeuron;
  rootCanisterId: Principal;
}) =>
  `https://dashboard.internetcomputer.org/sns/${rootCanisterId.toText()}/neuron/${getSnsNeuronIdAsHexString(
    neuron
  )}`;

export const totalDisbursingMaturity = ({
  disburse_maturity_in_progress,
}: SnsNeuron): bigint =>
  disburse_maturity_in_progress.reduce(
    (acc, disbursement) => acc + disbursement.amount_e8s,
    0n
  );

/**
 * The governance canister checks that the amount to disburse in the worst case (of the maturity modulation) is bigger than the transaction fee.
 *
 * Source: https://sourcegraph.com/github.com/dfinity/ic/-/blob/rs/sns/governance/src/governance.rs?L1651
 */
export const minimumAmountToDisburseMaturity = (fee: bigint): bigint =>
  BigInt(Math.ceil(Number(fee) / MATURITY_MODULATION_VARIANCE_PERCENTAGE));

export const getSnsNeuronAccount = ({
  governanceCanisterId,
  neuronId,
}: {
  governanceCanisterId: Principal;
  neuronId?: number[] | Uint8Array;
}): string | undefined => {
  if (isNullish(neuronId)) return undefined;

  return encodeIcrcAccount({
    owner: governanceCanisterId,
    subaccount: neuronId,
  });
};<|MERGE_RESOLUTION|>--- conflicted
+++ resolved
@@ -18,9 +18,6 @@
 import { formatTokenE8s } from "$lib/utils/token.utils";
 import { bytesToHexString } from "$lib/utils/utils";
 import { encodeIcrcAccount } from "@dfinity/ledger-icrc";
-<<<<<<< HEAD
-import type { SnsNeuronId } from "@dfinity/sns";
-=======
 import { NeuronState, Vote, type E8s, type NeuronInfo } from "@dfinity/nns";
 import {
   fromDefinedNullable,
@@ -29,7 +26,6 @@
   nonNullish,
 } from "@dfinity/utils";
 import type { SnsNeuronId } from "@icp-sdk/canisters/sns";
->>>>>>> 95eddd96
 import {
   SnsNeuronPermissionType,
   SnsVote,
@@ -38,23 +34,7 @@
   type SnsNervousSystemParameters,
   type SnsNeuron,
   type SnsProposalData,
-<<<<<<< HEAD
-} from "@dfinity/sns";
-import {
-  fromDefinedNullable,
-  fromNullable,
-  isNullish,
-  nonNullish,
-} from "@dfinity/utils";
-import {
-  NeuronState,
-  Vote,
-  type E8s,
-  type NeuronInfo,
-} from "@icp-sdk/canisters/nns";
-=======
 } from "@icp-sdk/canisters/sns";
->>>>>>> 95eddd96
 import type { Identity } from "@icp-sdk/core/agent";
 import type { Principal } from "@icp-sdk/core/principal";
 

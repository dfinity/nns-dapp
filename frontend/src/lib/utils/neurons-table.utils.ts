import { OWN_CANISTER_ID_TEXT } from "$lib/constants/canister-ids.constants";
import type { IcpAccountsStoreData } from "$lib/derived/icp-accounts.derived";
import type { TableNeuron } from "$lib/types/neurons-table";
import type { UniverseCanisterIdText } from "$lib/types/universe";
import { buildNeuronUrl } from "$lib/utils/navigation.utils";
import {
  getNeuronTags,
<<<<<<< HEAD
  isNeuronVisibilityPublic,
=======
  isPublicNeuron,
>>>>>>> 64cb2b86
  isSpawning,
  neuronAvailableMaturity,
  neuronStake,
  neuronStakedMaturity,
} from "$lib/utils/neuron.utils";
import {
  createAscendingComparator,
  createDescendingComparator,
  mergeComparators,
} from "$lib/utils/responsive-table.utils";
import {
  getSnsDissolveDelaySeconds,
  getSnsNeuronAvailableMaturity,
  getSnsNeuronIdAsHexString,
  getSnsNeuronStake,
  getSnsNeuronStakedMaturity,
  getSnsNeuronState,
  getSnsNeuronTags,
} from "$lib/utils/sns-neuron.utils";
import type { Identity } from "@dfinity/agent";
import type { NeuronInfo } from "@dfinity/nns";
import { NeuronState } from "@dfinity/nns";
import type { SnsNeuron } from "@dfinity/sns";
import { ICPToken, TokenAmountV2, type Token } from "@dfinity/utils";

export const tableNeuronsFromNeuronInfos = ({
  neuronInfos,
  identity,
  accounts,
  i18n,
}: {
  neuronInfos: NeuronInfo[];
  identity?: Identity | undefined | null;
  accounts: IcpAccountsStoreData;
  i18n: I18n;
}): TableNeuron[] => {
  return neuronInfos.map((neuronInfo) => {
    const { neuronId, dissolveDelaySeconds } = neuronInfo;
    const neuronIdString = neuronId.toString();
    const isSpawningNeuron = isSpawning(neuronInfo);
    const rowHref = isSpawningNeuron
      ? undefined
      : buildNeuronUrl({
          universe: OWN_CANISTER_ID_TEXT,
          neuronId,
        });
    return {
      ...(rowHref && { rowHref }),
      domKey: neuronIdString,
      neuronId: neuronIdString,
      stake: TokenAmountV2.fromUlps({
        amount: neuronStake(neuronInfo),
        token: ICPToken,
      }),
      availableMaturity: neuronAvailableMaturity(neuronInfo),
      stakedMaturity: neuronStakedMaturity(neuronInfo),
      dissolveDelaySeconds,
      state: neuronInfo.state,
      tags: getNeuronTags({
        neuron: neuronInfo,
        identity,
        accounts,
        i18n,
      }).map(({ text }) => text),
<<<<<<< HEAD
      isPublic: isNeuronVisibilityPublic(neuronInfo.visibility),
=======
      isPublic: isPublicNeuron(neuronInfo),
>>>>>>> 64cb2b86
    };
  });
};

export const tableNeuronsFromSnsNeurons = ({
  snsNeurons,
  universe,
  token,
  identity,
  i18n,
}: {
  snsNeurons: SnsNeuron[];
  universe: UniverseCanisterIdText;
  token: Token;
  identity: Identity | undefined | null;
  i18n: I18n;
}): TableNeuron[] => {
  return snsNeurons.map((snsNeuron) => {
    const dissolveDelaySeconds = getSnsDissolveDelaySeconds(snsNeuron) ?? 0n;
    const neuronIdString = getSnsNeuronIdAsHexString(snsNeuron);
    const rowHref = buildNeuronUrl({
      universe,
      neuronId: neuronIdString,
    });
    return {
      rowHref,
      domKey: neuronIdString,
      neuronId: neuronIdString,
      stake: TokenAmountV2.fromUlps({
        amount: getSnsNeuronStake(snsNeuron),
        token,
      }),
      availableMaturity: getSnsNeuronAvailableMaturity(snsNeuron),
      stakedMaturity: getSnsNeuronStakedMaturity(snsNeuron),
      dissolveDelaySeconds,
      state: getSnsNeuronState(snsNeuron),
      tags: getSnsNeuronTags({
        neuron: snsNeuron,
        identity,
        i18n,
      }).map(({ text }) => text),
      isPublic: false,
    };
  });
};

export const compareByStake = createDescendingComparator(
  (neuron: TableNeuron) => neuron.stake.toUlps()
);

export const compareByMaturity = createDescendingComparator(
  (neuron: TableNeuron) => neuron.availableMaturity + neuron.stakedMaturity
);

export const compareByDissolveDelay = createDescendingComparator(
  (neuron: TableNeuron) => neuron.dissolveDelaySeconds
);

export const compareByState = createDescendingComparator(
  (neuron: TableNeuron) =>
    [
      NeuronState.Spawning,
      NeuronState.Dissolved,
      NeuronState.Dissolving,
      NeuronState.Locked,
    ].indexOf(neuron.state)
);

// Orders strings as if they are positive integers, so "9" < "10" < "11", by
// ordering first by length and then legicographically.
export const compareById = mergeComparators([
  createAscendingComparator((neuron: TableNeuron) => neuron.neuronId.length),
  createAscendingComparator((neuron: TableNeuron) => neuron.neuronId),
]);<|MERGE_RESOLUTION|>--- conflicted
+++ resolved
@@ -5,11 +5,7 @@
 import { buildNeuronUrl } from "$lib/utils/navigation.utils";
 import {
   getNeuronTags,
-<<<<<<< HEAD
-  isNeuronVisibilityPublic,
-=======
   isPublicNeuron,
->>>>>>> 64cb2b86
   isSpawning,
   neuronAvailableMaturity,
   neuronStake,
@@ -74,11 +70,7 @@
         accounts,
         i18n,
       }).map(({ text }) => text),
-<<<<<<< HEAD
-      isPublic: isNeuronVisibilityPublic(neuronInfo.visibility),
-=======
       isPublic: isPublicNeuron(neuronInfo),
->>>>>>> 64cb2b86
     };
   });
 };

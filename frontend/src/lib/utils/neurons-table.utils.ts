import {
  LEDGER_CANISTER_ID,
  OWN_CANISTER_ID_TEXT,
} from "$lib/constants/canister-ids.constants";
import type { IcpAccountsStoreData } from "$lib/derived/icp-accounts.derived";
import { type IcpSwapUsdPricesStoreData } from "$lib/derived/icp-swap.derived";
import {
  NeuronsTableVoteDelegationStateOrder,
  type NeuronsTableColumnId,
  type NeuronsTableVoteDelegationState,
  type TableNeuron,
  type TableNeuronComparator,
} from "$lib/types/neurons-table";
import type { TopicInfoWithUnknown } from "$lib/types/sns-aggregator";
import type { UniverseCanisterIdText } from "$lib/types/universe";
import { buildNeuronUrl } from "$lib/utils/navigation.utils";
import {
  getNeuronTags,
  isPublicNeuron,
  isSpawning,
  neuronAvailableMaturity,
  neuronStake,
  neuronStakedMaturity,
} from "$lib/utils/neuron.utils";
import {
  getSnsDissolveDelaySeconds,
  getSnsNeuronAvailableMaturity,
  getSnsNeuronIdAsHexString,
  getSnsNeuronStake,
  getSnsNeuronStakedMaturity,
  getSnsNeuronState,
  getSnsNeuronTags,
} from "$lib/utils/sns-neuron.utils";
import { getSnsTopicFollowings } from "$lib/utils/sns-topics.utils";
import {
  createAscendingComparator,
  createDescendingComparator,
  mergeComparators,
} from "$lib/utils/sort.utils";
import { getUsdValue } from "$lib/utils/token.utils";
import type { Identity } from "@dfinity/agent";
import type { NeuronInfo } from "@dfinity/nns";
import { NeuronState, Topic } from "@dfinity/nns";
import type { Principal } from "@dfinity/principal";
import type { SnsNeuron } from "@dfinity/sns";
import { ICPToken, TokenAmountV2, isNullish, type Token } from "@dfinity/utils";
import { enumValues } from "./enum.utils";

export const tableNeuronsFromNeuronInfos = ({
  neuronInfos,
  identity,
  accounts,
  icpSwapUsdPrices,
  i18n,
  startReducingVotingPowerAfterSeconds,
  minimumDissolveDelay,
}: {
  neuronInfos: NeuronInfo[];
  identity?: Identity | undefined | null;
  accounts: IcpAccountsStoreData;
  icpSwapUsdPrices: IcpSwapUsdPricesStoreData;
  i18n: I18n;
  startReducingVotingPowerAfterSeconds: bigint | undefined;
  minimumDissolveDelay: bigint;
}): TableNeuron[] => {
  return neuronInfos.map((neuronInfo) => {
    const { neuronId, dissolveDelaySeconds } = neuronInfo;
    const neuronIdString = neuronId.toString();
    const isSpawningNeuron = isSpawning(neuronInfo);
    const rowHref = isSpawningNeuron
      ? undefined
      : buildNeuronUrl({
          universe: OWN_CANISTER_ID_TEXT,
          neuronId,
        });
    const stake = TokenAmountV2.fromUlps({
      amount: neuronStake(neuronInfo),
      token: ICPToken,
    });
    const icpPrice =
      isNullish(icpSwapUsdPrices) || icpSwapUsdPrices === "error"
        ? undefined
        : icpSwapUsdPrices[LEDGER_CANISTER_ID.toText()];
    const stakeInUsd = getUsdValue({
      amount: stake,
      tokenPrice: icpPrice,
    });

    return {
      ...(rowHref && { rowHref }),
      domKey: neuronIdString,
      neuronId: neuronIdString,
      stake,
      stakeInUsd,
      availableMaturity: neuronAvailableMaturity(neuronInfo),
      stakedMaturity: neuronStakedMaturity(neuronInfo),
      dissolveDelaySeconds,
      state: neuronInfo.state,
      tags: getNeuronTags({
        neuron: neuronInfo,
        identity,
        accounts,
        i18n,
        startReducingVotingPowerAfterSeconds,
        minimumDissolveDelay,
      }),
      isPublic: isPublicNeuron(neuronInfo),
      voteDelegationState: getNnsNeuronVoteDelegationState(neuronInfo),
    };
  });
};

export const getNnsNeuronVoteDelegationState = (
  neuron: NeuronInfo
): NeuronsTableVoteDelegationState => {
  const followees = (neuron.fullNeuron?.followees ?? []).filter(
    // Ignore deprecated topic
    (followee) => followee.topic !== Topic.SnsDecentralizationSale
  );
  if (followees.length === 0) return "none";

  const delegatedTopicMap = new Set(followees.map(({ topic }) => topic));
  const requiredTopics = new Set(
    delegatedTopicMap.has(Topic.Unspecified)
      ? // Because Topic.Unspecified(0) covers all except "Governance" and "SNS & Neurons' Fund"
        [Topic.Governance, Topic.SnsAndCommunityFund]
      : enumValues(Topic).filter(
          (topic) =>
            ![
              // Not required when it's not selected
              Topic.Unspecified,
              Topic.SnsDecentralizationSale,
            ].includes(topic)
        )
  );
  const followsAllRequiredTopics = Array.from(requiredTopics).every((topic) =>
    delegatedTopicMap.has(topic)
  );

  return followsAllRequiredTopics ? "all" : "some";
};

export const getSnsNeuronVoteDelegationState = ({
  topicCount,
  neuron,
}: {
  topicCount: number;
  neuron: SnsNeuron;
}): NeuronsTableVoteDelegationState => {
  // If there are no topics, no delegation by topic is possible.
  if (topicCount === 0) return "none";

  const followedTopicCount = new Set(
    getSnsTopicFollowings(neuron).map(({ topic }) => topic)
  ).size;
  return followedTopicCount === 0
    ? "none"
    : followedTopicCount === topicCount
      ? "all"
      : "some";
};

export const tableNeuronsFromSnsNeurons = ({
  snsNeurons,
  universe,
  token,
  identity,
  icpSwapUsdPrices,
  ledgerCanisterId,
  i18n,
  topicInfos,
}: {
  snsNeurons: SnsNeuron[];
  universe: UniverseCanisterIdText;
  token: Token;
  identity: Identity | undefined | null;
  icpSwapUsdPrices: IcpSwapUsdPricesStoreData;
  ledgerCanisterId: Principal;
  i18n: I18n;
  topicInfos: TopicInfoWithUnknown[];
}): TableNeuron[] => {
  return snsNeurons.map((snsNeuron) => {
    const dissolveDelaySeconds = getSnsDissolveDelaySeconds(snsNeuron) ?? 0n;
    const neuronIdString = getSnsNeuronIdAsHexString(snsNeuron);
    const rowHref = buildNeuronUrl({
      universe,
      neuronId: neuronIdString,
    });
    const stake = TokenAmountV2.fromUlps({
      amount: getSnsNeuronStake(snsNeuron),
      token,
    });
    const tokenPrice =
      isNullish(icpSwapUsdPrices) || icpSwapUsdPrices === "error"
        ? undefined
        : icpSwapUsdPrices[ledgerCanisterId.toText()];
    const stakeInUsd = getUsdValue({
      amount: stake,
      tokenPrice,
    });
    const voteDelegationState = getSnsNeuronVoteDelegationState({
      topicCount: topicInfos.length,
      neuron: snsNeuron,
    });
    return {
      rowHref,
      domKey: neuronIdString,
      neuronId: neuronIdString,
      stake,
      stakeInUsd,
      availableMaturity: getSnsNeuronAvailableMaturity(snsNeuron),
      stakedMaturity: getSnsNeuronStakedMaturity(snsNeuron),
      dissolveDelaySeconds,
      state: getSnsNeuronState(snsNeuron),
      tags: getSnsNeuronTags({
        neuron: snsNeuron,
        identity,
        i18n,
      }),
      isPublic: false,
<<<<<<< HEAD
      voteDelegationState,
=======
      voteDelegationState: getSnsNeuronVoteDelegationState({
        topicCount: topicInfos.length,
        neuron: snsNeuron,
      }),
>>>>>>> 7ef47bec
    };
  });
};

export const compareByStake = createDescendingComparator(
  (neuron: TableNeuron) => neuron.stake.toUlps()
);

export const compareByMaturity = createDescendingComparator(
  (neuron: TableNeuron) => neuron.availableMaturity + neuron.stakedMaturity
);

export const compareByDissolveDelay = createDescendingComparator(
  (neuron: TableNeuron) => neuron.dissolveDelaySeconds
);

export const compareByVoteDelegation = createDescendingComparator(
  (neuron: TableNeuron) => {
    const state = neuron.voteDelegationState ?? "none";
    return NeuronsTableVoteDelegationStateOrder.indexOf(state);
  }
);

export const compareByState = createDescendingComparator(
  (neuron: TableNeuron) =>
    [
      NeuronState.Spawning,
      NeuronState.Dissolved,
      NeuronState.Dissolving,
      NeuronState.Locked,
    ].indexOf(neuron.state)
);

// Orders strings as if they are positive integers, so "9" < "10" < "11", by
// ordering first by length and then lexicographically.
export const compareById = mergeComparators([
  createAscendingComparator((neuron: TableNeuron) => neuron.neuronId.length),
  createAscendingComparator((neuron: TableNeuron) => neuron.neuronId),
]);

// The 'id' comparator is intentionally omitted from this mapping to prevent the Neurons column
// from being sortable in the neurons table. This is a deliberate UX decision to avoid confusion,
// as sorting by neuron ID typically doesn't provide meaningful information to users.
export const comparatorsByColumnId: Partial<
  Record<NeuronsTableColumnId, TableNeuronComparator>
> = {
  stake: compareByStake,
  maturity: compareByMaturity,
  dissolveDelay: compareByDissolveDelay,
  state: compareByState,
  voteDelegation: compareByVoteDelegation,
};<|MERGE_RESOLUTION|>--- conflicted
+++ resolved
@@ -218,14 +218,11 @@
         i18n,
       }),
       isPublic: false,
-<<<<<<< HEAD
-      voteDelegationState,
-=======
       voteDelegationState: getSnsNeuronVoteDelegationState({
         topicCount: topicInfos.length,
         neuron: snsNeuron,
       }),
->>>>>>> 7ef47bec
+
     };
   });
 };

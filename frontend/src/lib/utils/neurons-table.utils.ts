import {
  LEDGER_CANISTER_ID,
  OWN_CANISTER_ID_TEXT,
} from "$lib/constants/canister-ids.constants";
import type { IcpAccountsStoreData } from "$lib/derived/icp-accounts.derived";
import {
  NeuronsTableVoteDelegationStateOrder,
  type NeuronsTableColumnId,
  type NeuronsTableVoteDelegationState,
  type TableNeuron,
  type TableNeuronComparator,
} from "$lib/types/neurons-table";
import type { TopicInfoWithUnknown } from "$lib/types/sns-aggregator";
import type { TickersStoreData } from "$lib/types/tickers";
import type { UniverseCanisterIdText } from "$lib/types/universe";
import { enumValues } from "$lib/utils/enum.utils";
import { buildNeuronUrl } from "$lib/utils/navigation.utils";
import {
  getNeuronTags,
  isPublicNeuron,
  isSpawning,
  neuronAvailableMaturity,
  neuronStake,
  neuronStakedMaturity,
} from "$lib/utils/neuron.utils";
import {
  getSnsDissolveDelaySeconds,
  getSnsNeuronAvailableMaturity,
  getSnsNeuronIdAsHexString,
  getSnsNeuronStake,
  getSnsNeuronStakedMaturity,
  getSnsNeuronState,
  getSnsNeuronTags,
} from "$lib/utils/sns-neuron.utils";
import { getSnsTopicFollowings } from "$lib/utils/sns-topics.utils";
import {
  createAscendingComparator,
  createDescendingComparator,
  mergeComparators,
} from "$lib/utils/sort.utils";
import {
  isStakingRewardDataReady,
  type StakingRewardResult,
} from "$lib/utils/staking-rewards.utils";
import { getUsdValue } from "$lib/utils/token.utils";
<<<<<<< HEAD
import { ICPToken, TokenAmountV2, isNullish, type Token } from "@dfinity/utils";
import type { NeuronInfo } from "@icp-sdk/canisters/nns";
import { NeuronState, Topic } from "@icp-sdk/canisters/nns";
import type { SnsNeuron } from "@icp-sdk/canisters/sns";
=======
import type { NeuronInfo } from "@dfinity/nns";
import { NeuronState, Topic } from "@dfinity/nns";
import type { SnsNeuron } from "@dfinity/sns";
import { ICPToken, TokenAmountV2, isNullish, type Token } from "@dfinity/utils";
>>>>>>> d34effd1
import type { Identity } from "@icp-sdk/core/agent";
import type { Principal } from "@icp-sdk/core/principal";

export const tableNeuronsFromNeuronInfos = ({
  neuronInfos,
  identity,
  accounts,
  tickersStore,
  i18n,
  startReducingVotingPowerAfterSeconds,
  minimumDissolveDelay,
  stakingRewardsResult,
}: {
  neuronInfos: NeuronInfo[];
  identity?: Identity | undefined | null;
  accounts: IcpAccountsStoreData;
  tickersStore: TickersStoreData;
  i18n: I18n;
  startReducingVotingPowerAfterSeconds: bigint | undefined;
  minimumDissolveDelay: bigint;
  stakingRewardsResult: StakingRewardResult | undefined;
}): TableNeuron[] => {
  return neuronInfos.map((neuronInfo) => {
    const { neuronId, dissolveDelaySeconds } = neuronInfo;
    const neuronIdString = neuronId.toString();
    const isSpawningNeuron = isSpawning(neuronInfo);
    const rowHref = isSpawningNeuron
      ? undefined
      : buildNeuronUrl({
          universe: OWN_CANISTER_ID_TEXT,
          neuronId,
        });
    const stake = TokenAmountV2.fromUlps({
      amount: neuronStake(neuronInfo),
      token: ICPToken,
    });
    const icpPrice =
      isNullish(tickersStore) || tickersStore === "error"
        ? undefined
        : tickersStore[LEDGER_CANISTER_ID.toText()];
    const stakeInUsd = getUsdValue({
      amount: stake,
      tokenPrice: icpPrice,
    });
    const apy = isStakingRewardDataReady(stakingRewardsResult)
      ? stakingRewardsResult?.apy
          .get(OWN_CANISTER_ID_TEXT)
          ?.neurons?.get(neuronIdString)
      : undefined;

    return {
      ...(rowHref && { rowHref }),
      domKey: neuronIdString,
      neuronId: neuronIdString,
      stake,
      stakeInUsd,
      apy,
      availableMaturity: neuronAvailableMaturity(neuronInfo),
      stakedMaturity: neuronStakedMaturity(neuronInfo),
      dissolveDelaySeconds,
      state: neuronInfo.state,
      tags: getNeuronTags({
        neuron: neuronInfo,
        identity,
        accounts,
        i18n,
        startReducingVotingPowerAfterSeconds,
        minimumDissolveDelay,
      }),
      isPublic: isPublicNeuron(neuronInfo),
      voteDelegationState: getNnsNeuronVoteDelegationState(neuronInfo),
    };
  });
};

/// This function is used to determine the topic-based vote delegation state of a neuron.
export const getNnsNeuronVoteDelegationState = (
  neuron: NeuronInfo
): NeuronsTableVoteDelegationState => {
  // Topic.Unspecified(0) covers all except "Governance" and "SNS & Neurons' Fund"
  const TOPICS_NOT_COVERED_BY_UNSPECIFIED = [
    Topic.Governance,
    Topic.SnsAndCommunityFund,
  ];
  const DEPRECATED_TOPIC = Topic.SnsDecentralizationSale;
  const followees = (neuron.fullNeuron?.followees ?? []).filter(
    (followee) => followee.topic !== DEPRECATED_TOPIC
  );
  if (followees.length === 0) return "none";

  const delegatedTopicMap = new Set(followees.map(({ topic }) => topic));
  const requiredTopics = new Set(
    delegatedTopicMap.has(Topic.Unspecified)
      ? TOPICS_NOT_COVERED_BY_UNSPECIFIED
      : enumValues(Topic).filter(
          (topic) =>
            ![
              // Not required when it's not selected
              Topic.Unspecified,
              Topic.SnsDecentralizationSale,
            ].includes(topic)
        )
  );
  const followsAllRequiredTopics = Array.from(requiredTopics).every((topic) =>
    delegatedTopicMap.has(topic)
  );

  return followsAllRequiredTopics ? "all" : "some";
};

export const getSnsNeuronVoteDelegationState = ({
  topicCount,
  neuron,
}: {
  topicCount: number;
  neuron: SnsNeuron;
}): NeuronsTableVoteDelegationState => {
  // If there are no topics, no delegation by topic is possible.
  if (topicCount === 0) return "none";

  const followedTopicCount = new Set(
    getSnsTopicFollowings(neuron).map(({ topic }) => topic)
  ).size;
  return followedTopicCount === 0
    ? "none"
    : followedTopicCount === topicCount
      ? "all"
      : "some";
};

export const tableNeuronsFromSnsNeurons = ({
  snsNeurons,
  universe,
  token,
  identity,
  tickersStore,
  ledgerCanisterId,
  i18n,
  topicInfos,
  stakingRewardsResult,
}: {
  snsNeurons: SnsNeuron[];
  universe: UniverseCanisterIdText;
  token: Token;
  identity: Identity | undefined | null;
  tickersStore: TickersStoreData;
  ledgerCanisterId: Principal;
  i18n: I18n;
  topicInfos: TopicInfoWithUnknown[];
  stakingRewardsResult: StakingRewardResult | undefined;
}): TableNeuron[] => {
  return snsNeurons.map((snsNeuron) => {
    const dissolveDelaySeconds = getSnsDissolveDelaySeconds(snsNeuron) ?? 0n;
    const neuronIdString = getSnsNeuronIdAsHexString(snsNeuron);
    const rowHref = buildNeuronUrl({
      universe,
      neuronId: neuronIdString,
    });
    const stake = TokenAmountV2.fromUlps({
      amount: getSnsNeuronStake(snsNeuron),
      token,
    });
    const tokenPrice =
      isNullish(tickersStore) || tickersStore === "error"
        ? undefined
        : tickersStore[ledgerCanisterId.toText()];
    const stakeInUsd = getUsdValue({
      amount: stake,
      tokenPrice,
    });
    const apy = isStakingRewardDataReady(stakingRewardsResult)
      ? stakingRewardsResult?.apy.get(universe)?.neurons?.get(neuronIdString)
      : undefined;

    return {
      rowHref,
      domKey: neuronIdString,
      neuronId: neuronIdString,
      stake,
      stakeInUsd,
      apy,
      availableMaturity: getSnsNeuronAvailableMaturity(snsNeuron),
      stakedMaturity: getSnsNeuronStakedMaturity(snsNeuron),
      dissolveDelaySeconds,
      state: getSnsNeuronState(snsNeuron),
      tags: getSnsNeuronTags({
        neuron: snsNeuron,
        identity,
        i18n,
      }),
      isPublic: false,
      voteDelegationState: getSnsNeuronVoteDelegationState({
        topicCount: topicInfos.length,
        neuron: snsNeuron,
      }),
    };
  });
};

export const compareByStake = createDescendingComparator(
  (neuron: TableNeuron) => neuron.stake.toUlps()
);

export const compareByApy = createDescendingComparator(
  (neuron: TableNeuron) => neuron.apy?.cur ?? 0
);

export const compareByMaturity = createDescendingComparator(
  (neuron: TableNeuron) => neuron.availableMaturity + neuron.stakedMaturity
);

export const compareByDissolveDelay = createDescendingComparator(
  (neuron: TableNeuron) => neuron.dissolveDelaySeconds
);

export const compareByVoteDelegation = createDescendingComparator(
  (neuron: TableNeuron) => {
    const state = neuron.voteDelegationState ?? "none";
    return NeuronsTableVoteDelegationStateOrder.indexOf(state);
  }
);

export const compareByState = createDescendingComparator(
  (neuron: TableNeuron) =>
    [
      NeuronState.Spawning,
      NeuronState.Dissolved,
      NeuronState.Dissolving,
      NeuronState.Locked,
    ].indexOf(neuron.state)
);

// Orders strings as if they are positive integers, so "9" < "10" < "11", by
// ordering first by length and then lexicographically.
export const compareById = mergeComparators([
  createAscendingComparator((neuron: TableNeuron) => neuron.neuronId.length),
  createAscendingComparator((neuron: TableNeuron) => neuron.neuronId),
]);

// The 'id' comparator is intentionally omitted from this mapping to prevent the Neurons column
// from being sortable in the neurons table. This is a deliberate UX decision to avoid confusion,
// as sorting by neuron ID typically doesn't provide meaningful information to users.
export const comparatorsByColumnId: Partial<
  Record<NeuronsTableColumnId, TableNeuronComparator>
> = {
  stake: compareByStake,
  apy: compareByApy,
  maturity: compareByMaturity,
  dissolveDelay: compareByDissolveDelay,
  state: compareByState,
  voteDelegation: compareByVoteDelegation,
};<|MERGE_RESOLUTION|>--- conflicted
+++ resolved
@@ -43,17 +43,10 @@
   type StakingRewardResult,
 } from "$lib/utils/staking-rewards.utils";
 import { getUsdValue } from "$lib/utils/token.utils";
-<<<<<<< HEAD
-import { ICPToken, TokenAmountV2, isNullish, type Token } from "@dfinity/utils";
-import type { NeuronInfo } from "@icp-sdk/canisters/nns";
-import { NeuronState, Topic } from "@icp-sdk/canisters/nns";
-import type { SnsNeuron } from "@icp-sdk/canisters/sns";
-=======
 import type { NeuronInfo } from "@dfinity/nns";
 import { NeuronState, Topic } from "@dfinity/nns";
 import type { SnsNeuron } from "@dfinity/sns";
 import { ICPToken, TokenAmountV2, isNullish, type Token } from "@dfinity/utils";
->>>>>>> d34effd1
 import type { Identity } from "@icp-sdk/core/agent";
 import type { Principal } from "@icp-sdk/core/principal";
 

import type { Account } from "$lib/types/account";
import type {
  ReportingPeriod,
  TransactionResults,
  TransactionsDateRange,
} from "$lib/types/reporting";
import {
  formatDateCompact,
  getFutureDateFromDelayInSeconds,
  nanoSecondsToDateTime,
  nowInBigIntNanoSeconds,
  secondsToDate,
} from "$lib/utils/date.utils";
import { replacePlaceholders } from "$lib/utils/i18n.utils";
import { mapIcpTransactionToReport } from "$lib/utils/icp-transactions.utils";
import { mapIcrcTransactionToReport } from "$lib/utils/icrc-transactions.utils";
import {
  formatMaturity,
  getStateInfo,
  neuronAvailableMaturity,
  neuronStake,
  neuronStakedMaturity,
} from "$lib/utils/neuron.utils";
import {
  CsvGenerationError,
  FileSystemAccessError,
  saveGeneratedCsv,
} from "$lib/utils/reporting.save-csv-to-file.utils";
import {
  getSnsDissolveDelaySeconds,
  getSnsNeuronAccount,
  getSnsNeuronAvailableMaturity,
  getSnsNeuronIdAsHexString,
  getSnsNeuronStake,
  getSnsNeuronStakedMaturity,
  getSnsNeuronState,
} from "$lib/utils/sns-neuron.utils";
import { formatTokenV2 } from "$lib/utils/token.utils";
import { transactionName } from "$lib/utils/transactions.utils";
<<<<<<< HEAD
import { NeuronState, type NeuronInfo } from "@dfinity/nns";
import type { SnsNeuron } from "@dfinity/sns";
=======
import type { IcrcTransactionWithId } from "@dfinity/ledger-icrc";
>>>>>>> bdcdace4
import {
  ICPToken,
  TokenAmountV2,
  fromNullable,
  isNullish,
  nonNullish,
  secondsToDuration,
  type Token,
} from "@dfinity/utils";
<<<<<<< HEAD
import type { IcrcTransactionWithId } from "@icp-sdk/canisters/ledger/icrc";
=======
import { NeuronState, type NeuronInfo } from "@icp-sdk/canisters/nns";
import type { SnsNeuron } from "@icp-sdk/canisters/sns";
>>>>>>> bdcdace4
import type { Principal } from "@icp-sdk/core/principal";

type Metadata = {
  label: string;
  value: string;
};

export type CsvDataset<T> = {
  data: T[];
  metadata?: Metadata[];
};

export type CsvHeader<T> = {
  id: keyof T;
  label: string;
};

/**
 * Forces Excel to treat a value as a string by wrapping it in an Excel formula.
 * Uses the '="value"' format which prevents Excel from automatically converting
 * large numbers into scientific notation or losing precision.
 */
const wrapAsExcelStringFormula = (value: bigint) => `="${value.toString()}"`;

const escapeCsvValue = (value: unknown): string => {
  if (isNullish(value)) return "";

  let stringValue = String(value);

  const patternForExcelFormulaString = /^="\d+"$/;
  if (patternForExcelFormulaString.test(stringValue)) {
    return stringValue;
  }

  const patternForSpecialCharacters = /[",\r\n=@|]/;
  if (!patternForSpecialCharacters.test(stringValue)) {
    return stringValue;
  }

  const formulaInjectionCharacters = "=@|";
  const characterToBreakFormula = "'";
  if (formulaInjectionCharacters.includes(stringValue[0])) {
    stringValue = `${characterToBreakFormula}${stringValue}`;
  }

  const patternForCharactersToQuote = /[",\r\n]/;
  if (patternForCharactersToQuote.test(stringValue)) {
    stringValue = `"${stringValue.replace(/"/g, '""')}"`;
  }

  return stringValue;
};

export const convertToCsv = <T>({
  data,
  headers,
  metadata = [],
}: {
  data: T[];
  headers: CsvHeader<T>[];
  metadata?: Metadata[];
}) => {
  if (headers.length === 0) return "";

  const PAD_LEFT_WHEN_METADATA_PRESENT = 2;
  const csvRows: string[] = [];
  let padLeft = 0;

  if (metadata.length > 0) {
    const sanitizedMetadata = metadata.map(({ label, value }) => ({
      label: escapeCsvValue(label),
      value: escapeCsvValue(value),
    }));

    const metadataRow = sanitizedMetadata
      .map(({ label, value }) => `${label},${value}`)
      .join("\n");
    csvRows.push(metadataRow);

    // Add an empty row to separate metadata from data
    const emptyRow = "";
    csvRows.push(emptyRow);

    padLeft = PAD_LEFT_WHEN_METADATA_PRESENT;
  }

  const emptyPrefix = Array(padLeft).fill("");
  const sanitizedHeaders = headers
    .map(({ label }) => label)
    .map((header) => escapeCsvValue(header));
  csvRows.push([...emptyPrefix, ...sanitizedHeaders].join(","));

  for (const row of data) {
    const values = headers.map((header) => escapeCsvValue(row[header.id]));

    csvRows.push([...emptyPrefix, ...values].join(","));
  }

  return csvRows.join("\n");
};

export const combineDatasetsToCsv = <T>({
  datasets,
  headers,
}: {
  headers: CsvHeader<T>[];
  datasets: CsvDataset<T>[];
}): string => {
  const csvParts: string[] = [];
  // A double empty line break requires 3 new lines
  const doubleCsvLineBreak = "\n\n\n";

  for (const dataset of datasets) {
    const { data, metadata } = dataset;
    const csvContent = convertToCsv<T>({ data, headers, metadata });
    csvParts.push(csvContent);
  }
  return csvParts.join(doubleCsvLineBreak);
};

/**
 * Downloads data as a single CSV file combining multiple datasets, using either the File System Access API or fallback method.
 *
 * @param options - Configuration object for the CSV download
 * @param options.datasets - Array of dataset objects to be combined into a single CSV
 * @param options.datasets[].data - Array of objects to be converted to CSV. Each object should have consistent keys
 * @param options.datasets[].metadata - Optional array of metadata objects. Each object should include a `label` and `value` key. When present, the corresponding data will be shifted two columns to the left
 * @param options.headers - Array of objects defining the headers and their order in the CSV. Each object should include an `id` key that corresponds to a key in the data objects
 * @param options.fileName - Name of the file without extension (defaults to "data")
 * @param options.description - File description for save dialog (defaults to "Csv file")
 *
 * @throws {FileSystemAccessError|CsvGenerationError} If there is an issue accessing the file system or generating the CSV
 * @returns {Promise<void>} Promise that resolves when the combined CSV file has been downloaded
 *
 * @remarks
 * - Uses the modern File System Access API when available, falling back to traditional download method
 * - Automatically handles values containing special characters like commas and new lines
 * - Combines multiple datasets into a single CSV file, maintaining their respective metadata
 * - Each dataset's data and metadata will be appended sequentially in the final CSV
 */
export const generateCsvFileToSave = async <T>({
  datasets,
  headers,
  fileName = "data",
  description = "Csv file",
}: {
  fileName?: string;
  description?: string;
  headers: CsvHeader<T>[];
  datasets: CsvDataset<T>[];
}): Promise<void> => {
  try {
    const csvContent = combineDatasetsToCsv({ datasets, headers });
    await saveGeneratedCsv({ csvContent, fileName, description });
  } catch (error) {
    console.error(error);
    if (
      error instanceof FileSystemAccessError ||
      error instanceof CsvGenerationError
    ) {
      throw error;
    }
    throw new CsvGenerationError(
      "Unexpected error generating Csv to download",
      {
        cause: error,
      }
    );
  }
};

export type TransactionsCsvData = {
  id: string;
  project?: string;
  symbol: string;
  accountId: string;
  neuronId?: string;
  to: string | undefined;
  from: string | undefined;
  type: string;
  amount: string;
  timestamp: string;
};

export const buildTransactionsDatasets = ({
  transactions,
  i18n,
  principal,
  neuronAccounts,
  swapCanisterAccounts,
}: {
  transactions: TransactionResults;
  i18n: I18n;
  principal: Principal;
  neuronAccounts: Set<string>;
  swapCanisterAccounts: Set<string>;
}): CsvDataset<TransactionsCsvData>[] => {
  return transactions.map(({ entity, transactions }) => {
    const accountId = entity.identifier;
    let neuronId: string;

    const amount = TokenAmountV2.fromUlps({
      amount: entity.balance,
      token: ICPToken,
    });

    const metadata = [
      {
        label: i18n.reporting.account_id,
        value: accountId,
      },
    ];

    if (entity.type === "account") {
      metadata.push({
        label: i18n.reporting.account_name,
        value: entity.originalData.name ?? "Main",
      });
    }

    if (entity.type === "neuron") {
      neuronId = wrapAsExcelStringFormula(entity.originalData.neuronId);
      metadata.push({
        label: i18n.reporting.neuron_id,
        value: neuronId,
      });
    }

    metadata.push({
      label: replacePlaceholders(i18n.reporting.balance, {
        $tokenSymbol: ICPToken.symbol,
      }),
      value: formatTokenV2({
        value: amount,
        detailed: true,
      }),
    });

    metadata.push(
      {
        label: i18n.reporting.controller_id,
        value: principal.toText() ?? i18n.core.not_applicable,
      },
      {
        label: i18n.reporting.number_of_transactions,
        value: transactions.length.toString(),
      },
      {
        label: i18n.reporting.date_label,
        value: nanoSecondsToDateTime(nowInBigIntNanoSeconds()),
      }
    );

    return {
      metadata,
      data: transactions.map((transaction) => {
        const {
          to,
          from,
          type,
          tokenAmount,
          timestampNanos,
          transactionDirection,
        } = mapIcpTransactionToReport({
          accountIdentifier: accountId,
          transaction,
          neuronAccounts,
          swapCanisterAccounts,
        });

        const sign = transactionDirection === "credit" ? "+" : "-";
        const amount = formatTokenV2({ value: tokenAmount, detailed: true });
        const timestamp = nonNullish(timestampNanos)
          ? nanoSecondsToDateTime(timestampNanos)
          : i18n.core.not_applicable;

        return {
          id: transaction.id.toString(),
          project: ICPToken.name,
          symbol: ICPToken.symbol,
          accountId,
          neuronId,
          to,
          from,
          type: transactionName({ type, i18n }),
          amount: `${sign}${amount}`,
          timestamp,
        };
      }),
    };
  });
};

export const buildIcrcTransactionsDataset = ({
  account,
  token,
  transactions,
  i18n,
}: {
  account: Account;
  token: Token;
  transactions: IcrcTransactionWithId[];
  i18n: I18n;
}): CsvDataset<TransactionsCsvData> => {
  const amount = TokenAmountV2.fromUlps({ amount: account.balanceUlps, token });
  const metadata: Metadata[] = [
    { label: i18n.reporting.account_id, value: account.identifier },
    {
      label: replacePlaceholders(i18n.reporting.balance, {
        $tokenSymbol: token.symbol,
      }),
      value: formatTokenV2({ value: amount, detailed: true }),
    },
    {
      label: i18n.reporting.controller_id,
      value: account.principal?.toText() ?? i18n.core.not_applicable,
    },
    {
      label: i18n.reporting.date_label,
      value: nanoSecondsToDateTime(nowInBigIntNanoSeconds()),
    },
  ];

  const data: TransactionsCsvData[] = transactions.map((tx) => {
    const {
      to,
      from,
      timestampNanos,
      type,
      transactionDirection,
      tokenAmount,
    } = mapIcrcTransactionToReport({
      transaction: tx,
      account,
      token,
    });

    const sign = transactionDirection === "credit" ? "+" : "-";
    const amount = formatTokenV2({ value: tokenAmount, detailed: true });
    const timestamp = nonNullish(timestampNanos)
      ? nanoSecondsToDateTime(timestampNanos)
      : i18n.core.not_applicable;

    return {
      id: tx.id.toString(),
      symbol: token.symbol,
      accountId: account.identifier,
      to,
      from,
      type: transactionName({ type, i18n }),
      amount: `${sign}${amount}`,
      timestamp,
    };
  });

  return { metadata, data };
};

export type NeuronsCsvData = {
  controllerId: string;
  project: string;
  symbol: string;
  neuronId: string;
  neuronAccountId: string;
  stake: string;
  availableMaturity: string;
  stakedMaturity: string;
  dissolveDelaySeconds: string;
  dissolveDate: string;
  creationDate: string;
  state: string;
};

export const buildNeuronsDatasets = ({
  neurons,
  i18n,
  nnsAccountPrincipal,
}: {
  neurons: NeuronInfo[];
  i18n: I18n;
  nnsAccountPrincipal: Principal;
}): CsvDataset<NeuronsCsvData>[] => {
  const metadataDate = nanoSecondsToDateTime(nowInBigIntNanoSeconds());
  const metadata = [
    {
      label: i18n.reporting.principal_account_id,
      value: nnsAccountPrincipal.toText(),
    },
    {
      label: i18n.reporting.date_label,
      value: metadataDate,
    },
  ];

  const data = neurons.map((neuron) => {
    const stake = TokenAmountV2.fromUlps({
      amount: neuronStake(neuron),
      token: ICPToken,
    });
    const availableMaturity = neuronAvailableMaturity(neuron);
    const stakedMaturity = neuronStakedMaturity(neuron);
    const dissolveDate =
      neuron.state === NeuronState.Dissolving
        ? getFutureDateFromDelayInSeconds(neuron.dissolveDelaySeconds)
        : null;
    const creationDate = secondsToDate(Number(neuron.createdTimestampSeconds));

    return {
      controllerId: neuron.fullNeuron?.controller?.toString() ?? "",
      project: stake.token.name,
      symbol: stake.token.symbol,
      neuronId: wrapAsExcelStringFormula(neuron.neuronId),
      neuronAccountId: neuron.fullNeuron?.accountIdentifier.toString() ?? "",
      stake: formatTokenV2({
        value: stake,
        detailed: true,
      }),
      availableMaturity: formatMaturity(availableMaturity),
      stakedMaturity: formatMaturity(stakedMaturity),
      dissolveDelaySeconds: secondsToDuration({
        seconds: neuron.dissolveDelaySeconds,
        i18n: i18n.time,
      }),
      dissolveDate: dissolveDate ?? i18n.core.not_applicable,
      creationDate,
      state: i18n.neuron_state[getStateInfo(neuron.state).textKey],
    };
  });

  return [{ metadata, data }];
};

export const buildSnsNeuronsDatasets = ({
  neurons,
  i18n,
  userPrincipal,
}: {
  neurons: Array<SnsNeuron & { governanceCanisterId: Principal; token: Token }>;
  i18n: I18n;
  userPrincipal: Principal;
}): CsvDataset<NeuronsCsvData>[] => {
  if (neurons.length === 0) return [];

  const metadataDate = nanoSecondsToDateTime(nowInBigIntNanoSeconds());
  const metadata = [
    {
      label: i18n.reporting.principal_account_id,
      value: userPrincipal.toText(),
    },
    {
      label: i18n.reporting.date_label,
      value: metadataDate,
    },
  ];

  const data = neurons.map((neuron) => {
    const stake = TokenAmountV2.fromUlps({
      amount: getSnsNeuronStake(neuron),
      token: neuron.token,
    });

    const availableMaturity = getSnsNeuronAvailableMaturity(neuron);
    const stakedMaturity = getSnsNeuronStakedMaturity(neuron);

    const state = getSnsNeuronState(neuron);
    const dissolveDelay = getSnsDissolveDelaySeconds(neuron) ?? 0n;
    const dissolveDate =
      state === NeuronState.Dissolving
        ? getFutureDateFromDelayInSeconds(dissolveDelay)
        : null;
    const creationDate = secondsToDate(
      Number(neuron.created_timestamp_seconds)
    );

    const neuronIdHex = getSnsNeuronIdAsHexString(neuron);
    const neuronAccountId =
      getSnsNeuronAccount({
        governanceCanisterId: neuron.governanceCanisterId,
        neuronId: fromNullable(neuron.id)?.id,
      }) ?? "";

    return {
      controllerId: userPrincipal.toText(),
      project: neuron.token.name,
      symbol: neuron.token.symbol,
      neuronId: neuronIdHex,
      neuronAccountId,
      stake: formatTokenV2({ value: stake, detailed: true }),
      availableMaturity: formatMaturity(availableMaturity),
      stakedMaturity: formatMaturity(stakedMaturity),
      dissolveDelaySeconds: secondsToDuration({
        seconds: dissolveDelay,
        i18n: i18n.time,
      }),
      dissolveDate: dissolveDate ?? i18n.core.not_applicable,
      creationDate,
      state: i18n.neuron_state[getStateInfo(state).textKey],
    };
  });

  return [{ metadata, data }];
};

export const convertPeriodToNanosecondRange = ({
  period,
  from,
  to,
}: {
  period: ReportingPeriod;
  from?: string;
  to?: string;
}): TransactionsDateRange => {
  const now = new Date();
  const currentYear = now.getFullYear();
  const toNanoseconds = (milliseconds: number): bigint =>
    BigInt(milliseconds) * BigInt(1_000_000);

  const startOfLocalDayMs = (y: number, mZero: number, d: number): number =>
    new Date(y, mZero, d).getTime();

  switch (period) {
    case "year-to-date":
      return {
        from: toNanoseconds(startOfLocalDayMs(currentYear, 0, 1)),
      };

    case "last-year":
      return {
        from: toNanoseconds(startOfLocalDayMs(currentYear - 1, 0, 1)),
        to: toNanoseconds(startOfLocalDayMs(currentYear, 0, 1)),
      };

    case "custom": {
      if (isNullish(from) || isNullish(to) || from > to) {
        return {};
      }

      const [fy, fm, fd] = from.split("-").map(Number);
      const [ty, tm, td] = to.split("-").map(Number);
      const fromMs = startOfLocalDayMs(fy, fm - 1, fd);
      const toExclusiveMs = startOfLocalDayMs(ty, tm - 1, td + 1);

      return {
        from: toNanoseconds(fromMs),
        to: toNanoseconds(toExclusiveMs),
      };
    }
  }
};

export const buildFileName = ({
  period,
  from,
  to,
  type = "icp",
}: {
  period: ReportingPeriod;
  from?: string;
  to?: string;
  type?: string;
}) => {
  const prefix = `${type}_transactions_export_`;
  const date = formatDateCompact(new Date());
  const suffix =
    period === "custom" ? `_${period}_${from}_${to}` : `_${period}`;
  return `${prefix}${date}${suffix}`;
};

type SettledResult<T, R> =
  | { item: T; status: "fulfilled"; value: R }
  | { item: T; status: "rejected"; reason: unknown };

export const mapPool = async <T, R>(
  items: T[],
  worker: (item: T) => Promise<R>,
  concurrency = 5
): Promise<SettledResult<T, R>[]> => {
  const results = new Array<SettledResult<T, R>>(items.length);
  let next = 0;

  const run = async () => {
    while (next < items.length) {
      const idx = next++;

      const item = items[idx];
      try {
        const value = await worker(item);
        results[idx] = { item, status: "fulfilled", value };
      } catch (reason) {
        results[idx] = { item, status: "rejected", reason };
      }
    }
  };

  await Promise.all(
    Array.from({ length: Math.min(concurrency, items.length) }, run)
  );
  return results;
};<|MERGE_RESOLUTION|>--- conflicted
+++ resolved
@@ -37,12 +37,7 @@
 } from "$lib/utils/sns-neuron.utils";
 import { formatTokenV2 } from "$lib/utils/token.utils";
 import { transactionName } from "$lib/utils/transactions.utils";
-<<<<<<< HEAD
-import { NeuronState, type NeuronInfo } from "@dfinity/nns";
-import type { SnsNeuron } from "@dfinity/sns";
-=======
 import type { IcrcTransactionWithId } from "@dfinity/ledger-icrc";
->>>>>>> bdcdace4
 import {
   ICPToken,
   TokenAmountV2,
@@ -52,12 +47,8 @@
   secondsToDuration,
   type Token,
 } from "@dfinity/utils";
-<<<<<<< HEAD
-import type { IcrcTransactionWithId } from "@icp-sdk/canisters/ledger/icrc";
-=======
 import { NeuronState, type NeuronInfo } from "@icp-sdk/canisters/nns";
 import type { SnsNeuron } from "@icp-sdk/canisters/sns";
->>>>>>> bdcdace4
 import type { Principal } from "@icp-sdk/core/principal";
 
 type Metadata = {

import type {
  ReportingPeriod,
  TransactionResults,
  TransactionsDateRange,
} from "$lib/types/reporting";
import {
  formatDateCompact,
  getFutureDateFromDelayInSeconds,
  nanoSecondsToDateTime,
  nowInBigIntNanoSeconds,
  secondsToDate,
} from "$lib/utils/date.utils";
import { replacePlaceholders } from "$lib/utils/i18n.utils";
import { mapIcpTransactionToReport } from "$lib/utils/icp-transactions.utils";
import {
  formatMaturity,
  getStateInfo,
  neuronAvailableMaturity,
  neuronStake,
  neuronStakedMaturity,
} from "$lib/utils/neuron.utils";
import {
  CsvGenerationError,
  FileSystemAccessError,
  saveGeneratedCsv,
} from "$lib/utils/reporting.save-csv-to-file.utils";
import {
  getSnsDissolveDelaySeconds,
  getSnsNeuronAccount,
  getSnsNeuronAvailableMaturity,
  getSnsNeuronIdAsHexString,
  getSnsNeuronStake,
  getSnsNeuronStakedMaturity,
  getSnsNeuronState,
} from "$lib/utils/sns-neuron.utils";
import { formatTokenV2 } from "$lib/utils/token.utils";
import { transactionName } from "$lib/utils/transactions.utils";
import { NeuronState, type NeuronInfo } from "@dfinity/nns";
<<<<<<< HEAD
=======
import type { Principal } from "@dfinity/principal";
import type { SnsNeuron } from "@dfinity/sns";
>>>>>>> 2e7f4b38
import {
  ICPToken,
  TokenAmountV2,
  fromNullable,
  isNullish,
  nonNullish,
  secondsToDuration,
  type Token,
} from "@dfinity/utils";
import type { Principal } from "@icp-sdk/core/principal";

type Metadata = {
  label: string;
  value: string;
};

export type CsvDataset<T> = {
  data: T[];
  metadata?: Metadata[];
};

export type CsvHeader<T> = {
  id: keyof T;
  label: string;
};

/**
 * Forces Excel to treat a value as a string by wrapping it in an Excel formula.
 * Uses the '="value"' format which prevents Excel from automatically converting
 * large numbers into scientific notation or losing precision.
 */
const wrapAsExcelStringFormula = (value: bigint) => `="${value.toString()}"`;

const escapeCsvValue = (value: unknown): string => {
  if (isNullish(value)) return "";

  let stringValue = String(value);

  const patternForExcelFormulaString = /^="\d+"$/;
  if (patternForExcelFormulaString.test(stringValue)) {
    return stringValue;
  }

  const patternForSpecialCharacters = /[",\r\n=@|]/;
  if (!patternForSpecialCharacters.test(stringValue)) {
    return stringValue;
  }

  const formulaInjectionCharacters = "=@|";
  const characterToBreakFormula = "'";
  if (formulaInjectionCharacters.includes(stringValue[0])) {
    stringValue = `${characterToBreakFormula}${stringValue}`;
  }

  const patternForCharactersToQuote = /[",\r\n]/;
  if (patternForCharactersToQuote.test(stringValue)) {
    stringValue = `"${stringValue.replace(/"/g, '""')}"`;
  }

  return stringValue;
};

export const convertToCsv = <T>({
  data,
  headers,
  metadata = [],
}: {
  data: T[];
  headers: CsvHeader<T>[];
  metadata?: Metadata[];
}) => {
  if (headers.length === 0) return "";

  const PAD_LEFT_WHEN_METADATA_PRESENT = 2;
  const csvRows: string[] = [];
  let padLeft = 0;

  if (metadata.length > 0) {
    const sanitizedMetadata = metadata.map(({ label, value }) => ({
      label: escapeCsvValue(label),
      value: escapeCsvValue(value),
    }));

    const metadataRow = sanitizedMetadata
      .map(({ label, value }) => `${label},${value}`)
      .join("\n");
    csvRows.push(metadataRow);

    // Add an empty row to separate metadata from data
    const emptyRow = "";
    csvRows.push(emptyRow);

    padLeft = PAD_LEFT_WHEN_METADATA_PRESENT;
  }

  const emptyPrefix = Array(padLeft).fill("");
  const sanitizedHeaders = headers
    .map(({ label }) => label)
    .map((header) => escapeCsvValue(header));
  csvRows.push([...emptyPrefix, ...sanitizedHeaders].join(","));

  for (const row of data) {
    const values = headers.map((header) => escapeCsvValue(row[header.id]));

    csvRows.push([...emptyPrefix, ...values].join(","));
  }

  return csvRows.join("\n");
};

export const combineDatasetsToCsv = <T>({
  datasets,
  headers,
}: {
  headers: CsvHeader<T>[];
  datasets: CsvDataset<T>[];
}): string => {
  const csvParts: string[] = [];
  // A double empty line break requires 3 new lines
  const doubleCsvLineBreak = "\n\n\n";

  for (const dataset of datasets) {
    const { data, metadata } = dataset;
    const csvContent = convertToCsv<T>({ data, headers, metadata });
    csvParts.push(csvContent);
  }
  return csvParts.join(doubleCsvLineBreak);
};

/**
 * Downloads data as a single CSV file combining multiple datasets, using either the File System Access API or fallback method.
 *
 * @param options - Configuration object for the CSV download
 * @param options.datasets - Array of dataset objects to be combined into a single CSV
 * @param options.datasets[].data - Array of objects to be converted to CSV. Each object should have consistent keys
 * @param options.datasets[].metadata - Optional array of metadata objects. Each object should include a `label` and `value` key. When present, the corresponding data will be shifted two columns to the left
 * @param options.headers - Array of objects defining the headers and their order in the CSV. Each object should include an `id` key that corresponds to a key in the data objects
 * @param options.fileName - Name of the file without extension (defaults to "data")
 * @param options.description - File description for save dialog (defaults to "Csv file")
 *
 * @throws {FileSystemAccessError|CsvGenerationError} If there is an issue accessing the file system or generating the CSV
 * @returns {Promise<void>} Promise that resolves when the combined CSV file has been downloaded
 *
 * @remarks
 * - Uses the modern File System Access API when available, falling back to traditional download method
 * - Automatically handles values containing special characters like commas and new lines
 * - Combines multiple datasets into a single CSV file, maintaining their respective metadata
 * - Each dataset's data and metadata will be appended sequentially in the final CSV
 */
export const generateCsvFileToSave = async <T>({
  datasets,
  headers,
  fileName = "data",
  description = "Csv file",
}: {
  fileName?: string;
  description?: string;
  headers: CsvHeader<T>[];
  datasets: CsvDataset<T>[];
}): Promise<void> => {
  try {
    const csvContent = combineDatasetsToCsv({ datasets, headers });
    await saveGeneratedCsv({ csvContent, fileName, description });
  } catch (error) {
    console.error(error);
    if (
      error instanceof FileSystemAccessError ||
      error instanceof CsvGenerationError
    ) {
      throw error;
    }
    throw new CsvGenerationError(
      "Unexpected error generating Csv to download",
      {
        cause: error,
      }
    );
  }
};

export type TransactionsCsvData = {
  id: string;
  project: string;
  symbol: string;
  accountId: string;
  neuronId?: string;
  to: string | undefined;
  from: string | undefined;
  type: string;
  amount: string;
  timestamp: string;
};

export const buildTransactionsDatasets = ({
  transactions,
  i18n,
  principal,
  neuronAccounts,
  swapCanisterAccounts,
}: {
  transactions: TransactionResults;
  i18n: I18n;
  principal: Principal;
  neuronAccounts: Set<string>;
  swapCanisterAccounts: Set<string>;
}): CsvDataset<TransactionsCsvData>[] => {
  return transactions.map(({ entity, transactions }) => {
    const accountId = entity.identifier;
    let neuronId: string;

    const amount = TokenAmountV2.fromUlps({
      amount: entity.balance,
      token: ICPToken,
    });

    const metadata = [
      {
        label: i18n.reporting.account_id,
        value: accountId,
      },
    ];

    if (entity.type === "account") {
      metadata.push({
        label: i18n.reporting.account_name,
        value: entity.originalData.name ?? "Main",
      });
    }

    if (entity.type === "neuron") {
      neuronId = wrapAsExcelStringFormula(entity.originalData.neuronId);
      metadata.push({
        label: i18n.reporting.neuron_id,
        value: neuronId,
      });
    }

    metadata.push({
      label: replacePlaceholders(i18n.reporting.balance, {
        $tokenSymbol: ICPToken.symbol,
      }),
      value: formatTokenV2({
        value: amount,
        detailed: true,
      }),
    });

    metadata.push(
      {
        label: i18n.reporting.controller_id,
        value: principal.toText() ?? i18n.core.not_applicable,
      },
      {
        label: i18n.reporting.number_of_transactions,
        value: transactions.length.toString(),
      },
      {
        label: i18n.reporting.date_label,
        value: nanoSecondsToDateTime(nowInBigIntNanoSeconds()),
      }
    );

    return {
      metadata,
      data: transactions.map((transaction) => {
        const {
          to,
          from,
          type,
          tokenAmount,
          timestampNanos,
          transactionDirection,
        } = mapIcpTransactionToReport({
          accountIdentifier: accountId,
          transaction,
          neuronAccounts,
          swapCanisterAccounts,
        });

        const sign = transactionDirection === "credit" ? "+" : "-";
        const amount = formatTokenV2({ value: tokenAmount, detailed: true });
        const timestamp = nonNullish(timestampNanos)
          ? nanoSecondsToDateTime(timestampNanos)
          : i18n.core.not_applicable;

        return {
          id: transaction.id.toString(),
          project: ICPToken.name,
          symbol: ICPToken.symbol,
          accountId,
          neuronId,
          to,
          from,
          type: transactionName({ type, i18n }),
          amount: `${sign}${amount}`,
          timestamp,
        };
      }),
    };
  });
};

export type NeuronsCsvData = {
  controllerId: string;
  project: string;
  symbol: string;
  neuronId: string;
  neuronAccountId: string;
  stake: string;
  availableMaturity: string;
  stakedMaturity: string;
  dissolveDelaySeconds: string;
  dissolveDate: string;
  creationDate: string;
  state: string;
};

export const buildNeuronsDatasets = ({
  neurons,
  i18n,
  nnsAccountPrincipal,
}: {
  neurons: NeuronInfo[];
  i18n: I18n;
  nnsAccountPrincipal: Principal;
}): CsvDataset<NeuronsCsvData>[] => {
  const metadataDate = nanoSecondsToDateTime(nowInBigIntNanoSeconds());
  const metadata = [
    {
      label: i18n.reporting.principal_account_id,
      value: nnsAccountPrincipal.toText(),
    },
    {
      label: i18n.reporting.date_label,
      value: metadataDate,
    },
  ];

  const data = neurons.map((neuron) => {
    const stake = TokenAmountV2.fromUlps({
      amount: neuronStake(neuron),
      token: ICPToken,
    });
    const availableMaturity = neuronAvailableMaturity(neuron);
    const stakedMaturity = neuronStakedMaturity(neuron);
    const dissolveDate =
      neuron.state === NeuronState.Dissolving
        ? getFutureDateFromDelayInSeconds(neuron.dissolveDelaySeconds)
        : null;
    const creationDate = secondsToDate(Number(neuron.createdTimestampSeconds));

    return {
      controllerId: neuron.fullNeuron?.controller?.toString() ?? "",
      project: stake.token.name,
      symbol: stake.token.symbol,
      neuronId: wrapAsExcelStringFormula(neuron.neuronId),
      neuronAccountId: neuron.fullNeuron?.accountIdentifier.toString() ?? "",
      stake: formatTokenV2({
        value: stake,
        detailed: true,
      }),
      availableMaturity: formatMaturity(availableMaturity),
      stakedMaturity: formatMaturity(stakedMaturity),
      dissolveDelaySeconds: secondsToDuration({
        seconds: neuron.dissolveDelaySeconds,
        i18n: i18n.time,
      }),
      dissolveDate: dissolveDate ?? i18n.core.not_applicable,
      creationDate,
      state: i18n.neuron_state[getStateInfo(neuron.state).textKey],
    };
  });

  return [{ metadata, data }];
};

export const buildSnsNeuronsDatasets = ({
  neurons,
  i18n,
  userPrincipal,
}: {
  neurons: Array<SnsNeuron & { governanceCanisterId: Principal; token: Token }>;
  i18n: I18n;
  userPrincipal: Principal;
}): CsvDataset<NeuronsCsvData>[] => {
  if (neurons.length === 0) return [];

  const metadataDate = nanoSecondsToDateTime(nowInBigIntNanoSeconds());
  const metadata = [
    {
      label: i18n.reporting.principal_account_id,
      value: userPrincipal.toText(),
    },
    {
      label: i18n.reporting.date_label,
      value: metadataDate,
    },
  ];

  const data = neurons.map((neuron) => {
    const stake = TokenAmountV2.fromUlps({
      amount: getSnsNeuronStake(neuron),
      token: neuron.token,
    });

    const availableMaturity = getSnsNeuronAvailableMaturity(neuron);
    const stakedMaturity = getSnsNeuronStakedMaturity(neuron);

    const state = getSnsNeuronState(neuron);
    const dissolveDelay = getSnsDissolveDelaySeconds(neuron) ?? 0n;
    const dissolveDate =
      state === NeuronState.Dissolving
        ? getFutureDateFromDelayInSeconds(dissolveDelay)
        : null;
    const creationDate = secondsToDate(
      Number(neuron.created_timestamp_seconds)
    );

    const neuronIdHex = getSnsNeuronIdAsHexString(neuron);
    const neuronAccountId =
      getSnsNeuronAccount({
        governanceCanisterId: neuron.governanceCanisterId,
        neuronId: fromNullable(neuron.id)?.id,
      }) ?? "";

    return {
      controllerId: userPrincipal.toText(),
      project: neuron.token.name,
      symbol: neuron.token.symbol,
      neuronId: neuronIdHex,
      neuronAccountId,
      stake: formatTokenV2({ value: stake, detailed: true }),
      availableMaturity: formatMaturity(availableMaturity),
      stakedMaturity: formatMaturity(stakedMaturity),
      dissolveDelaySeconds: secondsToDuration({
        seconds: dissolveDelay,
        i18n: i18n.time,
      }),
      dissolveDate: dissolveDate ?? i18n.core.not_applicable,
      creationDate,
      state: i18n.neuron_state[getStateInfo(state).textKey],
    };
  });

  return [{ metadata, data }];
};

export const convertPeriodToNanosecondRange = ({
  period,
  from,
  to,
}: {
  period: ReportingPeriod;
  from?: string;
  to?: string;
}): TransactionsDateRange => {
  const now = new Date();
  const currentYear = now.getFullYear();
  const toNanoseconds = (milliseconds: number): bigint =>
    BigInt(milliseconds) * BigInt(1_000_000);

  const startOfLocalDayMs = (y: number, mZero: number, d: number): number =>
    new Date(y, mZero, d).getTime();

  switch (period) {
    case "year-to-date":
      return {
        from: toNanoseconds(startOfLocalDayMs(currentYear, 0, 1)),
      };

    case "last-year":
      return {
        from: toNanoseconds(startOfLocalDayMs(currentYear - 1, 0, 1)),
        to: toNanoseconds(startOfLocalDayMs(currentYear, 0, 1)),
      };

    case "custom": {
      if (isNullish(from) || isNullish(to) || from > to) {
        return {};
      }

      const [fy, fm, fd] = from.split("-").map(Number);
      const [ty, tm, td] = to.split("-").map(Number);
      const fromMs = startOfLocalDayMs(fy, fm - 1, fd);
      const toExclusiveMs = startOfLocalDayMs(ty, tm - 1, td + 1);

      return {
        from: toNanoseconds(fromMs),
        to: toNanoseconds(toExclusiveMs),
      };
    }
  }
};

export const buildFileName = ({
  period,
  from,
  to,
}: {
  period: ReportingPeriod;
  from?: string;
  to?: string;
}) => {
  const prefix = "icp_transactions_export_";
  const date = formatDateCompact(new Date());
  const suffix =
    period === "custom" ? `_${period}_${from}_${to}` : `_${period}`;
  return `${prefix}${date}${suffix}`;
};

type SettledResult<T, R> =
  | { item: T; status: "fulfilled"; value: R }
  | { item: T; status: "rejected"; reason: unknown };

export const mapPool = async <T, R>(
  items: T[],
  worker: (item: T) => Promise<R>,
  concurrency = 5
): Promise<SettledResult<T, R>[]> => {
  const results = new Array<SettledResult<T, R>>(items.length);
  let next = 0;

  const run = async () => {
    while (next < items.length) {
      const idx = next++;

      const item = items[idx];
      try {
        const value = await worker(item);
        results[idx] = { item, status: "fulfilled", value };
      } catch (reason) {
        results[idx] = { item, status: "rejected", reason };
      }
    }
  };

  await Promise.all(
    Array.from({ length: Math.min(concurrency, items.length) }, run)
  );
  return results;
};<|MERGE_RESOLUTION|>--- conflicted
+++ resolved
@@ -36,11 +36,8 @@
 import { formatTokenV2 } from "$lib/utils/token.utils";
 import { transactionName } from "$lib/utils/transactions.utils";
 import { NeuronState, type NeuronInfo } from "@dfinity/nns";
-<<<<<<< HEAD
-=======
 import type { Principal } from "@dfinity/principal";
 import type { SnsNeuron } from "@dfinity/sns";
->>>>>>> 2e7f4b38
 import {
   ICPToken,
   TokenAmountV2,
@@ -50,7 +47,6 @@
   secondsToDuration,
   type Token,
 } from "@dfinity/utils";
-import type { Principal } from "@icp-sdk/core/principal";
 
 type Metadata = {
   label: string;

--- conflicted
+++ resolved
@@ -207,11 +207,7 @@
   return neuron.followees.reduce<SnsLegacyFollowings[]>(
     (acc, [id, { followees }]) => {
       const nsFunction = topicsNsFunctionMap.get(id);
-<<<<<<< HEAD
-      return nsFunction ? [...acc, { nsFunction, followees }] : acc;
-=======
       return nonNullish(nsFunction) ? [...acc, { nsFunction, followees }] : acc;
->>>>>>> f7d083e8
     },
     []
   );

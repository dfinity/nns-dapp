import { ALL_SNS_PROPOSAL_TYPES_NS_FUNCTION_ID } from "$lib/constants/sns-proposals.constants";
import type {
  SnsLegacyFollowings,
  SnsTopicFollowing,
  SnsTopicKey,
} from "$lib/types/sns";
import type {
  ListTopicsResponseWithUnknown,
  TopicInfoWithUnknown,
  UnknownTopic,
} from "$lib/types/sns-aggregator";
import { subaccountToHexString } from "$lib/utils/sns-neuron.utils";
import type {
  SnsNervousSystemFunction,
  SnsNeuron,
  SnsNeuronId,
  SnsTopic,
} from "@dfinity/sns";
import {
  fromDefinedNullable,
  fromNullable,
  isNullish,
  nonNullish,
} from "@dfinity/utils";

export const snsTopicToTopicKey = (
  topic: SnsTopic | UnknownTopic
): SnsTopicKey => {
  // We can't ensure that all the topicKeys are present in this list.
  const topicKeys: SnsTopicKey[] = [
    "DappCanisterManagement",
    "DaoCommunitySettings",
    "ApplicationBusinessLogic",
    "CriticalDappOperations",
    "TreasuryAssetManagement",
    "Governance",
    "SnsFrameworkManagement",
    "UnknownTopic",
  ];
  const topicKey = Object.keys(topic).find((key) =>
    topicKeys.includes(key as SnsTopicKey)
  ) as SnsTopicKey | undefined;

  if (topicKey) return topicKey as SnsTopicKey;
  // This should not happen, but for safety we return known "UnknownTopic" to not break the logic.
  return "UnknownTopic";
};

export const snsTopicKeyToTopic = (
  topic: SnsTopicKey
): SnsTopic | UnknownTopic => {
  switch (topic) {
    case "DappCanisterManagement":
      return { DappCanisterManagement: null };
    case "DaoCommunitySettings":
      return { DaoCommunitySettings: null };
    case "ApplicationBusinessLogic":
      return { ApplicationBusinessLogic: null };
    case "CriticalDappOperations":
      return { CriticalDappOperations: null };
    case "TreasuryAssetManagement":
      return { TreasuryAssetManagement: null };
    case "Governance":
      return { Governance: null };
    case "SnsFrameworkManagement":
      return { SnsFrameworkManagement: null };
  }

  console.error("Unknown topic:", topic);
  return { UnknownTopic: null };
};

export const getSnsTopicInfoKey = (
  topicInfo: TopicInfoWithUnknown
): SnsTopicKey =>
  snsTopicToTopicKey(fromNullable(topicInfo.topic) as SnsTopic | UnknownTopic);

// Returns all available SNS topics keys
export const getSnsTopicKeys = (
  listTopics: ListTopicsResponseWithUnknown
): SnsTopicKey[] =>
  (fromNullable(listTopics.topics) ?? []).map(getSnsTopicInfoKey);

export const getTopicInfoBySnsTopicKey = ({
  topicKey,
  topics,
}: {
  topicKey: SnsTopicKey;
  topics: Array<TopicInfoWithUnknown>;
}): TopicInfoWithUnknown | undefined =>
  topics.find((topicInfo) => getSnsTopicInfoKey(topicInfo) === topicKey);

// Combines native and generic nervous system functions
export const getAllSnsNSFunctions = (
  topicInfo: TopicInfoWithUnknown
): SnsNervousSystemFunction[] => [
  ...(fromNullable(topicInfo.native_functions) ?? []),
  ...(fromNullable(topicInfo.custom_functions) ?? []),
];

export const getSnsTopicFollowings = (
  neuron: SnsNeuron
): SnsTopicFollowing[] => {
  const topicFollowees =
    fromNullable(neuron.topic_followees)?.topic_id_to_followees ?? [];

  return topicFollowees.map(([, { topic, followees }]) => ({
    topic: snsTopicToTopicKey(fromDefinedNullable(topic)),
    followees: followees.map(({ neuron_id, alias }) => ({
      neuronId: fromDefinedNullable(neuron_id),
      alias: fromNullable(alias),
    })),
  }));
};

export const isSnsNeuronsFollowing = ({
  followings,
  neuronId,
  topicKey,
}: {
  followings: SnsTopicFollowing[];
  neuronId: SnsNeuronId;
  topicKey: SnsTopicKey;
}): boolean => {
  const topicFollowees = followings.find(
    (following) => following.topic === topicKey
  )?.followees;
  if (!topicFollowees) {
    return false;
  }
  return topicFollowees.some(
    (followee) =>
      subaccountToHexString(followee.neuronId.id) ===
      subaccountToHexString(neuronId.id)
  );
};

// Adds a neuron to the list of followees for the given topics
// (the result contains only the provided topics).
export const addSnsNeuronToFollowingsByTopics = ({
  followings,
  topics,
  neuronId,
}: {
  followings: SnsTopicFollowing[];
  topics: SnsTopicKey[];
  neuronId: SnsNeuronId;
}): SnsTopicFollowing[] =>
  topics
    // Filter out topics that are already followed by the neuron to avoid duplications.
    .filter(
      (topicKey) =>
        !isSnsNeuronsFollowing({
          followings,
          neuronId,
          topicKey,
        })
    )
    .map((topicKey) => {
      const topicFollowees = followings.find(
        (following) => following.topic === topicKey
      )?.followees;
      return {
        topic: topicKey,
        followees: [
          ...(topicFollowees ?? []),
          {
            neuronId,
          },
        ],
      };
    });

// Removes a neuron from the followees list for the given topics
// (Returns only the topics where the neuron was actually removed).
export const removeSnsNeuronFromFollowingsByTopics = ({
  followings,
  topics,
  neuronId,
}: {
  followings: SnsTopicFollowing[];
  topics: SnsTopicKey[];
  neuronId: SnsNeuronId;
}): SnsTopicFollowing[] =>
  followings
    // Filter out topics that are not in the provided list.
    .filter((following) => topics.includes(following.topic))
    .map((following) => ({
      ...following,
      followees: following.followees.filter(
        (followee) =>
          subaccountToHexString(followee.neuronId.id) !==
          subaccountToHexString(neuronId.id)
      ),
    }));

// Returns NS-functions-based followees of the neuron for the specified topics.
export const getLegacyFolloweesByTopics = ({
  neuron,
  topicInfos,
}: {
  neuron: SnsNeuron;
  topicInfos: TopicInfoWithUnknown[];
}): Array<SnsLegacyFollowings> => {
  const topicsNsFunctionMap = new Map<bigint, SnsNervousSystemFunction>(
    topicInfos
      .flatMap(getAllSnsNSFunctions)
      .map((nsFunction) => [nsFunction.id, nsFunction])
  );

  return neuron.followees.reduce<SnsLegacyFollowings[]>(
    (acc, [id, { followees }]) => {
      const nsFunction = topicsNsFunctionMap.get(id);
      return nonNullish(nsFunction) ? [...acc, { nsFunction, followees }] : acc;
    },
    []
  );
};

// Returns the catch-all SNS followees of the neuron.
// Because the catch-all is not part of any topic, we need to get it from nsFunctions.
export const getCatchAllSnsLegacyFollowings = ({
  neuron,
  nsFunctions,
}: {
  neuron: SnsNeuron;
  nsFunctions: SnsNervousSystemFunction[];
}): SnsLegacyFollowings | undefined => {
<<<<<<< HEAD
  const CATCH_ALL_ID = 0n;
  const nsFunction = nsFunctions.find(
    (nsFunction) => nsFunction.id === CATCH_ALL_ID
  );
  const followees = neuron.followees.find(([id]) => id === CATCH_ALL_ID)?.[1]
    ?.followees;
=======
  const nsFunction = nsFunctions.find(
    (nsFunction) => nsFunction.id === ALL_SNS_PROPOSAL_TYPES_NS_FUNCTION_ID
  );
  // Find the followees in a list where each item is a tuple of `[nsFunctionId, Followee[]]`
  const followees = neuron.followees.find(
    ([id]) => id === ALL_SNS_PROPOSAL_TYPES_NS_FUNCTION_ID
  )?.[1]?.followees;
>>>>>>> 185243c4
  return isNullish(nsFunction) || isNullish(followees)
    ? undefined
    : {
        nsFunction,
        followees,
      };
};<|MERGE_RESOLUTION|>--- conflicted
+++ resolved
@@ -226,14 +226,6 @@
   neuron: SnsNeuron;
   nsFunctions: SnsNervousSystemFunction[];
 }): SnsLegacyFollowings | undefined => {
-<<<<<<< HEAD
-  const CATCH_ALL_ID = 0n;
-  const nsFunction = nsFunctions.find(
-    (nsFunction) => nsFunction.id === CATCH_ALL_ID
-  );
-  const followees = neuron.followees.find(([id]) => id === CATCH_ALL_ID)?.[1]
-    ?.followees;
-=======
   const nsFunction = nsFunctions.find(
     (nsFunction) => nsFunction.id === ALL_SNS_PROPOSAL_TYPES_NS_FUNCTION_ID
   );
@@ -241,7 +233,6 @@
   const followees = neuron.followees.find(
     ([id]) => id === ALL_SNS_PROPOSAL_TYPES_NS_FUNCTION_ID
   )?.[1]?.followees;
->>>>>>> 185243c4
   return isNullish(nsFunction) || isNullish(followees)
     ? undefined
     : {

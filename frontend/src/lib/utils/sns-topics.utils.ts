--- conflicted
+++ resolved
@@ -1,33 +1,21 @@
-<<<<<<< HEAD
 import type {
   SnsLegacyFollowings,
   SnsTopicFollowing,
   SnsTopicKey,
 } from "$lib/types/sns";
-=======
-import type { SnsTopicFollowing, SnsTopicKey } from "$lib/types/sns";
->>>>>>> 3868c2cf
 import type {
   ListTopicsResponseWithUnknown,
   TopicInfoWithUnknown,
   UnknownTopic,
 } from "$lib/types/sns-aggregator";
-<<<<<<< HEAD
-=======
 import { subaccountToHexString } from "$lib/utils/sns-neuron.utils";
->>>>>>> 3868c2cf
 import type {
   SnsNervousSystemFunction,
   SnsNeuron,
   SnsNeuronId,
   SnsTopic,
 } from "@dfinity/sns";
-<<<<<<< HEAD
 import { fromDefinedNullable, fromNullable, nonNullish } from "@dfinity/utils";
-import { subaccountToHexString } from "./sns-neuron.utils";
-=======
-import { fromDefinedNullable, fromNullable } from "@dfinity/utils";
->>>>>>> 3868c2cf
 
 export const snsTopicToTopicKey = (
   topic: SnsTopic | UnknownTopic
@@ -121,69 +109,7 @@
   }));
 };
 
-<<<<<<< HEAD
-export const insertIntoSnsTopicFollowings = ({
-  followings,
-  topicsToFollow,
-  neuronId,
-}: {
-  followings: SnsTopicFollowing[];
-  topicsToFollow: SnsTopicKey[];
-  neuronId: SnsNeuronId;
-}): SnsTopicFollowing[] => {
-  const result: SnsTopicFollowing[] = [...followings];
-
-  for (const topicKey of topicsToFollow) {
-    const existing = result.find((entry) => entry.topic === topicKey);
-
-    if (existing) {
-      const alreadyFollowing = existing.followees.some(
-        (f) =>
-          subaccountToHexString(f.neuronId.id) ===
-          subaccountToHexString(neuronId.id)
-      );
-
-      if (!alreadyFollowing) {
-        existing.followees = [...existing.followees, { neuronId }];
-      }
-    } else {
-      result.push({
-        topic: topicKey,
-        followees: [{ neuronId }],
-      });
-    }
-  }
-
-  return result;
-};
-
-export const removeFromSnsTopicFollowings = ({
-  followings,
-  neuronId,
-}: {
-  followings: SnsTopicFollowing[];
-  neuronId: SnsNeuronId;
-}): SnsTopicFollowing[] => {
-  return followings
-    .map(({ topic, followees }) => {
-      const filteredFollowees = followees.filter(
-        (f) =>
-          subaccountToHexString(f.neuronId.id) !==
-          subaccountToHexString(neuronId.id)
-      );
-
-      return {
-        topic,
-        followees: filteredFollowees,
-      };
-    })
-    .filter(({ followees }) => followees.length > 0);
-};
-
-export const isSnsNeuronsAlreadyFollowing = ({
-=======
 export const isSnsNeuronsFollowing = ({
->>>>>>> 3868c2cf
   followings,
   neuronId,
   topicKey,
@@ -220,11 +146,7 @@
     // Filter out topics that are already followed by the neuron to avoid duplications.
     .filter(
       (topicKey) =>
-<<<<<<< HEAD
-        !isSnsNeuronsAlreadyFollowing({
-=======
         !isSnsNeuronsFollowing({
->>>>>>> 3868c2cf
           followings,
           neuronId,
           topicKey,
@@ -266,7 +188,6 @@
           subaccountToHexString(followee.neuronId.id) !==
           subaccountToHexString(neuronId.id)
       ),
-<<<<<<< HEAD
     }));
 
 // Returns nsFunction-based followees.
@@ -293,7 +214,4 @@
         : undefined
     )
     .filter(nonNullish);
-};
-=======
-    }));
->>>>>>> 3868c2cf
+};
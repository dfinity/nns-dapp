import { OWN_CANISTER_ID_TEXT } from "$lib/constants/canister-ids.constants";
import {
  SECONDS_IN_DAY,
  SECONDS_IN_EIGHT_YEARS,
  SECONDS_IN_FOUR_YEARS,
  SECONDS_IN_HALF_YEAR,
} from "$lib/constants/constants";
import {
  DEFAULT_TRANSACTION_FEE_E8S,
  E8S_PER_ICP,
} from "$lib/constants/icp.constants";
import {
  MATURITY_MODULATION_VARIANCE_PERCENTAGE,
  MAX_AGE_BONUS,
  MAX_DISSOLVE_DELAY_BONUS,
  MAX_NEURONS_MERGED,
  MIN_NEURON_STAKE,
  NNS_MINIMUM_DISSOLVE_DELAY_TO_VOTE,
  NOTIFICATION_PERIOD_BEFORE_REWARD_LOSS_STARTS_DAYS,
  TOPICS_TO_FOLLOW_NNS,
} from "$lib/constants/neurons.constants";
import { DEPRECATED_TOPICS } from "$lib/constants/proposals.constants";
import type { IcpAccountsStoreData } from "$lib/derived/icp-accounts.derived";
import { ENABLE_PERIODIC_FOLLOWING_CONFIRMATION } from "$lib/stores/feature-flags.store";
import type { NeuronsStore } from "$lib/stores/neurons.store";
import type { VoteRegistrationStoreData } from "$lib/stores/vote-registration.store";
import type { Account } from "$lib/types/account";
import type {
  NeuronVisibilityRowData,
  UncontrolledNeuronDetailsData,
} from "$lib/types/neuron-visibility-row";
import {
  getAccountByPrincipal,
  isAccountHardwareWallet,
} from "$lib/utils/accounts.utils";
import { daysToSeconds, nowInSeconds } from "$lib/utils/date.utils";
import {
  formatNumber,
  shortenWithMiddleEllipsis,
} from "$lib/utils/format.utils";
import { replacePlaceholders } from "$lib/utils/i18n.utils";
import { getVotingBallot, getVotingPower } from "$lib/utils/proposals.utils";
import {
  createAscendingComparator,
  mergeComparators,
} from "$lib/utils/sort.utils";
import { formatTokenE8s, numberToUlps } from "$lib/utils/token.utils";
import { isDefined } from "$lib/utils/utils";
import type { Identity } from "@dfinity/agent";
import type { WizardStep } from "@dfinity/gix-components";
import {
  IconDissolving,
  IconHistoryToggleOff,
  IconLockClosed,
  IconLockOpen,
} from "@dfinity/gix-components";
import {
  NeuronState,
  NeuronType,
  NeuronVisibility,
  Topic,
  Vote,
  ineligibleNeurons,
  votedNeurons,
  type BallotInfo,
  type Followees,
  type Neuron,
  type NeuronId,
  type NeuronInfo,
  type ProposalInfo,
  type RewardEvent,
} from "@dfinity/nns";
import {
  ICPToken,
  TokenAmountV2,
  fromNullable,
  isNullish,
  nonNullish,
  secondsToDuration,
} from "@dfinity/utils";
import type { ComponentType } from "svelte";
import { get } from "svelte/store";

export type StateInfo = {
  Icon?: ComponentType;
  textKey: keyof I18n["neuron_state"];
};

type StateMapper = Record<NeuronState, StateInfo>;

const stateInfoMapper: StateMapper = {
  [NeuronState.Locked]: {
    Icon: IconLockClosed,
    textKey: "Locked",
  },
  [NeuronState.Unspecified]: {
    Icon: undefined,
    textKey: "Unspecified",
  },
  [NeuronState.Dissolved]: {
    Icon: IconLockOpen,
    textKey: "Dissolved",
  },
  [NeuronState.Dissolving]: {
    Icon: IconDissolving,
    textKey: "Dissolving",
  },
  [NeuronState.Spawning]: {
    Icon: IconHistoryToggleOff,
    textKey: "Spawning",
  },
};

export const getStateInfo = (neuronState: NeuronState): StateInfo =>
  stateInfoMapper[neuronState];

/**
 * Calculation of the potential voting power of a neuron.
 *
 * Note: The result is equal to the neuron’s potentialVotingPower field value.
 * The actual voting power of the neuron can be found in the decidingVotingPower field,
 * as it accounts for missing voting rewards due to user inactivity (votingPowerRefreshedTimestampSeconds).
 *
 * If neuron's dissolve delay is less than 6 months, the voting power is 0.
 *
 * Else:
 * votingPower = (stake + staked maturity) * dissolve_delay_bonus * age_bonus
 * dissolve_delay_bonus = 1 + (dissolve_delay_multiplier * neuron dissolve delay / 8 years)
 * age_bonus = 1 + (age_multiplier * ageSeconds / 4 years)
 *
 * dissolve_delay_multiplier is 1 in NNS
 * age_multiplier is 0.25 in NNS
 *
 * ageSeconds is capped at 4 years
 * neuron dissolve delay is capped at 8 years
 *
 * Reference: https://internetcomputer.org/docs/current/tokenomics/sns/rewards#recap-on-nns-voting-rewards
 *
 * @param {Object} params
 * @param {NeuronInfo} params.neuron
 * @param {number} params.newDissolveDelayInSeconds It will calculate the voting power with the new dissolve delay if provided
 * @returns {bigint}
 */
export const neuronPotentialVotingPower = ({
  neuron,
  newDissolveDelayInSeconds,
}: {
  neuron: NeuronInfo;
  newDissolveDelayInSeconds?: bigint;
}): bigint => {
  const dissolveDelay =
    newDissolveDelayInSeconds ?? neuron.dissolveDelaySeconds;
  const stakeE8s =
    (neuron.fullNeuron?.cachedNeuronStake ?? 0n) +
    (neuron.fullNeuron?.stakedMaturityE8sEquivalent ?? 0n);
  return votingPower({
    stakeE8s,
    dissolveDelay,
    ageSeconds: neuron.ageSeconds,
  });
};

interface VotingPowerParams {
  // Neuron data
  dissolveDelay: bigint;
  stakeE8s: bigint;
  ageSeconds: bigint;
  // Params
  maxAgeBonus?: number;
  maxDissolveDelayBonus?: number;
  maxAgeSeconds?: number;
  maxDissolveDelaySeconds?: number;
  minDissolveDelaySeconds?: number;
}

/**
 * Calculate the voting power of a neuron.
 *
 * Note: For the NNS neurons it calculates potential voting power (similar to neuron.potentialVotingPower).
 * The actual voting power of the NNS neuron can be found in the decidingVotingPower field,
 * as it accounts for missing voting rewards due to user inactivity (votingPowerRefreshedTimestampSeconds).
 *
 * @param {VotingPowerParams}
 * @returns {bigint}
 */
export const votingPower = ({
  stakeE8s,
  dissolveDelay,
  ageSeconds,
  maxAgeBonus = MAX_AGE_BONUS,
  maxDissolveDelayBonus = MAX_DISSOLVE_DELAY_BONUS,
  maxDissolveDelaySeconds = SECONDS_IN_EIGHT_YEARS,
  maxAgeSeconds = SECONDS_IN_FOUR_YEARS,
  minDissolveDelaySeconds = SECONDS_IN_HALF_YEAR,
}: VotingPowerParams): bigint => {
  if (dissolveDelay < minDissolveDelaySeconds) {
    return 0n;
  }
  const dissolveDelayMultiplier = bonusMultiplier({
    amount: dissolveDelay,
    maxBonus: maxDissolveDelayBonus,
    amountForMaxBonus: maxDissolveDelaySeconds,
  });
  const ageMultiplier = bonusMultiplier({
    amount: ageSeconds,
    maxBonus: maxAgeBonus,
    amountForMaxBonus: maxAgeSeconds,
  });
  // We don't use dissolveDelayMultiplier and ageMultiplier directly because those are specific to NNS.
  // This function is generic and could be used for SNS.
  return BigInt(
    Math.round(Number(stakeE8s) * dissolveDelayMultiplier * ageMultiplier)
  );
};

export const dissolveDelayMultiplier = (delayInSeconds: bigint): number =>
  bonusMultiplier({
    amount: delayInSeconds,
    maxBonus: MAX_DISSOLVE_DELAY_BONUS,
    amountForMaxBonus: SECONDS_IN_EIGHT_YEARS,
  });

export const ageMultiplier = (ageSeconds: bigint): number =>
  bonusMultiplier({
    amount: ageSeconds,
    maxBonus: MAX_AGE_BONUS,
    amountForMaxBonus: SECONDS_IN_FOUR_YEARS,
  });

export const activityMultiplier = ({ fullNeuron }: NeuronInfo) => {
  // TODO(mstr): use properties from the NeuronInfo
  const { decidingVotingPower = 0n, potentialVotingPower = 0n } =
    fullNeuron ?? {};

  if (potentialVotingPower === 0n || decidingVotingPower === 0n) {
    return 0;
  }

  return Number(decidingVotingPower) / Number(potentialVotingPower);
};

// Calculates the bonus multiplier for an amount (such as dissolve delay or age)
// which results in bonus eligibility which scales linearly from 1 to
// `maxBonus`. For example for dissolve delay, the values
//   amount: 4 years
//   amountForMaxBonus: 8 years
//   maxBonus: 1
// Would mean that there is a maximum bonus of 1 = 100% (which means a
// multiplier of 2) but with a dissolve delay of 4 years out of a maximum of
// 8 years, the bonus would be 50%, which means a multiplier of 1.5.
// So in this case the return value would be 1.5.
export const bonusMultiplier = ({
  amount,
  amountForMaxBonus,
  maxBonus,
}: {
  amount: bigint;
  amountForMaxBonus: number;
  maxBonus: number;
}): number => {
  const bonusProportion =
    amountForMaxBonus === 0
      ? 0
      : Math.min(Number(amount), amountForMaxBonus) / amountForMaxBonus;
  return 1 + maxBonus * bonusProportion;
};

// TODO: Do we need this? What does it mean to have a valid stake?
// TODO: https://dfinity.atlassian.net/browse/L2-507
export const hasValidStake = (neuron: NeuronInfo): boolean =>
  // Ignore if we can't validate the stake
  nonNullish(neuron.fullNeuron)
    ? neuron.fullNeuron.cachedNeuronStake +
        neuronAvailableMaturity(neuron) +
        neuronStakedMaturity(neuron) >
      BigInt(DEFAULT_TRANSACTION_FEE_E8S)
    : false;

export const getDissolvingTimestampSeconds = (
  neuron: NeuronInfo
): bigint | undefined =>
  neuron.state === NeuronState.Dissolving &&
  neuron.fullNeuron?.dissolveState !== undefined &&
  "WhenDissolvedTimestampSeconds" in neuron.fullNeuron.dissolveState
    ? neuron.fullNeuron.dissolveState.WhenDissolvedTimestampSeconds
    : undefined;

export const getDissolvingTimeInSeconds = (
  neuron: NeuronInfo
): bigint | undefined => {
  const dissolvingTimestamp = getDissolvingTimestampSeconds(neuron);
  return nonNullish(dissolvingTimestamp)
    ? dissolvingTimestamp - BigInt(nowInSeconds())
    : undefined;
};

export const getSpawningTimeInSeconds = (
  neuron: NeuronInfo
): bigint | undefined =>
  isSpawning(neuron) && neuron.fullNeuron?.spawnAtTimesSeconds !== undefined
    ? neuron.fullNeuron.spawnAtTimesSeconds - BigInt(nowInSeconds())
    : undefined;

export const formatVotingPower = (value: bigint | number): string =>
  formatNumber(Number(value) / E8S_PER_ICP);

export const formatVotingPowerDetailed = (value: bigint | number): string =>
  formatNumber(Number(value) / E8S_PER_ICP, { minFraction: 8, maxFraction: 8 });

export const isSeedNeuron = (neuron: NeuronInfo): boolean =>
  neuron.neuronType === NeuronType.Seed;

export const isEctNeuron = (neuron: NeuronInfo): boolean =>
  neuron.neuronType === NeuronType.Ect;

export const hasJoinedCommunityFund = (neuron: NeuronInfo): boolean =>
  neuron.joinedCommunityFundTimestampSeconds !== undefined;

/**
 * Has the neuron the auto stake maturity feature turned on?
 * @param {NeuronInfo} neuron The neuron which potential has the feature on
 */
export const hasAutoStakeMaturityOn = ({ fullNeuron }: NeuronInfo): boolean =>
  fullNeuron?.autoStakeMaturity === true;

/**
 * Format the maturity in a value (token "currency") way.
 * @param {NeuronInfo} neuron The neuron that contains the `maturityE8sEquivalent` that will be formatted if a `fullNeuron` is available
 */
export const formattedMaturity = ({ fullNeuron }: NeuronInfo): string =>
  formatMaturity(fullNeuron?.maturityE8sEquivalent);

/**
 * Format the sum of the maturity and staked maturity in a value (token "currency") way.
 * @param {NeuronInfo} neuron The neuron that contains the `maturityE8sEquivalent` and `stakedMaturityE8sEquivalent` which will be summed and formatted if a `fullNeuron` is available
 */
export const formattedTotalMaturity = ({ fullNeuron }: NeuronInfo): string =>
  formatMaturity(
    (fullNeuron?.maturityE8sEquivalent ?? 0n) +
      (fullNeuron?.stakedMaturityE8sEquivalent ?? 0n)
  );

/**
 * Format the staked maturity in a value (token "currency") way.
 * @param {NeuronInfo} neuron The neuron that contains the `stakedMaturityE8sEquivalent` that will be formatted if a `fullNeuron` is available
 */
export const formattedStakedMaturity = ({ fullNeuron }: NeuronInfo): string =>
  formatMaturity(fullNeuron?.stakedMaturityE8sEquivalent);

export const formatMaturity = (value?: bigint): string =>
  formatTokenE8s({
    value: isNullish(value) ? 0n : value,
  });

// Used to sort neurons by:
// * decreasing stake, or when stake is equal by
// * decreasing dissolve delay, or when dissolve delay is equal by
// * decreasing created timestamp
const compareNeurons = (a: NeuronInfo, b: NeuronInfo): number => {
  const stakeA = neuronStake(a);
  const stakeB = neuronStake(b);
  if (stakeA > stakeB) {
    return -1;
  }
  if (stakeA < stakeB) {
    return 1;
  }
  const dissolveDelayA = a.dissolveDelaySeconds;
  const dissolveDelayB = b.dissolveDelaySeconds;
  if (dissolveDelayA > dissolveDelayB) {
    return -1;
  }
  if (dissolveDelayA < dissolveDelayB) {
    return 1;
  }
  const createdTimestampA = a.createdTimestampSeconds;
  const createdTimestampB = b.createdTimestampSeconds;
  if (createdTimestampA > createdTimestampB) {
    return -1;
  }
  if (createdTimestampA < createdTimestampB) {
    return 1;
  }
  return 0;
};

export const sortNeuronsByStake = (neurons: NeuronInfo[]): NeuronInfo[] =>
  [...neurons].sort(compareNeurons);

export const sortNeuronsByVotingPowerRefreshedTimeout = (
  neurons: NeuronInfo[]
): NeuronInfo[] =>
  [...neurons].sort(
    mergeComparators([
      createAscendingComparator(
        (neuron) =>
          neuron?.fullNeuron?.votingPowerRefreshedTimestampSeconds ?? 0n
      ),
      compareNeurons,
    ])
  );

/*
 * Returns true if the neuron can be controlled by current user
 */
export const isNeuronControllableByUser = ({
  neuron: { fullNeuron },
  mainAccount,
}: {
  neuron: NeuronInfo;
  mainAccount?: Account;
}): boolean =>
  fullNeuron?.controller !== undefined &&
  mainAccount?.type === "main" &&
  fullNeuron.controller === mainAccount.principal?.toText();

/*
 * Returns true if the neuron can be controlled. A neuron can be controlled if:
 *
 *  1. The user is the controller
 *  OR
 *  2. The main account (same as user) is the controller
 *  OR
 *  3. The user's Ledger device is the controller.
 *
 */
export const isNeuronControllable = ({
  neuron: { fullNeuron },
  identity,
  accounts,
}: {
  neuron: NeuronInfo;
  identity?: Identity | null;
  accounts: IcpAccountsStoreData;
}): boolean =>
  fullNeuron?.controller !== undefined &&
  (fullNeuron.controller === identity?.getPrincipal().toText() ||
    getAccountByPrincipal({ principal: fullNeuron.controller, accounts }) !==
      undefined);

export const isNeuronControlledByHardwareWallet = ({
  neuron,
  accounts,
}: {
  neuron: NeuronInfo;
  accounts: IcpAccountsStoreData;
}): boolean => {
  if (neuron.fullNeuron?.controller !== undefined) {
    const account = getAccountByPrincipal({
      principal: neuron.fullNeuron.controller,
      accounts,
    });
    return isAccountHardwareWallet(account);
  }
  return false;
};

export const isHotKeyControllable = ({
  neuron: { fullNeuron },
  identity,
}: {
  neuron: NeuronInfo;
  identity?: Identity | null;
}): boolean =>
  fullNeuron?.hotKeys.find(
    (hotkey) => hotkey === identity?.getPrincipal().toText()
  ) !== undefined &&
  fullNeuron.controller !== identity?.getPrincipal().toText();

export type NeuronTagData = {
  text: string;
  status?: "danger" | "warning";
};

export const getNeuronTags = ({
  neuron,
  identity,
  accounts,
  i18n,
  startReducingVotingPowerAfterSeconds,
}: {
  neuron: NeuronInfo;
  identity?: Identity | null;
  accounts: IcpAccountsStoreData;
  i18n: I18n;
  startReducingVotingPowerAfterSeconds: bigint | undefined;
}): NeuronTagData[] => {
  const tags: NeuronTagData[] = [];

  tags.push(
    ...getNeuronTagsUnrelatedToController({
      neuron,
      i18n,
      startReducingVotingPowerAfterSeconds,
    })
  );

  const isHWControlled = isNeuronControlledByHardwareWallet({
    neuron,
    accounts,
  });
  if (isHWControlled) {
    tags.push({ text: i18n.neurons.hardware_wallet_control });
    // All HW controlled are hotkeys, but we don't want to show both tags to the user.
  } else if (isHotKeyControllable({ neuron, identity })) {
    tags.push({ text: i18n.neurons.hotkey_control });
  }
  return tags;
};

/**
 * Converts seconds to a human-readable duration for missing rewards tag.
 * Uses more detailed format when the duration is < 7 days.
 * Examples:
 * - 7d 23h — `7 days to confirm`
 * - 7d 11h — `7 days to confirm`
 * - 7d 1h — `7 days to confirm`
 * - 6d 2h — `6 days, 2 hours to confirm`
 */
const secondsToMissingRewardsDuration = ({
  seconds,
  i18n,
}: {
  seconds: bigint;
  i18n: I18n;
}): string => {
  const days = Math.floor(Number(seconds) / SECONDS_IN_DAY);
  return secondsToDuration({
    seconds: days < 7 ? seconds : BigInt(days * SECONDS_IN_DAY),
    i18n: i18n.time,
  });
};

const getNeuronTagsUnrelatedToController = ({
  neuron,
  i18n,
  startReducingVotingPowerAfterSeconds,
}: {
  neuron: NeuronInfo;
  i18n: I18n;
  startReducingVotingPowerAfterSeconds: bigint | undefined;
}): NeuronTagData[] => {
  const tags: NeuronTagData[] = [];

  if (isSeedNeuron(neuron)) {
    tags.push({ text: i18n.neuron_types.seed });
  } else if (isEctNeuron(neuron)) {
    tags.push({ text: i18n.neuron_types.ect });
  }

  if (hasJoinedCommunityFund(neuron)) {
    tags.push({ text: i18n.neurons.community_fund });
  }

  // Skip the "missing rewards" tags when
  // 1. neuron has not enough dissolve delay to vote
  // 2. no voting power economics available
  if (
    nonNullish(startReducingVotingPowerAfterSeconds) &&
    hasEnoughDissolveDelayToVote(neuron) &&
    get(ENABLE_PERIODIC_FOLLOWING_CONFIRMATION)
  ) {
    if (
      isNeuronMissingReward({ neuron, startReducingVotingPowerAfterSeconds })
    ) {
      tags.push({
        text: i18n.neurons.missing_rewards,
        status: "danger",
      });
    } else if (
<<<<<<< HEAD
      isNeuronMissingRewardSoon({
=======
      isNeuronMissingRewardsSoon({
>>>>>>> f2962c24
        neuron,
        startReducingVotingPowerAfterSeconds,
      })
    ) {
      tags.push({
        text: replacePlaceholders(i18n.neurons.missing_rewards_soon, {
          $timeLeft: secondsToMissingRewardsDuration({
            seconds: BigInt(
              secondsUntilMissingReward({
                neuron,
                startReducingVotingPowerAfterSeconds,
              })
            ),
            i18n,
          }),
        }),
        status: "warning",
      });
    }
  }

  return tags;
};

export const createNeuronVisibilityRowData = ({
  neuron,
  identity,
  accounts,
  i18n,
  startReducingVotingPowerAfterSeconds,
}: {
  neuron: NeuronInfo;
  identity?: Identity | null;
  accounts: IcpAccountsStoreData;
  i18n: I18n;
  // The function should work w/o voting power economics to not block the visibility functionality.
  // In this case only the "Missing Rewards" tag will be missing.
  startReducingVotingPowerAfterSeconds: bigint | undefined;
}): NeuronVisibilityRowData => {
  return {
    neuronId: neuron.neuronId.toString(),
    isPublic: isPublicNeuron(neuron),
    stake: isNeuronControllableByUser({ neuron, mainAccount: accounts.main })
      ? TokenAmountV2.fromUlps({
          amount: neuronStake(neuron),
          token: ICPToken,
        })
      : undefined,
    tags: getNeuronTagsUnrelatedToController({
      neuron,
      i18n,
      startReducingVotingPowerAfterSeconds,
    }),
    uncontrolledNeuronDetails: getNeuronVisibilityRowUncontrolledNeuronDetails({
      neuron,
      identity,
      accounts,
      i18n,
    }),
  };
};

const getNeuronVisibilityRowUncontrolledNeuronDetails = ({
  neuron,
  identity,
  accounts,
  i18n,
}: {
  neuron: NeuronInfo;
  identity?: Identity | null;
  accounts: IcpAccountsStoreData;
  i18n: I18n;
}): UncontrolledNeuronDetailsData | undefined => {
  if (
    isNeuronControlledByHardwareWallet({
      neuron,
      accounts,
    })
  ) {
    return {
      type: "hardwareWallet",
      text: i18n.neuron_detail.hardware_wallet,
    };
    // All HW controlled are hotkeys, but we don't want to show both details to the user.
  }
  const hotKeyControllableNeuron = isHotKeyControllable({
    neuron,
    identity,
  });
  if (hotKeyControllableNeuron && neuron.fullNeuron?.controller) {
    return {
      type: "hotkey",
      text: shortenWithMiddleEllipsis(neuron.fullNeuron?.controller),
    };
  }
};

/**
 * An identity can manage the neurons' fund participation when one of the below is true:
 * - User is the controller.
 * - User is a hotkey, but a Ledger device account is NOT the controller.
 *
 * Technically, HW can manage SNS neurons, but we don't support it yet in the NNS Dapp.
 * That's why we want to avoid HW controlled neurons from participating in a swap.
 * Both joining the Neurons' Fund and participating in a swap is disabled for Ledger devices.
 */
export const canUserManageNeuronFundParticipation = ({
  neuron,
  identity,
  accounts,
}: {
  neuron: NeuronInfo;
  identity: Identity | null | undefined;
  accounts: IcpAccountsStoreData;
}): boolean =>
  nonNullish(identity) &&
  (isNeuronControllableByUser({ neuron, mainAccount: accounts.main }) ||
    (isHotKeyControllable({ neuron, identity }) &&
      !isNeuronControlledByHardwareWallet({ neuron, accounts })));

/**
 * Calculate neuron stake (cachedNeuronStake - neuronFees)
 * @returns 0n if stake not available
 */
export const neuronStake = (neuron: NeuronInfo): bigint =>
  neuron.fullNeuron?.cachedNeuronStake !== undefined
    ? neuron.fullNeuron?.cachedNeuronStake - neuron.fullNeuron?.neuronFees
    : 0n;

export const neuronAvailableMaturity = (neuron: NeuronInfo): bigint =>
  neuron.fullNeuron?.maturityE8sEquivalent ?? 0n;

export const neuronStakedMaturity = (neuron: NeuronInfo): bigint =>
  neuron.fullNeuron?.stakedMaturityE8sEquivalent ?? 0n;

export interface FolloweesNeuron {
  neuronId: NeuronId;
  topics: [Topic, ...Topic[]];
}
/**
 * Transforms Neuron.Followees into FolloweesNeuron[] format
 */
export const followeesNeurons = (neuron: NeuronInfo): FolloweesNeuron[] => {
  if (neuron.fullNeuron?.followees === undefined) {
    return [];
  }
  const result: FolloweesNeuron[] = [];
  const resultNeuron = (neuronId: NeuronId): FolloweesNeuron | undefined =>
    result.find(({ neuronId: id }) => id === neuronId);

  for (const { followees, topic } of neuron.fullNeuron.followees) {
    for (const neuronId of followees) {
      const followeesNeuron = resultNeuron(neuronId);
      if (followeesNeuron === undefined) {
        result.push({
          neuronId,
          topics: [topic],
        });
      } else {
        followeesNeuron.topics.push(topic);
      }
    }
  }

  return result;
};

/**
 * Returns neuron ballots that contain "proposalId"
 */
export const ballotsWithDefinedProposal = ({
  recentBallots,
}: NeuronInfo): Required<BallotInfo>[] =>
  recentBallots.filter(
    ({ proposalId }: BallotInfo) => proposalId !== undefined
  );

export const isValidInputAmount = ({
  amount,
  max,
}: {
  amount?: number;
  max: number;
}): boolean => amount !== undefined && amount > 0 && amount <= max;

export const isEnoughToStakeNeuron = ({
  stakeE8s,
  feeE8s = 0n,
}: {
  stakeE8s: bigint;
  feeE8s?: bigint;
}): boolean => stakeE8s >= BigInt(MIN_NEURON_STAKE) + feeE8s;

export const isEnoughMaturityToSpawn = ({
  neuron: { fullNeuron },
  percentage,
}: {
  neuron: NeuronInfo;
  percentage: number;
}): boolean => {
  if (fullNeuron === undefined) {
    return false;
  }
  const maturitySelected = Math.floor(
    (Number(fullNeuron.maturityE8sEquivalent) * percentage) / 100
  );
  return (
    maturitySelected >=
    Number(MIN_NEURON_STAKE) / MATURITY_MODULATION_VARIANCE_PERCENTAGE
  );
};

export const isSpawning = (neuron: NeuronInfo): boolean =>
  neuron.state === NeuronState.Spawning;

const isLocked = (neuron: NeuronInfo): boolean =>
  neuron.state === NeuronState.Locked;

// Tested with `mapMergeableNeurons`
const isMergeableNeuron = ({
  neuron,
  accounts,
}: {
  neuron: NeuronInfo;
  accounts: IcpAccountsStoreData;
}): boolean =>
  !hasJoinedCommunityFund(neuron) &&
  !isSpawning(neuron) &&
  isLocked(neuron) &&
  isNeuronControllable({ neuron, accounts });

const getMergeableNeuronMessageKey = ({
  neuron,
  accounts,
}: {
  neuron: NeuronInfo;
  accounts: IcpAccountsStoreData;
}): string | undefined => {
  if (hasJoinedCommunityFund(neuron)) {
    return "neurons.cannot_merge_neuron_community";
  }
  if (isSpawning(neuron)) {
    return "neurons.cannot_merge_neuron_spawning";
  }
  if (!isNeuronControllable({ neuron, accounts })) {
    return "neurons.cannot_merge_neuron_hotkey";
  }
  if (!isLocked(neuron)) {
    return "neurons.cannot_merge_neuron_state";
  }
};

export type MergeableNeuron = {
  mergeable: boolean;
  selected: boolean;
  messageKey?: string;
  neuron: NeuronInfo;
};
/**
 * Returns neuron data wrapped with extra information about mergeability.
 *
 * @neurons NeuronInfo[]
 * @accounts AccountsStore
 * @selectedNeuronIds NeuronId[]
 * @returns MergeableNeuron[]
 */
export const mapMergeableNeurons = ({
  neurons,
  accounts,
  selectedNeurons,
}: {
  neurons: NeuronInfo[];
  accounts: IcpAccountsStoreData;
  selectedNeurons: NeuronInfo[];
}): MergeableNeuron[] =>
  neurons
    // First we consider the neuron on itself
    .map((neuron: NeuronInfo) => ({
      neuron,
      selected: selectedNeurons
        .map(({ neuronId }) => neuronId)
        .includes(neuron.neuronId),
      mergeable: isMergeableNeuron({ neuron, accounts }),
      messageKey: getMergeableNeuronMessageKey({ neuron, accounts }),
    }))
    // Then we calculate the neuron with the current selection
    .map(({ mergeable, selected, messageKey, neuron }: MergeableNeuron) => {
      // If not mergeable by itself or already selected, we keep the data.
      if (!mergeable || selected) {
        return { mergeable, selected, messageKey, neuron };
      }
      // Max selection, but not one of the current neurons
      if (selectedNeurons.length >= MAX_NEURONS_MERGED) {
        return {
          neuron,
          selected,
          mergeable: false,
          messageKey: "neurons.only_merge_two",
        };
      }
      // Compare with current selected neuron
      if (selectedNeurons.length === 1) {
        const [selectedNeuron] = selectedNeurons;
        const { isValid, messageKey } = canBeMerged([selectedNeuron, neuron]);
        return {
          neuron,
          selected,
          mergeable: isValid,
          messageKey,
        };
      }
      return { mergeable, selected, messageKey, neuron };
    });

const sameController = (neurons: NeuronInfo[]): boolean =>
  new Set(
    neurons.map(({ neuronId, fullNeuron }) =>
      // If fullNeuron is not present
      fullNeuron === undefined ? String(neuronId) : fullNeuron.controller
    )
  ).size === 1;

const sameId = (neurons: NeuronInfo[]): boolean =>
  new Set(neurons.map(({ neuronId }) => neuronId)).size === 1;

const sameNeuronType = (neurons: NeuronInfo[]): boolean =>
  new Set(neurons.map(({ neuronType }) => neuronType)).size === 1;

/**
 * Receives multiple lists of followees sorted by id.
 *
 * Compares that the followees are all the same.
 *
 * @param sortedFolloweesLists NeuronId[][].
 * For example:
 *  [[2, 4, 5], [1, 2, 3]] returns `false`
 *  [[2, 5, 6], [2, 5, 6]] returns `true`
 *  [[], []] return `true`
 * @returns boolean
 */
export const allHaveSameFollowees = (
  sortedFolloweesLists: NeuronId[][]
): boolean =>
  new Set(sortedFolloweesLists.map((list) => list.join())).size === 1;

const sameManageNeuronFollowees = (neurons: NeuronInfo[]): boolean => {
  const fullNeurons: Neuron[] = neurons
    .map(({ fullNeuron }) => fullNeuron)
    .filter(isDefined);
  // If we don't have the info, return false
  if (fullNeurons.length === 0) {
    return false;
  }
  const sortedFollowees: NeuronId[][] = fullNeurons
    .map(
      ({ followees }): Followees =>
        followees.find(({ topic }) => topic === Topic.NeuronManagement) ?? {
          topic: Topic.NeuronManagement,
          followees: [],
        }
    )
    .map(({ followees }) => followees.sort());
  return allHaveSameFollowees(sortedFollowees);
};

/**
 * This function checks whether two or more neurons can be merged
 * but it doesn't check if each neuron is mergeable.
 *
 * The mergeability of each neuron should be checked before calling this function.
 */
export const canBeMerged = (
  neurons: NeuronInfo[]
): { isValid: boolean; messageKey?: string } => {
  if (neurons.length !== MAX_NEURONS_MERGED) {
    return {
      isValid: false,
    };
  }
  if (sameId(neurons)) {
    return {
      isValid: false,
      messageKey: "error.merge_neurons_same_id",
    };
  }
  if (!sameNeuronType(neurons)) {
    return {
      isValid: false,
      messageKey: "error.merge_neurons_different_types",
    };
  }
  if (!sameController(neurons)) {
    return {
      isValid: false,
      messageKey: "error.merge_neurons_not_same_controller",
    };
  }
  return sameManageNeuronFollowees(neurons)
    ? {
        isValid: true,
      }
    : {
        isValid: false,
        messageKey: "error.merge_neurons_not_same_manage_neuron_followees",
      };
};

export const mapNeuronIds = ({
  neuronIds,
  neurons,
}: {
  neuronIds: NeuronId[];
  neurons: NeuronInfo[];
}) =>
  neuronIds
    .map((selectedId) =>
      neurons.find(({ neuronId }) => neuronId === selectedId)
    )
    .filter(isDefined);

export type InvalidState<T> = {
  stepName: string;
  isInvalid: (arg?: T) => boolean;
  onInvalid: () => void;
};

// Checks if there is an invalid state in a Wizard Step
export const checkInvalidState = <T>({
  invalidStates,
  currentStep,
  args,
}: {
  invalidStates: InvalidState<T>[];
  currentStep?: WizardStep;
  args: T | undefined;
}): void => {
  invalidStates
    .filter(
      ({ stepName, isInvalid }) =>
        stepName === currentStep?.name && isInvalid(args)
    )
    .forEach(({ onInvalid }) => onInvalid());
};

export const isIdentityController = ({
  neuron,
  identity,
}: {
  neuron: NeuronInfo;
  identity?: Identity | null;
}): boolean => {
  if (identity === null || identity === undefined) {
    return false;
  }
  return neuron.fullNeuron?.controller === identity.getPrincipal().toText();
};

export const followeesByTopic = ({
  neuron,
  topic,
}: {
  neuron: NeuronInfo | undefined;
  topic: Topic;
}): NeuronId[] | undefined =>
  neuron?.fullNeuron?.followees.find(
    ({ topic: followedTopic }) => topic === followedTopic
  )?.followees;

/**
 * NeuronManagement proposals are not public so we hide this topic
 * (unless the neuron already has followees on this topic)
 * https://github.com/dfinity/nns-dapp/pull/511
 *
 * Filter out deprecated topics.
 */
export const topicsToFollow = (neuron: NeuronInfo): Topic[] =>
  (followeesByTopic({ neuron, topic: Topic.NeuronManagement }) === undefined
    ? TOPICS_TO_FOLLOW_NNS.filter((topic) => topic !== Topic.NeuronManagement)
    : TOPICS_TO_FOLLOW_NNS
  ).filter((topic) => !DEPRECATED_TOPICS.includes(topic));

// NeuronInfo is public info.
// fullNeuron is only for users with access.
export const userAuthorizedNeuron = (neuron: NeuronInfo): boolean =>
  neuron.fullNeuron !== undefined;

export type CompactNeuronInfo = {
  idString: string;
  votingPower: bigint;
  vote: Vote;
};

const getRecentBallot = ({
  neuron,
  proposalId,
}: {
  neuron: NeuronInfo;
  proposalId?: bigint;
}): BallotInfo | undefined =>
  neuron.recentBallots.find(
    ({ proposalId: currentId }) => currentId === proposalId
  );

// We try to get the vote from the neurons ballots and also from the proposal ballots
const getVote = ({
  neuron,
  proposal,
}: {
  neuron: NeuronInfo;
  proposal: ProposalInfo;
}): Vote | undefined =>
  getRecentBallot({ neuron, proposalId: proposal.id })?.vote ??
  getVotingBallot({ neuronId: neuron.neuronId, proposalInfo: proposal })?.vote;

export const votedNeuronDetails = ({
  neurons,
  proposal,
}: {
  neurons: NeuronInfo[];
  proposal: ProposalInfo;
}): CompactNeuronInfo[] =>
  votedNeurons({
    neurons,
    proposal,
  })
    .map((neuron) => ({
      idString: neuron.neuronId.toString(),
      votingPower: getVotingPower({ neuron, proposal }),
      vote: getVote({ neuron, proposal }),
    }))
    // Exclude the cases where the vote was not found.
    .filter(
      (compactNeuronInfoMaybe) => compactNeuronInfoMaybe.vote !== undefined
    ) as CompactNeuronInfo[];

export const neuronsVotingPower = (neurons?: CompactNeuronInfo[]): bigint =>
  neurons?.reduce((sum, { votingPower }) => sum + votingPower, 0n) ?? 0n;

export const hasEnoughMaturityToStake = ({ fullNeuron }: NeuronInfo): boolean =>
  (fullNeuron?.maturityE8sEquivalent ?? 0n) > 0n;

export const minNeuronSplittable = (fee: bigint): bigint =>
  2n * MIN_NEURON_STAKE + fee;

export const neuronCanBeSplit = ({
  neuron,
  fee,
}: {
  neuron: NeuronInfo;
  fee: bigint;
}): boolean => neuronStake(neuron) >= minNeuronSplittable(fee);

export const getNeuronById = ({
  neuronsStore,
  neuronId,
}: {
  neuronsStore: NeuronsStore;
  neuronId: NeuronId;
}): NeuronInfo | undefined =>
  neuronsStore.neurons?.find((n) => n.neuronId === neuronId);

/** Is a neuron currently in a vote registration process */
export const neuronVoting = ({
  store: { registrations },
  neuronIdString,
}: {
  store: VoteRegistrationStoreData;
  neuronIdString: string;
}): boolean =>
  (registrations[OWN_CANISTER_ID_TEXT] ?? []).find(
    ({ neuronIdStrings, successfullyVotedNeuronIdStrings }) =>
      neuronIdStrings.includes(`${neuronIdString}`) &&
      !successfullyVotedNeuronIdStrings.includes(neuronIdString)
  ) !== undefined;

// Check whether the amount to top up is valid.
// Otherwise the claiming neuron doesn't work because the amount is too small.
export const validTopUpAmount = ({
  amount,
  neuron,
}: {
  neuron: NeuronInfo;
  amount: number;
}): boolean => {
  const amountUlps = numberToUlps({ amount, token: ICPToken });
  const neuronStakeUlps = neuron.fullNeuron?.cachedNeuronStake ?? 0n;
  return amountUlps + neuronStakeUlps > MIN_NEURON_STAKE;
};

export const neuronAge = ({ ageSeconds }: NeuronInfo): bigint =>
  BigInt(Math.min(Number(ageSeconds), SECONDS_IN_FOUR_YEARS));

/** NNS neuron can be ineligible only for two reasons: "since" and "short" */
export type NeuronIneligibilityReason = "since" | "short" | "no-permission";

/**
 * Represents an entry in the list of ineligible neurons.
 * - 'short': the neuron is too young to vote
 * - 'since': the neuron was created after the proposal was submitted
 */
export interface IneligibleNeuronData {
  neuronIdString: string;
  reason: NeuronIneligibilityReason | undefined;
}
export const filterIneligibleNnsNeurons = ({
  neurons,
  proposal,
}: {
  neurons: NeuronInfo[];
  proposal: ProposalInfo;
}): IneligibleNeuronData[] =>
  ineligibleNeurons({
    neurons,
    proposal,
  }).map(({ createdTimestampSeconds, neuronId }) => ({
    neuronIdString: neuronId.toString(),
    reason:
      createdTimestampSeconds > proposal.proposalTimestampSeconds
        ? "since"
        : "short",
  }));

/// Returns timestamp in seconds of last maturity distribution event
export const maturityLastDistribution = ({
  actual_timestamp_seconds,
  rounds_since_last_distribution,
  settled_proposals,
}: RewardEvent): bigint => {
  // Rewards were distributed that round (the most recent reward event was not a rollover), so the timestamp is correct
  if (settled_proposals.length > 0) {
    return actual_timestamp_seconds;
  }

  // When there was a reward event, but no rewards were distributed (because of a rollover)
  return (
    actual_timestamp_seconds -
    (fromNullable(rounds_since_last_distribution) ?? 1n) *
      BigInt(SECONDS_IN_DAY)
  );
};

export const neuronDashboardUrl = ({ neuronId }: NeuronInfo): string =>
  `https://dashboard.internetcomputer.org/neuron/${neuronId.toString()}`;

export const getTopicTitle = ({
  topic,
  i18n,
}: {
  topic: Topic;
  i18n: I18n;
}): string => {
  const mapper: Record<Topic, string> = {
    [Topic.Unspecified]: i18n.follow_neurons.topic_0_title,
    [Topic.NeuronManagement]: i18n.follow_neurons.topic_1_title,
    [Topic.ExchangeRate]: i18n.follow_neurons.topic_2_title,
    [Topic.NetworkEconomics]: i18n.follow_neurons.topic_3_title,
    [Topic.Governance]: i18n.follow_neurons.topic_4_title,
    [Topic.NodeAdmin]: i18n.follow_neurons.topic_5_title,
    [Topic.ParticipantManagement]: i18n.follow_neurons.topic_6_title,
    [Topic.SubnetManagement]: i18n.follow_neurons.topic_7_title,
    [Topic.NetworkCanisterManagement]: i18n.follow_neurons.topic_8_title,
    [Topic.Kyc]: i18n.follow_neurons.topic_9_title,
    [Topic.NodeProviderRewards]: i18n.follow_neurons.topic_10_title,
    [Topic.SnsDecentralizationSale]: i18n.follow_neurons.topic_11_title,
    [Topic.IcOsVersionDeployment]: i18n.follow_neurons.topic_12_title,
    [Topic.IcOsVersionElection]: i18n.follow_neurons.topic_13_title,
    [Topic.SnsAndCommunityFund]: i18n.follow_neurons.topic_14_title,
    [Topic.ApiBoundaryNodeManagement]: i18n.follow_neurons.topic_15_title,
    [Topic.SubnetRental]: i18n.follow_neurons.topic_16_title,
    [Topic.ProtocolCanisterManagement]: i18n.follow_neurons.topic_17_title,
    [Topic.ServiceNervousSystemManagement]: i18n.follow_neurons.topic_18_title,
  };
  return (
    mapper[topic] ??
    replacePlaceholders(i18n.follow_neurons.unknown_topic_title, {
      $topicId: topic.toString(),
    })
  );
};

export const getTopicSubtitle = ({
  topic,
  i18n,
}: {
  topic: Topic;
  i18n: I18n;
}): string => {
  const mapper: Record<Topic, string> = {
    [Topic.Unspecified]: i18n.follow_neurons.topic_0_subtitle,
    [Topic.NeuronManagement]: i18n.follow_neurons.topic_1_subtitle,
    [Topic.ExchangeRate]: i18n.follow_neurons.topic_2_subtitle,
    [Topic.NetworkEconomics]: i18n.follow_neurons.topic_3_subtitle,
    [Topic.Governance]: i18n.follow_neurons.topic_4_subtitle,
    [Topic.NodeAdmin]: i18n.follow_neurons.topic_5_subtitle,
    [Topic.ParticipantManagement]: i18n.follow_neurons.topic_6_subtitle,
    [Topic.SubnetManagement]: i18n.follow_neurons.topic_7_subtitle,
    [Topic.NetworkCanisterManagement]: i18n.follow_neurons.topic_8_subtitle,
    [Topic.Kyc]: i18n.follow_neurons.topic_9_subtitle,
    [Topic.NodeProviderRewards]: i18n.follow_neurons.topic_10_subtitle,
    [Topic.SnsDecentralizationSale]: i18n.follow_neurons.topic_11_subtitle,
    [Topic.IcOsVersionDeployment]: i18n.follow_neurons.topic_12_subtitle,
    [Topic.IcOsVersionElection]: i18n.follow_neurons.topic_13_subtitle,
    [Topic.SnsAndCommunityFund]: i18n.follow_neurons.topic_14_subtitle,
    [Topic.ApiBoundaryNodeManagement]: i18n.follow_neurons.topic_15_subtitle,
    [Topic.SubnetRental]: i18n.follow_neurons.topic_16_subtitle,
    [Topic.ProtocolCanisterManagement]: i18n.follow_neurons.topic_17_subtitle,
    [Topic.ServiceNervousSystemManagement]:
      i18n.follow_neurons.topic_18_subtitle,
  };
  return mapper[topic];
};

export const isPublicNeuron = (neuronInfo: NeuronInfo): boolean => {
  return neuronInfo.visibility === NeuronVisibility.Public;
};

export const getVotingPowerRefreshedTimestampSeconds = ({
  fullNeuron,
}: NeuronInfo): bigint =>
  // When the fullNeuron is not presented, we assume that the neuron is not missing rewards
  // to avoid unnecessary notifications.
  fullNeuron?.votingPowerRefreshedTimestampSeconds ?? BigInt(nowInSeconds());

export const secondsUntilMissingReward = ({
  neuron,
  startReducingVotingPowerAfterSeconds,
}: {
  neuron: NeuronInfo;
  startReducingVotingPowerAfterSeconds: bigint;
}): number => {
  const rewardLossStart = Number(
    getVotingPowerRefreshedTimestampSeconds(neuron) +
      startReducingVotingPowerAfterSeconds
  );
  return rewardLossStart - nowInSeconds();
};

/** If the voting power economics are not available,
 *  we assume that the neuron's following is not reset. */
export const isNeuronFollowingReset = ({
  neuron,
  startReducingVotingPowerAfterSeconds,
  clearFollowingAfterSeconds,
}: {
  neuron: NeuronInfo;
  startReducingVotingPowerAfterSeconds: bigint | undefined;
  clearFollowingAfterSeconds: bigint | undefined;
}): boolean => {
  if (
    isNullish(startReducingVotingPowerAfterSeconds) ||
    isNullish(clearFollowingAfterSeconds)
  ) {
    return false;
  }
  const neuronFollowingResetTimestampSeconds =
    getVotingPowerRefreshedTimestampSeconds(neuron) +
    startReducingVotingPowerAfterSeconds +
    clearFollowingAfterSeconds;
  return nowInSeconds() >= neuronFollowingResetTimestampSeconds;
};

// TODO(mstr): Rename to use the plural form of "rewards" in related functions.
/** If the voting power economics are not available,
 *  we assume that the neuron is not missing rewards. */
export const isNeuronMissingReward = ({
  neuron,
  startReducingVotingPowerAfterSeconds,
}: {
  neuron: NeuronInfo;
  startReducingVotingPowerAfterSeconds: bigint | undefined;
}): boolean =>
  isNullish(startReducingVotingPowerAfterSeconds)
    ? false
    : secondsUntilMissingReward({
        neuron,
        startReducingVotingPowerAfterSeconds,
      }) <= 0;

/**
 * e.g. "Neuron will start missing rewards in 30 days"
 * If the voting power economics are not available,
 * we assume that the neuron is not missing rewards. */
<<<<<<< HEAD
export const isNeuronMissingRewardSoon = ({
=======
export const isNeuronMissingRewardsSoon = ({
>>>>>>> f2962c24
  neuron,
  startReducingVotingPowerAfterSeconds,
}: {
  neuron: NeuronInfo;
  startReducingVotingPowerAfterSeconds: bigint | undefined;
}): boolean =>
  isNullish(startReducingVotingPowerAfterSeconds)
    ? false
    : secondsUntilMissingReward({
        neuron,
        startReducingVotingPowerAfterSeconds,
      }) <= daysToSeconds(NOTIFICATION_PERIOD_BEFORE_REWARD_LOSS_STARTS_DAYS);

/**
 * Returns `true` if the neuron's dissolve delay meets the voting requirements
 */
export const hasEnoughDissolveDelayToVote = ({
  dissolveDelaySeconds,
}: NeuronInfo): boolean =>
  dissolveDelaySeconds >= BigInt(NNS_MINIMUM_DISSOLVE_DELAY_TO_VOTE);<|MERGE_RESOLUTION|>--- conflicted
+++ resolved
@@ -568,11 +568,7 @@
         status: "danger",
       });
     } else if (
-<<<<<<< HEAD
-      isNeuronMissingRewardSoon({
-=======
       isNeuronMissingRewardsSoon({
->>>>>>> f2962c24
         neuron,
         startReducingVotingPowerAfterSeconds,
       })
@@ -1355,11 +1351,7 @@
  * e.g. "Neuron will start missing rewards in 30 days"
  * If the voting power economics are not available,
  * we assume that the neuron is not missing rewards. */
-<<<<<<< HEAD
-export const isNeuronMissingRewardSoon = ({
-=======
 export const isNeuronMissingRewardsSoon = ({
->>>>>>> f2962c24
   neuron,
   startReducingVotingPowerAfterSeconds,
 }: {

--- conflicted
+++ resolved
@@ -53,14 +53,6 @@
   IconLockOpen,
 } from "@dfinity/gix-components";
 import {
-  ICPToken,
-  TokenAmountV2,
-  fromNullable,
-  isNullish,
-  nonNullish,
-  secondsToDuration,
-} from "@dfinity/utils";
-import {
   NeuronState,
   NeuronType,
   NeuronVisibility,
@@ -76,9 +68,6 @@
   type NeuronInfo,
   type ProposalInfo,
   type RewardEvent,
-<<<<<<< HEAD
-} from "@icp-sdk/canisters/nns";
-=======
 } from "@dfinity/nns";
 import {
   ICPToken,
@@ -88,7 +77,6 @@
   nonNullish,
   secondsToDuration,
 } from "@dfinity/utils";
->>>>>>> d34effd1
 import type { Identity } from "@icp-sdk/core/agent";
 import type { Component } from "svelte";
 

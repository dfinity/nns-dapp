--- conflicted
+++ resolved
@@ -233,15 +233,7 @@
     ? neuron.fullNeuron.spawnAtTimesSeconds - BigInt(nowInSeconds())
     : undefined;
 
-<<<<<<< HEAD
-export const ageMultiplier = (ageSeconds: number): number =>
-  1 +
-  0.25 * (Math.min(ageSeconds, SECONDS_IN_FOUR_YEARS) / SECONDS_IN_FOUR_YEARS);
-
 export const formatVotingPower = (value: bigint | number): string =>
-=======
-export const formatVotingPower = (value: bigint): string =>
->>>>>>> 2c16d49c
   formatNumber(Number(value) / E8S_PER_ICP);
 
 export const hasJoinedCommunityFund = (neuron: NeuronInfo): boolean =>

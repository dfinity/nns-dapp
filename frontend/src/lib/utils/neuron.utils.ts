import { OWN_CANISTER_ID_TEXT } from "$lib/constants/canister-ids.constants";
import {
  SECONDS_IN_DAY,
  SECONDS_IN_EIGHT_YEARS,
  SECONDS_IN_FOUR_YEARS,
  SECONDS_IN_HALF_YEAR,
} from "$lib/constants/constants";
import {
  DEFAULT_TRANSACTION_FEE_E8S,
  E8S_PER_ICP,
} from "$lib/constants/icp.constants";
import {
  AGE_MULTIPLIER,
  DISSOLVE_DELAY_MULTIPLIER,
  MAX_NEURONS_MERGED,
  MIN_NEURON_STAKE,
  SPAWN_VARIANCE_PERCENTAGE,
  TOPICS_TO_FOLLOW_NNS,
} from "$lib/constants/neurons.constants";
import { DEPRECATED_TOPICS } from "$lib/constants/proposals.constants";
import type { IcpAccountsStoreData } from "$lib/stores/icp-accounts.store";
import type { NeuronsStore } from "$lib/stores/neurons.store";
import type { VoteRegistrationStoreData } from "$lib/stores/vote-registration.store";
import type { Account } from "$lib/types/account";
import type { Identity } from "@dfinity/agent";
import type { WizardStep } from "@dfinity/gix-components";
import {
  IconDissolving,
  IconHistoryToggleOff,
  IconLockClosed,
  IconLockOpen,
} from "@dfinity/gix-components";
import {
  NeuronState,
  Topic,
  Vote,
  ineligibleNeurons,
  votedNeurons,
  type BallotInfo,
  type Followees,
  type Neuron,
  type NeuronId,
  type NeuronInfo,
  type ProposalId,
  type ProposalInfo,
  type RewardEvent,
} from "@dfinity/nns";
import type { SnsVote } from "@dfinity/sns";
import { fromNullable, isNullish, nonNullish } from "@dfinity/utils";
import type { ComponentType } from "svelte";
import {
  getAccountByPrincipal,
  isAccountHardwareWallet,
} from "./accounts.utils";
import { nowInSeconds } from "./date.utils";
import { formatNumber } from "./format.utils";
import { getVotingBallot, getVotingPower } from "./proposals.utils";
import { toNnsVote } from "./sns-proposals.utils";
import { formatToken } from "./token.utils";
import { isDefined } from "./utils";

export type StateInfo = {
<<<<<<< HEAD
  textKey: string;
  Icon?: ComponentType;
  status: "ok" | "warn" | "spawning";
=======
  Icon?: typeof SvelteComponent;
  textKey: keyof I18n["neuron_state"];
>>>>>>> 74337d51
};

type StateMapper = Record<NeuronState, StateInfo>;

const stateInfoMapper: StateMapper = {
  [NeuronState.Locked]: {
    Icon: IconLockClosed,
    textKey: "Locked",
  },
  [NeuronState.Unspecified]: {
    Icon: undefined,
    textKey: "Unspecified",
  },
  [NeuronState.Dissolved]: {
    Icon: IconLockOpen,
    textKey: "Dissolved",
  },
  [NeuronState.Dissolving]: {
    Icon: IconDissolving,
    textKey: "Dissolving",
  },
  [NeuronState.Spawning]: {
    Icon: IconHistoryToggleOff,
    textKey: "Spawning",
  },
};

export const getStateInfo = (neuronState: NeuronState): StateInfo =>
  stateInfoMapper[neuronState];

/**
 * Calculation of the voting power of a neuron.
 *
 * If neuron's dissolve delay is less than 6 months, the voting power is 0.
 *
 * Else:
 * votingPower = (stake + staked maturity) * dissolve_delay_bonus * age_bonus
 * dissolve_delay_bonus = 1 + (dissolve_delay_multiplier * neuron dissolve delay / 8 years)
 * age_bonus = 1 + (age_multiplier * ageSeconds / 4 years)
 *
 * dissolve_delay_multiplier is 1 in NNS
 * age_multiplier is 0.25 in NNS
 *
 * ageSeconds is capped at 4 years
 * neuron dissolve delay is capped at 8 years
 *
 * Reference: https://internetcomputer.org/docs/current/tokenomics/sns/rewards#recap-on-nns-voting-rewards
 *
 * @param {Object} params
 * @param {NeuronInfo} params.neuron
 * @param {number} params.newDissolveDelayInSeconds It will calculate the voting power with the new dissolve delay if provided
 * @returns {bigint}
 */
export const neuronVotingPower = ({
  neuron,
  newDissolveDelayInSeconds,
}: {
  neuron: NeuronInfo;
  newDissolveDelayInSeconds?: bigint;
}): bigint => {
  const dissolveDelay =
    newDissolveDelayInSeconds ?? neuron.dissolveDelaySeconds;
  const stakeE8s =
    (neuron.fullNeuron?.cachedNeuronStake ?? BigInt(0)) +
    (neuron.fullNeuron?.stakedMaturityE8sEquivalent ?? BigInt(0));
  return votingPower({
    stakeE8s,
    dissolveDelay,
    ageSeconds: neuron.ageSeconds,
  });
};

interface VotingPowerParams {
  // Neuron data
  dissolveDelay: bigint;
  stakeE8s: bigint;
  ageSeconds: bigint;
  // Params
  ageBonusMultiplier?: number;
  dissolveBonusMultiplier?: number;
  maxAgeSeconds?: number;
  maxDissolveDelaySeconds?: number;
  minDissolveDelaySeconds?: number;
}
/**
 * For now used only internally in this file.
 *
 * It might be useful to use it for SNS neurons.
 *
 * @param {VotingPowerParams}
 * @returns {bigint}
 */
export const votingPower = ({
  stakeE8s,
  dissolveDelay,
  ageSeconds,
  ageBonusMultiplier = AGE_MULTIPLIER,
  dissolveBonusMultiplier = DISSOLVE_DELAY_MULTIPLIER,
  maxDissolveDelaySeconds = SECONDS_IN_EIGHT_YEARS,
  maxAgeSeconds = SECONDS_IN_FOUR_YEARS,
  minDissolveDelaySeconds = SECONDS_IN_HALF_YEAR,
}: VotingPowerParams): bigint => {
  if (dissolveDelay < minDissolveDelaySeconds) {
    return BigInt(0);
  }
  const dissolveDelayMultiplier = bonusMultiplier({
    amount: dissolveDelay,
    multiplier: dissolveBonusMultiplier,
    max: maxDissolveDelaySeconds,
  });
  const ageMultiplier = bonusMultiplier({
    amount: ageSeconds,
    multiplier: ageBonusMultiplier,
    max: maxAgeSeconds,
  });
  // We don't use dissolveDelayMultiplier and ageMultiplier directly because those are specific to NNS.
  // This function is generic and could be used for SNS.
  return BigInt(
    Math.round(Number(stakeE8s) * dissolveDelayMultiplier * ageMultiplier)
  );
};

export const dissolveDelayMultiplier = (delayInSeconds: bigint): number =>
  bonusMultiplier({
    amount: delayInSeconds,
    multiplier: DISSOLVE_DELAY_MULTIPLIER,
    max: SECONDS_IN_EIGHT_YEARS,
  });

export const ageMultiplier = (ageSeconds: bigint): number =>
  bonusMultiplier({
    amount: ageSeconds,
    multiplier: AGE_MULTIPLIER,
    max: SECONDS_IN_FOUR_YEARS,
  });

export const bonusMultiplier = ({
  amount,
  multiplier,
  max,
}: {
  amount: bigint;
  multiplier: number;
  max: number;
}): number =>
  1 +
  multiplier *
    (Math.min(Number(amount), max) /
      // to avoid NaN
      (max === 0 ? 1 : max));

// TODO: Do we need this? What does it mean to have a valid stake?
// TODO: https://dfinity.atlassian.net/browse/L2-507
export const hasValidStake = (neuron: NeuronInfo): boolean =>
  // Ignore if we can't validate the stake
  nonNullish(neuron.fullNeuron)
    ? neuron.fullNeuron.cachedNeuronStake +
        neuron.fullNeuron.maturityE8sEquivalent >
      BigInt(DEFAULT_TRANSACTION_FEE_E8S)
    : false;

export const getDissolvingTimestampSeconds = (
  neuron: NeuronInfo
): bigint | undefined =>
  neuron.state === NeuronState.Dissolving &&
  neuron.fullNeuron?.dissolveState !== undefined &&
  "WhenDissolvedTimestampSeconds" in neuron.fullNeuron.dissolveState
    ? neuron.fullNeuron.dissolveState.WhenDissolvedTimestampSeconds
    : undefined;

export const getDissolvingTimeInSeconds = (
  neuron: NeuronInfo
): bigint | undefined => {
  const dissolvingTimestamp = getDissolvingTimestampSeconds(neuron);
  return nonNullish(dissolvingTimestamp)
    ? dissolvingTimestamp - BigInt(nowInSeconds())
    : undefined;
};

export const getSpawningTimeInSeconds = (
  neuron: NeuronInfo
): bigint | undefined =>
  isSpawning(neuron) && neuron.fullNeuron?.spawnAtTimesSeconds !== undefined
    ? neuron.fullNeuron.spawnAtTimesSeconds - BigInt(nowInSeconds())
    : undefined;

export const formatVotingPower = (value: bigint | number): string =>
  formatNumber(Number(value) / E8S_PER_ICP);

export const hasJoinedCommunityFund = (neuron: NeuronInfo): boolean =>
  neuron.joinedCommunityFundTimestampSeconds !== undefined;

/**
 * Has the neuron the auto stake maturity feature turned on?
 * @param {NeuronInfo} neuron The neuron which potential has the feature on
 */
export const hasAutoStakeMaturityOn = ({ fullNeuron }: NeuronInfo): boolean =>
  fullNeuron?.autoStakeMaturity === true;

/**
 * Format the maturity in a value (token "currency") way.
 * @param {NeuronInfo} neuron The neuron that contains the `maturityE8sEquivalent` that will be formatted if a `fullNeuron` is available
 */
export const formattedMaturity = ({ fullNeuron }: NeuronInfo): string =>
  formatMaturity(fullNeuron?.maturityE8sEquivalent);

/**
 * Format the sum of the maturity and staked maturity in a value (token "currency") way.
 * @param {NeuronInfo} neuron The neuron that contains the `maturityE8sEquivalent` and `stakedMaturityE8sEquivalent` which will be summed and formatted if a `fullNeuron` is available
 */
export const formattedTotalMaturity = ({ fullNeuron }: NeuronInfo): string =>
  formatMaturity(
    (fullNeuron?.maturityE8sEquivalent ?? BigInt(0)) +
      (fullNeuron?.stakedMaturityE8sEquivalent ?? BigInt(0))
  );

/**
 * Format the staked maturity in a value (token "currency") way.
 * @param {NeuronInfo} neuron The neuron that contains the `stakedMaturityE8sEquivalent` that will be formatted if a `fullNeuron` is available
 */
export const formattedStakedMaturity = ({ fullNeuron }: NeuronInfo): string =>
  formatMaturity(fullNeuron?.stakedMaturityE8sEquivalent);

export const formatMaturity = (value?: bigint): string =>
  formatToken({
    value: isNullish(value) ? BigInt(0) : value,
  });

export const sortNeuronsByCreatedTimestamp = (
  neurons: NeuronInfo[]
): NeuronInfo[] =>
  [...neurons].sort((a, b) =>
    Number(b.createdTimestampSeconds - a.createdTimestampSeconds)
  );

/*
 * Returns true if the neuron can be controlled by current user
 */
export const isNeuronControllableByUser = ({
  neuron: { fullNeuron },
  mainAccount,
}: {
  neuron: NeuronInfo;
  mainAccount?: Account;
}): boolean =>
  fullNeuron?.controller !== undefined &&
  mainAccount?.type === "main" &&
  fullNeuron.controller === mainAccount.principal?.toText();

/*
 * Returns true if the neuron can be controlled. A neuron can be controlled if:
 *
 *  1. The user is the controller
 *  OR
 *  2. The main account (same as user) is the controller
 *  OR
 *  3. The user's hardware wallet is the controller.
 *
 */
export const isNeuronControllable = ({
  neuron: { fullNeuron },
  identity,
  accounts,
}: {
  neuron: NeuronInfo;
  identity?: Identity | null;
  accounts: IcpAccountsStoreData;
}): boolean =>
  fullNeuron?.controller !== undefined &&
  (fullNeuron.controller === identity?.getPrincipal().toText() ||
    getAccountByPrincipal({ principal: fullNeuron.controller, accounts }) !==
      undefined);

export const isNeuronControlledByHardwareWallet = ({
  neuron,
  accounts,
}: {
  neuron: NeuronInfo;
  accounts: IcpAccountsStoreData;
}): boolean => {
  if (neuron.fullNeuron?.controller !== undefined) {
    const account = getAccountByPrincipal({
      principal: neuron.fullNeuron.controller,
      accounts,
    });
    return isAccountHardwareWallet(account);
  }
  return false;
};

export const isHotKeyControllable = ({
  neuron: { fullNeuron },
  identity,
}: {
  neuron: NeuronInfo;
  identity?: Identity | null;
}): boolean =>
  fullNeuron?.hotKeys.find(
    (hotkey) => hotkey === identity?.getPrincipal().toText()
  ) !== undefined &&
  fullNeuron.controller !== identity?.getPrincipal().toText();

export type NeuronTag = {
  text: string;
};

export const getNeuronTags = ({
  neuron,
  identity,
  accounts,
  i18n,
}: {
  neuron: NeuronInfo;
  identity?: Identity | null;
  accounts: IcpAccountsStoreData;
  i18n: I18n;
}): NeuronTag[] => {
  const tags: NeuronTag[] = [];
  if (hasJoinedCommunityFund(neuron)) {
    tags.push({ text: i18n.neurons.community_fund });
  }
  const isHWControlled = isNeuronControlledByHardwareWallet({
    neuron,
    accounts,
  });
  if (isHWControlled) {
    tags.push({ text: i18n.neurons.hardware_wallet_control });
    // All HW controlled are hotkeys, but we don't want to show both tags to the user.
  } else if (isHotKeyControllable({ neuron, identity })) {
    tags.push({ text: i18n.neurons.hotkey_control });
  }
  return tags;
};

/**
 * An identity can manage the neurons' fund participation when one of the below is true:
 * - User is the controller.
 * - User is a hotkey, but a hardware wallet account is NOT the controller.
 *
 * Technically, HW can manage SNS neurons, but we don't support it yet in the NNS Dapp.
 * That's why we want to avoid HW controlled neurons from participating in a swap.
 * Both joining the Neurons' Fund and participating in a swap is disabled for hardware wallets.
 */
export const canUserManageNeuronFundParticipation = ({
  neuron,
  identity,
  accounts,
}: {
  neuron: NeuronInfo;
  identity: Identity | null | undefined;
  accounts: IcpAccountsStoreData;
}): boolean =>
  nonNullish(identity) &&
  (isNeuronControllableByUser({ neuron, mainAccount: accounts.main }) ||
    (isHotKeyControllable({ neuron, identity }) &&
      !isNeuronControlledByHardwareWallet({ neuron, accounts })));

/**
 * Calculate neuron stake (cachedNeuronStake - neuronFees)
 * @returns 0n if stake not available
 */
export const neuronStake = (neuron: NeuronInfo): bigint =>
  neuron.fullNeuron?.cachedNeuronStake !== undefined
    ? neuron.fullNeuron?.cachedNeuronStake - neuron.fullNeuron?.neuronFees
    : BigInt(0);

export interface FolloweesNeuron {
  neuronId: NeuronId;
  topics: [Topic, ...Topic[]];
}
/**
 * Transforms Neuron.Followees into FolloweesNeuron[] format
 */
export const followeesNeurons = (neuron: NeuronInfo): FolloweesNeuron[] => {
  if (neuron.fullNeuron?.followees === undefined) {
    return [];
  }
  const result: FolloweesNeuron[] = [];
  const resultNeuron = (neuronId: NeuronId): FolloweesNeuron | undefined =>
    result.find(({ neuronId: id }) => id === neuronId);

  for (const { followees, topic } of neuron.fullNeuron.followees) {
    for (const neuronId of followees) {
      const followeesNeuron = resultNeuron(neuronId);
      if (followeesNeuron === undefined) {
        result.push({
          neuronId,
          topics: [topic],
        });
      } else {
        followeesNeuron.topics.push(topic);
      }
    }
  }

  return result;
};

/**
 * Returns neuron ballots that contain "proposalId"
 */
export const ballotsWithDefinedProposal = ({
  recentBallots,
}: NeuronInfo): Required<BallotInfo>[] =>
  recentBallots.filter(
    ({ proposalId }: BallotInfo) => proposalId !== undefined
  );

export const isValidInputAmount = ({
  amount,
  max,
}: {
  amount?: number;
  max: number;
}): boolean => amount !== undefined && amount > 0 && amount <= max;

export const isEnoughToStakeNeuron = ({
  stakeE8s,
  feeE8s = BigInt(0),
}: {
  stakeE8s: bigint;
  feeE8s?: bigint;
}): boolean => stakeE8s >= BigInt(MIN_NEURON_STAKE) + feeE8s;

export const isEnoughMaturityToSpawn = ({
  neuron: { fullNeuron },
  percentage,
}: {
  neuron: NeuronInfo;
  percentage: number;
}): boolean => {
  if (fullNeuron === undefined) {
    return false;
  }
  const maturitySelected = Math.floor(
    (Number(fullNeuron.maturityE8sEquivalent) * percentage) / 100
  );
  return maturitySelected >= MIN_NEURON_STAKE / SPAWN_VARIANCE_PERCENTAGE;
};

export const isSpawning = (neuron: NeuronInfo): boolean =>
  neuron.state === NeuronState.Spawning;

const isLocked = (neuron: NeuronInfo): boolean =>
  neuron.state === NeuronState.Locked;

// Tested with `mapMergeableNeurons`
const isMergeableNeuron = ({
  neuron,
  accounts,
}: {
  neuron: NeuronInfo;
  accounts: IcpAccountsStoreData;
}): boolean =>
  !hasJoinedCommunityFund(neuron) &&
  !isSpawning(neuron) &&
  isLocked(neuron) &&
  isNeuronControllable({ neuron, accounts });

const getMergeableNeuronMessageKey = ({
  neuron,
  accounts,
}: {
  neuron: NeuronInfo;
  accounts: IcpAccountsStoreData;
}): string | undefined => {
  if (hasJoinedCommunityFund(neuron)) {
    return "neurons.cannot_merge_neuron_community";
  }
  if (isSpawning(neuron)) {
    return "neurons.cannot_merge_neuron_spawning";
  }
  if (!isNeuronControllable({ neuron, accounts })) {
    return "neurons.cannot_merge_neuron_hotkey";
  }
  if (!isLocked(neuron)) {
    return "neurons.cannot_merge_neuron_state";
  }
};

export type MergeableNeuron = {
  mergeable: boolean;
  selected: boolean;
  messageKey?: string;
  neuron: NeuronInfo;
};
/**
 * Returns neuron data wrapped with extra information about mergeability.
 *
 * @neurons NeuronInfo[]
 * @accounts AccountsStore
 * @selectedNeuronIds NeuronId[]
 * @returns MergeableNeuron[]
 */
export const mapMergeableNeurons = ({
  neurons,
  accounts,
  selectedNeurons,
}: {
  neurons: NeuronInfo[];
  accounts: IcpAccountsStoreData;
  selectedNeurons: NeuronInfo[];
}): MergeableNeuron[] =>
  neurons
    // First we consider the neuron on itself
    .map((neuron: NeuronInfo) => ({
      neuron,
      selected: selectedNeurons
        .map(({ neuronId }) => neuronId)
        .includes(neuron.neuronId),
      mergeable: isMergeableNeuron({ neuron, accounts }),
      messageKey: getMergeableNeuronMessageKey({ neuron, accounts }),
    }))
    // Then we calculate the neuron with the current selection
    .map(({ mergeable, selected, messageKey, neuron }: MergeableNeuron) => {
      // If not mergeable by itself or already selected, we keep the data.
      if (!mergeable || selected) {
        return { mergeable, selected, messageKey, neuron };
      }
      // Max selection, but not one of the current neurons
      if (selectedNeurons.length >= MAX_NEURONS_MERGED) {
        return {
          neuron,
          selected,
          mergeable: false,
          messageKey: "neurons.only_merge_two",
        };
      }
      // Compare with current selected neuron
      if (selectedNeurons.length === 1) {
        const [selectedNeuron] = selectedNeurons;
        const { isValid, messageKey } = canBeMerged([selectedNeuron, neuron]);
        return {
          neuron,
          selected,
          mergeable: isValid,
          messageKey,
        };
      }
      return { mergeable, selected, messageKey, neuron };
    });

const sameController = (neurons: NeuronInfo[]): boolean =>
  new Set(
    neurons.map(({ neuronId, fullNeuron }) =>
      // If fullNeuron is not present
      fullNeuron === undefined ? String(neuronId) : fullNeuron.controller
    )
  ).size === 1;

const sameId = (neurons: NeuronInfo[]): boolean =>
  new Set(neurons.map(({ neuronId }) => neuronId)).size === 1;

/**
 * Receives multiple lists of followees sorted by id.
 *
 * Compares that the followees are all the same.
 *
 * @param sortedFolloweesLists NeuronId[][].
 * For example:
 *  [[2, 4, 5], [1, 2, 3]] returns `false`
 *  [[2, 5, 6], [2, 5, 6]] returns `true`
 *  [[], []] return `true`
 * @returns boolean
 */
export const allHaveSameFollowees = (
  sortedFolloweesLists: NeuronId[][]
): boolean =>
  new Set(sortedFolloweesLists.map((list) => list.join())).size === 1;

const sameManageNeuronFollowees = (neurons: NeuronInfo[]): boolean => {
  const fullNeurons: Neuron[] = neurons
    .map(({ fullNeuron }) => fullNeuron)
    .filter(isDefined);
  // If we don't have the info, return false
  if (fullNeurons.length === 0) {
    return false;
  }
  const sortedFollowees: NeuronId[][] = fullNeurons
    .map(
      ({ followees }): Followees =>
        followees.find(({ topic }) => topic === Topic.ManageNeuron) ?? {
          topic: Topic.ManageNeuron,
          followees: [],
        }
    )
    .map(({ followees }) => followees.sort());
  return allHaveSameFollowees(sortedFollowees);
};

/**
 * This function checks whether two or more neurons can be merged
 * but it doesn't check if each neuron is mergeable.
 *
 * The mergeability of each neuron should be checked before calling this function.
 */
export const canBeMerged = (
  neurons: NeuronInfo[]
): { isValid: boolean; messageKey?: string } => {
  if (neurons.length !== MAX_NEURONS_MERGED) {
    return {
      isValid: false,
    };
  }
  if (sameId(neurons)) {
    return {
      isValid: false,
      messageKey: "error.merge_neurons_same_id",
    };
  }
  if (!sameController(neurons)) {
    return {
      isValid: false,
      messageKey: "error.merge_neurons_not_same_controller",
    };
  }
  return sameManageNeuronFollowees(neurons)
    ? {
        isValid: true,
      }
    : {
        isValid: false,
        messageKey: "error.merge_neurons_not_same_manage_neuron_followees",
      };
};

export const mapNeuronIds = ({
  neuronIds,
  neurons,
}: {
  neuronIds: NeuronId[];
  neurons: NeuronInfo[];
}) =>
  neuronIds
    .map((selectedId) =>
      neurons.find(({ neuronId }) => neuronId === selectedId)
    )
    .filter(isDefined);

export type InvalidState<T> = {
  stepName: string;
  isInvalid: (arg?: T) => boolean;
  onInvalid: () => void;
};

// Checks if there is an invalid state in a Wizard Step
export const checkInvalidState = <T>({
  invalidStates,
  currentStep,
  args,
}: {
  invalidStates: InvalidState<T>[];
  currentStep?: WizardStep;
  args: T | undefined;
}): void => {
  invalidStates
    .filter(
      ({ stepName, isInvalid }) =>
        stepName === currentStep?.name && isInvalid(args)
    )
    .forEach(({ onInvalid }) => onInvalid());
};

export const isIdentityController = ({
  neuron,
  identity,
}: {
  neuron: NeuronInfo;
  identity?: Identity | null;
}): boolean => {
  if (identity === null || identity === undefined) {
    return false;
  }
  return neuron.fullNeuron?.controller === identity.getPrincipal().toText();
};

export const followeesByTopic = ({
  neuron,
  topic,
}: {
  neuron: NeuronInfo | undefined;
  topic: Topic;
}): NeuronId[] | undefined =>
  neuron?.fullNeuron?.followees.find(
    ({ topic: followedTopic }) => topic === followedTopic
  )?.followees;

/**
 * NeuronManagement proposals are not public so we hide this topic
 * (unless the neuron already has followees on this topic)
 * https://github.com/dfinity/nns-dapp/pull/511
 *
 * Filter out deprecated topics.
 */
export const topicsToFollow = (neuron: NeuronInfo): Topic[] =>
  (followeesByTopic({ neuron, topic: Topic.ManageNeuron }) === undefined
    ? TOPICS_TO_FOLLOW_NNS.filter((topic) => topic !== Topic.ManageNeuron)
    : TOPICS_TO_FOLLOW_NNS
  ).filter((topic) => !DEPRECATED_TOPICS.includes(topic));

// NeuronInfo is public info.
// fullNeuron is only for users with access.
export const userAuthorizedNeuron = (neuron: NeuronInfo): boolean =>
  neuron.fullNeuron !== undefined;

export type CompactNeuronInfo = {
  idString: string;
  votingPower: bigint;
  vote: Vote;
};

const getRecentBallot = ({
  neuron,
  proposalId,
}: {
  neuron: NeuronInfo;
  proposalId?: bigint;
}): BallotInfo | undefined =>
  neuron.recentBallots.find(
    ({ proposalId: currentId }) => currentId === proposalId
  );

// We try to get the vote from the neurons ballots and also from the proposal ballots
const getVote = ({
  neuron,
  proposal,
}: {
  neuron: NeuronInfo;
  proposal: ProposalInfo;
}): Vote | undefined =>
  getRecentBallot({ neuron, proposalId: proposal.id })?.vote ??
  getVotingBallot({ neuronId: neuron.neuronId, proposalInfo: proposal })?.vote;

export const votedNeuronDetails = ({
  neurons,
  proposal,
}: {
  neurons: NeuronInfo[];
  proposal: ProposalInfo;
}): CompactNeuronInfo[] =>
  votedNeurons({
    neurons,
    proposal,
  })
    .map((neuron) => ({
      idString: neuron.neuronId.toString(),
      votingPower: getVotingPower({ neuron, proposal }),
      vote: getVote({ neuron, proposal }),
    }))
    // Exclude the cases where the vote was not found.
    .filter(
      (compactNeuronInfoMaybe) => compactNeuronInfoMaybe.vote !== undefined
    ) as CompactNeuronInfo[];

export const hasEnoughMaturityToStake = ({ fullNeuron }: NeuronInfo): boolean =>
  (fullNeuron?.maturityE8sEquivalent ?? BigInt(0)) > BigInt(0);

export const minNeuronSplittable = (fee: number): number =>
  2 * E8S_PER_ICP + fee;

export const neuronCanBeSplit = ({
  neuron,
  fee,
}: {
  neuron: NeuronInfo;
  fee: number;
}): boolean => neuronStake(neuron) >= BigInt(minNeuronSplittable(fee));

export const getNeuronById = ({
  neuronsStore,
  neuronId,
}: {
  neuronsStore: NeuronsStore;
  neuronId: NeuronId;
}): NeuronInfo | undefined =>
  neuronsStore.neurons?.find((n) => n.neuronId === neuronId);

/** Update neurons voting state as they participated in voting */
export const updateNeuronsVote = ({
  neuron,
  vote,
  proposalId,
}: {
  neuron: NeuronInfo;
  vote: Vote | SnsVote;
  proposalId: ProposalId;
}): NeuronInfo => {
  const newBallot: BallotInfo = {
    vote: toNnsVote(vote),
    proposalId,
  };
  const recentBallots = [
    ...neuron.recentBallots.filter(
      ({ proposalId: ballotProposalId }) => ballotProposalId !== proposalId
    ),
    newBallot,
  ].map((ballot) => ({
    ...ballot,
  }));

  return {
    ...neuron,
    recentBallots,
    fullNeuron: {
      ...(neuron.fullNeuron as Neuron),
      recentBallots,
    },
  };
};

/** Is a neuron currently in a vote registration process */
export const neuronVoting = ({
  store: { registrations },
  neuronIdString,
}: {
  store: VoteRegistrationStoreData;
  neuronIdString: string;
}): boolean =>
  (registrations[OWN_CANISTER_ID_TEXT] ?? []).find(
    ({ neuronIdStrings, successfullyVotedNeuronIdStrings }) =>
      neuronIdStrings.includes(`${neuronIdString}`) &&
      !successfullyVotedNeuronIdStrings.includes(neuronIdString)
  ) !== undefined;

// Check whether the amount to top up is valid.
// Otherwise the claiming neuron doesn't work because the amount is too small.
export const validTopUpAmount = ({
  amount,
  neuron,
}: {
  neuron: NeuronInfo;
  amount: number;
}): boolean => {
  const amountE8s = BigInt(Math.floor(amount * E8S_PER_ICP));
  const neuronStakeE8s = neuron.fullNeuron?.cachedNeuronStake ?? BigInt(0);
  return amountE8s + neuronStakeE8s > MIN_NEURON_STAKE;
};

export const neuronAge = ({ ageSeconds }: NeuronInfo): bigint =>
  BigInt(Math.min(Number(ageSeconds), SECONDS_IN_FOUR_YEARS));

/** NNS neuron can be ineligible only for two reasons: "since" and "short" */
export type NeuronIneligibilityReason = "since" | "short" | "no-permission";

/**
 * Represents an entry in the list of ineligible neurons.
 * - 'short': the neuron is too young to vote
 * - 'since': the neuron was created after the proposal was submitted
 */
export interface IneligibleNeuronData {
  neuronIdString: string;
  reason: NeuronIneligibilityReason | undefined;
}
export const filterIneligibleNnsNeurons = ({
  neurons,
  proposal,
}: {
  neurons: NeuronInfo[];
  proposal: ProposalInfo;
}): IneligibleNeuronData[] =>
  ineligibleNeurons({
    neurons,
    proposal,
  }).map(({ createdTimestampSeconds, neuronId }) => ({
    neuronIdString: neuronId.toString(),
    reason:
      createdTimestampSeconds > proposal.proposalTimestampSeconds
        ? "since"
        : "short",
  }));

/// Returns timestamp in seconds of last maturity distribution event
export const maturityLastDistribution = ({
  actual_timestamp_seconds,
  rounds_since_last_distribution,
  settled_proposals,
}: RewardEvent): bigint => {
  // Rewards were distributed that round (the most recent reward event was not a rollover), so the timestamp is correct
  if (settled_proposals.length > 0) {
    return actual_timestamp_seconds;
  }

  // When there was a reward event, but no rewards were distributed (because of a rollover)
  return (
    actual_timestamp_seconds -
    (fromNullable(rounds_since_last_distribution) ?? 1n) *
      BigInt(SECONDS_IN_DAY)
  );
};

export const neuronDashboardUrl = ({ neuronId }: NeuronInfo): string =>
  `https://dashboard.internetcomputer.org/neuron/${neuronId.toString()}`;<|MERGE_RESOLUTION|>--- conflicted
+++ resolved
@@ -47,7 +47,7 @@
 } from "@dfinity/nns";
 import type { SnsVote } from "@dfinity/sns";
 import { fromNullable, isNullish, nonNullish } from "@dfinity/utils";
-import type { ComponentType } from "svelte";
+import type { SvelteComponent } from "svelte";
 import {
   getAccountByPrincipal,
   isAccountHardwareWallet,
@@ -60,14 +60,8 @@
 import { isDefined } from "./utils";
 
 export type StateInfo = {
-<<<<<<< HEAD
-  textKey: string;
-  Icon?: ComponentType;
-  status: "ok" | "warn" | "spawning";
-=======
   Icon?: typeof SvelteComponent;
   textKey: keyof I18n["neuron_state"];
->>>>>>> 74337d51
 };
 
 type StateMapper = Record<NeuronState, StateInfo>;

--- conflicted
+++ resolved
@@ -46,10 +46,6 @@
   ({ title }: UserToken) => title.toLowerCase()
 );
 
-<<<<<<< HEAD
-// TODO: update unit tests
-=======
->>>>>>> 61f00fe3
 export const compareTokensForTokensTable = ({
   importedTokenIds,
 }: {

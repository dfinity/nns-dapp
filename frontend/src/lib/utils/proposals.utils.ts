import { goto } from "$app/navigation";
import { i18n } from "$lib/stores/i18n";
import type { ProposalsFiltersStore } from "$lib/stores/proposals.store";
import type { VoteRegistrationStoreEntry } from "$lib/stores/vote-registration.store";
import type {
  ProposalsNavigationId,
  UniversalProposalStatus,
  VotingNeuron,
} from "$lib/types/proposals";
import type { UniverseCanisterIdText } from "$lib/types/universe";
import { nowInSeconds } from "$lib/utils/date.utils";
import { errorToString } from "$lib/utils/error.utils";
import { replacePlaceholders } from "$lib/utils/i18n.utils";
import { buildProposalUrl } from "$lib/utils/navigation.utils";
import { getTopicTitle } from "$lib/utils/neuron.utils";
import { toNnsVote } from "$lib/utils/sns-proposals.utils";
import {
  createAscendingComparator,
  createDescendingComparator,
  mergeComparators,
} from "$lib/utils/sort.utils";
import { isDefined, keyOf, keyOfOptional } from "$lib/utils/utils";
import type { SnsVote } from "@dfinity/sns";
import { isNullish } from "@dfinity/utils";
import type {
  Ballot,
  ExecuteNnsFunction,
  NeuronId,
  NeuronInfo,
  Proposal,
  ProposalId,
  ProposalInfo,
  Tally,
} from "@icp-sdk/canisters/nns";
import {
  NnsFunction,
  ProposalRewardStatus,
  ProposalStatus,
  Topic,
  Vote,
<<<<<<< HEAD
} from "@icp-sdk/canisters/nns";
=======
} from "@dfinity/nns";
import { isNullish } from "@dfinity/utils";
import type { SnsVote } from "@icp-sdk/canisters/sns";
>>>>>>> 95eddd96
import { get } from "svelte/store";

export const lastProposalId = (
  proposalInfos: ProposalInfo[]
): ProposalId | undefined => {
  const { length, [length - 1]: last } = proposalInfos;
  return last?.id;
};

export const proposalFirstActionKey = (
  proposal: Proposal | undefined
): string | undefined => Object.keys(proposal?.action ?? {})[0];

export const proposalActionData = (proposal: Proposal): unknown | undefined => {
  const key = proposalFirstActionKey(proposal);
  if (key === undefined) {
    return {};
  }

  return (proposal.action as { [key: string]: unknown })?.[key];
};

export const getNnsFunctionKey = (
  proposal: Proposal | undefined
): string | undefined => {
  const action = proposalFirstActionKey(proposal);

  if (action !== "ExecuteNnsFunction") {
    return undefined;
  }

  // 0 equals Unspecified
  const { nnsFunctionId }: ExecuteNnsFunction = keyOfOptional({
    obj: proposal?.action,
    key: action,
  }) ?? {
    nnsFunctionId: 0,
  };

  return NnsFunction[nnsFunctionId];
};

/**
 * Hide proposal that don't match filters
 */
export const hideProposal = ({
  proposalInfo,
  filters,
}: {
  proposalInfo: ProposalInfo;
  filters: ProposalsFiltersStore;
}): boolean => !matchFilters({ proposalInfo, filters });

/**
 * Does the proposal returned by the backend really matches the filter selected by the user?
 */
const matchFilters = ({
  proposalInfo,
  filters,
}: {
  proposalInfo: ProposalInfo;
  filters: ProposalsFiltersStore;
}): boolean => {
  const { topics, status } = filters;

  const { topic: proposalTopic, status: proposalStatus } = proposalInfo;

  return (
    (topics.length === 0 || topics.includes(proposalTopic)) &&
    (status.length === 0 || status.includes(proposalStatus))
  );
};

/**
 * Do we have any proposals that match the filters to render or should we display the user that nothing was found?
 */
export const hasMatchingProposals = ({
  proposals,
  filters,
}: {
  proposals: ProposalInfo[];
  filters: ProposalsFiltersStore;
}): boolean => {
  if (proposals.length === 0) {
    return false;
  }

  return (
    proposals.find(
      (proposalInfo: ProposalInfo) => !hideProposal({ proposalInfo, filters })
    ) !== undefined
  );
};

export const getVotingBallot = ({
  neuronId,
  proposalInfo: { ballots },
}: {
  neuronId: bigint;
  proposalInfo: ProposalInfo;
}): Ballot | undefined =>
  ballots.find((ballot) => ballot.neuronId === neuronId);

// We first check the voting power of the ballot from the proposal. Which is the voting power that was used to vote.
// In the edge case that the proposal voting power is not present, then we show the neuron voting power.
export const getVotingPower = ({
  neuron: { neuronId, decidingVotingPower },
  proposal,
}: {
  neuron: NeuronInfo;
  proposal: ProposalInfo;
}): bigint =>
  getVotingBallot({
    neuronId,
    proposalInfo: proposal,
  })?.votingPower ??
  decidingVotingPower ??
  0n;

export const selectedNeuronsVotingPower = ({
  neurons,
  selectedIds,
}: {
  neurons: VotingNeuron[];
  selectedIds: string[];
}): bigint =>
  neurons
    .filter(({ neuronIdString }) => selectedIds.includes(neuronIdString))
    .map(({ votingPower }) => votingPower)
    .reduce((sum, votingPower) => sum + votingPower, 0n);

/**
 * Generate new selected neuron id list after new neurons response w/o spoiling the previously done user selection
 */
export const preserveNeuronSelectionAfterUpdate = ({
  selectedIds,
  neurons,
  updatedNeurons,
}: {
  selectedIds: string[];
  neurons: VotingNeuron[];
  updatedNeurons: VotingNeuron[];
}): string[] => {
  const newIds = new Set(
    updatedNeurons.map(({ neuronIdString }) => neuronIdString)
  );
  const oldIds = new Set(neurons.map(({ neuronIdString }) => neuronIdString));
  const preservedSelection = selectedIds.filter((id) => newIds.has(id));
  const newNeuronsSelection = Array.from(newIds).filter(
    (id) => oldIds.has(id) === false
  );
  return [...preservedSelection, ...newNeuronsSelection];
};

export const proposalIdSet = (proposals: ProposalInfo[]): Set<ProposalId> =>
  new Set(proposals.map(({ id }) => id).filter(isDefined));

/**
 * Compares proposals by "id"
 */
export const concatenateUniqueProposals = ({
  // TODO(max): replace with unnamed parameters because it's now being used in multiple places
  oldProposals,
  newProposals,
}: {
  oldProposals: ProposalInfo[];
  newProposals: ProposalInfo[];
}): ProposalInfo[] => [
  ...oldProposals,
  ...excludeProposals({
    proposals: newProposals,
    exclusion: oldProposals,
  }),
];

/**
 * Compares proposals by "id" and replace those existing then append the remaining new proposals.
 */
export const replaceAndConcatenateProposals = ({
  oldProposals,
  newProposals,
}: {
  oldProposals: ProposalInfo[];
  newProposals: ProposalInfo[];
}): ProposalInfo[] => {
  const updatedProposals = oldProposals.map(
    (stateProposal) =>
      newProposals.find(({ id }) => stateProposal.id === id) ?? stateProposal
  );

  const newStateProposalsIds: (ProposalId | undefined)[] = updatedProposals.map(
    ({ id }) => id
  );
  const brandNewProposals: ProposalInfo[] = newProposals.filter(
    ({ id }) => !newStateProposalsIds.includes(id)
  );

  return concatenateUniqueProposals({
    oldProposals: updatedProposals,
    newProposals: brandNewProposals,
  });
};

/**
 * Compares proposals by "id"
 */
export const replaceProposals = ({
  oldProposals,
  newProposals,
}: {
  oldProposals: ProposalInfo[];
  newProposals: ProposalInfo[];
}): ProposalInfo[] =>
  oldProposals.map(
    (oldProposal) =>
      newProposals.find(({ id }) => id === oldProposal.id) ?? oldProposal
  );

/**
 * Compares 2 proposal lists by entries "id"
 */
export const proposalsHaveSameIds = ({
  proposalsA,
  proposalsB,
}: {
  proposalsA: ProposalInfo[];
  proposalsB: ProposalInfo[];
}): boolean =>
  proposalsA
    .map(({ id }) => id)
    .sort()
    .join() ===
  proposalsB
    .map(({ id }) => id)
    .sort()
    .join();

export const excludeProposals = ({
  proposals,
  exclusion,
}: {
  proposals: ProposalInfo[];
  exclusion: ProposalInfo[];
}): ProposalInfo[] => {
  const excludeIds = proposalIdSet(exclusion);
  return proposals.filter(({ id }) => !excludeIds.has(id as ProposalId));
};

export type ProposalInfoMap = {
  id: ProposalId | undefined;
  proposal: Proposal | undefined;
  proposer: NeuronId | undefined;
  title: string | undefined;
  url: string | undefined;

  created: bigint;
  decided: bigint | undefined;
  executed: bigint | undefined;
  failed: bigint | undefined;
  deadline: bigint | undefined;

  topic: string | undefined;
  topicDescription: string | undefined;
  type: string | undefined;
  typeDescription: string | undefined;
  status: ProposalStatus;
  statusString: string;
  statusDescription: string | undefined;
  rewardStatus: ProposalRewardStatus;
  rewardStatusString: string;
  rewardStatusDescription: string | undefined;
};

export const mapProposalInfo = (
  proposalInfo: ProposalInfo
): ProposalInfoMap => {
  const {
    proposal,
    proposer,
    id,
    status,
    rewardStatus,
    deadlineTimestampSeconds,
    proposalTimestampSeconds,
    decidedTimestampSeconds,
    executedTimestampSeconds,
    failedTimestampSeconds,
  } = proposalInfo;

  const {
    topics,
    topics_description,
    status_description,
    status: statusLabels,
    rewards,
    rewards_description,
  } = get(i18n);
  const deadline =
    deadlineTimestampSeconds === undefined
      ? undefined
      : deadlineTimestampSeconds - BigInt(nowInSeconds());

  const topicKey = Topic[proposalInfo?.topic];

  const statusKey = ProposalStatus[status];
  const rewardStatusKey = ProposalRewardStatus[rewardStatus];

  return {
    id,
    proposer,
    proposal,
    title: proposal?.title,
    url: proposal?.url,

    created: proposalTimestampSeconds,
    decided: decidedTimestampSeconds > 0 ? decidedTimestampSeconds : undefined,
    executed:
      executedTimestampSeconds > 0 ? executedTimestampSeconds : undefined,
    failed: failedTimestampSeconds > 0 ? failedTimestampSeconds : undefined,
    deadline,

    topic: keyOf({ obj: topics, key: topicKey }),
    topicDescription: keyOf({ obj: topics_description, key: topicKey }),
    status,
    statusString: keyOf({ obj: statusLabels, key: statusKey }),
    statusDescription: keyOf({ obj: status_description, key: statusKey }),
    rewardStatus,
    rewardStatusString: keyOf({ obj: rewards, key: rewardStatusKey }),
    rewardStatusDescription: keyOf({
      obj: rewards_description,
      key: rewardStatusKey,
    }),
    ...mapProposalType(proposal),
  };
};

/**
 * If the action is a ExecuteNnsFunction, then we map the NNS function id (its detailed label).
 * Otherwise, we map the action function itself.
 *
 * This outcome is called "the proposal type".
 */
const mapProposalType = (
  proposal: Proposal | undefined
): Pick<ProposalInfoMap, "type" | "typeDescription"> => {
  const {
    actions,
    actions_description,
    nns_functions,
    nns_functions_description,
  } = get(i18n);

  const NO_MATCH = { type: undefined, typeDescription: undefined };

  if (proposal === undefined) {
    return NO_MATCH;
  }

  const nnsFunctionKey: string | undefined = getNnsFunctionKey(proposal);

  if (nnsFunctionKey !== undefined) {
    return {
      type: keyOf({ obj: nns_functions, key: nnsFunctionKey }),
      typeDescription: keyOf({
        obj: nns_functions_description,
        key: nnsFunctionKey,
      }),
    };
  }

  const action: string | undefined = proposalFirstActionKey(proposal);

  return action !== undefined
    ? {
        type: keyOf({ obj: actions, key: action }),
        typeDescription: keyOf({ obj: actions_description, key: action }),
      }
    : NO_MATCH;
};

/**
 * A proposal can be accepted or declined if the majority votes before its duration expires but, it remains open for voting until then.
 * That is why we should not consider the status "OPEN" to present a proposal as open for voting but consider the duration.
 */
export const isProposalDeadlineInTheFuture = (
  proposalInfo: ProposalInfo
): boolean => votingPeriodEnd(proposalInfo).getTime() >= Date.now();

/**
 * Return the voting period end date of a proposal.
 * @returns {Date} The voting period end date
 */
const votingPeriodEnd = (proposalInfo: ProposalInfo): Date => {
  const { deadlineTimestampSeconds } = proposalInfo;

  // Fallback for undefined deadline_timestamp_seconds which actually should never happen.
  if (deadlineTimestampSeconds === undefined) {
    return votingPeriodEndFallback(proposalInfo);
  }

  return new Date(Number(deadlineTimestampSeconds) * 1000);
};

// Following fallback logic follows what's originally implemented by the Dashboard

const SHORT_VOTING_PERIOD_SECONDS = 60 * 60 * 12; // 12 hours
const WAIT_FOR_QUIET_THRESHOLD_SECONDS = 60 * 60 * 24 * 4; // 4 days

const votingPeriodEndFallback = ({
  proposalTimestampSeconds,
  topic,
}: ProposalInfo): Date => {
  const durationInSeconds = [
    Topic.NeuronManagement,
    Topic.ExchangeRate,
  ].includes(topic)
    ? SHORT_VOTING_PERIOD_SECONDS
    : WAIT_FOR_QUIET_THRESHOLD_SECONDS;

  return new Date(
    Number(proposalTimestampSeconds) * 1000 + durationInSeconds * 1000
  );
};

/** Update proposal voting state as it participated in voting */
export const updateProposalVote = ({
  proposalInfo,
  neuron,
  vote,
}: {
  proposalInfo: ProposalInfo;
  neuron: NeuronInfo;
  vote: Vote | SnsVote;
}): ProposalInfo => {
  const { votingPower, neuronId } = neuron;
  const votedBallot: Ballot = {
    neuronId,
    vote: toNnsVote(vote),
    votingPower,
  };

  return {
    ...proposalInfo,
    ballots: [
      ...proposalInfo.ballots.filter(
        ({ neuronId }) => neuronId !== neuron.neuronId
      ),
      votedBallot,
    ],
    latestTally: {
      ...(proposalInfo.latestTally as Tally),
      yes:
        vote === Vote.Yes
          ? (proposalInfo.latestTally?.yes ?? 0n) + votingPower
          : (proposalInfo.latestTally?.yes ?? 0n),
      no:
        vote === Vote.No
          ? (proposalInfo.latestTally?.no ?? 0n) + votingPower
          : (proposalInfo.latestTally?.no ?? 0n),
    },
  };
};

/** Returns `registerVote` error reason text or undefined if not an error */
const registerVoteErrorReason = (
  neuronIdString: string,
  result: PromiseSettledResult<void>
): string | undefined => {
  if (result.status === "fulfilled") {
    return undefined;
  }

  const reason =
    result.reason instanceof Error ? errorToString(result.reason) : undefined;
  // detail text
  return replacePlaceholders(get(i18n).error.register_vote_neuron, {
    $neuronId: neuronIdString,
    $reason:
      reason === undefined || reason?.length === 0
        ? get(i18n).error.fail
        : reason,
  });
};

/** Returns `registerVote` error details (neuronId and the reason by error) */
export const registerVoteErrorDetails = ({
  responses,
  neuronIdStrings,
}: {
  responses: PromiseSettledResult<void>[];
  neuronIdStrings: string[];
}): string[] => {
  const details: string[] = responses
    .map((response, i) => registerVoteErrorReason(neuronIdStrings[i], response))
    .filter(isDefined);

  return details;
};

/** There are neurons in a queue whose vote is not yet been registered */
export const voteRegistrationActive = (
  votes: VoteRegistrationStoreEntry[]
): boolean =>
  votes.find(
    ({ neuronIdStrings, successfullyVotedNeuronIdStrings }) =>
      neuronIdStrings.length > successfullyVotedNeuronIdStrings.length
  ) !== undefined;

export const nnsNeuronToVotingNeuron = ({
  neuron,
  proposal,
}: {
  neuron: NeuronInfo;
  proposal: ProposalInfo;
}): VotingNeuron => ({
  neuronIdString: `${neuron.neuronId}`,
  votingPower: getVotingPower({ neuron, proposal }),
});

/** Navigate to the current universe (NNS/SNS) proposal page */
export const navigateToProposal = ({
  proposalId,
  universe,
  actionable,
}: ProposalsNavigationId & { actionable: boolean }): Promise<void> =>
  goto(
    buildProposalUrl({
      universe,
      proposalId,
      actionable,
    })
  );

export const getUniversalProposalStatus = (
  proposal: ProposalInfo
): UniversalProposalStatus => {
  const statusTypeMap: Record<ProposalStatus, UniversalProposalStatus> = {
    [ProposalStatus.Unknown]: "unknown",
    [ProposalStatus.Open]: "open",
    [ProposalStatus.Rejected]: "rejected",
    [ProposalStatus.Accepted]: "adopted",
    [ProposalStatus.Executed]: "executed",
    [ProposalStatus.Failed]: "failed",
  };
  const statusType = statusTypeMap[proposal.status];

  if (isNullish(statusType)) {
    throw new Error(`Unknown proposal status: ${proposal.status}`);
  }

  return statusType;
};

export const getVoteDisplay = (vote: Vote): string => {
  const i18nObj = get(i18n);
  switch (vote) {
    case Vote.Yes:
      return i18nObj.core.yes;
    case Vote.No:
      return i18nObj.core.no;
    case Vote.Unspecified:
      return i18nObj.core.unspecified;
  }
};

/** Compares two ProposalsNavigationId objects by universe and proposalId.
 *  First universes are compared based on their index in the provided universes array.
 *  If the universes are the same, the comparator then compares the proposalIds
 *  (proposal IDs are ordered in decreasing order).
 */
export const navigationIdComparator = ({
  a,
  b,
  universes,
}: {
  a: ProposalsNavigationId;
  b: ProposalsNavigationId;
  universes: UniverseCanisterIdText[];
}) => {
  const aUniverseIndex = universes.indexOf(a.universe);
  const bUniverseIndex = universes.indexOf(b.universe);
  if (aUniverseIndex > bUniverseIndex) {
    return 1;
  }
  if (aUniverseIndex < bUniverseIndex) {
    return -1;
  }
  if (a.proposalId < b.proposalId) return 1;
  if (a.proposalId > b.proposalId) return -1;
  return 0;
};

/**
 * Sort NNS proposals by IDs in descending order.
 */
export const sortProposalsByIdDescendingOrder = (
  proposals: ProposalInfo[]
): ProposalInfo[] =>
  [...proposals].sort((a, b) => {
    const idA = a.id ?? 0n;
    const idB = b.id ?? 0n;
    if (idB > idA) return 1;
    if (idB < idA) return -1;
    return 0;
  });

/**
 * Sort NNS topics in the following order:
 *
 * - Governance
 * - SNS & Neurons' Fund
 * - Unspecified (All Except Governance, and SNS & Neurons' Fund)
 * - Rest topics sorted alphabetically
 */
export const sortNnsTopics = ({
  topics,
  i18n,
}: {
  topics: Topic[];
  i18n: I18n;
}) =>
  topics.sort(
    mergeComparators([
      createDescendingComparator((topic: Topic) => topic === Topic.Governance),
      createDescendingComparator(
        (topic: Topic) => topic === Topic.SnsAndCommunityFund
      ),
      createDescendingComparator((topic: Topic) => topic === Topic.Unspecified),
      createAscendingComparator((topic: Topic) =>
        getTopicTitle({
          topic,
          i18n,
        }).toLowerCase()
      ),
    ])
  );<|MERGE_RESOLUTION|>--- conflicted
+++ resolved
@@ -20,8 +20,6 @@
   mergeComparators,
 } from "$lib/utils/sort.utils";
 import { isDefined, keyOf, keyOfOptional } from "$lib/utils/utils";
-import type { SnsVote } from "@dfinity/sns";
-import { isNullish } from "@dfinity/utils";
 import type {
   Ballot,
   ExecuteNnsFunction,
@@ -31,20 +29,16 @@
   ProposalId,
   ProposalInfo,
   Tally,
-} from "@icp-sdk/canisters/nns";
+} from "@dfinity/nns";
 import {
   NnsFunction,
   ProposalRewardStatus,
   ProposalStatus,
   Topic,
   Vote,
-<<<<<<< HEAD
-} from "@icp-sdk/canisters/nns";
-=======
 } from "@dfinity/nns";
 import { isNullish } from "@dfinity/utils";
 import type { SnsVote } from "@icp-sdk/canisters/sns";
->>>>>>> 95eddd96
 import { get } from "svelte/store";
 
 export const lastProposalId = (

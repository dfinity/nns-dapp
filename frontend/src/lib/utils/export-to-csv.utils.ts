import { isNullish } from "@dfinity/utils";

export type Metadata = {
  label: string;
  value: string;
};

export type CsvHeader<T> = {
  id: keyof T;
  label: string;
};

interface CsvBaseConfig<T> {
  data: T[];
  headers: CsvHeader<T>[];
  metadata?: Metadata[];
}

interface CsvFileConfig<T> extends CsvBaseConfig<T> {
  fileName?: string;
  description?: string;
}

const escapeCsvValue = (value: unknown): string => {
  if (isNullish(value)) return "";

  let stringValue = String(value);

  const patternForSpecialCharacters = /[",\r\n=+-@|]/;
  if (!patternForSpecialCharacters.test(stringValue)) {
    return stringValue;
  }

  const formulaInjectionCharacters = "=+-@|";
  const characterToBreakFormula = "'";
  if (formulaInjectionCharacters.includes(stringValue[0])) {
    stringValue = `${characterToBreakFormula}${stringValue}`;
  }

  const patternForCharactersToQuote = /[",\r\n]/;
  if (patternForCharactersToQuote.test(stringValue)) {
    stringValue = `"${stringValue.replace(/"/g, '""')}"`;
  }

  return stringValue;
};

export const convertToCsv = <T>({
  data,
  headers,
  metadata = [],
}: CsvBaseConfig<T>) => {
  if (headers.length === 0) return "";

  const PAD_LEFT_WHEN_METADATA_PRESENT = 2;
  const csvRows: string[] = [];
  let padLeft = 0;

  if (metadata.length > 0) {
    const sanitizedMetadata = metadata.map(({ label, value }) => ({
      label: escapeCsvValue(label),
      value: escapeCsvValue(value),
    }));

    const metadataRow = sanitizedMetadata
      .map(({ label, value }) => `${label},${value}`)
      .join("\n");
    csvRows.push(metadataRow);

    // Add an empty row to separate metadata from data
<<<<<<< HEAD
    const emptyRow = Array(headers.length + metadata.length)
      .fill("")
      .join(",");
=======
    const emptyRow = "";
>>>>>>> f9521c21
    csvRows.push(emptyRow);

    padLeft = PAD_LEFT_WHEN_METADATA_PRESENT;
  }

  const emptyPrefix = Array(padLeft).fill("");
  const sanitizedHeaders = headers
    .map(({ label }) => label)
    .map((header) => escapeCsvValue(header));
  csvRows.push([...emptyPrefix, ...sanitizedHeaders].join(","));

  for (const row of data) {
    const values = headers.map((header) => escapeCsvValue(row[header.id]));
    csvRows.push([...emptyPrefix, ...values].join(","));
  }

  return csvRows.join("\n");
};

export class FileSystemAccessError extends Error {
  constructor(message: string, options: ErrorOptions = {}) {
    super(message, options);
    this.name = "FileSystemAccessError";
  }
}

export class CsvGenerationError extends Error {
  constructor(message: string, options: ErrorOptions = {}) {
    super(message, options);
    this.name = "CSVGenerationError";
  }
}

// Source: https://web.dev/patterns/files/save-a-file
const saveFileWithPicker = async ({
  blob,
  fileName,
  description,
}: {
  blob: Blob;
  fileName: string;
  description: string;
}) => {
  try {
    const handle = await window.showSaveFilePicker({
      suggestedName: `${fileName}.csv`,
      types: [
        {
          description,
          accept: { "text/csv": [".csv"] },
        },
      ],
    });
    const writable = await handle.createWritable();
    await writable.write(blob);
    await writable.close();
  } catch (error) {
    // User cancelled the save dialog - not an error
    if (error instanceof Error && error.name === "AbortError") return;

    throw new FileSystemAccessError(
      "Failed to save file using File System Access API",
      { cause: error }
    );
  }
};

const saveFileWithAnchor = ({
  blob,
  fileName,
}: {
  blob: Blob;
  fileName: string;
}) => {
  try {
    const url = URL.createObjectURL(blob);
    const link = document.createElement("a");
    link.href = url;
    link.download = `${fileName}.csv`;
    document.body.appendChild(link);
    link.click();
    document.body.removeChild(link);
    URL.revokeObjectURL(url);
  } catch (error) {
    throw new FileSystemAccessError(
      "Failed to save file using fallback method",
      {
        cause: error,
      }
    );
  }
};

/**
 * Downloads data as a Csv file using either the File System Access API or fallback method.
 *
 * @param options - Configuration object for the Csv download
 * @param options.data - Array of objects to be converted to Csv. Each object should have consistent keys. It uses first object to check for consistency
 * @param options.headers - Array of objects defining the headers and their order in the CSV. Each object should include an `id` key that corresponds to a key in the data objects.
 * @param options.meatadata - Array of objects defining the metadata to be included in the CSV. Each object should include a `label` and `value` key. When present the main table will be shifted two columns to the left.
 * @param options.fileName - Name of the file without extension (defaults to "data")
 * @param options.description - File description for save dialog (defaults to " Csv file")
 *
 * @example
 * await generateCsvFileToSave({
 *   data: [
 *     { name: "John", age: 30 },
 *     { name: "Jane", age: 25 }
 *   ],
 *   headers: [
 *     { id: "name" },
 *     { id: "age" }
 *   ],
 * });
 *
 * @throws {FileSystemAccessError|CsvGenerationError} If there is an issue accessing the file system or generating the Csv
 * @returns {Promise<void>} Promise that resolves when the file has been downloaded
 *
 * @remarks
 * - Uses the modern File System Access API when available, falling back to traditional download method
 * - Automatically handles values containing special characters like commas and new lines
 */
export const generateCsvFileToSave = async <T>({
  data,
  headers,
  metadata,
  fileName = "data",
  description = "Csv file",
}: CsvFileConfig<T>): Promise<void> => {
  try {
    const csvContent = convertToCsv<T>({ data, headers, metadata });

    const blob = new Blob([csvContent], {
      type: "text/csv;charset=utf-8;",
    });

    if (
      "showSaveFilePicker" in window &&
      typeof window.showSaveFilePicker === "function"
    ) {
      await saveFileWithPicker({ blob, fileName, description });
    } else {
      saveFileWithAnchor({ blob, fileName });
    }
  } catch (error) {
    console.error(error);
    if (
      error instanceof FileSystemAccessError ||
      error instanceof CsvGenerationError
    ) {
      throw error;
    }
    throw new CsvGenerationError(
      "Unexpected error generating Csv to download",
      {
        cause: error,
      }
    );
  }
};<|MERGE_RESOLUTION|>--- conflicted
+++ resolved
@@ -68,13 +68,7 @@
     csvRows.push(metadataRow);
 
     // Add an empty row to separate metadata from data
-<<<<<<< HEAD
-    const emptyRow = Array(headers.length + metadata.length)
-      .fill("")
-      .join(",");
-=======
     const emptyRow = "";
->>>>>>> f9521c21
     csvRows.push(emptyRow);
 
     padLeft = PAD_LEFT_WHEN_METADATA_PRESENT;

--- conflicted
+++ resolved
@@ -74,14 +74,11 @@
   removeNnsNeuronFromFollowingsByTopics,
 } from "$lib/utils/nns-topics.utils";
 import { numberToE8s } from "$lib/utils/token.utils";
-<<<<<<< HEAD
-=======
 import type {
   AccountIdentifierHex,
   TransactionWithId,
 } from "@dfinity/ledger-icp";
 import { isNullish, nonNullish } from "@dfinity/utils";
->>>>>>> 4e59d83b
 import {
   NeuronVisibility,
   Topic,
@@ -90,16 +87,7 @@
   type Neuron,
   type NeuronId,
   type NeuronInfo,
-<<<<<<< HEAD
-} from "@dfinity/nns";
-import { isNullish, nonNullish } from "@dfinity/utils";
-import type {
-  AccountIdentifierHex,
-  TransactionWithId,
-} from "@icp-sdk/canisters/ledger/icp";
-=======
 } from "@icp-sdk/canisters/nns";
->>>>>>> 4e59d83b
 import { AnonymousIdentity, type Identity } from "@icp-sdk/core/agent";
 import { Principal } from "@icp-sdk/core/principal";
 import { get } from "svelte/store";

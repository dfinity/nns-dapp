import { governanceApiService } from "$lib/api-services/governance.api-service";
import { makeDummyProposals as makeDummyProposalsApi } from "$lib/api/dev.api";
import type { SubAccountArray } from "$lib/canisters/nns-dapp/nns-dapp.types";
import { IS_TESTNET } from "$lib/constants/environment.constants";
import {
  CANDID_PARSER_VERSION,
  SNS_SUPPORT_VERSION,
} from "$lib/constants/ledger-app.constants";
import { FORCE_CALL_STRATEGY } from "$lib/constants/mockable.constants";
import { icpAccountsStore } from "$lib/derived/icp-accounts.derived";
import { mainTransactionFeeE8sStore } from "$lib/derived/main-transaction-fee.derived";
import type { LedgerIdentity } from "$lib/identities/ledger.identity";
import { getLedgerIdentityProxy } from "$lib/proxy/icp-ledger.services.proxy";
import { loadActionableProposals } from "$lib/services/actionable-proposals.services";
import { startBusy, stopBusy } from "$lib/stores/busy.store";
import { definedNeuronsStore, neuronsStore } from "$lib/stores/neurons.store";
import {
  toastsError,
  toastsShow,
  toastsSuccess,
} from "$lib/stores/toasts.store";
import type { Account } from "$lib/types/account";
import { NotEnoughAmountError } from "$lib/types/common.errors";
import {
  CannotBeMerged,
  NotAuthorizedNeuronError,
  NotFoundError,
} from "$lib/types/neurons.errors";
import {
  assertEnoughAccountFunds,
  isAccountHardwareWallet,
} from "$lib/utils/accounts.utils";
import { notForceCallStrategy } from "$lib/utils/env.utils";
import {
  errorToString,
  mapNeuronErrorToToastMessage,
} from "$lib/utils/error.utils";
import { translate } from "$lib/utils/i18n.utils";
import {
  canBeMerged,
  followeesByTopic,
  hasAutoStakeMaturityOn,
  hasJoinedCommunityFund,
  isEnoughToStakeNeuron,
  isHotKeyControllable,
  isIdentityController,
  isNeuronControlledByHardwareWallet,
  userAuthorizedNeuron,
  validTopUpAmount,
} from "$lib/utils/neuron.utils";
import { numberToE8s } from "$lib/utils/token.utils";
import { AnonymousIdentity, type Identity } from "@dfinity/agent";
import {
  NeuronVisibility,
  Topic,
  type NeuronId,
  type NeuronInfo,
} from "@dfinity/nns";
import { Principal } from "@dfinity/principal";
import { get } from "svelte/store";
import { getAuthenticatedIdentity } from "./auth.services";
import {
  getAccountIdentity,
  getAccountIdentityByPrincipal,
  loadBalance,
  transferICP,
} from "./icp-accounts.services";
import { assertLedgerVersion } from "./icp-ledger.services";
import { queryAndUpdate, type QueryAndUpdateStrategy } from "./utils.services";

const getIdentityAndNeuronHelper = async (
  neuronId: NeuronId
): Promise<{ identity: Identity; neuron: NeuronInfo }> => {
  const currentIdentity = await getAuthenticatedIdentity();
  const neuron = await getNeuron({ neuronId, identity: currentIdentity });

  if (neuron === undefined) {
    throw new NotFoundError();
  }

  return {
    neuron,
    identity: currentIdentity,
  };
};
/**
 * Return single neuron from neuronsStore or fetch it (in case of page reload or direct navigation to neuron-detail page)
 *
 * forceFetch: boolean. Forces to make a call to the canister to get the neuron again.
 */
const getNeuron = async ({
  neuronId,
  identity,
  certified = false,
  forceFetch = false,
}: {
  neuronId: NeuronId;
  identity: Identity;
  certified?: boolean;
  forceFetch?: boolean;
}): Promise<NeuronInfo | undefined> => {
  if (forceFetch) {
    return governanceApiService.queryNeuron({ neuronId, identity, certified });
  }
  const neuron = getNeuronFromStore(neuronId);

  return (
    neuron ||
    governanceApiService.queryNeuron({ neuronId, identity, certified })
  );
};

export const getNeuronFromStore = (
  neuronId: NeuronId
): NeuronInfo | undefined =>
  get(definedNeuronsStore).find((neuron) => neuron.neuronId === neuronId);

// Exported to be tested
export const getIdentityOfControllerByNeuronId = async (
  neuronId: NeuronId
): Promise<Identity> => {
  const { neuron, identity } = await getIdentityAndNeuronHelper(neuronId);

  if (
    neuron.fullNeuron === undefined ||
    neuron.fullNeuron.controller === undefined
  ) {
    throw new NotAuthorizedNeuronError("Neuron has no controller");
  }

  // Check whether identity from authStore is controller
  if (neuron.fullNeuron.controller === identity.getPrincipal().toText()) {
    return identity;
  }

  // If identity form authStore is not the controller, check also accounts.
  const neuronIdentity = await getAccountIdentityByPrincipal(
    neuron.fullNeuron.controller
  );
  if (neuronIdentity === undefined) {
    throw new NotAuthorizedNeuronError();
  }
  // `getAccountIdentityByPrincipal` returns the current user identity (because of `getIdentity`) if the account is not a hardware wallet.
  // If we enable visiting neurons which are not ours, we will need this service to throw `NotAuthorizedNeuronError`.
  if (isIdentityController({ neuron, identity: neuronIdentity })) {
    return neuronIdentity;
  }

  throw new NotAuthorizedNeuronError();
};

const getStakeNeuronPropsByAccount = ({
  account,
  accountIdentity,
}: {
  account: Account;
  accountIdentity: Identity;
}): {
  ledgerCanisterIdentity: LedgerIdentity | Identity;
  identity: LedgerIdentity | Identity;
  controller: Principal;
  fromSubAccount?: SubAccountArray;
} => {
  if (isAccountHardwareWallet(account)) {
    // The software of the hardware wallet cannot sign the call to the governance canister to claim the neuron.
    // Therefore we use an `AnonymousIdentity`.
    return {
      ledgerCanisterIdentity: accountIdentity,
      identity: new AnonymousIdentity(),
      controller: accountIdentity.getPrincipal(),
    };
  }
  return {
    ledgerCanisterIdentity: accountIdentity,
    identity: accountIdentity,
    controller: accountIdentity.getPrincipal(),
    fromSubAccount: "subAccount" in account ? account.subAccount : undefined,
  };
};

/**
 * Uses governance api to create a neuron and adds it to the store
 *
 * @param {Object} params
 * @param {amount} params.amount the new neuron value. a number that will be converted to ICP.
 * @param {account} params.account the source account for the neuron - i.e. the account that will be linked with the neuron and that provides the ICP.
 * @param {loadNeuron} [params.loadNeuron=true] load the neuron and update the neurons store once created.
 */
export const stakeNeuron = async ({
  amount,
  account,
  loadNeuron = true,
}: {
  amount: number;
  account: Account;
  loadNeuron?: boolean;
}): Promise<NeuronId | undefined> => {
  try {
    const stake = numberToE8s(amount);
    assertEnoughAccountFunds({
      account,
      amountUlps: stake,
    });

    if (!isEnoughToStakeNeuron({ stakeE8s: stake })) {
      toastsError({
        labelKey: "error.amount_not_enough_stake_neuron",
      });
      return;
    }

    const accountIdentity = await getAccountIdentity(account.identifier);
    const isHardwareWallet = isAccountHardwareWallet(account);
    if (isHardwareWallet && "flagUpcomingStakeNeuron" in accountIdentity) {
      // TODO: Find a better solution than setting a flag.
      accountIdentity.flagUpcomingStakeNeuron();
    }
    const { ledgerCanisterIdentity, controller, fromSubAccount, identity } =
      getStakeNeuronPropsByAccount({ account, accountIdentity });
    const fee = get(mainTransactionFeeE8sStore);

    const newNeuronId = await governanceApiService.stakeNeuron({
      stake,
      identity,
      ledgerCanisterIdentity,
      controller,
      fromSubAccount,
      fee,
    });

    if (loadNeuron) {
      await getAndLoadNeuron(newNeuronId);
    }

    return newNeuronId;
  } catch (err) {
    toastsShow(mapNeuronErrorToToastMessage(err));
    return;
  }
};

/**
 * This gets all neurons linked to the current user's principal, even those with a stake of 0. And adds them to the store
 *
 * @param {Object} params
 * @param {skipCheck} params.skipCheck it true, the neurons' balance won't be checked and those that are not synced won't be refreshed. It avoids possible infinite loops.
 * @param {callback} params.callback an optional callback that can be called when the data are successfully loaded (certified or not). Useful for example to close synchronously a busy spinner once all data have been fetched.
 */
export const listNeurons = async ({
  callback,
  strategy,
}: {
  callback?: (certified: boolean) => void;
  strategy?: QueryAndUpdateStrategy;
} = {}): Promise<void> => {
  return queryAndUpdate<NeuronInfo[], unknown>({
    strategy: strategy ?? FORCE_CALL_STRATEGY,
    request: ({ certified, identity }) =>
      governanceApiService.queryNeurons({
        certified,
        identity,
        includeEmptyNeurons: false,
      }),
    onLoad: async ({ response: neurons, certified }) => {
      neuronsStore.setNeurons({ neurons, certified });

      callback?.(certified);
    },
    onError: ({ error, certified }) => {
      if (!certified && notForceCallStrategy()) {
        return;
      }

      // Explicitly handle only UPDATE errors
      neuronsStore.setNeurons({ neurons: [], certified });

      toastsError({
        labelKey: "error.get_neurons",
        err: error,
      });
    },
  });
};

// We always want to call this with the user identity
export const getAndLoadNeuron = async (neuronId: NeuronId) => {
  const identity = await getAuthenticatedIdentity();
  const neuron: NeuronInfo | undefined = await getNeuron({
    neuronId,
    identity,
    certified: true,
    forceFetch: true,
  });
  if (!neuron) {
    throw new NotFoundError();
  }
  if (!userAuthorizedNeuron(neuron)) {
    throw new NotAuthorizedNeuronError(
      `User not authorized to access neuron ${neuronId}`
    );
  }
  neuronsStore.pushNeurons({ neurons: [neuron], certified: true });
};

export const updateDelay = async ({
  neuronId,
  dissolveDelayInSeconds,
}: {
  neuronId: NeuronId;
  dissolveDelayInSeconds: number;
}): Promise<NeuronId | undefined> => {
  try {
    const neuronIdentity: Identity =
      await getIdentityOfControllerByNeuronId(neuronId);
    await governanceApiService.increaseDissolveDelay({
      neuronId,
      dissolveDelayInSeconds,
      identity: neuronIdentity,
    });

    await getAndLoadNeuron(neuronId);

    return neuronId;
  } catch (err) {
    toastsShow(mapNeuronErrorToToastMessage(err));
    // To inform there was an error
    return undefined;
  }
};

export const toggleCommunityFund = async (
  neuron: NeuronInfo
): Promise<NeuronId | undefined> => {
  try {
    const { identity } = await getIdentityAndNeuronHelper(neuron.neuronId);

    if (hasJoinedCommunityFund(neuron)) {
      await governanceApiService.leaveCommunityFund({
        neuronId: neuron.neuronId,
        identity,
      });
    } else {
      await governanceApiService.joinCommunityFund({
        neuronId: neuron.neuronId,
        identity,
      });
    }

    await getAndLoadNeuron(neuron.neuronId);

    return neuron.neuronId;
  } catch (err) {
    toastsShow(mapNeuronErrorToToastMessage(err));

    // To inform there was an error
    return undefined;
  }
};

export const toggleAutoStakeMaturity = async (
  neuron: NeuronInfo
): Promise<{ success: boolean; err?: string }> => {
  try {
    const { neuronId } = neuron;

    const identity: Identity =
      await getIdentityOfControllerByNeuronId(neuronId);

    await assertLedgerVersion({
      identity,
      minVersion: CANDID_PARSER_VERSION,
    });

    await governanceApiService.autoStakeMaturity({
      neuronId,
      identity,
      autoStake: !hasAutoStakeMaturityOn(neuron),
    });

    await getAndLoadNeuron(neuron.neuronId);

    return { success: true };
  } catch (err) {
    toastsShow(mapNeuronErrorToToastMessage(err));
    return { success: false, err: errorToString(err) };
  }
};

const checkCanBeMerged = async ({
  sourceNeuronId,
  targetNeuronId,
}: {
  sourceNeuronId: NeuronId;
  targetNeuronId: NeuronId;
}): Promise<{ sourceNeuron: NeuronInfo; targetNeuron: NeuronInfo }> => {
  const { neuron: sourceNeuron } =
    await getIdentityAndNeuronHelper(sourceNeuronId);
  const { neuron: targetNeuron } =
    await getIdentityAndNeuronHelper(targetNeuronId);
  const { isValid, messageKey } = canBeMerged([sourceNeuron, targetNeuron]);
  if (!isValid) {
    throw new CannotBeMerged(
      translate({ labelKey: messageKey ?? "error.governance_error" })
    );
  }
  return { sourceNeuron, targetNeuron };
};

export const mergeNeurons = async ({
  sourceNeuronId,
  targetNeuronId,
}: {
  sourceNeuronId: NeuronId;
  targetNeuronId: NeuronId;
}): Promise<NeuronId | undefined> => {
  let success = false;
  try {
    const { targetNeuron } = await checkCanBeMerged({
      sourceNeuronId,
      targetNeuronId,
    });

    const identity: Identity =
      await getIdentityOfControllerByNeuronId(targetNeuronId);
    const accounts = get(icpAccountsStore);
    if (
      isNeuronControlledByHardwareWallet({ neuron: targetNeuron, accounts })
    ) {
      await assertLedgerVersion({
        identity,
        minVersion: CANDID_PARSER_VERSION,
      });
    }

    await governanceApiService.mergeNeurons({
      sourceNeuronId,
      targetNeuronId,
      identity,
    });
    success = true;

    await listNeurons();

    return targetNeuronId;
  } catch (err) {
    toastsShow(mapNeuronErrorToToastMessage(err));

    // To inform there was an error
    return success ? targetNeuronId : undefined;
  }
};

export const simulateMergeNeurons = async ({
  sourceNeuronId,
  targetNeuronId,
}: {
  sourceNeuronId: NeuronId;
  targetNeuronId: NeuronId;
}): Promise<NeuronInfo | undefined> => {
  try {
    await checkCanBeMerged({
      sourceNeuronId,
      targetNeuronId,
    });

    const identity: Identity = await getAuthenticatedIdentity();

    return await governanceApiService.simulateMergeNeurons({
      sourceNeuronId,
      targetNeuronId,
      identity,
    });
  } catch (err) {
    toastsShow(mapNeuronErrorToToastMessage(err));
    // To inform there was an error
    return undefined;
  }
};

// This service is used to add a "hotkey" - i.e. delegate the control of a neuron to NNS-dapp - to a neuron created with the hardware wallet.
// It uses the auth identity - i.e. the identity of the current user - as principal of the new hotkey.
// Once the neuron delegated, it adds it to the neuron store so that user can find this neuron in the "Neurons" tab as well
// Note: it does not reload the all neurons store but "only" query (updated call) and push the newly attached neuron to the store
export const addHotkeyForHardwareWalletNeuron = async ({
  neuronId,
  accountIdentifier,
}: {
  neuronId: NeuronId;
  accountIdentifier: string;
}): Promise<{ success: boolean; err?: string }> => {
  try {
    startBusy({
      initiator: "add-hotkey-neuron",
      labelKey: "busy_screen.pending_approval_hw",
    });

    const identity: Identity = await getAuthenticatedIdentity();
    const ledgerIdentity = await getLedgerIdentityProxy(accountIdentifier);

    await governanceApiService.addHotkey({
      neuronId,
      identity: ledgerIdentity,
      principal: identity.getPrincipal(),
    });

    await getAndLoadNeuron(neuronId);

    stopBusy("add-hotkey-neuron");

    toastsSuccess({
      labelKey: "neurons.add_user_as_hotkey_success",
    });

    return { success: true };
  } catch (err) {
    // TODO: Manage edge cases https://dfinity.atlassian.net/browse/L2-526

    stopBusy("add-hotkey-neuron");

    const toastMsg = mapNeuronErrorToToastMessage(err);

    toastsShow(toastMsg);

    // To inform there was an error
    return { success: false, err: toastMsg.labelKey };
  }
};

export const addHotkey = async ({
  neuronId,
  principal,
}: {
  neuronId: NeuronId;
  principal: Principal;
}): Promise<NeuronId | undefined> => {
  try {
    const identity: Identity =
      await getIdentityOfControllerByNeuronId(neuronId);

    await governanceApiService.addHotkey({ neuronId, identity, principal });

    await getAndLoadNeuron(neuronId);

    return neuronId;
  } catch (err) {
    toastsShow(mapNeuronErrorToToastMessage(err));

    // To inform there was an error
    return undefined;
  }
};

export const removeHotkey = async ({
  neuronId,
  principalString,
}: {
  neuronId: NeuronId;
  principalString: string;
}): Promise<NeuronId | undefined> => {
  let principal: Principal | undefined = undefined;
  try {
    principal = Principal.fromText(principalString);
  } catch {
    toastsError({
      labelKey: "neuron_detail.invalid_hotkey",
    });
    return;
  }
  let removed = false;
  try {
    const identity: Identity =
      await getIdentityOfControllerByNeuronId(neuronId);

    await governanceApiService.removeHotkey({ neuronId, identity, principal });
    removed = true;

    await getAndLoadNeuron(neuronId);

    return neuronId;
  } catch (err) {
    if (removed && err instanceof NotAuthorizedNeuronError) {
      // There is no need to get the identity unless removing the hotkey succeeded
      // and it was `getAndLoadNeuron` that threw the error.
      const currentIdentityPrincipal = (await getAuthenticatedIdentity())
        .getPrincipal()
        .toText();
      // This happens when a user removes itself from the hotkeys.
      return principalString === currentIdentityPrincipal
        ? neuronId
        : undefined;
    }

    toastsShow(mapNeuronErrorToToastMessage(err));

    // To inform there was an error
    return undefined;
  }
};

export const splitNeuron = async ({
  neuron,
  amount,
}: {
  neuron: NeuronInfo;
  amount: number;
}): Promise<NeuronId | undefined> => {
  try {
    const identity: Identity = await getIdentityOfControllerByNeuronId(
      neuron.neuronId
    );
    const accounts = get(icpAccountsStore);
    if (isNeuronControlledByHardwareWallet({ neuron, accounts })) {
      await assertLedgerVersion({
        identity,
        minVersion: SNS_SUPPORT_VERSION,
      });
    }

    const feeE8s = get(mainTransactionFeeE8sStore);
    const amountE8s = numberToE8s(amount) + feeE8s;

    if (!isEnoughToStakeNeuron({ stakeE8s: amountE8s, feeE8s })) {
      throw new NotEnoughAmountError();
    }

    await governanceApiService.splitNeuron({
      neuronId: neuron.neuronId,
      identity,
      amount: amountE8s,
    });

    await listNeurons();

    return neuron.neuronId;
  } catch (err) {
    toastsShow(mapNeuronErrorToToastMessage(err));
    return undefined;
  }
};

export const disburse = async ({
  neuronId,
  toAccountId,
}: {
  neuronId: NeuronId;
  toAccountId: string;
}): Promise<{ success: boolean }> => {
  try {
    const identity: Identity =
      await getIdentityOfControllerByNeuronId(neuronId);

    await governanceApiService.disburse({ neuronId, toAccountId, identity });

    await Promise.all([
      loadBalance({ accountIdentifier: toAccountId }),
      listNeurons(),
    ]);

    return { success: true };
  } catch (err) {
    toastsShow(mapNeuronErrorToToastMessage(err));

    return { success: false };
  }
};

export const stakeMaturity = async ({
  neuronId,
  percentageToStake,
}: {
  neuronId: NeuronId;
  percentageToStake: number;
}): Promise<{ success: boolean }> => {
  try {
    const identity: Identity =
      await getIdentityOfControllerByNeuronId(neuronId);

    await assertLedgerVersion({
      identity,
      minVersion: CANDID_PARSER_VERSION,
    });

    await governanceApiService.stakeMaturity({
      neuronId,
      percentageToStake,
      identity,
    });

    await getAndLoadNeuron(neuronId);

    return { success: true };
  } catch (err) {
    toastsShow(mapNeuronErrorToToastMessage(err));

    return { success: false };
  }
};

export const spawnNeuron = async ({
  neuronId,
  percentageToSpawn,
}: {
  neuronId: NeuronId;
  percentageToSpawn?: number;
}): Promise<NeuronId | undefined> => {
  try {
    const identity: Identity =
      await getIdentityOfControllerByNeuronId(neuronId);

    const newNeuronId = await governanceApiService.spawnNeuron({
      neuronId,
      percentageToSpawn,
      identity,
    });

    await listNeurons();

    return newNeuronId;
  } catch (err) {
    toastsShow(mapNeuronErrorToToastMessage(err));

    return undefined;
  }
};

export const startDissolving = async (
  neuronId: NeuronId
): Promise<NeuronId | undefined> => {
  try {
    const identity: Identity =
      await getIdentityOfControllerByNeuronId(neuronId);

    await governanceApiService.startDissolving({ neuronId, identity });

    await getAndLoadNeuron(neuronId);

    return neuronId;
  } catch (err) {
    toastsShow(mapNeuronErrorToToastMessage(err));

    return undefined;
  }
};

export const stopDissolving = async (
  neuronId: NeuronId
): Promise<NeuronId | undefined> => {
  try {
    const identity: Identity =
      await getIdentityOfControllerByNeuronId(neuronId);

    await governanceApiService.stopDissolving({ neuronId, identity });

    await getAndLoadNeuron(neuronId);

    return neuronId;
  } catch (err) {
    toastsShow(mapNeuronErrorToToastMessage(err));

    return undefined;
  }
};

const setFolloweesHelper = async ({
  neuron,
  topic,
  followees,
}: {
  neuron: NeuronInfo | undefined;
  topic: Topic;
  followees: NeuronId[];
}) => {
  try {
    if (neuron === undefined) {
      throw new NotFoundError(
        "Neuron not found in store. We can't check authorization to set followees."
      );
    }
    // We try to control by hotkey by default
    let identity: Identity = await getAuthenticatedIdentity();
    if (!isHotKeyControllable({ neuron, identity })) {
      identity = await getIdentityOfControllerByNeuronId(neuron.neuronId);
    }
    // ManageNeuron topic followes can only be handled by controllers
    if (topic === Topic.NeuronManagement) {
      identity = await getIdentityOfControllerByNeuronId(neuron.neuronId);
    }
    await governanceApiService.setFollowees({
      identity,
      neuronId: neuron.neuronId,
      topic,
      followees,
    });
    await getAndLoadNeuron(neuron.neuronId);
  } catch (err) {
    toastsShow(mapNeuronErrorToToastMessage(err));
  }
};

export const addFollowee = async ({
  neuronId,
  topic,
  followee,
}: {
  neuronId: NeuronId;
  topic: Topic;
  followee: NeuronId;
}): Promise<void> => {
  const neuron = getNeuronFromStore(neuronId);

  const topicFollowees = followeesByTopic({ neuron, topic });
  // Do not allow to add a neuron id who is already followed
  if (topicFollowees !== undefined && topicFollowees.includes(followee)) {
    toastsError({
      labelKey: "new_followee.already_followed",
    });
    return;
  }

  const newFollowees: NeuronId[] =
    topicFollowees === undefined ? [followee] : [...topicFollowees, followee];

  await setFolloweesHelper({
    neuron,
    topic,
    followees: newFollowees,
  });
};

export const removeFollowee = async ({
  neuronId,
  topic,
  followee,
}: {
  neuronId: NeuronId;
  topic: Topic;
  followee: NeuronId;
}): Promise<void> => {
  const neuron = getNeuronFromStore(neuronId);

  const topicFollowees: NeuronId[] | undefined = followeesByTopic({
    neuron,
    topic,
  });
  if (topicFollowees === undefined) {
    // Followee in that topic does not exist.
    toastsError({
      labelKey: "error.followee_does_not_exist",
    });
    return;
  }
  const newFollowees: NeuronId[] = topicFollowees.filter(
    (id) => id !== followee
  );
  await setFolloweesHelper({
    neuron,
    topic,
    followees: newFollowees,
  });
};

/**
 * Get from store or query a neuron and apply the result to the callback (`setNeuron`).
 * The function propagate error to the toast and call an optional callback in case of error.
 */
export const loadNeuron = ({
  neuronId,
  forceFetch = false,
  setNeuron,
  handleError,
  strategy,
}: {
  neuronId: NeuronId;
  forceFetch?: boolean;
  skipCheck?: boolean;
  setNeuron: (params: { neuron: NeuronInfo; certified: boolean }) => void;
  handleError?: () => void;
  strategy?: QueryAndUpdateStrategy;
}): Promise<void> => {
  const catchError = (err: unknown) => {
    if (err instanceof NotFoundError) {
      toastsError({
        labelKey: "error.neuron_not_found",
        err,
      });
    } else {
      toastsError({
        labelKey: "error.neuron_load",
        err,
      });
    }

    handleError?.();
  };

  return queryAndUpdate<NeuronInfo | undefined, unknown>({
    strategy,
    request: (options) =>
      getNeuron({
        neuronId,
        forceFetch,
        ...options,
      }),
    onLoad: async ({ response: neuron, certified }) => {
      if (neuron === undefined) {
        catchError(new NotFoundError(`Neuron with id ${neuronId} not found`));
        return;
      }
      setNeuron({ neuron, certified });
    },
    onError: ({ error, certified }) => {
      console.error(error);

      if (!certified && notForceCallStrategy()) {
        return;
      }
      catchError(error);
    },
  });
};

// Not resolve until the neuron has been loaded
export const reloadNeuron = (neuronId: NeuronId) =>
  new Promise<void>((resolve) => {
    getAuthenticatedIdentity()
      // To update the neuron stake with the subaccount balance
      .then((identity) =>
        governanceApiService.claimOrRefreshNeuron({ identity, neuronId })
      )
      .then(() => {
        loadNeuron({
          neuronId,
          forceFetch: true,
          strategy: "update",
          setNeuron: ({ neuron, certified }) => {
            neuronsStore.pushNeurons({ neurons: [neuron], certified });
            resolve();
          },
          handleError: () => {
            resolve();
          },
        });
      });
  });

export const topUpNeuron = async ({
  amount,
  neuron,
  sourceAccount,
}: {
  amount: number;
  neuron: NeuronInfo;
  sourceAccount: Account;
}): Promise<{ success: boolean }> => {
  if (neuron.fullNeuron?.accountIdentifier === undefined) {
    toastsError({
      labelKey: "error.neuron_account_not_found",
    });
    return { success: false };
  }

  // TODO: Check the amount when the user enters amount in the input field.
  // https://dfinity.atlassian.net/browse/GIX-798
  if (!validTopUpAmount({ neuron, amount })) {
    toastsError({
      labelKey: "error.amount_not_enough_top_up_neuron",
    });
    return { success: false };
  }

  const { success } = await transferICP({
    sourceAccount,
    destinationAddress: neuron.fullNeuron?.accountIdentifier,
    amount,
  });

  if (success) {
    await reloadNeuron(neuron.neuronId);
  }

  return { success };
};

export const makeDummyProposals = async (neuronId: NeuronId): Promise<void> => {
  // Only available in testnet
  if (!IS_TESTNET) {
    return;
  }
  try {
    const identity: Identity =
      await getIdentityOfControllerByNeuronId(neuronId);
    const { snsSummariesStore } = await import("../stores/sns.store");
    const projects = get(snsSummariesStore);
    const pendingProject = projects.find(
      // Use 1 instead of using enum to avoid importing sns-js
      (summary) => summary.getLifecycle() === 1
    );
    await makeDummyProposalsApi({
      neuronId,
      identity,
      swapCanisterId: pendingProject?.swapCanisterId.toText(),
    });

    // reload actionable proposals
    await loadActionableProposals();

    toastsSuccess({
      labelKey: "neuron_detail.dummy_proposal_success",
    });
    return;
  } catch (error) {
    console.error(error);
    toastsShow(mapNeuronErrorToToastMessage(error));
  }
};

export const changeNeuronVisibility = async ({
  neurons,
  makePublic,
}: {
  neurons: NeuronInfo[];
  makePublic: boolean;
}): Promise<{ success: boolean }> => {
<<<<<<< HEAD
  const results = await Promise.allSettled(
=======
  const results = await Promise.all(
>>>>>>> 009d8afe
    neurons.map(async (neuron) => {
      try {
        const identity: Identity = await getIdentityOfControllerByNeuronId(
          neuron.neuronId
        );
        await governanceApiService.changeNeuronVisibility({
          neuronIds: [neuron.neuronId],
          identity,
          visibility: makePublic
            ? NeuronVisibility.Public
            : NeuronVisibility.Private,
        });
        await getAndLoadNeuron(neuron.neuronId);
        return true;
      } catch (err) {
        console.error(
          `Failed to change visibility for neuron ${neuron.neuronId}:`,
          err
        );
        return false;
      }
    })
  );

<<<<<<< HEAD
  const failedCount = results.filter(
    (result) => result.status === "rejected" || result.value === false
  ).length;
=======
  const failedCount = results.filter((result) => result === false).length;
>>>>>>> 009d8afe

  if (failedCount === 0) {
    return { success: true };
  } else if (failedCount < neurons.length) {
    toastsError({
      labelKey: "neuron_detail.change_neuron_visibility_partial_failure",
      substitutions: {
        $failedCount: failedCount.toString(),
        $totalCount: neurons.length.toString(),
      },
    });
  } else {
    toastsError({
      labelKey: "neuron_detail.change_neuron_visibility_failure",
    });
  }
  return { success: false };
};<|MERGE_RESOLUTION|>--- conflicted
+++ resolved
@@ -1021,11 +1021,7 @@
   neurons: NeuronInfo[];
   makePublic: boolean;
 }): Promise<{ success: boolean }> => {
-<<<<<<< HEAD
-  const results = await Promise.allSettled(
-=======
   const results = await Promise.all(
->>>>>>> 009d8afe
     neurons.map(async (neuron) => {
       try {
         const identity: Identity = await getIdentityOfControllerByNeuronId(
@@ -1050,13 +1046,7 @@
     })
   );
 
-<<<<<<< HEAD
-  const failedCount = results.filter(
-    (result) => result.status === "rejected" || result.value === false
-  ).length;
-=======
   const failedCount = results.filter((result) => result === false).length;
->>>>>>> 009d8afe
 
   if (failedCount === 0) {
     return { success: true };

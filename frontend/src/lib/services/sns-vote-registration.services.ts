--- conflicted
+++ resolved
@@ -23,19 +23,14 @@
   mapProposalInfo as mapSnsProposal,
   toSnsVote,
 } from "$lib/utils/sns-proposals.utils";
-import { fromDefinedNullable } from "@dfinity/utils";
 import type {
   SnsBallot,
   SnsNervousSystemFunction,
   SnsNeuron,
   SnsProposalData,
   SnsVote,
-<<<<<<< HEAD
-} from "@icp-sdk/canisters/sns";
-=======
 } from "@dfinity/sns";
 import { fromDefinedNullable } from "@dfinity/utils";
->>>>>>> d34effd1
 import { get } from "svelte/store";
 
 /**

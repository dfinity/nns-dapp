--- conflicted
+++ resolved
@@ -3,11 +3,7 @@
 import { CKBTC_UNIVERSE_CANISTER_ID } from "$lib/constants/ckbtc-canister-ids.constants";
 import { FORCE_CALL_STRATEGY } from "$lib/constants/mockable.constants";
 import { ckBTCTokenStore } from "$lib/derived/universes-tokens.derived";
-<<<<<<< HEAD
-import { loadCkBTCAccounts as loadCkBTCAccountsServices } from "$lib/services/ckbtc-accounts-loader.services";
-=======
 import { getCkBTCAccounts } from "$lib/services/ckbtc-accounts-loader.services";
->>>>>>> 9cdde0a9
 import { loadCkBTCToken } from "$lib/services/ckbtc-tokens.services";
 import { loadCkBTCAccountTransactions } from "$lib/services/ckbtc-transactions.services";
 import { transferTokens } from "$lib/services/icrc-accounts.services";
@@ -34,11 +30,7 @@
   return queryAndUpdate<Account[], unknown>({
     strategy: FORCE_CALL_STRATEGY,
     request: ({ certified, identity }) =>
-<<<<<<< HEAD
-      loadCkBTCAccountsServices({ identity, certified, universeId }),
-=======
       getCkBTCAccounts({ identity, certified, universeId }),
->>>>>>> 9cdde0a9
     onLoad: ({ response: accounts, certified }) =>
       icrcAccountsStore.set({
         universeId,

import { getTransactions } from "$lib/api/icrc-index.api";
import { DEFAULT_INDEX_TRANSACTION_PAGE_LIMIT } from "$lib/constants/constants";
import { getIcrcAccountIdentity } from "$lib/services/icrc-accounts.services";
import { icrcTransactionsStore } from "$lib/stores/icrc-transactions.store";
import { toastsError } from "$lib/stores/toasts.store";
import type { Account } from "$lib/types/account";
import {
  isCanisterOutOfCyclesError,
  toToastError,
} from "$lib/utils/error.utils";
import { getOldestTxIdFromStore } from "$lib/utils/icrc-transactions.utils";
<<<<<<< HEAD
import { decodeIcrcAccount } from "@icp-sdk/canisters/ledger/icrc";
=======
import { decodeIcrcAccount } from "@dfinity/ledger-icrc";
>>>>>>> d34effd1
import type { Principal } from "@icp-sdk/core/principal";
import { get } from "svelte/store";

export interface LoadIcrcAccountTransactionsParams {
  account: Account;
  ledgerCanisterId: Principal;
  start?: bigint;
  indexCanisterId: Principal;
}

export const loadIcrcAccountTransactions = async ({
  account,
  ledgerCanisterId,
  start,
  indexCanisterId,
}: LoadIcrcAccountTransactionsParams) => {
  try {
    const identity = await getIcrcAccountIdentity(account);
    const snsAccount = decodeIcrcAccount(account.identifier);
    const maxResults = DEFAULT_INDEX_TRANSACTION_PAGE_LIMIT;

    const { transactions, oldestTxId, balance } = await getTransactions({
      identity,
      account: snsAccount,
      maxResults: BigInt(maxResults),
      indexCanisterId,
      start,
    });

    // If API returns less than the maxResults, we reached the end of the list.
    const completed = transactions.length < maxResults;
    icrcTransactionsStore.addTransactions({
      accountIdentifier: account.identifier,
      canisterId: ledgerCanisterId,
      transactions,
      oldestTxId,
      completed,
      balance,
    });
  } catch (err) {
    console.error(err);

    const isCanisterOutOfCycles = isCanisterOutOfCyclesError(err);
    if (isCanisterOutOfCycles) return;

    toastsError(
      toToastError({ fallbackErrorLabelKey: "error.fetch_transactions", err })
    );
  }
};

type LoadIcrcAccountNextTransactionsParams = {
  account: Account;
  ledgerCanisterId: Principal;
  indexCanisterId: Principal;
};

export const loadIcrcAccountNextTransactions = async ({
  account,
  ledgerCanisterId,
  indexCanisterId,
}: LoadIcrcAccountNextTransactionsParams) => {
  const store = get(icrcTransactionsStore);
  const currentOldestTxId = getOldestTxIdFromStore({
    account,
    ledgerCanisterId,
    store,
  });
  return loadIcrcAccountTransactions({
    account,
    ledgerCanisterId,
    indexCanisterId,
    start: currentOldestTxId,
  });
};<|MERGE_RESOLUTION|>--- conflicted
+++ resolved
@@ -9,11 +9,7 @@
   toToastError,
 } from "$lib/utils/error.utils";
 import { getOldestTxIdFromStore } from "$lib/utils/icrc-transactions.utils";
-<<<<<<< HEAD
-import { decodeIcrcAccount } from "@icp-sdk/canisters/ledger/icrc";
-=======
 import { decodeIcrcAccount } from "@dfinity/ledger-icrc";
->>>>>>> d34effd1
 import type { Principal } from "@icp-sdk/core/principal";
 import { get } from "svelte/store";
 

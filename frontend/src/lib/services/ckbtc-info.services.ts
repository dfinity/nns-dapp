import { minterInfo } from "$lib/api/ckbtc-minter.api";
import { FORCE_CALL_STRATEGY } from "$lib/constants/mockable.constants";
import { queryAndUpdate } from "$lib/services/utils.services";
import { ckBTCInfoStore } from "$lib/stores/ckbtc-info.store";
import { toastsError } from "$lib/stores/toasts.store";
import type { CkBTCAdditionalCanisters } from "$lib/types/ckbtc-canisters";
import type { UniverseCanisterId } from "$lib/types/universe";
import { isUniverseCkBTC } from "$lib/utils/universe.utils";
import type { MinterInfo } from "@dfinity/ckbtc";
import { isNullish } from "@dfinity/utils";
import { get } from "svelte/store";

export const loadCkBTCInfo = async ({
  handleError,
  universeId,
  minterCanisterId,
}: {
  handleError?: () => void;
<<<<<<< HEAD
  universeId: UniverseCanisterId;
} & Pick<CkBTCAdditionalCanisters, "minterCanisterId">) => {
=======
  universeId?: UniverseCanisterId;
} & Partial<Pick<CkBTCAdditionalCanisters, "minterCanisterId">>) => {
  // Do nothing when the universe is not ckBTC
  if (isNullish(universeId) || !isUniverseCkBTC(universeId)) {
    return;
  }

>>>>>>> 939f6768
  // We assume the ckBTC parameters do not change that often and might never change while the session is active
  // That's why, we load the params for a project only once as long as its data is already certified
  const storeData = get(ckBTCInfoStore);
  if (storeData[universeId.toText()]?.certified) {
    return;
  }

  // We do not throw an error here if the minter canister ID is not defined. It's up to the features that uses ckBTCInfoStore to properly handle undefined values
  if (isNullish(minterCanisterId)) {
    return;
  }

  return queryAndUpdate<MinterInfo, unknown>({
    strategy: FORCE_CALL_STRATEGY,
    request: ({ certified, identity }) =>
      minterInfo({
        identity,
        certified,
        canisterId: minterCanisterId,
      }),
    onLoad: async ({ response: info, certified }) =>
      ckBTCInfoStore.setInfo({
        certified,
        canisterId: universeId,
        info,
      }),
    onError: ({ error: err, certified }) => {
      if (!certified && FORCE_CALL_STRATEGY !== "query") {
        return;
      }

      // Explicitly handle only UPDATE errors
      toastsError({
        labelKey: "error__ckbtc.info_not_found",
        err,
      });

      // Hide unproven data
      ckBTCInfoStore.resetUniverse(universeId);

      handleError?.();
    },
  });
};<|MERGE_RESOLUTION|>--- conflicted
+++ resolved
@@ -16,10 +16,6 @@
   minterCanisterId,
 }: {
   handleError?: () => void;
-<<<<<<< HEAD
-  universeId: UniverseCanisterId;
-} & Pick<CkBTCAdditionalCanisters, "minterCanisterId">) => {
-=======
   universeId?: UniverseCanisterId;
 } & Partial<Pick<CkBTCAdditionalCanisters, "minterCanisterId">>) => {
   // Do nothing when the universe is not ckBTC
@@ -27,7 +23,6 @@
     return;
   }
 
->>>>>>> 939f6768
   // We assume the ckBTC parameters do not change that often and might never change while the session is active
   // That's why, we load the params for a project only once as long as its data is already certified
   const storeData = get(ckBTCInfoStore);

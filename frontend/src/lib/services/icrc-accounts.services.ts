--- conflicted
+++ resolved
@@ -32,20 +32,12 @@
 } from "$lib/utils/error.utils";
 import { isImportedToken } from "$lib/utils/imported-tokens.utils";
 import { ledgerErrorToToastError } from "$lib/utils/sns-ledger.utils";
-<<<<<<< HEAD
-import { isNullish, nonNullish } from "@dfinity/utils";
-=======
->>>>>>> d34effd1
 import {
   decodeIcrcAccount,
   encodeIcrcAccount,
   type IcrcBlockIndex,
-<<<<<<< HEAD
-} from "@icp-sdk/canisters/ledger/icrc";
-=======
 } from "@dfinity/ledger-icrc";
 import { isNullish, nonNullish } from "@dfinity/utils";
->>>>>>> d34effd1
 import type { Identity } from "@icp-sdk/core/agent";
 import type { Principal } from "@icp-sdk/core/principal";
 import { get } from "svelte/store";

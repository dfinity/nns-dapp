import {
  icrcTransfer,
  queryIcrcBalance,
  queryIcrcToken,
} from "$lib/api/icrc-ledger.api";
import { FORCE_CALL_STRATEGY } from "$lib/constants/mockable.constants";
import { snsTokensByLedgerCanisterIdStore } from "$lib/derived/sns/sns-tokens.derived";
import {
  getAuthenticatedIdentity,
  getCurrentIdentity,
} from "$lib/services/auth.services";
import { icrcAccountsStore } from "$lib/stores/icrc-accounts.store";
import { icrcTransactionsStore } from "$lib/stores/icrc-transactions.store";
import { toastsError } from "$lib/stores/toasts.store";
import { tokensStore } from "$lib/stores/tokens.store";
import type { Account } from "$lib/types/account";
import type { IcrcTokenMetadata } from "$lib/types/icrc";
import { notForceCallStrategy } from "$lib/utils/env.utils";
import { toToastError } from "$lib/utils/error.utils";
import { ledgerErrorToToastError } from "$lib/utils/sns-ledger.utils";
import type { Identity } from "@dfinity/agent";
import {
  decodeIcrcAccount,
  encodeIcrcAccount,
  type IcrcBlockIndex,
} from "@dfinity/ledger-icrc";
import type { Principal } from "@dfinity/principal";
import { isNullish, nonNullish } from "@dfinity/utils";
import { get } from "svelte/store";
import { queryAndUpdate, type QueryAndUpdateStrategy } from "./utils.services";

// eslint-disable-next-line @typescript-eslint/no-unused-vars
export const getIcrcAccountIdentity = (_: Account): Promise<Identity> => {
  // TODO: Support Hardware Wallets
  return getAuthenticatedIdentity();
};

<<<<<<< HEAD
/** Simple fetch of the token metadata from the icrc1 ledger canister.
 * Return null on any error.
 */
export const fetchIcrcTokenMetaData = async ({
=======
/// Fetch token metadata from the icrc1 ledger canister.
export const getIcrcTokenMetaData = async ({
>>>>>>> a47b79b7
  ledgerCanisterId,
}: {
  ledgerCanisterId: Principal;
}): Promise<IcrcTokenMetadata | null> => {
  return queryIcrcToken({
    identity: getCurrentIdentity(),
    canisterId: ledgerCanisterId,
    certified: false,
<<<<<<< HEAD
  }).catch(() => {
    // TODO: Improve error handling if needed
    return null;
=======
>>>>>>> a47b79b7
  });
};

export const loadIcrcToken = ({
  ledgerCanisterId,
  certified = true,
}: {
  ledgerCanisterId: Principal;
  certified?: boolean;
}) => {
  if (ledgerCanisterId.toText() in get(snsTokensByLedgerCanisterIdStore)) {
    // SNS tokens are derived from aggregator data instead.
    return;
  }

  const currentToken = get(tokensStore)[ledgerCanisterId.toText()];

  if (nonNullish(currentToken) && (currentToken.certified || !certified)) {
    return;
  }

  return queryAndUpdate<IcrcTokenMetadata, unknown>({
    strategy: certified ? FORCE_CALL_STRATEGY : "query",
    identityType: "current",
    request: ({ certified, identity }) =>
      queryIcrcToken({
        identity,
        canisterId: ledgerCanisterId,
        certified,
      }),
    onLoad: async ({ response: token, certified }) =>
      tokensStore.setToken({ certified, canisterId: ledgerCanisterId, token }),
    onError: ({ error: err, certified }) => {
      if (!certified && notForceCallStrategy()) {
        return;
      }

      // Explicitly handle only UPDATE errors
      toastsError({
        labelKey: "error.token_not_found",
        err,
      });

      // Hide unproven data
      tokensStore.resetUniverse(ledgerCanisterId);
    },
  });
};

/**
 * Return all the accounts for the given identity in the ledger canister.
 *
 * For now, it only returns the main account and no subaccounts.
 *
 * Once subaccounts are supported, this function should be updated to return all the accounts.
 */
const getAccounts = async ({
  identity,
  certified,
  ledgerCanisterId,
}: {
  identity: Identity;
  certified: boolean;
  ledgerCanisterId: Principal;
}): Promise<Account[]> => {
  // TODO: Support subaccounts
  const mainAccount = {
    owner: identity.getPrincipal(),
  };

  const balanceUlps = await queryIcrcBalance({
    identity,
    certified,
    canisterId: ledgerCanisterId,
    account: mainAccount,
  });

  return [
    {
      identifier: encodeIcrcAccount(mainAccount),
      principal: mainAccount.owner,
      balanceUlps,
      type: "main",
    },
  ];
};

export const loadAccounts = async ({
  handleError,
  ledgerCanisterId,
  strategy = FORCE_CALL_STRATEGY,
}: {
  handleError?: () => void;
  ledgerCanisterId: Principal;
  strategy?: QueryAndUpdateStrategy;
}): Promise<void> => {
  return queryAndUpdate<Account[], unknown>({
    strategy,
    request: ({ certified, identity }) =>
      getAccounts({ identity, certified, ledgerCanisterId }),
    onLoad: ({ response: accounts, certified }) =>
      icrcAccountsStore.set({
        ledgerCanisterId,
        accounts: {
          accounts,
          certified,
        },
      }),
    onError: ({ error: err, certified }) => {
      console.error(err);

      // Ignore error on query call only if there will be an update call
      if (certified !== true && strategy !== "query") {
        return;
      }

      // hide unproven data
      icrcAccountsStore.reset();
      icrcTransactionsStore.resetUniverse(ledgerCanisterId);

      toastsError(
        toToastError({
          err,
          fallbackErrorLabelKey: "error.accounts_load",
        })
      );

      handleError?.();
    },
    logMessage: "Syncing Accounts",
  });
};

export const syncAccounts = async ({
  ledgerCanisterId,
}: {
  ledgerCanisterId: Principal;
}) =>
  await Promise.all([
    loadAccounts({ ledgerCanisterId }),
    loadIcrcToken({ ledgerCanisterId }),
  ]);

///
/// These following services are implicitly covered by their consumers' services testing - i.e. ckbtc-accounts.services.spec and sns-accounts.services.spec
///

export interface IcrcTransferTokensUserParams {
  source: Account;
  destinationAddress: string;
  amountUlps: bigint;
  ledgerCanisterId: Principal;
  fee: bigint;
}

export const transferTokens = async ({
  source,
  destinationAddress,
  amountUlps,
  fee,
  ledgerCanisterId,
}: IcrcTransferTokensUserParams): Promise<{
  blockIndex: IcrcBlockIndex | undefined;
}> => {
  try {
    if (isNullish(fee)) {
      throw new Error("error.transaction_fee_not_found");
    }

    const identity: Identity = await getIcrcAccountIdentity(source);
    const to = decodeIcrcAccount(destinationAddress);

    const blockIndex = await icrcTransfer({
      identity,
      to,
      fromSubAccount: source.subAccount,
      amount: amountUlps,
      fee,
      canisterId: ledgerCanisterId,
    });

    await loadAccounts({ ledgerCanisterId });

    return { blockIndex };
  } catch (err) {
    toastsError(
      ledgerErrorToToastError({
        fallbackErrorLabelKey: "error.transaction_error",
        err,
      })
    );

    return { blockIndex: undefined };
  }
};<|MERGE_RESOLUTION|>--- conflicted
+++ resolved
@@ -35,15 +35,8 @@
   return getAuthenticatedIdentity();
 };
 
-<<<<<<< HEAD
-/** Simple fetch of the token metadata from the icrc1 ledger canister.
- * Return null on any error.
- */
-export const fetchIcrcTokenMetaData = async ({
-=======
 /// Fetch token metadata from the icrc1 ledger canister.
 export const getIcrcTokenMetaData = async ({
->>>>>>> a47b79b7
   ledgerCanisterId,
 }: {
   ledgerCanisterId: Principal;
@@ -52,12 +45,6 @@
     identity: getCurrentIdentity(),
     canisterId: ledgerCanisterId,
     certified: false,
-<<<<<<< HEAD
-  }).catch(() => {
-    // TODO: Improve error handling if needed
-    return null;
-=======
->>>>>>> a47b79b7
   });
 };
 

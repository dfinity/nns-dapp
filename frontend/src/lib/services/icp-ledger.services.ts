import { queryNeurons } from "$lib/api/governance.api";
import { nnsDappCanister } from "$lib/api/nns-dapp.api";
import { LedgerConnectionState } from "$lib/constants/ledger.constants";
import { LedgerIdentity } from "$lib/identities/ledger.identity";
import { getAuthenticatedIdentity } from "$lib/services/auth.services";
import { syncAccounts } from "$lib/services/icp-accounts.services";
import { i18n } from "$lib/stores/i18n";
import { toastsError } from "$lib/stores/toasts.store";
import { LedgerErrorKey, LedgerErrorMessage } from "$lib/types/ledger.errors";
import { hashCode, logWithTimestamp } from "$lib/utils/dev.utils";
import { toToastError } from "$lib/utils/error.utils";
import { replacePlaceholders } from "$lib/utils/i18n.utils";
import { smallerVersion } from "$lib/utils/utils";
<<<<<<< HEAD
import type { NeuronInfo } from "@icp-sdk/canisters/nns";
import { principalToAccountIdentifier } from "@icp-sdk/canisters/nns";
=======
import type { NeuronInfo } from "@dfinity/nns";
import { principalToAccountIdentifier } from "@dfinity/nns";
>>>>>>> d34effd1
import type { Identity } from "@icp-sdk/core/agent";
import { get } from "svelte/store";

export interface ConnectToHardwareWalletParams {
  connectionState: LedgerConnectionState;
  ledgerIdentity?: LedgerIdentity;
}

export interface RegisterHardwareWalletParams {
  name: string | undefined;
  ledgerIdentity: LedgerIdentity | undefined;
}

/**
 * Create a LedgerIdentity using the Web USB transport
 */
export const connectToHardwareWallet = async (
  callback: (params: ConnectToHardwareWalletParams) => void
): Promise<void> => {
  try {
    callback({ connectionState: LedgerConnectionState.CONNECTING });

    const ledgerIdentity: LedgerIdentity = await createLedgerIdentity();

    callback({
      connectionState: LedgerConnectionState.CONNECTED,
      ledgerIdentity,
    });
  } catch (err: unknown) {
    const ledgerErrorKey = err instanceof LedgerErrorKey;

    toastsError({
      labelKey: ledgerErrorKey
        ? (err as LedgerErrorKey).message
        : "error__ledger.unexpected",
      ...(!ledgerErrorKey && { err }),
    });

    callback({ connectionState: LedgerConnectionState.NOT_CONNECTED });
  }
};

export const registerHardwareWallet = async ({
  name,
  ledgerIdentity,
}: RegisterHardwareWalletParams): Promise<void> => {
  if (name === undefined) {
    toastsError({
      labelKey: "error__attach_wallet.no_name",
    });
    return;
  }

  if (ledgerIdentity === undefined) {
    toastsError({
      labelKey: "error__attach_wallet.no_identity",
    });
    return;
  }

  logWithTimestamp(`Register Ledger device ${hashCode(name)}...`);

  const identity: Identity = await getAuthenticatedIdentity();

  try {
    const { canister } = await nnsDappCanister({ identity });

    await canister.registerHardwareWallet({
      name,
      principal: ledgerIdentity.getPrincipal(),
    });

    logWithTimestamp(`Register Ledger device ${hashCode(name)} complete.`);

    await syncAccounts();
  } catch (err: unknown) {
    toastUnexpectedError({
      err,
      fallbackErrorLabelKey: "error__attach_wallet.unexpected",
    });
  }
};

const createLedgerIdentity = (): Promise<LedgerIdentity> =>
  LedgerIdentity.create();

/**
 * Unlike getIdentity(), getting the ledger identity does not automatically logout if no identity is found - i.e. if errors happen.
 * User might need several tries to attach properly the ledger to the computer.
 */
export const getLedgerIdentity = async (
  identifier: string
): Promise<LedgerIdentity> => {
  const ledgerIdentity: LedgerIdentity = await createLedgerIdentity();

  const ledgerIdentifier = principalToAccountIdentifier(
    ledgerIdentity.getPrincipal()
  );

  if (ledgerIdentifier !== identifier) {
    const labels = get(i18n);

    throw new LedgerErrorMessage(
      replacePlaceholders(labels.error__ledger.incorrect_identifier, {
        $identifier: `${identifier}`,
        $ledgerIdentifier: `${ledgerIdentifier}`,
      })
    );
  }

  return ledgerIdentity;
};

export const showAddressAndPubKeyOnHardwareWallet = async () => {
  try {
    const ledgerIdentity: LedgerIdentity = await createLedgerIdentity();
    await ledgerIdentity.showAddressAndPubKeyOnDevice();
  } catch (err: unknown) {
    toastUnexpectedError({
      err,
      fallbackErrorLabelKey: "error__ledger.unexpected",
    });
  }
};

const toastUnexpectedError = ({
  err,
  fallbackErrorLabelKey,
}: {
  fallbackErrorLabelKey: string;
  err: unknown;
}) =>
  toastsError(
    toToastError({
      err,
      fallbackErrorLabelKey,
    })
  );

export const listNeuronsHardwareWallet = async (): Promise<{
  neurons: NeuronInfo[];
  err?: string;
}> => {
  try {
    const ledgerIdentity: LedgerIdentity = await createLedgerIdentity();
    const neurons: NeuronInfo[] = await queryNeurons({
      identity: ledgerIdentity,
      certified: true,
      // Must be undefined for compatibility with Ledger app 2.4.9.
      includeEmptyNeurons: undefined,
    });

    return { neurons };
  } catch (err: unknown) {
    const fallbackErrorLabelKey = "error__ledger.unexpected";
    toastUnexpectedError({
      err,
      fallbackErrorLabelKey,
    });
    return { neurons: [], err: fallbackErrorLabelKey };
  }
};

export const assertLedgerVersion = async ({
  identity,
  minVersion,
}: {
  identity: Identity | LedgerIdentity;
  minVersion: string;
}): Promise<void> => {
  // Ignore when identity not LedgerIdentity
  if (!(identity instanceof LedgerIdentity)) {
    return;
  }

  const { major, minor, patch } = await identity.getVersion();
  const currentVersion = `${major}.${minor}.${patch}`;
  if (smallerVersion({ currentVersion, minVersion })) {
    const labels = get(i18n);
    throw new LedgerErrorMessage(
      replacePlaceholders(labels.error__ledger.version_not_supported, {
        $minVersion: minVersion,
        $currentVersion: currentVersion,
      })
    );
  }
};<|MERGE_RESOLUTION|>--- conflicted
+++ resolved
@@ -11,13 +11,8 @@
 import { toToastError } from "$lib/utils/error.utils";
 import { replacePlaceholders } from "$lib/utils/i18n.utils";
 import { smallerVersion } from "$lib/utils/utils";
-<<<<<<< HEAD
-import type { NeuronInfo } from "@icp-sdk/canisters/nns";
-import { principalToAccountIdentifier } from "@icp-sdk/canisters/nns";
-=======
 import type { NeuronInfo } from "@dfinity/nns";
 import { principalToAccountIdentifier } from "@dfinity/nns";
->>>>>>> d34effd1
 import type { Identity } from "@icp-sdk/core/agent";
 import { get } from "svelte/store";
 

--- conflicted
+++ resolved
@@ -12,10 +12,6 @@
 import { replacePlaceholders } from "$lib/utils/i18n.utils";
 import { smallerVersion } from "$lib/utils/utils";
 import type { Identity } from "@dfinity/agent";
-<<<<<<< HEAD
-import { principalToAccountIdentifier } from "@dfinity/nns";
-=======
->>>>>>> 7b9ac644
 import type { NeuronInfo } from "@dfinity/nns";
 import { principalToAccountIdentifier } from "@dfinity/nns";
 import { get } from "svelte/store";

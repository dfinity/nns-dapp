--- conflicted
+++ resolved
@@ -7,19 +7,11 @@
   generateSnsProposalTopicsFilterData,
   generateSnsProposalTypesFilterData,
 } from "$lib/utils/sns-proposals.utils";
-<<<<<<< HEAD
-import { isNullish } from "@dfinity/utils";
-import {
-  SnsProposalDecisionStatus,
-  type SnsNervousSystemFunction,
-} from "@icp-sdk/canisters/sns";
-=======
 import {
   SnsProposalDecisionStatus,
   type SnsNervousSystemFunction,
 } from "@dfinity/sns";
 import { isNullish } from "@dfinity/utils";
->>>>>>> d34effd1
 import type { Principal } from "@icp-sdk/core/principal";
 import { get } from "svelte/store";
 

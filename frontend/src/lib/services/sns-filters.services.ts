import { i18n } from "$lib/stores/i18n";
import { snsFiltersStore } from "$lib/stores/sns-filters.store";
import type { Filter } from "$lib/types/filters";
import { enumValues } from "$lib/utils/enum.utils";
import type { Principal } from "@dfinity/principal";
import {
  SnsProposalDecisionStatus,
  SnsProposalRewardStatus,
} from "@dfinity/sns";
import { nonNullish } from "@dfinity/utils";
import { get } from "svelte/store";

// TODO: Set default filters
// The "types" filter data is set in a lazy way, when the user opens the "types" filter, because it needs the nsFunctions to be loaded
export const loadSnsFilters = async (rootCanisterId: Principal) => {
  const filtersProjectStoreData = get(snsFiltersStore)[rootCanisterId.toText()];
  if (nonNullish(filtersProjectStoreData)) {
    return;
  }
  const i18nKeys = get(i18n);
  const defaultFiltersProjectData = {
<<<<<<< HEAD
    // types will be preset in a lazy way
=======
    // Because types are based on the nsFunctions, they will be updated after initialization
>>>>>>> bf19f810
    types: [],
    rewardStatus: [],
    decisionStatus: [],
  };

<<<<<<< HEAD
  snsFiltersStore.setType({
=======
  snsFiltersStore.setTypes({
>>>>>>> bf19f810
    rootCanisterId,
    types: defaultFiltersProjectData.types,
  });

  // Load decision status, these are harcoded based on enum values
  const mapDecisionStatus = (
    value: SnsProposalDecisionStatus
  ): Filter<SnsProposalDecisionStatus> => {
    return {
      id: String(value),
      value,
      name: i18nKeys.sns_status[value] ?? i18nKeys.core.unspecified,
      checked: defaultFiltersProjectData.decisionStatus.some(
        ({ checked, id }) => checked && id === String(value)
      ),
    };
  };
  const decisionStatus = enumValues(SnsProposalDecisionStatus)
    .filter(
      (status) =>
        SnsProposalDecisionStatus.PROPOSAL_DECISION_STATUS_UNSPECIFIED !==
        status
    )
    .map(mapDecisionStatus);
  snsFiltersStore.setDecisionStatus({
    rootCanisterId,
    decisionStatus,
  });

  // Load reward status, these are harcoded based on enum values
  const mapRewardStatus = (
    value: SnsProposalRewardStatus
  ): Filter<SnsProposalRewardStatus> => {
    return {
      id: String(value),
      value,
      name: i18nKeys.sns_rewards_status[value] ?? i18nKeys.core.unspecified,
      checked: defaultFiltersProjectData.rewardStatus.some(
        ({ checked, id }) => checked && id === String(value)
      ),
    };
  };
  const rewardStatus = enumValues(SnsProposalRewardStatus)
    .filter(
      (status) =>
        SnsProposalRewardStatus.PROPOSAL_REWARD_STATUS_UNSPECIFIED !== status
    )
    .map(mapRewardStatus);
  snsFiltersStore.setRewardStatus({
    rootCanisterId,
    rewardStatus,
  });
};<|MERGE_RESOLUTION|>--- conflicted
+++ resolved
@@ -19,21 +19,13 @@
   }
   const i18nKeys = get(i18n);
   const defaultFiltersProjectData = {
-<<<<<<< HEAD
-    // types will be preset in a lazy way
-=======
     // Because types are based on the nsFunctions, they will be updated after initialization
->>>>>>> bf19f810
     types: [],
     rewardStatus: [],
     decisionStatus: [],
   };
 
-<<<<<<< HEAD
-  snsFiltersStore.setType({
-=======
   snsFiltersStore.setTypes({
->>>>>>> bf19f810
     rootCanisterId,
     types: defaultFiltersProjectData.types,
   });

import { i18n } from "$lib/stores/i18n";
import { snsFiltersStore } from "$lib/stores/sns-filters.store";
import type { Filter } from "$lib/types/filters";
import { enumValues } from "$lib/utils/enum.utils";
import { generateSnsProposalTypesFilterData } from "$lib/utils/sns-proposals.utils";
import type { Principal } from "@dfinity/principal";
import {
  SnsProposalDecisionStatus,
  SnsProposalRewardStatus,
  type SnsNervousSystemFunction,
} from "@dfinity/sns";
import { isNullish } from "@dfinity/utils";
import { get } from "svelte/store";

<<<<<<< HEAD
// TODO: Set default filters
// The "types" filter data is set in a lazy way, when the user opens the "types" filter, because it needs the nsFunctions to be loaded
export const loadSnsFilters = async (rootCanisterId: Principal) => {
  const filtersProjectStoreData = get(snsFiltersStore)[rootCanisterId.toText()];
  if (nonNullish(filtersProjectStoreData)) {
    return;
  }
  const i18nKeys = get(i18n);
  const defaultFiltersProjectData = {
    // Because types are based on the nsFunctions, they will be updated after initialization
    types: [],
    rewardStatus: [],
    decisionStatus: [],
  };
=======
const defaultFiltersProjectData = {
  types: [],
  rewardStatus: [],
  decisionStatus: [],
};
>>>>>>> 12522a79

// Load decision status, these are hardcoded based on enum values
const loadDecisionStatusFilters = (rootCanisterId: Principal) => {
  const i18nKeys = get(i18n);
  const mapDecisionStatus = (
    value: SnsProposalDecisionStatus
  ): Filter<SnsProposalDecisionStatus> => {
    return {
      id: String(value),
      value,
      name: i18nKeys.sns_status[value] ?? i18nKeys.core.unspecified,
      checked: defaultFiltersProjectData.decisionStatus.some(
        ({ checked, id }) => checked && id === String(value)
      ),
    };
  };
  const decisionStatus = enumValues(SnsProposalDecisionStatus)
    .filter(
      (status) =>
        SnsProposalDecisionStatus.PROPOSAL_DECISION_STATUS_UNSPECIFIED !==
        status
    )
    .map(mapDecisionStatus);

  snsFiltersStore.setDecisionStatus({
    rootCanisterId,
    decisionStatus,
  });
};

// Load reward status, these are hardcoded based on enum values
const loadRewardStatusFilters = (rootCanisterId: Principal) => {
  const i18nKeys = get(i18n);
  const mapRewardStatus = (
    value: SnsProposalRewardStatus
  ): Filter<SnsProposalRewardStatus> => {
    return {
      id: String(value),
      value,
      name: i18nKeys.sns_rewards_status[value] ?? i18nKeys.core.unspecified,
      checked: defaultFiltersProjectData.rewardStatus.some(
        ({ checked, id }) => checked && id === String(value)
      ),
    };
  };
  const rewardStatus = enumValues(SnsProposalRewardStatus)
    .filter(
      (status) =>
        SnsProposalRewardStatus.PROPOSAL_REWARD_STATUS_UNSPECIFIED !== status
    )
    .map(mapRewardStatus);

  snsFiltersStore.setRewardStatus({
    rootCanisterId,
    rewardStatus,
  });
};

const loadTypesFilters = ({
  rootCanisterId,
  nsFunctions,
  snsName,
}: {
  rootCanisterId: Principal;
  nsFunctions: SnsNervousSystemFunction[];
  snsName: string;
}) => {
  const currentTypesFilterData =
    get(snsFiltersStore)?.[rootCanisterId.toText()]?.types ?? [];
  const updatedTypesFilterData = generateSnsProposalTypesFilterData({
    nsFunctions,
    typesFilterState: currentTypesFilterData,
    snsName,
  });

  snsFiltersStore.setTypes({
    rootCanisterId,
    types: updatedTypesFilterData,
  });
};

// TODO: Set default filters
export const loadSnsFilters = async ({
  rootCanisterId,
  nsFunctions,
  snsName,
}: {
  rootCanisterId: Principal;
  nsFunctions: SnsNervousSystemFunction[];
  snsName: string;
}) => {
  const filtersProjectStoreData = get(snsFiltersStore)[rootCanisterId.toText()];

  // Set initial filters state
  if (isNullish(filtersProjectStoreData)) {
    snsFiltersStore.setTypes({
      rootCanisterId,
      types: defaultFiltersProjectData.types,
    });

    // Do not re-initialise decision status and reward status to not override user selection.
    // We assume that the enums are not going to change.
    loadDecisionStatusFilters(rootCanisterId);
    loadRewardStatusFilters(rootCanisterId);
  }

  // It's safe to reload types filters as the `loadTypesFilters` respects user selection,
  // and it needs to be reloaded to get nsFunctions update.
  loadTypesFilters({ rootCanisterId, nsFunctions, snsName });
};<|MERGE_RESOLUTION|>--- conflicted
+++ resolved
@@ -12,29 +12,13 @@
 import { isNullish } from "@dfinity/utils";
 import { get } from "svelte/store";
 
-<<<<<<< HEAD
-// TODO: Set default filters
-// The "types" filter data is set in a lazy way, when the user opens the "types" filter, because it needs the nsFunctions to be loaded
-export const loadSnsFilters = async (rootCanisterId: Principal) => {
-  const filtersProjectStoreData = get(snsFiltersStore)[rootCanisterId.toText()];
-  if (nonNullish(filtersProjectStoreData)) {
-    return;
-  }
-  const i18nKeys = get(i18n);
-  const defaultFiltersProjectData = {
-    // Because types are based on the nsFunctions, they will be updated after initialization
-    types: [],
-    rewardStatus: [],
-    decisionStatus: [],
-  };
-=======
 const defaultFiltersProjectData = {
   types: [],
   rewardStatus: [],
   decisionStatus: [],
 };
->>>>>>> 12522a79
 
+  // Load decision status, these are harcoded based on enum values
 // Load decision status, these are hardcoded based on enum values
 const loadDecisionStatusFilters = (rootCanisterId: Principal) => {
   const i18nKeys = get(i18n);

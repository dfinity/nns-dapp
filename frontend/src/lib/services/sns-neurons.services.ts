import {
  addNeuronPermissions,
  disburse as disburseApi,
  increaseDissolveDelay as increaseDissolveDelayApi,
  removeNeuronPermissions,
  startDissolving as startDissolvingApi,
  stopDissolving as stopDissolvingApi,
} from "$lib/api/sns-governance.api";
import {
  querySnsNeuron,
  querySnsNeurons,
  stakeNeuron as stakeNeuronApi,
} from "$lib/api/sns.api";
import {
  snsNeuronsStore,
  type ProjectNeuronStore,
} from "$lib/stores/sns-neurons.store";
import { toastsError } from "$lib/stores/toasts.store";
import type { Account } from "$lib/types/account";
import { toToastError } from "$lib/utils/error.utils";
import {
  getSnsDissolveDelaySeconds,
  getSnsNeuronByHexId,
} from "$lib/utils/sns-neuron.utils";
import { hexStringToBytes } from "$lib/utils/utils";
import type { Identity } from "@dfinity/agent";
import { Principal } from "@dfinity/principal";
import {
  decodeSnsAccount,
  SnsNeuronPermissionType,
  type SnsNeuron,
  type SnsNeuronId,
} from "@dfinity/sns";
import { arrayOfNumberToUint8Array, fromDefinedNullable } from "@dfinity/utils";
import { get } from "svelte/store";
import { getIdentity } from "./auth.services";
import { queryAndUpdate } from "./utils.services";

export const loadSnsNeurons = async (
  rootCanisterId: Principal
): Promise<void> => {
  return queryAndUpdate<SnsNeuron[], unknown>({
    request: ({ certified, identity }) =>
      querySnsNeurons({
        rootCanisterId,
        identity,
        certified,
      }),
    onLoad: ({ response: neurons, certified }) => {
      snsNeuronsStore.setNeurons({
        rootCanisterId,
        neurons,
        certified,
      });
    },
    onError: ({ error: err, certified }) => {
      console.error(err);

      if (certified !== true) {
        return;
      }

      // hide unproven data
      snsNeuronsStore.resetProject(rootCanisterId);

      toastsError(
        toToastError({
          err,
          fallbackErrorLabelKey: "error.sns_neurons_load",
        })
      );
    },
    logMessage: "Syncing Sns Neurons",
  });
};

const getSnsNeuronsFromStoreByProject = (
  rootCanisterId: Principal
): ProjectNeuronStore | undefined =>
  get(snsNeuronsStore)[rootCanisterId.toText()];

const getNeuronFromStoreByIdHex = ({
  neuronIdHex,
  rootCanisterId,
}: {
  neuronIdHex: string;
  rootCanisterId: Principal;
}): { neuron?: SnsNeuron; certified: boolean } => {
  const projectData = getSnsNeuronsFromStoreByProject(rootCanisterId);
  const neuron = getSnsNeuronByHexId({
    neuronIdHex,
    neurons: projectData?.neurons,
  });
  return {
    neuron,
    certified: projectData?.certified ?? false,
  };
};

export const getSnsNeuron = async ({
  neuronIdHex,
  rootCanisterId,
  forceFetch = false,
  onLoad,
  onError,
}: {
  neuronIdHex: string;
  rootCanisterId: Principal;
  forceFetch?: boolean;
  onLoad: ({
    certified,
    neuron,
  }: {
    certified: boolean;
    neuron: SnsNeuron;
  }) => void;
  onError?: ({
    certified,
    error,
  }: {
    certified: boolean;
    error: unknown;
  }) => void;
}): Promise<void> => {
  if (!forceFetch) {
    const { neuron, certified } = getNeuronFromStoreByIdHex({
      neuronIdHex,
      rootCanisterId,
    });
    if (neuron !== undefined) {
      onLoad({
        neuron,
        certified,
      });
      return;
    }
  }
  const neuronId = arrayOfNumberToUint8Array(hexStringToBytes(neuronIdHex));
  return queryAndUpdate<SnsNeuron, Error>({
    request: ({ certified, identity }) =>
      querySnsNeuron({
        rootCanisterId,
        identity,
        certified,
        neuronId: { id: neuronId },
      }),
    onLoad: ({ response: neuron, certified }) => {
      onLoad({ neuron, certified });
    },
    onError: ({ certified, error }) => {
      onError?.({ certified, error });
    },
    logMessage: `Getting Sns Neuron ${neuronIdHex}`,
  });
};

// Implement when SNS neurons can be controlled with Hardware wallets
// eslint-disable-next-line @typescript-eslint/no-unused-vars
const getNeuronIdentity = (): Promise<Identity> => getIdentity();

export const addHotkey = async ({
  neuronId,
  hotkey,
  rootCanisterId,
}: {
  neuronId: SnsNeuronId;
  hotkey: Principal;
  rootCanisterId: Principal;
}): Promise<{ success: boolean }> => {
  try {
    const permissions = [
      SnsNeuronPermissionType.NEURON_PERMISSION_TYPE_VOTE,
      SnsNeuronPermissionType.NEURON_PERMISSION_TYPE_SUBMIT_PROPOSAL,
    ];
    const identity = await getNeuronIdentity();
    await addNeuronPermissions({
      permissions,
      identity,
      principal: hotkey,
      rootCanisterId,
      neuronId,
    });
    return { success: true };
  } catch (err) {
    toastsError({
      labelKey: "error__sns.sns_add_hotkey",
      err,
    });
    return { success: false };
  }
};

export const removeHotkey = async ({
  neuronId,
  hotkey,
  rootCanisterId,
}: {
  neuronId: SnsNeuronId;
  hotkey: string;
  rootCanisterId: Principal;
}): Promise<{ success: boolean }> => {
  try {
    const permissions = [
      SnsNeuronPermissionType.NEURON_PERMISSION_TYPE_VOTE,
      SnsNeuronPermissionType.NEURON_PERMISSION_TYPE_SUBMIT_PROPOSAL,
    ];
    const identity = await getNeuronIdentity();
    const principal = Principal.fromText(hotkey);
    await removeNeuronPermissions({
      permissions,
      identity,
      principal,
      rootCanisterId,
      neuronId,
    });
    return { success: true };
  } catch (err) {
    toastsError({
      labelKey: "error__sns.sns_remove_hotkey",
      err,
    });
    return { success: false };
  }
};

export const disburse = async ({
  rootCanisterId,
  neuronId,
}: {
  rootCanisterId: Principal;
  neuronId: SnsNeuronId;
}): Promise<{ success: boolean }> => {
  try {
    const identity = await getNeuronIdentity();

    await disburseApi({
      rootCanisterId,
      identity,
      neuronId,
    });

    return { success: true };
  } catch (err) {
    toastsError({
      labelKey: "error__sns.sns_disburse",
      err,
    });
    return { success: false };
  }
};

export const startDissolving = async ({
  rootCanisterId,
  neuronId,
}: {
  rootCanisterId: Principal;
  neuronId: SnsNeuronId;
}): Promise<{ success: boolean }> => {
  try {
    const identity = await getNeuronIdentity();

    await startDissolvingApi({
      rootCanisterId,
      identity,
      neuronId,
    });

    return { success: true };
  } catch (err) {
    toastsError({
      labelKey: "error__sns.sns_start_dissolving",
      err,
    });
    return { success: false };
  }
};

export const stopDissolving = async ({
  rootCanisterId,
  neuronId,
}: {
  rootCanisterId: Principal;
  neuronId: SnsNeuronId;
}): Promise<{ success: boolean }> => {
  try {
    const identity = await getNeuronIdentity();

    await stopDissolvingApi({
      rootCanisterId,
      identity,
      neuronId,
    });

    return { success: true };
  } catch (err) {
    toastsError({
      labelKey: "error__sns.sns_stop_dissolving",
      err,
    });
    return { success: false };
  }
};

<<<<<<< HEAD
export const updateDelay = async ({
  rootCanisterId,
  neuron,
  dissolveDelaySeconds,
}: {
  rootCanisterId: Principal;
  neuron: SnsNeuron;
  dissolveDelaySeconds: number;
}): Promise<{ success: boolean }> => {
  try {
    const identity = await getNeuronIdentity();
    const currentDissolveDelay =
      getSnsDissolveDelaySeconds(neuron) ?? BigInt(0);
    const additionalDissolveDelaySeconds =
      dissolveDelaySeconds - Number(currentDissolveDelay);

    await increaseDissolveDelayApi({
      rootCanisterId,
      identity,
      neuronId: fromDefinedNullable(neuron.id),
      additionalDissolveDelaySeconds,
    });

    return { success: true };
  } catch (err) {
    toastsError({
      labelKey: "error__sns.sns_dissolve_delay_action",
      err,
    });
=======
export const stakeNeuron = async ({
  rootCanisterId,
  amount,
  account,
}: {
  rootCanisterId: Principal;
  amount: bigint;
  account: Account;
}): Promise<{ success: boolean }> => {
  try {
    // TODO: Get identity depending on account to support HW accounts
    const identity = await getIdentity();
    await stakeNeuronApi({
      controller: identity.getPrincipal(),
      rootCanisterId,
      stakeE8s: amount,
      identity,
      source: decodeSnsAccount(account.identifier),
    });
    await loadSnsNeurons(rootCanisterId);
    return { success: true };
  } catch (err) {
    toastsError(
      toToastError({ err, fallbackErrorLabelKey: "error__sns.sns_stake" })
    );
>>>>>>> 990c9b99
    return { success: false };
  }
};<|MERGE_RESOLUTION|>--- conflicted
+++ resolved
@@ -301,7 +301,6 @@
   }
 };
 
-<<<<<<< HEAD
 export const updateDelay = async ({
   rootCanisterId,
   neuron,
@@ -331,7 +330,9 @@
       labelKey: "error__sns.sns_dissolve_delay_action",
       err,
     });
-=======
+  }
+};
+
 export const stakeNeuron = async ({
   rootCanisterId,
   amount,
@@ -357,7 +358,6 @@
     toastsError(
       toToastError({ err, fallbackErrorLabelKey: "error__sns.sns_stake" })
     );
->>>>>>> 990c9b99
     return { success: false };
   }
 };
import type { Identity } from "@dfinity/agent";
import type { ProposalId, ProposalInfo, Topic } from "@dfinity/nns";
import { get } from "svelte/store";
import {
  queryProposal,
  queryProposalPayload,
  queryProposals,
} from "../api/proposals.api";
import {
  ProposalPayloadNotFoundError,
  ProposalPayloadTooLargeError,
} from "../canisters/nns-dapp/nns-dapp.errors";
import { DEFAULT_LIST_PAGINATION_LIMIT } from "../constants/constants";
import { AppPath } from "../constants/routes.constants";
import {
  proposalPayloadsStore,
  proposalsFiltersStore,
  proposalsStore,
  type ProposalsFiltersStore,
} from "../stores/proposals.store";
<<<<<<< HEAD
import { toastsStore } from "../stores/toasts.store";
=======
import { toastsError, toastsHide, toastsShow } from "../stores/toasts.store";
import {
  voteInProgressStore,
  type VoteInProgress,
} from "../stores/voting.store";
>>>>>>> 8afc4600
import { getLastPathDetailId, isRoutePath } from "../utils/app-path.utils";
import { hashCode } from "../utils/dev.utils";
import { errorToString } from "../utils/error.utils";
import {
  excludeProposals,
  proposalsHaveSameIds,
} from "../utils/proposals.utils";
import { getIdentity } from "./auth.services";
import {
  queryAndUpdate,
  type QueryAndUpdateOnError,
  type QueryAndUpdateOnResponse,
  type QueryAndUpdateStrategy,
} from "./utils.services";

const handleFindProposalsError = ({ error: err, certified }) => {
  console.error(err);

  // Explicitly handle only UPDATE errors
  if (certified === true) {
    proposalsStore.setProposals({ proposals: [], certified });

    toastsError({
      labelKey: "error.list_proposals",
      err,
    });
  }
};

export const listProposals = async ({
  loadFinished,
}: {
  loadFinished: (params: {
    paginationOver: boolean;
    certified: boolean;
  }) => void;
}): Promise<void> => {
  return findProposals({
    beforeProposal: undefined,
    onLoad: ({ response: proposals, certified }) => {
      proposalsStore.setProposals({ proposals, certified });
      loadFinished({
        paginationOver: proposals.length < DEFAULT_LIST_PAGINATION_LIMIT,
        certified,
      });
    },
    onError: handleFindProposalsError,
  });
};

/**
 * List the nex proposals in a paginated way.
 * @param {beforeProposal: ProposalId | undefined; loadFinished: (paginationOver: boolean) => void;} params
 * @param {ProposalId | undefined} params.beforeProposal Pagination starting proposal. Undefined for first results
 * @param {(paginationOver: boolean) => void} params.loadFinished Triggered when the loading is over. `paginationOver` equals `true` if all pages of the list have been queried.
 */
export const listNextProposals = async ({
  beforeProposal,
  loadFinished,
}: {
  beforeProposal: ProposalId | undefined;
  loadFinished: (params: {
    paginationOver: boolean;
    certified: boolean;
  }) => void;
}): Promise<void> =>
  findProposals({
    beforeProposal,
    onLoad: ({ response: proposals, certified }) => {
      if (proposals.length === 0) {
        // There is no more proposals to fetch for the current filters.
        // We do not update the store with empty ([]) because we can spare the re-render of the items.
        loadFinished({ paginationOver: true, certified });
        return;
      }

      proposalsStore.pushProposals({ proposals, certified });
      loadFinished({
        paginationOver: proposals.length < DEFAULT_LIST_PAGINATION_LIMIT,
        certified,
      });
    },
    onError: handleFindProposalsError,
  });

const findProposals = async ({
  beforeProposal,
  onLoad,
  onError,
}: {
  beforeProposal: ProposalId | undefined;
  onLoad: QueryAndUpdateOnResponse<ProposalInfo[]>;
  onError: QueryAndUpdateOnError<unknown>;
}): Promise<void> => {
  const identity: Identity = await getIdentity();
  const filters: ProposalsFiltersStore = get(proposalsFiltersStore);

  const { topics, rewards, status } = filters;

  // The governance canister consider empty filters and an "any" query. Flutter on the contrary considers empty as empty.
  // That's why we implement the same behavior and do not render any proposals if one of the filter is empty.
  // This is covered by our utils "hideProposal" but to avoid glitch, like displaying a spinner appearing and disappearing for a while, we "just" do not query the canister and empty the store if one of the filter is empty.
  if (topics.length === 0 || rewards.length === 0 || status.length === 0) {
    proposalsStore.setProposals({ proposals: [], certified: undefined });
    return;
  }

  const validateResponses = (
    trustedProposals: ProposalInfo[],
    untrustedProposals: ProposalInfo[]
  ) => {
    if (
      proposalsHaveSameIds({
        proposalsA: untrustedProposals,
        proposalsB: trustedProposals,
      })
    ) {
      return;
    }

    console.error("query != update", untrustedProposals, trustedProposals);

    // Remove proven untrusted proposals (in query but not in update)
    const proposalsToRemove = excludeProposals({
      proposals: untrustedProposals,
      exclusion: trustedProposals,
    });
    if (proposalsToRemove.length > 0) {
      proposalsStore.removeProposals(proposalsToRemove);
    }
  };
  let uncertifiedProposals: ProposalInfo[] | undefined;

  return queryAndUpdate<ProposalInfo[], unknown>({
    request: ({ certified }) =>
      queryProposals({ beforeProposal, identity, filters, certified }),
    onLoad: ({ response: proposals, certified }) => {
      if (certified === false) {
        uncertifiedProposals = proposals;
        onLoad({ response: proposals, certified });
        return;
      }

      if (uncertifiedProposals) {
        validateResponses(proposals, uncertifiedProposals);
      }

      onLoad({ response: proposals, certified });
    },
    onError,
    logMessage: `Syncing proposals ${
      beforeProposal === undefined ? "" : `from: ${hashCode(beforeProposal)}`
    }`,
  });
};

// TODO L2-751: switch to real data
export const loadProposalsByTopic = async ({
  topic,
  certified,
  identity,
}: {
  topic: Topic;
  certified: boolean;
  identity: Identity;
}): Promise<ProposalInfo[]> => {
  const filters: ProposalsFiltersStore = {
    ...get(proposalsFiltersStore),
    topics: [topic],
    rewards: [],
    status: [],
    excludeVotedProposals: false,
    lastAppliedFilter: undefined,
  };

  return queryProposals({
    beforeProposal: undefined,
    identity,
    filters,
    certified,
  });
};

/**
 * Get from store or query a proposal and apply the result to the callback (`setProposal`).
 * The function propagate error to the toast and call an optional callback in case of error.
 */
export const loadProposal = async ({
  proposalId,
  setProposal,
  handleError,
  callback,
  silentErrorMessages,
  silentUpdateErrorMessages,
  strategy = "query_and_update",
}: {
  proposalId: ProposalId;
  setProposal: (proposal: ProposalInfo) => void;
  handleError?: (certified: boolean) => void;
  callback?: (certified: boolean) => void;
  silentErrorMessages?: boolean;
  silentUpdateErrorMessages?: boolean;
  strategy?: QueryAndUpdateStrategy;
}): Promise<void> => {
  const catchError: QueryAndUpdateOnError<Error | unknown> = (
    erroneusResponse
  ) => {
    console.error(erroneusResponse);

    const skipUpdateErrorHandling =
      silentUpdateErrorMessages === true && erroneusResponse.certified === true;

    if (silentErrorMessages !== true && !skipUpdateErrorHandling) {
      const details = errorToString(erroneusResponse?.error);
      toastsShow({
        labelKey: "error.proposal_not_found",
        level: "error",
        detail: `id: "${proposalId}"${
          details === undefined ? "" : `. ${details}`
        }`,
      });
    }

    handleError?.(erroneusResponse.certified);
  };

  try {
    return await getProposal({
      proposalId,
      onLoad: ({ response: proposal, certified }) => {
        if (!proposal) {
          catchError({ certified, error: undefined });
          return;
        }

        setProposal(proposal);

        callback?.(certified);
      },
      onError: catchError,
      strategy,
    });
  } catch (error: unknown) {
    catchError({ certified: true, error });
  }
};

/**
 * Return single proposal from proposalsStore or fetch it (in case of page reload or direct navigation to proposal-detail page)
 */
const getProposal = async ({
  proposalId,
  onLoad,
  onError,
  strategy,
}: {
  proposalId: ProposalId;
  onLoad: QueryAndUpdateOnResponse<ProposalInfo | undefined>;
  onError: QueryAndUpdateOnError<Error | undefined>;
  strategy: QueryAndUpdateStrategy;
}): Promise<void> => {
  const identity: Identity = await getIdentity();

  return queryAndUpdate<ProposalInfo | undefined, unknown>({
    request: ({ certified }) =>
      queryProposal({ proposalId, identity, certified }),
    onLoad,
    onError,
    strategy,
    logMessage: `Syncing Proposal ${hashCode(proposalId)}`,
  });
};

/**
 * Loads proposal payload in proposalPayloadsStore.
 * Updates the proposalPayloadsStore with:
 * - `undefined` - loading
 * - `null` - erroneous
 * - otherwise data `object`
 */
export const loadProposalPayload = async ({
  proposalId,
}: {
  proposalId: ProposalId;
}): Promise<void> => {
  const identity: Identity = await getIdentity();

  try {
    proposalPayloadsStore.setPayload({ proposalId, payload: undefined });
    const payload = await queryProposalPayload({ proposalId, identity });
    proposalPayloadsStore.setPayload({ proposalId, payload });
  } catch (err) {
    console.error(err);

    if (err instanceof ProposalPayloadTooLargeError) {
      proposalPayloadsStore.setPayload({
        proposalId,
        payload: { error: "Payload too large" },
      });

      return;
    }
    if (err instanceof ProposalPayloadNotFoundError) {
      toastsError({
        labelKey: "error.proposal_payload_not_found",
        substitutions: {
          $proposal_id: proposalId.toString(),
        },
      });

      // set 'null' avoid refetching of not existing data
      proposalPayloadsStore.setPayload({ proposalId, payload: null });

      return;
    }

    toastsError({
      labelKey: "error.proposal_payload",
      err,
    });
  }
};

export const routePathProposalId = (
  path: string
): { proposalId: ProposalId | undefined } | undefined => {
  if (!isRoutePath({ path: AppPath.ProposalDetail, routePath: path })) {
    return undefined;
  }

  const proposalId: ProposalId | undefined = getLastPathDetailId(path);
  return { proposalId };
<<<<<<< HEAD
=======
};

/**
 * Makes multiple registerVote calls (1 per neuronId).
 *
 * In order to improve UX optimistic UI update is used: after every successful neuron vote registration (`registerVote`) we mock the data (both proposal and voted neuron) and update the stores with optimistic values.
 */
export const registerVotes = async ({
  neuronIds,
  proposalInfo,
  vote,
  reloadProposalCallback,
}: {
  neuronIds: NeuronId[];
  proposalInfo: ProposalInfo;
  vote: Vote;
  reloadProposalCallback: (proposalInfo: ProposalInfo) => void;
}): Promise<void> => {
  const identity: Identity = await getIdentity();
  const proposalId = proposalInfo.id as bigint;
  const $definedNeuronsStore = get(definedNeuronsStore);
  const voteInProgress: VoteInProgress = {
    neuronIds,
    proposalId,
    successfullyVotedNeuronIds: [],
    vote,
  };

  voteInProgressStore.add(voteInProgress);

  let votingProposal: ProposalInfo = { ...proposalInfo };

  const registerVoteCallback = (neuronId: NeuronId) => {
    const originalNeuron = $definedNeuronsStore.find(
      ({ neuronId: id }) => id === neuronId
    );

    // TODO: remove after live testing. In theory it should be always defined here.
    assertNonNullish(originalNeuron, `Neuron ${neuronId} not defined`);

    voteInProgressStore.addSuccessfullyVotedNeuronId({
      proposalId,
      neuronId,
    });

    // Mocking the data and update the stores because with proceed with optimistic values
    const votingNeuron = updateNeuronsVote({
      neuron: originalNeuron,
      vote,
      proposalId,
    });
    // update proposal vote state
    votingProposal = updateProposalVote({
      proposalInfo: votingProposal,
      neuron: votingNeuron,
      vote,
    });

    neuronsStore.replaceNeurons([votingNeuron]);
    proposalsStore.replaceProposals([votingProposal]);
    // update context store
    reloadProposalCallback(votingProposal);
  };

  // display "voting in progress" message
  const $i18n = get(i18n);
  const toastMessage = toastsShow({
    labelKey:
      vote === Vote.Yes
        ? "proposal_detail__vote.vote_adopt_in_progress"
        : "proposal_detail__vote.vote_reject_in_progress",
    level: "info",
    spinner: true,
    substitutions: {
      $proposalId: `${proposalId}`,
      $topic: $i18n.topics[Topic[proposalInfo.topic]],
    },
  });

  try {
    logWithTimestamp(`Registering [${neuronIds.map(hashCode)}] votes call...`);

    await requestRegisterVotes({
      neuronIds,
      proposalId,
      identity,
      vote,
      topic: proposalInfo.topic,
      registerVoteCallback,
    });

    logWithTimestamp(
      `Registering [${neuronIds.map(hashCode)}] votes complete.`
    );
  } catch (err: unknown) {
    console.error("vote unknown:", err);

    toastsError({
      labelKey: "error.register_vote_unknown",
      err,
    });
  }
  // TODO(create a Jira task): be sure that some previously called proposal fetch update wouldn't ruin the faked data (probably timestamp based)

  // trigger refetching the data
  const reloadListNeurons = async () =>
    // store update is done by `listNeurons` function
    listNeurons({
      strategy: "update",
    });

  const reloadProposal = async () =>
    loadProposal({
      proposalId,
      setProposal: (proposalInfo: ProposalInfo) => {
        // update context store
        reloadProposalCallback(proposalInfo);
        // update proposal list with voted proposal to make "hide open" filter work (because of the changes in ballots)
        proposalsStore.replaceProposals([proposalInfo]);
      },
      // it will take longer but the query could contain not updated data (e.g. latestTally, votingPower on testnet)
      strategy: "update",
    });

  Promise.all([reloadListNeurons(), reloadProposal()]).finally(() => {
    // remove in progress state update call
    voteInProgressStore.remove(voteInProgress.proposalId);
    toastsHide(toastMessage);
  });
};

export const requestRegisterVotes = async ({
  neuronIds,
  proposalId,
  identity,
  vote,
  topic,
  registerVoteCallback,
}: {
  neuronIds: bigint[];
  proposalId: ProposalId;
  identity: Identity;
  vote: Vote;
  topic: Topic;
  registerVoteCallback: (neuronId: NeuronId) => void;
}): Promise<void> => {
  const requests = neuronIds.map(
    (neuronId: NeuronId): Promise<void> =>
      registerVote({
        neuronId,
        vote,
        proposalId,
        identity,
      })
        // call it only after successful registration
        .then(() => registerVoteCallback(neuronId))
  );

  const responses = await Promise.allSettled(requests);
  const rejectedResponses = responses.filter(
    (response: PromiseSettledResult<void>) => {
      const { status } = response;

      // We ignore the error "Neuron already voted on proposal." - i.e. we consider it as a valid response
      // 1. the error truly means the neuron has already voted.
      // 2. if user has for example two neurons with one neuron (B) following another neuron (A). Then if user select both A and B to cast a vote, A will first vote for itself and then vote for the followee B. Then Promise.allSettled above process next neuron B and try to vote again but this vote won't succeed, because it has already been registered by A.
      // TODO(L2-465): discuss with Governance team to either turn the error into a valid response (or warning) with comment or to throw a unique identifier for this particular error.
      const hasAlreadyVoted: boolean =
        "reason" in response &&
        response.reason?.detail?.error_message ===
          "Neuron already voted on proposal.";

      return status === "rejected" && !hasAlreadyVoted;
    }
  );

  if (rejectedResponses.length > 0) {
    const details: string[] = registerVoteErrorDetails({
      responses,
      neuronIds,
    });
    const $i18n = get(i18n);

    console.error("vote", rejectedResponses);

    toastsShow({
      labelKey: "error.register_vote",
      level: "error",
      substitutions: {
        $proposalId: `${proposalId}`,
        $topic: $i18n.topics[Topic[topic]],
      },
      detail: details.join(", "),
    });
  }
>>>>>>> 8afc4600
};<|MERGE_RESOLUTION|>--- conflicted
+++ resolved
@@ -18,15 +18,7 @@
   proposalsStore,
   type ProposalsFiltersStore,
 } from "../stores/proposals.store";
-<<<<<<< HEAD
-import { toastsStore } from "../stores/toasts.store";
-=======
-import { toastsError, toastsHide, toastsShow } from "../stores/toasts.store";
-import {
-  voteInProgressStore,
-  type VoteInProgress,
-} from "../stores/voting.store";
->>>>>>> 8afc4600
+import { toastsError, toastsShow } from "../stores/toasts.store";
 import { getLastPathDetailId, isRoutePath } from "../utils/app-path.utils";
 import { hashCode } from "../utils/dev.utils";
 import { errorToString } from "../utils/error.utils";
@@ -359,202 +351,4 @@
 
   const proposalId: ProposalId | undefined = getLastPathDetailId(path);
   return { proposalId };
-<<<<<<< HEAD
-=======
-};
-
-/**
- * Makes multiple registerVote calls (1 per neuronId).
- *
- * In order to improve UX optimistic UI update is used: after every successful neuron vote registration (`registerVote`) we mock the data (both proposal and voted neuron) and update the stores with optimistic values.
- */
-export const registerVotes = async ({
-  neuronIds,
-  proposalInfo,
-  vote,
-  reloadProposalCallback,
-}: {
-  neuronIds: NeuronId[];
-  proposalInfo: ProposalInfo;
-  vote: Vote;
-  reloadProposalCallback: (proposalInfo: ProposalInfo) => void;
-}): Promise<void> => {
-  const identity: Identity = await getIdentity();
-  const proposalId = proposalInfo.id as bigint;
-  const $definedNeuronsStore = get(definedNeuronsStore);
-  const voteInProgress: VoteInProgress = {
-    neuronIds,
-    proposalId,
-    successfullyVotedNeuronIds: [],
-    vote,
-  };
-
-  voteInProgressStore.add(voteInProgress);
-
-  let votingProposal: ProposalInfo = { ...proposalInfo };
-
-  const registerVoteCallback = (neuronId: NeuronId) => {
-    const originalNeuron = $definedNeuronsStore.find(
-      ({ neuronId: id }) => id === neuronId
-    );
-
-    // TODO: remove after live testing. In theory it should be always defined here.
-    assertNonNullish(originalNeuron, `Neuron ${neuronId} not defined`);
-
-    voteInProgressStore.addSuccessfullyVotedNeuronId({
-      proposalId,
-      neuronId,
-    });
-
-    // Mocking the data and update the stores because with proceed with optimistic values
-    const votingNeuron = updateNeuronsVote({
-      neuron: originalNeuron,
-      vote,
-      proposalId,
-    });
-    // update proposal vote state
-    votingProposal = updateProposalVote({
-      proposalInfo: votingProposal,
-      neuron: votingNeuron,
-      vote,
-    });
-
-    neuronsStore.replaceNeurons([votingNeuron]);
-    proposalsStore.replaceProposals([votingProposal]);
-    // update context store
-    reloadProposalCallback(votingProposal);
-  };
-
-  // display "voting in progress" message
-  const $i18n = get(i18n);
-  const toastMessage = toastsShow({
-    labelKey:
-      vote === Vote.Yes
-        ? "proposal_detail__vote.vote_adopt_in_progress"
-        : "proposal_detail__vote.vote_reject_in_progress",
-    level: "info",
-    spinner: true,
-    substitutions: {
-      $proposalId: `${proposalId}`,
-      $topic: $i18n.topics[Topic[proposalInfo.topic]],
-    },
-  });
-
-  try {
-    logWithTimestamp(`Registering [${neuronIds.map(hashCode)}] votes call...`);
-
-    await requestRegisterVotes({
-      neuronIds,
-      proposalId,
-      identity,
-      vote,
-      topic: proposalInfo.topic,
-      registerVoteCallback,
-    });
-
-    logWithTimestamp(
-      `Registering [${neuronIds.map(hashCode)}] votes complete.`
-    );
-  } catch (err: unknown) {
-    console.error("vote unknown:", err);
-
-    toastsError({
-      labelKey: "error.register_vote_unknown",
-      err,
-    });
-  }
-  // TODO(create a Jira task): be sure that some previously called proposal fetch update wouldn't ruin the faked data (probably timestamp based)
-
-  // trigger refetching the data
-  const reloadListNeurons = async () =>
-    // store update is done by `listNeurons` function
-    listNeurons({
-      strategy: "update",
-    });
-
-  const reloadProposal = async () =>
-    loadProposal({
-      proposalId,
-      setProposal: (proposalInfo: ProposalInfo) => {
-        // update context store
-        reloadProposalCallback(proposalInfo);
-        // update proposal list with voted proposal to make "hide open" filter work (because of the changes in ballots)
-        proposalsStore.replaceProposals([proposalInfo]);
-      },
-      // it will take longer but the query could contain not updated data (e.g. latestTally, votingPower on testnet)
-      strategy: "update",
-    });
-
-  Promise.all([reloadListNeurons(), reloadProposal()]).finally(() => {
-    // remove in progress state update call
-    voteInProgressStore.remove(voteInProgress.proposalId);
-    toastsHide(toastMessage);
-  });
-};
-
-export const requestRegisterVotes = async ({
-  neuronIds,
-  proposalId,
-  identity,
-  vote,
-  topic,
-  registerVoteCallback,
-}: {
-  neuronIds: bigint[];
-  proposalId: ProposalId;
-  identity: Identity;
-  vote: Vote;
-  topic: Topic;
-  registerVoteCallback: (neuronId: NeuronId) => void;
-}): Promise<void> => {
-  const requests = neuronIds.map(
-    (neuronId: NeuronId): Promise<void> =>
-      registerVote({
-        neuronId,
-        vote,
-        proposalId,
-        identity,
-      })
-        // call it only after successful registration
-        .then(() => registerVoteCallback(neuronId))
-  );
-
-  const responses = await Promise.allSettled(requests);
-  const rejectedResponses = responses.filter(
-    (response: PromiseSettledResult<void>) => {
-      const { status } = response;
-
-      // We ignore the error "Neuron already voted on proposal." - i.e. we consider it as a valid response
-      // 1. the error truly means the neuron has already voted.
-      // 2. if user has for example two neurons with one neuron (B) following another neuron (A). Then if user select both A and B to cast a vote, A will first vote for itself and then vote for the followee B. Then Promise.allSettled above process next neuron B and try to vote again but this vote won't succeed, because it has already been registered by A.
-      // TODO(L2-465): discuss with Governance team to either turn the error into a valid response (or warning) with comment or to throw a unique identifier for this particular error.
-      const hasAlreadyVoted: boolean =
-        "reason" in response &&
-        response.reason?.detail?.error_message ===
-          "Neuron already voted on proposal.";
-
-      return status === "rejected" && !hasAlreadyVoted;
-    }
-  );
-
-  if (rejectedResponses.length > 0) {
-    const details: string[] = registerVoteErrorDetails({
-      responses,
-      neuronIds,
-    });
-    const $i18n = get(i18n);
-
-    console.error("vote", rejectedResponses);
-
-    toastsShow({
-      labelKey: "error.register_vote",
-      level: "error",
-      substitutions: {
-        $proposalId: `${proposalId}`,
-        $topic: $i18n.topics[Topic[topic]],
-      },
-      detail: details.join(", "),
-    });
-  }
->>>>>>> 8afc4600
 };
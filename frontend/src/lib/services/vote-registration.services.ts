--- conflicted
+++ resolved
@@ -13,15 +13,9 @@
 import { errorToString } from "$lib/utils/error.utils";
 import { replacePlaceholders } from "$lib/utils/i18n.utils";
 import { registerVoteErrorDetails } from "$lib/utils/proposals.utils";
-<<<<<<< HEAD
-import type { SnsVote } from "@dfinity/sns";
-import { assertNonNullish } from "@dfinity/utils";
-import { Vote } from "@icp-sdk/canisters/nns";
-=======
 import { Vote } from "@dfinity/nns";
 import { assertNonNullish } from "@dfinity/utils";
 import type { SnsVote } from "@icp-sdk/canisters/sns";
->>>>>>> 95eddd96
 import { get } from "svelte/store";
 
 /**

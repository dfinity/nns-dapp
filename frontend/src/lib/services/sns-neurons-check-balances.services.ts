import {
  claimNeuron,
  getNeuronBalance,
  getSnsNeuron,
  refreshNeuron,
} from "$lib/api/sns-governance.api";
import { snsParametersStore } from "$lib/derived/sns-parameters.derived";
import { getAuthenticatedIdentity } from "$lib/services/auth.services";
import { checkedNeuronSubaccountsStore } from "$lib/stores/checked-neurons.store";
import { snsNeuronsStore } from "$lib/stores/sns-neurons.store";
import {
  getSnsNeuronIdAsHexString,
  needsRefresh,
  nextMemo,
  subaccountToHexString,
} from "$lib/utils/sns-neuron.utils";
<<<<<<< HEAD
import { fromDefinedNullable, fromNullable, isNullish } from "@dfinity/utils";
import type { SnsNeuron, SnsNeuronId } from "@icp-sdk/canisters/sns";
import { neuronSubaccount } from "@icp-sdk/canisters/sns";
=======
import type { SnsNeuron, SnsNeuronId } from "@dfinity/sns";
import { neuronSubaccount } from "@dfinity/sns";
import { fromDefinedNullable, fromNullable, isNullish } from "@dfinity/utils";
>>>>>>> d34effd1
import type { Identity } from "@icp-sdk/core/agent";
import type { Principal } from "@icp-sdk/core/principal";
import { get } from "svelte/store";

const loadNeuron = async ({
  rootCanisterId,
  neuronId,
  certified,
  identity,
}: {
  rootCanisterId: Principal;
  neuronId: SnsNeuronId;
  certified: boolean;
  identity: Identity;
}): Promise<void> => {
  const neuron = await getSnsNeuron({
    identity,
    rootCanisterId,
    neuronId,
    certified,
  });
  if (userHasNoPermissions({ neuron, controller: identity.getPrincipal() })) {
    // This neuron does not belong to the user.
    // It's possible for an SNS neuron to be transferred to another user
    // by removing the permissions for one user and adding permissions for
    // another user. For example idgeek.app has a service to sell SNS
    // neurons. This service also works with NNS dapp controlled neurons
    // because they fully take over your Internet Identity. Since this
    // will not change the ID of the neuron, it will still appear in the
    // sequence of neuron IDs for the original user. So we must take extra
    // care to make sure it does not appear in the UI for the original
    // user.
    return;
  }
  snsNeuronsStore.addNeurons({
    rootCanisterId,
    certified,
    neurons: [neuron],
  });
};

/**
 * Returns true if the neuron's stake doesn't match the balance of the subaccount.
 *
 * @param params
 * @param {Principal} params.rootCanisterId
 * @param {SnsNeuron} params.neuron
 * @param {Identity} params.identity
 * @param {bigint} params.balanceE8s
 * @returns {Promise<boolean>}
 */
export const neuronNeedsRefresh = async ({
  rootCanisterId,
  neuron,
  identity,
}: {
  rootCanisterId: Principal;
  neuron: SnsNeuron;
  identity: Identity;
}): Promise<boolean> => {
  const neuronId = fromNullable(neuron.id);
  // Edge case, a valid neuron should have a neuron id
  if (neuronId === undefined) {
    return false;
  }
  // We use certified: false for performance reasons.
  // A bad actor will only get that we call refresh on a neuron.
  const balanceE8s = await getNeuronBalance({
    rootCanisterId,
    neuronId,
    certified: false,
    identity,
  });
  return needsRefresh({ neuron, balanceE8s });
};

const claimAndLoadNeuron = async ({
  rootCanisterId,
  identity,
  controller,
  memo,
  subaccount,
}: {
  rootCanisterId: Principal;
  identity: Identity;
  controller: Principal;
  memo: bigint;
  subaccount: Uint8Array | number[];
}): Promise<void> => {
  // There is a subaccount with balance and no neuron. Claim it.
  const neuronId = await claimNeuron({
    rootCanisterId,
    identity,
    memo,
    controller,
    subaccount,
  });
  // No need to wait for this to continue with the checks.
  loadNeuron({
    neuronId,
    rootCanisterId,
    certified: true,
    identity,
  });
};

/**
 * Returns true only of neuron is present and the user has no permissions.
 *
 * If there is no neuron, it returns false.
 * If the user has any permission, it returns false.
 */
const userHasNoPermissions = ({
  neuron,
  controller,
}: {
  neuron: SnsNeuron | undefined;
  controller: Principal;
}): boolean =>
  isNullish(neuron)
    ? false
    : !neuron.permissions.some(({ principal, permission_type }) => {
        return (
          principal[0]?.toText() === controller.toText() &&
          permission_type.length > 0
        );
      });

/**
 * Checks neuron's subaccount and refreshes the neuron if needed.
 * Returns true if the neuron was refreshed.
 */
const checkNeuron = async ({
  identity,
  rootCanisterId,
  neuron,
}: {
  identity: Identity;
  rootCanisterId: Principal;
  neuron: SnsNeuron;
}): Promise<boolean> => {
  const neuronId = fromNullable(neuron.id);
  if (
    isNullish(neuronId) ||
    !(await neuronNeedsRefresh({ rootCanisterId, neuron, identity }))
  ) {
    return false;
  }
  await refreshNeuron({ rootCanisterId, identity, neuronId });
  await loadNeuron({
    rootCanisterId,
    neuronId: neuronId,
    certified: true,
    identity,
  });
  return true;
};

// Returns true if the neuron was refreshed.
export const refreshNeuronIfNeeded = async ({
  rootCanisterId,
  neuron,
}: {
  rootCanisterId: Principal | undefined;
  neuron: SnsNeuron | null | undefined;
}): Promise<boolean> => {
  if (isNullish(rootCanisterId) || isNullish(neuron)) {
    return false;
  }
  // An SNS neuron's ID is the same as its subaccount.
  const subaccountHex = getSnsNeuronIdAsHexString(neuron);
  const universeId = rootCanisterId.toText();

  // We only check neurons to recover from an interrupted stake/top-up.
  // Doing this once per neuron per session is often enough.
  if (
    !checkedNeuronSubaccountsStore.addSubaccount({
      universeId,
      subaccountHex,
    })
  ) {
    return false;
  }

  const identity = await getAuthenticatedIdentity();
  return checkNeuron({
    identity,
    rootCanisterId,
    neuron,
  });
};

const getNeuronMinimumStake = async ({
  rootCanisterId,
}: {
  rootCanisterId: Principal;
}): Promise<bigint> => {
  return fromDefinedNullable(
    get(snsParametersStore)?.[rootCanisterId.toText()]?.parameters
      ?.neuron_minimum_stake_e8s
  );
};

const claimNeuronIfNeeded = async ({
  rootCanisterId,
  memo,
  subaccount,
  identity,
}: {
  rootCanisterId: Principal;
  memo: bigint;
  subaccount: Uint8Array | number[];
  identity: Identity;
}): Promise<void> => {
  // We only check neurons to recover from an interrupted stake/top-up.
  // Doing this once per neuron per session is often enough.
  if (
    !checkedNeuronSubaccountsStore.addSubaccount({
      universeId: rootCanisterId.toText(),
      subaccountHex: subaccountToHexString(subaccount),
    })
  ) {
    return;
  }

  const neuronId: SnsNeuronId = { id: subaccount };
  // We use certified: false for performance reasons.
  // A bad actor will only get that we call refresh or claim on a neuron.
  const neuronAccountBalance = await getNeuronBalance({
    rootCanisterId,
    neuronId,
    certified: false,
    identity,
  });

  if (neuronAccountBalance === 0n) {
    return;
  }

  const neuronMinimumStake = await getNeuronMinimumStake({ rootCanisterId });
  // Don't claim a neuron if there's not enough balance to stake.
  if (neuronAccountBalance < neuronMinimumStake) {
    return;
  }

  await claimAndLoadNeuron({
    rootCanisterId,
    identity,
    controller: identity.getPrincipal(),
    memo,
    subaccount,
  });
};

export const claimNextNeuronIfNeeded = async ({
  rootCanisterId,
  neurons,
}: {
  rootCanisterId: Principal | undefined;
  neurons: SnsNeuron[] | undefined;
}): Promise<void> => {
  if (isNullish(rootCanisterId)) {
    return;
  }
  if (isNullish(neurons)) {
    return;
  }
  const identity = await getAuthenticatedIdentity();
  const memo = nextMemo({
    identity,
    neurons,
  });
  const subaccount = neuronSubaccount({
    controller: identity.getPrincipal(),
    index: Number(memo),
  });
  await claimNeuronIfNeeded({
    rootCanisterId,
    memo,
    subaccount,
    identity,
  });
};<|MERGE_RESOLUTION|>--- conflicted
+++ resolved
@@ -14,15 +14,9 @@
   nextMemo,
   subaccountToHexString,
 } from "$lib/utils/sns-neuron.utils";
-<<<<<<< HEAD
-import { fromDefinedNullable, fromNullable, isNullish } from "@dfinity/utils";
-import type { SnsNeuron, SnsNeuronId } from "@icp-sdk/canisters/sns";
-import { neuronSubaccount } from "@icp-sdk/canisters/sns";
-=======
 import type { SnsNeuron, SnsNeuronId } from "@dfinity/sns";
 import { neuronSubaccount } from "@dfinity/sns";
 import { fromDefinedNullable, fromNullable, isNullish } from "@dfinity/utils";
->>>>>>> d34effd1
 import type { Identity } from "@icp-sdk/core/agent";
 import type { Principal } from "@icp-sdk/core/principal";
 import { get } from "svelte/store";

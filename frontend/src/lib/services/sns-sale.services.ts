--- conflicted
+++ resolved
@@ -45,19 +45,6 @@
   pollingCancelled,
   pollingLimit,
 } from "$lib/utils/utils";
-<<<<<<< HEAD
-import type {
-  SnsInvalidUserAmount,
-  SnsRefreshBuyerTokensResponse,
-  SnsSwapTicket,
-} from "@dfinity/sns";
-import {
-  GetOpenTicketErrorType,
-  NewSaleTicketResponseErrorType,
-  SnsSwapGetOpenTicketError,
-  SnsSwapNewTicketError,
-} from "@dfinity/sns";
-=======
 import {
   InsufficientFundsError,
   TransferError,
@@ -66,7 +53,6 @@
   TxTooOldError,
   type BlockHeight,
 } from "@dfinity/ledger-icp";
->>>>>>> 4e59d83b
 import {
   ICPToken,
   TokenAmount,
@@ -76,16 +62,6 @@
   isNullish,
   nonNullish,
 } from "@dfinity/utils";
-<<<<<<< HEAD
-import {
-  InsufficientFundsError,
-  TransferError,
-  TxCreatedInFutureError,
-  TxDuplicateError,
-  TxTooOldError,
-  type BlockHeight,
-} from "@icp-sdk/canisters/ledger/icp";
-=======
 import type {
   SnsInvalidUserAmount,
   SnsRefreshBuyerTokensResponse,
@@ -97,7 +73,6 @@
   SnsSwapGetOpenTicketError,
   SnsSwapNewTicketError,
 } from "@icp-sdk/canisters/sns";
->>>>>>> 4e59d83b
 import type { Identity } from "@icp-sdk/core/agent";
 import type { Principal } from "@icp-sdk/core/principal";
 import { get } from "svelte/store";

import { sendICP } from "$lib/api/ledger.api";
import {
  getOpenTicket as getOpenTicketApi,
  newSaleTicket as newSaleTicketApi,
  notifyParticipation,
  notifyPaymentFailure as notifyPaymentFailureApi,
} from "$lib/api/sns-sale.api";
import { wrapper } from "$lib/api/sns-wrapper.api";
import type { SubAccountArray } from "$lib/canisters/nns-dapp/nns-dapp.types";
import {
  snsProjectsStore,
  type SnsFullProject,
} from "$lib/derived/sns/sns-projects.derived";
import { syncAccounts } from "$lib/services/accounts.services";
import { getCurrentIdentity } from "$lib/services/auth.services";
import { toastsError, toastsShow } from "$lib/stores/toasts.store";
import { transactionsFeesStore } from "$lib/stores/transaction-fees.store";
import type { Account } from "$lib/types/account";
import { ApiErrorKey } from "$lib/types/api.errors";
import { LedgerErrorKey } from "$lib/types/ledger.errors";
import { SaleStep } from "$lib/types/sale";
import { assertEnoughAccountFunds } from "$lib/utils/accounts.utils";
import { toToastError } from "$lib/utils/error.utils";
import { validParticipation } from "$lib/utils/projects.utils";
import {
  getSwapCanisterAccount,
  isInternalRefreshBuyerTokensError,
} from "$lib/utils/sns.utils";
import { poll, pollingLimit } from "$lib/utils/utils";
import type { Identity } from "@dfinity/agent";
import { toastsStore } from "@dfinity/gix-components";
import {
  ICPToken,
  InsufficientFundsError,
  TokenAmount,
  TransferError,
  TxCreatedInFutureError,
  TxDuplicateError,
  TxTooOldError,
  type BlockHeight,
} from "@dfinity/nns";
import type { Principal } from "@dfinity/principal";
import {
  GetOpenTicketErrorType,
  NewSaleTicketResponseErrorType,
  SnsSwapGetOpenTicketError,
  SnsSwapNewTicketError,
} from "@dfinity/sns";
import type {
  InvalidUserAmount,
  RefreshBuyerTokensResponse,
  Ticket,
} from "@dfinity/sns/dist/candid/sns_swap";
import type { E8s } from "@dfinity/sns/dist/types/types/common";
import {
  fromDefinedNullable,
  fromNullable,
  isNullish,
  nonNullish,
} from "@dfinity/utils";
import { get } from "svelte/store";
import { DEFAULT_TOAST_DURATION_MILLIS } from "../constants/constants";
import { SALE_PARTICIPATION_RETRY_SECONDS } from "../constants/sns.constants";
import { snsTicketsStore } from "../stores/sns-tickets.store";
import { toastsSuccess } from "../stores/toasts.store";
import { nanoSecondsToDateTime } from "../utils/date.utils";
import { logWithTimestamp } from "../utils/dev.utils";
import { formatToken } from "../utils/token.utils";

let toastId: symbol | undefined;
export const hidePollingToast = (): void => {
  if (nonNullish(toastId)) {
    toastsStore.hide(toastId);
    toastId = undefined;
  }
};

const shouldStopPollingTicket =
  (rootCanisterId: Principal) =>
  (err: unknown): boolean => {
    const store = get(snsTicketsStore)[rootCanisterId.toText()];
    // Exit if polling is not enabled
    if (nonNullish(store) && !store.keepPolling) {
      return true;
    }
    // We want to stop polling if the error is a known error
    if (err instanceof SnsSwapGetOpenTicketError) {
      return true;
    }
    // Generic error, maybe a network error
    // We want to keep trying.
    if (isNullish(toastId)) {
      toastId = toastsShow({
        labelKey: "sns_project_detail.getting_sns_open_ticket",
        level: "info",
        spinner: true,
      });
    }
    return false;
  };

const WAIT_FOR_TICKET_MILLIS = SALE_PARTICIPATION_RETRY_SECONDS * 1_000;
// TODO: Solve problem with importing from sns.constants.ts
const MAX_ATTEMPS_FOR_TICKET = 50;
// Export for testing purposes
const pollGetOpenTicket = async ({
  rootCanisterId,
  identity,
  certified,
  maxAttempts,
}: {
  rootCanisterId: Principal;
  identity: Identity;
  certified: boolean;
  maxAttempts?: number;
}): Promise<Ticket | undefined> => {
  // Reset polling toast
  toastId = undefined;
  try {
    return await poll({
      fn: (): Promise<Ticket | undefined> =>
        getOpenTicketApi({
          identity,
          rootCanisterId,
          certified,
        }),
      shouldExit: shouldStopPollingTicket(rootCanisterId),
      millisecondsToWait: WAIT_FOR_TICKET_MILLIS,
      maxAttempts,
      useExponentialBackoff: true,
    });
  } catch (error: unknown) {
    if (pollingLimit(error)) {
      throw new ApiErrorKey("error.limit_exceeded_getting_open_ticket");
    }
    throw error;
  }
};

const getTicketErrorMapper: Record<GetOpenTicketErrorType, string> = {
  [GetOpenTicketErrorType.TYPE_SALE_CLOSED]: "error__sns.sns_sale_closed",
  [GetOpenTicketErrorType.TYPE_SALE_NOT_OPEN]: "error__sns.sns_sale_not_open",
  [GetOpenTicketErrorType.TYPE_UNSPECIFIED]: "error__sns.sns_sale_final_error",
};

/**
 * **SHOULD NOT BE CALLED FROM UI**
 * (exported only for testing purposes)
 *
 * @param rootCanisterId
 * @param certified
 */
export const loadOpenTicket = async ({
  rootCanisterId,
  certified,
  maxAttempts = MAX_ATTEMPS_FOR_TICKET,
}: {
  rootCanisterId: Principal;
  certified: boolean;
  maxAttempts?: number;
}): Promise<void> => {
  try {
    const identity = await getCurrentIdentity();
    const ticket = await pollGetOpenTicket({
      identity,
      rootCanisterId,
      certified,
      maxAttempts,
    });
    // Reset the polling toast
    hidePollingToast();

    if (ticket === undefined) {
      // set explicitly null to mark the ticket absence
      snsTicketsStore.setNoTicket(rootCanisterId);
    } else {
      snsTicketsStore.setTicket({
        rootCanisterId,
        ticket,
      });
    }

    logWithTimestamp("[sale]loadOpenTicket:", ticket);
  } catch (err) {
    const store = get(snsTicketsStore)[rootCanisterId.toText()];
    // Do not show errors if the user has stopped polling.
    if (!store?.keepPolling) {
      hidePollingToast();
      return;
    }

    // Set explicitly `null` to mark the ticket absence
    // Stop polling
    snsTicketsStore.setTicket({
      rootCanisterId,
      ticket: null,
      keepPolling: false,
    });

    if (err instanceof SnsSwapGetOpenTicketError) {
      // handle custom errors
      const { errorType } = err;
      const labelKey = getTicketErrorMapper[errorType];
      toastsError({
        labelKey,
      });
    } else if (err instanceof ApiErrorKey) {
      toastsError({
        labelKey: err.message,
      });
    } else {
      toastsError({
        labelKey: "error__sns.sns_sale_final_error",
        err,
      });
    }

    // There is an issue with toastStore.hide if we show a new toast right after.
    // The workaround was to show the error toast first and then hide the info toast.
    // TODO: solve the issue with toastStore.hide
    hidePollingToast();
  }
};

const handleNewSaleTicketError = ({
  err,
  rootCanisterId,
}: {
  err: unknown;
  rootCanisterId: Principal;
}): void => {
  // enable participate button
  snsTicketsStore.setNoTicket(rootCanisterId);

  try {
    const newSaleTicketError = err as SnsSwapNewTicketError;

    // handle custom errors
    switch (newSaleTicketError.errorType) {
      case NewSaleTicketResponseErrorType.TYPE_SALE_CLOSED:
        toastsError({
          labelKey: "error__sns.sns_sale_closed",
          err,
        });
        return;
      case NewSaleTicketResponseErrorType.TYPE_TICKET_EXISTS: {
        const existingTicket = newSaleTicketError.existingTicket;
        if (nonNullish(existingTicket)) {
          toastsShow({
            level: "info",
            labelKey: "error__sns.sns_sale_proceed_with_existing_ticket",
            substitutions: {
              $time: nanoSecondsToDateTime(existingTicket.creation_time),
            },
          });

          // Continue the flow with existing ticket (restore the flow)
          snsTicketsStore.setTicket({
            rootCanisterId,
            ticket: existingTicket,
          });
        }
        // break to jump to the generic error message
        break;
      }
      case NewSaleTicketResponseErrorType.TYPE_INVALID_USER_AMOUNT: {
        const { min_amount_icp_e8s_included, max_amount_icp_e8s_included } =
          newSaleTicketError.invalidUserAmount as InvalidUserAmount;
        toastsError({
          labelKey: "error__sns.sns_sale_invalid_amount",
          substitutions: {
            $min: formatToken({ value: min_amount_icp_e8s_included }),
            $max: formatToken({ value: max_amount_icp_e8s_included }),
          },
        });
        return;
      }
      case NewSaleTicketResponseErrorType.TYPE_INVALID_SUBACCOUNT: {
        toastsError({
          labelKey: "error__sns.sns_sale_invalid_subaccount",
        });
        return;
      }
      case NewSaleTicketResponseErrorType.TYPE_UNSPECIFIED: {
        toastsError({
          labelKey: "error__sns.sns_sale_try_later",
        });
        return;
      }
    }
  } catch (unexpectedError) {
    console.error(unexpectedError);
    console.error(err);
  }

  // generic error and polling limit reached
  toastsError({
    labelKey: "error__sns.sns_sale_unexpected_error",
    err,
  });
};

// Any known error we stop polling
const shoulStopPollingNewTicket = (err: unknown): boolean =>
  err instanceof SnsSwapNewTicketError;

const pollNewSaleTicket = async (params: {
  identity: Identity;
  rootCanisterId: Principal;
  amount_icp_e8s: E8s;
  subaccount?: Uint8Array;
}) =>
  poll({
    fn: (): Promise<Ticket> => newSaleTicketApi(params),
    shouldExit: shoulStopPollingNewTicket,
    millisecondsToWait: WAIT_FOR_TICKET_MILLIS,
    useExponentialBackoff: true,
  });

// TODO(sale): rename to loadNewSaleTicket
/**
 * **SHOULD NOT BE CALLED FROM UI**
 * (exported only for testing purposes)
 *
 * @param {Principal} rootCanisterId
 * @param {E8s} amount_icp_e8s
 * @param {Uint8Array} subaccount
 */
export const newSaleTicket = async ({
  rootCanisterId,
  amount_icp_e8s,
  subaccount,
}: {
  rootCanisterId: Principal;
  amount_icp_e8s: E8s;
  subaccount?: Uint8Array;
}): Promise<void> => {
  logWithTimestamp("[sale]newSaleTicket:", amount_icp_e8s, Boolean(subaccount));
  try {
    const identity = await getCurrentIdentity();
    const ticket = await pollNewSaleTicket({
      identity,
      rootCanisterId,
      subaccount,
      amount_icp_e8s,
    });

    logWithTimestamp("[sale]newSaleTicket:", ticket);

    snsTicketsStore.setTicket({
      rootCanisterId,
      ticket,
    });
  } catch (err) {
    handleNewSaleTicketError({
      err,
      rootCanisterId,
    });
  }
};

const getProjectFromStore = (
  rootCanisterId: Principal
): SnsFullProject | undefined =>
  get(snsProjectsStore)?.find(
    ({ rootCanisterId: id }) => id.toText() === rootCanisterId.toText()
  );

export interface ParticipateInSnsSaleParameters {
  rootCanisterId: Principal;
  postprocess: () => Promise<void>;
  updateProgress: (step: SaleStep) => void;
}

export const restoreSnsSaleParticipation = async ({
  rootCanisterId,
  postprocess,
  updateProgress,
}: ParticipateInSnsSaleParameters): Promise<void> => {
  // avoid concurrent restores
  if (nonNullish(get(snsTicketsStore)[rootCanisterId?.toText()]?.ticket)) {
    return;
  }

  await loadOpenTicket({
    rootCanisterId,
    certified: true,
  });

  const ticket: Ticket | undefined | null =
    get(snsTicketsStore)[rootCanisterId?.toText()]?.ticket;

  // no open tickets
  if (isNullish(ticket)) {
    return;
  }

  await participateInSnsSale({
    rootCanisterId,
    postprocess,
    updateProgress,
  });
};

/**
 * Does participation validation and creates an open ticket.
 *
 * @param amount
 * @param rootCanisterId
 * @param account
 */
export const initiateSnsSaleParticipation = async ({
  amount,
  rootCanisterId,
  account,
  postprocess,
  updateProgress,
}: {
  amount: TokenAmount;
  rootCanisterId: Principal;
  account: Account;
  postprocess: () => Promise<void>;
  updateProgress: (step: SaleStep) => void;
}): Promise<{ success: boolean }> => {
  logWithTimestamp("[sale]initiateSnsSaleParticipation:", amount?.toE8s());
  try {
    updateProgress(SaleStep.INITIALIZATION);

    // amount validation
    const transactionFee = get(transactionsFeesStore).main;
    assertEnoughAccountFunds({
      account,
      amountE8s: amount.toE8s() + transactionFee,
    });

    const project = getProjectFromStore(rootCanisterId);
    const { valid, labelKey, substitutions } = validParticipation({
      project,
      amount,
    });

    if (!valid) {
      // TODO: Rename LedgerErroKey to NnsDappErrorKey?
      throw new LedgerErrorKey(labelKey, substitutions);
    }

    // Step 1.
    // Create a sale ticket
    const subaccount = "subAccount" in account ? account.subAccount : undefined;
    await newSaleTicket({
      rootCanisterId,
      subaccount: isNullish(subaccount)
        ? undefined
        : Uint8Array.from(subaccount),
      amount_icp_e8s: amount.toE8s(),
    });

    const ticket = get(snsTicketsStore)[rootCanisterId?.toText()]?.ticket;
    if (nonNullish(ticket)) {
      // Step 2. to finish
      await participateInSnsSale({
        rootCanisterId,
        postprocess,
        updateProgress,
      });

      return { success: true };
    }
  } catch (err: unknown) {
    toastsError(
      toToastError({
        fallbackErrorLabelKey: "error__sns.sns_sale_unexpected_error",
        err: err,
      })
    );

    // enable participate button
    snsTicketsStore.setNoTicket(rootCanisterId);
  }

  return { success: false };
};

const pollNotifyParticipation = async ({
  buyer,
  identity,
  rootCanisterId,
}: {
  buyer: Principal;
  rootCanisterId: Principal;
  identity: Identity;
}) => {
  try {
    return await poll({
      fn: (): Promise<RefreshBuyerTokensResponse> =>
        notifyParticipation({ buyer, rootCanisterId, identity }),
      shouldExit: isInternalRefreshBuyerTokensError,
      millisecondsToWait: WAIT_FOR_TICKET_MILLIS,
      useExponentialBackoff: true,
    });
  } catch (error: unknown) {
    if (pollingLimit(error)) {
      throw new ApiErrorKey("error.limit_exceeded_getting_open_ticket");
    }
    throw error;
  }
};

/**
 * Manually remove the open ticket
 *
 * @param rootCanisterId
 * @param identity
 */
const removeOpenTicket = async ({
  rootCanisterId,
  identity,
}: {
  rootCanisterId: Principal;
  identity: Identity;
}): Promise<void> => {
  try {
    // force to remove ticket
    await notifyPaymentFailureApi({
      rootCanisterId,
      identity,
    });
  } catch (err) {
    console.error("[sale] notifyPaymentFailure", err);
  }
};

/**
 * Calls notifyParticipation (refresh_buyer_tokens api) and handles response errors.
 * Should be called to refresh the amount of ICP a buyer has contributed from the ICP ledger canister.
 * It is assumed that prior to calling this method, tokens have been transfer by the buyer to a subaccount of the swap canister on the ICP ledger.
 */
const notifyParticipationAndRemoveTicket = async ({
  rootCanisterId,
  identity,
  hasTooOldError,
  ticket,
}: {
  rootCanisterId: Principal;
  identity: Identity;
  hasTooOldError: boolean;
  ticket: Ticket;
}): Promise<{ success: boolean }> => {
  try {
    logWithTimestamp("[sale] 2. refresh_buyer_tokens");
    const controller = identity.getPrincipal();
    // endpoint: refresh_buyer_tokens
    const { icp_accepted_participation_e8s } = await pollNotifyParticipation({
      buyer: controller,
      rootCanisterId,
      identity,
    });

    // current_committed ≠ ticket.amount
    if (icp_accepted_participation_e8s !== ticket.amount_icp_e8s) {
      toastsShow({
        level: "warn",
        labelKey: "error__sns.sns_sale_committed_not_equal_to_amount",
        substitutions: {
          $amount: formatToken({ value: icp_accepted_participation_e8s }),
        },
        duration: DEFAULT_TOAST_DURATION_MILLIS,
      });
    }

    // At this point the participation is done and the open ticket is removed
    return { success: true };
  } catch (err) {
    console.error("[sale] notifyParticipation", err);
    const internalError = isInternalRefreshBuyerTokensError(err);

    // process `TxTooOldError`
    if (hasTooOldError) {
      if (internalError) {
        await removeOpenTicket({
          rootCanisterId,
          identity,
        });
        // jump to unexpected_error
      }
    }

    // unexpected error (probably sale is closed)
    // do not remove the ticket to not enable the button
    // unknown error: ask to refresh and stop the flow
    toastsError({
      labelKey: "error__sns.sns_sale_unexpected_and_refresh",
      err,
    });

    return { success: false };
  }
};

const isTransferError = (err: unknown): boolean => err instanceof TransferError;
const pollTransfer = ({
  identity,
  to,
  amount,
  fromSubAccount,
  memo,
  createdAt,
}: {
  identity: Identity;
  to: string;
  amount: TokenAmount;
  fromSubAccount?: SubAccountArray | undefined;
  memo?: bigint;
  createdAt?: bigint;
}) =>
  poll({
    fn: (): Promise<BlockHeight> =>
      sendICP({
        identity,
        to,
        amount,
        fromSubAccount,
        createdAt,
        memo,
      }),
    // Should still just retry in case of TxCreatedInFutureError
    // (this error should be gone in a couple of seconds)
    shouldExit: (err: unknown) =>
      isTransferError(err) && !(err instanceof TxCreatedInFutureError),
    millisecondsToWait: WAIT_FOR_TICKET_MILLIS,
    useExponentialBackoff: true,
  });

/**
 * **SHOULD NOT BE CALLED FROM UI**
 * (exported only for testing purposes)
 *
 * Do the participation using sns ticket
 *
 * 1. nnsLedger.transfer
 * 2. snsSale.notifyParticipation (refresh_buyer_tokens)
 * 3. syncAccounts
 *
 * @param snsTicket
 * @param rootCanisterId
 */
export const participateInSnsSale = async ({
  rootCanisterId,
  postprocess,
  updateProgress,
}: ParticipateInSnsSaleParameters): Promise<void> => {
  let hasTooOldError = false;
  const ticket = get(snsTicketsStore)[rootCanisterId.toText()]?.ticket;
  // skip if there is no more ticket (e.g. on retry)
  if (isNullish(ticket)) {
    logWithTimestamp("[sale] skip participation - no ticket");
    return;
  }

  logWithTimestamp(
    "[sale]participateInSnsSale:",
    ticket,
    rootCanisterId?.toText()
  );

  updateProgress(SaleStep.TRANSFER);

  const {
    amount_icp_e8s: amount,
    account,
    creation_time: creationTime,
    ticket_id: ticketId,
  } = ticket;

  const ticketAccount = fromDefinedNullable(account);
  const ownerPrincipal = fromDefinedNullable(ticketAccount.owner);
  const subaccount = fromNullable(ticketAccount.subaccount);
  const identity = await getCurrentIdentity();

  // TODO: add HW support
  if (identity.getPrincipal().toText() !== ownerPrincipal.toText()) {
    console.error("[sale] identities don't match");
    toastsError({
      labelKey: "error__sns.sns_sale_unexpected_error",
    });
    return;
  }

  const {
    canisterIds: { swapCanisterId },
  } = await wrapper({
    identity,
    rootCanisterId: rootCanisterId.toText(),
    certified: true,
  });
  const controller = identity.getPrincipal();

  try {
    const accountIdentifier = getSwapCanisterAccount({
      swapCanisterId,
      controller,
    });

    logWithTimestamp("[sale] 1. transfer (time,id):", creationTime, ticketId);

    // Step 2.
    // Send amount to the ledger
    await pollTransfer({
      amount: TokenAmount.fromE8s({ amount, token: ICPToken }),
      fromSubAccount: isNullish(subaccount)
        ? undefined
        : Array.from(subaccount),
      to: accountIdentifier.toHex(),
      createdAt: creationTime,
      memo: ticketId,
      identity,
    });
  } catch (err) {
    console.error("[sale] on transfer", err);

<<<<<<< HEAD
    switch ((err as object)?.constructor) {
      // if duplicated transfer, silently continue the flow
      case TxDuplicateError:
        break;
      case InsufficientFundsError: {
        await removeOpenTicket({
          rootCanisterId,
          identity,
=======
    // Frontend should auto retry participation
    // (in theory this error should be gone in a couple of seconds)
    if (err instanceof TxCreatedInFutureError) {
      const retryIn = SALE_PARTICIPATION_RETRY_SECONDS;

      // TODO: todo remove this or await it to sync the progress and modal close
      setTimeout(() => {
        participateInSnsSale({
          rootCanisterId,
          postprocess,
          updateProgress,
>>>>>>> 7540bf86
        });

        toastsError({
          labelKey: "error__sns.ledger_insufficient_funds",
          err,
        });

        // enable participate button
        snsTicketsStore.setNoTicket(rootCanisterId);

        // stop the flow since the ticket was removed
        return;
      }
      case TxTooOldError: {
        /* After 24h ledger returns TxTooOldError and the user will be blocked because there will be an open ticket that can not be used
         * - continue the flow:
         *  - refresh_buyer_tokens // internal errors are ignored
         *  - notify_payment_failure
         */
        hasTooOldError = true;
        break;
      }
      default: {
        toastsError({
          labelKey: "error__sns.sns_sale_unexpected_error",
          err,
        });

        // enable participate button
        snsTicketsStore.setNoTicket(rootCanisterId);

        // stop the flow since the ticket was removed
        return;
      }
    }
  }

  // Step 3.
  updateProgress(SaleStep.NOTIFY);

  const { success } = await notifyParticipationAndRemoveTicket({
    rootCanisterId,
    identity,
    hasTooOldError,
    ticket,
  });

  if (!success) {
    return;
  }

  // Step 4.
  logWithTimestamp("[sale] 3. syncAccounts");

  updateProgress(SaleStep.RELOAD);

  await syncAccounts();

  logWithTimestamp("[sale] done");

  // reload
  await postprocess?.();

  toastsSuccess({
    labelKey: "sns_project_detail.participate_success",
  });

  // remove the ticket when it's complete to enable increase participation button
  snsTicketsStore.setNoTicket(rootCanisterId);

  updateProgress(SaleStep.DONE);
};<|MERGE_RESOLUTION|>--- conflicted
+++ resolved
@@ -718,7 +718,6 @@
   } catch (err) {
     console.error("[sale] on transfer", err);
 
-<<<<<<< HEAD
     switch ((err as object)?.constructor) {
       // if duplicated transfer, silently continue the flow
       case TxDuplicateError:
@@ -727,19 +726,6 @@
         await removeOpenTicket({
           rootCanisterId,
           identity,
-=======
-    // Frontend should auto retry participation
-    // (in theory this error should be gone in a couple of seconds)
-    if (err instanceof TxCreatedInFutureError) {
-      const retryIn = SALE_PARTICIPATION_RETRY_SECONDS;
-
-      // TODO: todo remove this or await it to sync the progress and modal close
-      setTimeout(() => {
-        participateInSnsSale({
-          rootCanisterId,
-          postprocess,
-          updateProgress,
->>>>>>> 7540bf86
         });
 
         toastsError({

--- conflicted
+++ resolved
@@ -1,14 +1,5 @@
-<<<<<<< HEAD
-import {
-  queryAllSnsMetadata,
-  querySnsSwapCommitments,
-  querySnsSwapStates,
-} from "$lib/api/sns.api";
+import { queryAllSnsMetadata, querySnsSwapStates } from "$lib/api/sns.api";
 import { loadProposalsByTopic } from "$lib/services/$public/proposals.services";
-=======
-import { queryAllSnsMetadata, querySnsSwapStates } from "$lib/api/sns.api";
-import { loadProposalsByTopic } from "$lib/services/proposals.services";
->>>>>>> 1edce23b
 import { queryAndUpdate } from "$lib/services/utils.services";
 import { snsProposalsStore, snsQueryStore } from "$lib/stores/sns.store";
 import { toastsError } from "$lib/stores/toasts.store";
@@ -48,55 +39,12 @@
   });
 };
 
-<<<<<<< HEAD
-export const loadSnsSwapCommitments = (): Promise<void> => {
-  snsSwapCommitmentsStore.setLoadingState();
-
-  return queryAndUpdate<SnsSwapCommitment[], unknown>({
-    identityType: "anonymous",
-    request: ({ certified, identity }) =>
-      querySnsSwapCommitments({ certified, identity }),
-    onLoad: ({ response: swapCommitments, certified }) => {
-      for (const swapCommitment of swapCommitments) {
-        snsSwapCommitmentsStore.setSwapCommitment({
-          swapCommitment,
-          certified,
-        });
-      }
-    },
-    onError: ({ error: err, certified }) => {
-      console.error(err);
-
-      if (certified !== true) {
-        return;
-      }
-
-      // hide unproven data
-      snsSwapCommitmentsStore.setLoadingState();
-
-      toastsError(
-        toToastError({
-          err,
-          fallbackErrorLabelKey: "error__sns.list_swap_commitments",
-        })
-      );
-    },
-    logMessage: "Syncing Sns swap commitments",
-  });
-};
-
-=======
->>>>>>> 1edce23b
 export const listSnsProposals = async (): Promise<void> => {
   snsProposalsStore.setLoadingState();
 
   return queryAndUpdate<ProposalInfo[], unknown>({
     identityType: "anonymous",
-<<<<<<< HEAD
     request: ({ certified }) =>
-=======
-    request: ({ certified, identity }) =>
->>>>>>> 1edce23b
       loadProposalsByTopic({
         certified,
         topic: Topic.SnsAndCommunityFund,

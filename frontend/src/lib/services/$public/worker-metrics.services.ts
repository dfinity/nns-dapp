import { ACTOR_PARAMS } from "$lib/constants/canister-actor.constants";
<<<<<<< HEAD
=======
import { TVL_CANISTER_ID } from "$lib/constants/canister-ids.constants";
>>>>>>> ecbdbc8c
import type { PostMessageDataResponseMetrics } from "$lib/types/post-message.metrics";
import type { PostMessage } from "$lib/types/post-messages";

export type MetricsCallback = (data: PostMessageDataResponseMetrics) => void;

export interface MetricsWorker {
  startMetricsTimer: (params: { callback: MetricsCallback }) => void;
  stopMetricsTimer: () => void;
}

export const initMetricsWorker = async (): Promise<MetricsWorker> => {
  const MetricsWorker = await import("$lib/workers/metrics.worker?worker");
  const metricsWorker: Worker = new MetricsWorker.default();

  let metricsCallback: MetricsCallback | undefined;

  metricsWorker.onmessage = async ({
    data,
  }: MessageEvent<PostMessage<PostMessageDataResponseMetrics>>) => {
    const { msg } = data;

    switch (msg) {
      case "nnsSyncMetrics":
        metricsCallback?.(data.data);
        return;
    }
  };

  return {
    startMetricsTimer: ({ callback }: { callback: MetricsCallback }) => {
      metricsCallback = callback;

      metricsWorker.postMessage({
        msg: "nnsStartMetricsTimer",
<<<<<<< HEAD
        data: { ...ACTOR_PARAMS },
=======
        data: { ...ACTOR_PARAMS, tvlCanisterId: TVL_CANISTER_ID?.toText() },
>>>>>>> ecbdbc8c
      });
    },
    stopMetricsTimer: () => {
      metricsWorker.postMessage({
        msg: "nnsStopMetricsTimer",
      });
    },
  };
};<|MERGE_RESOLUTION|>--- conflicted
+++ resolved
@@ -1,8 +1,5 @@
 import { ACTOR_PARAMS } from "$lib/constants/canister-actor.constants";
-<<<<<<< HEAD
-=======
 import { TVL_CANISTER_ID } from "$lib/constants/canister-ids.constants";
->>>>>>> ecbdbc8c
 import type { PostMessageDataResponseMetrics } from "$lib/types/post-message.metrics";
 import type { PostMessage } from "$lib/types/post-messages";
 
@@ -37,11 +34,7 @@
 
       metricsWorker.postMessage({
         msg: "nnsStartMetricsTimer",
-<<<<<<< HEAD
-        data: { ...ACTOR_PARAMS },
-=======
         data: { ...ACTOR_PARAMS, tvlCanisterId: TVL_CANISTER_ID?.toText() },
->>>>>>> ecbdbc8c
       });
     },
     stopMetricsTimer: () => {

--- conflicted
+++ resolved
@@ -16,15 +16,9 @@
   lastProposalId,
   sortSnsProposalsById,
 } from "$lib/utils/sns-proposals.utils";
-<<<<<<< HEAD
-import { isNullish } from "@dfinity/utils";
-import type { SnsNeuron, SnsProposalData } from "@icp-sdk/canisters/sns";
-import { SnsProposalRewardStatus } from "@icp-sdk/canisters/sns";
-=======
 import type { SnsNeuron, SnsProposalData } from "@dfinity/sns";
 import { SnsProposalRewardStatus } from "@dfinity/sns";
 import { isNullish } from "@dfinity/utils";
->>>>>>> d34effd1
 import type { Identity } from "@icp-sdk/core/agent";
 import { Principal } from "@icp-sdk/core/principal";
 import { get } from "svelte/store";

import { queryProposals } from "$lib/api/sns-governance.api";
import {
  DEFAULT_LIST_PAGINATION_LIMIT,
  MAX_ACTIONABLE_REQUEST_COUNT,
} from "$lib/constants/constants";
import { snsProjectsCommittedStore } from "$lib/derived/sns/sns-projects.derived";
import { getAuthenticatedIdentity } from "$lib/services/auth.services";
import { loadSnsNeurons } from "$lib/services/sns-neurons.services";
import {
  actionableSnsProposalsStore,
  failedActionableSnsesStore,
} from "$lib/stores/actionable-sns-proposals.store";
import { snsNeuronsStore } from "$lib/stores/sns-neurons.store";
import { votableSnsNeurons } from "$lib/utils/sns-neuron.utils";
import {
  lastProposalId,
  sortSnsProposalsById,
} from "$lib/utils/sns-proposals.utils";
<<<<<<< HEAD
import type { Identity } from "@dfinity/agent";
import { Principal } from "@dfinity/principal";
import type { SnsNeuron, SnsProposalData } from "@dfinity/sns";
=======
import type { SnsNeuron } from "@dfinity/sns";
>>>>>>> 0bfd88a4
import { SnsProposalRewardStatus } from "@dfinity/sns";
import { isNullish } from "@dfinity/utils";
import type { Identity } from "@icp-sdk/core/agent";
import { Principal } from "@icp-sdk/core/principal";
import { get } from "svelte/store";

export const loadActionableSnsProposals = async () => {
  const rootCanisterIds = get(snsProjectsCommittedStore).map(
    ({ rootCanisterId }) => rootCanisterId
  );

  await Promise.all(
    rootCanisterIds.map((rootCanisterId) =>
      loadActionableProposalsForSns(rootCanisterId)
    )
  );
};

export const loadActionableProposalsForSns = async (
  rootCanisterId: Principal
): Promise<void> => {
  try {
    const rootCanisterIdText = rootCanisterId.toText();
    const identity = await getAuthenticatedIdentity();
    const { proposals: allProposals } = await querySnsProposals({
      rootCanisterId: rootCanisterIdText,
      identity,
    });

    failedActionableSnsesStore.remove(rootCanisterIdText);

    const neurons = await queryNeurons({
      rootCanisterId,
    });

    const votableProposals = allProposals.filter(
      (proposal) =>
        votableSnsNeurons({
          neurons,
          proposal,
          identity,
        }).length > 0
    );

    const fetchLimitReached =
      Math.max(allProposals.length) ===
      DEFAULT_LIST_PAGINATION_LIMIT * MAX_ACTIONABLE_REQUEST_COUNT;

    actionableSnsProposalsStore.set({
      rootCanisterId,
      proposals: votableProposals,
      fetchLimitReached,
    });
  } catch (err) {
    console.error(err);

    // Store the failed root canister ID to provide the correct loading state.
    failedActionableSnsesStore.add(rootCanisterId.toText());
  }
};

const queryNeurons = async ({
  rootCanisterId,
}: {
  rootCanisterId: Principal;
}): Promise<SnsNeuron[]> => {
  const getStoreNeurons = () =>
    get(snsNeuronsStore)[rootCanisterId.toText()]?.neurons;
  if (isNullish(getStoreNeurons())) {
    await loadSnsNeurons({ rootCanisterId, certified: false });
  }
  return getStoreNeurons();
};

/** Fetches proposals that accept votes */
const querySnsProposals = async ({
  rootCanisterId,
  identity,
}: {
  rootCanisterId: string;
  identity: Identity;
}): Promise<{ proposals: SnsProposalData[] }> => {
  let sortedProposals: SnsProposalData[] = [];
  for (
    let pagesLoaded = 0;
    pagesLoaded < MAX_ACTIONABLE_REQUEST_COUNT;
    pagesLoaded++
  ) {
    // Fetch all proposals that are accepting votes.
    const { proposals: page } = await queryProposals({
      params: {
        limit: DEFAULT_LIST_PAGINATION_LIMIT,
        includeRewardStatus: [
          SnsProposalRewardStatus.PROPOSAL_REWARD_STATUS_ACCEPT_VOTES,
        ],
        beforeProposal: lastProposalId(sortedProposals),
      },
      identity,
      certified: false,
      rootCanisterId: Principal.fromText(rootCanisterId),
    });

    // Sort proposals by id in descending order to be sure that "lastProposalId" returns correct id.
    sortedProposals = sortSnsProposalsById([
      ...sortedProposals,
      ...page,
    ]) as SnsProposalData[];

    // no more proposals available
    if (page.length !== DEFAULT_LIST_PAGINATION_LIMIT) {
      break;
    }

    if (pagesLoaded === MAX_ACTIONABLE_REQUEST_COUNT - 1) {
      console.error("Max actionable sns pages loaded");
    }
  }

  return {
    proposals: sortedProposals,
  };
};<|MERGE_RESOLUTION|>--- conflicted
+++ resolved
@@ -16,13 +16,7 @@
   lastProposalId,
   sortSnsProposalsById,
 } from "$lib/utils/sns-proposals.utils";
-<<<<<<< HEAD
-import type { Identity } from "@dfinity/agent";
-import { Principal } from "@dfinity/principal";
 import type { SnsNeuron, SnsProposalData } from "@dfinity/sns";
-=======
-import type { SnsNeuron } from "@dfinity/sns";
->>>>>>> 0bfd88a4
 import { SnsProposalRewardStatus } from "@dfinity/sns";
 import { isNullish } from "@dfinity/utils";
 import type { Identity } from "@icp-sdk/core/agent";

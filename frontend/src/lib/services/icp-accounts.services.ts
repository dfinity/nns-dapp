import {
  createSubAccount,
  renameSubAccount as renameSubAccountApi,
} from "$lib/api/accounts.api";
import {
  queryAccountBalance,
  sendICP,
  sendIcpIcrc1,
} from "$lib/api/icp-ledger.api";
import { addAccount, queryAccount } from "$lib/api/nns-dapp.api";
import { AccountNotFoundError } from "$lib/canisters/nns-dapp/nns-dapp.errors";
import type { AccountDetails } from "$lib/canisters/nns-dapp/nns-dapp.types";
import {
  SYNC_ACCOUNTS_RETRY_MAX_ATTEMPTS,
  SYNC_ACCOUNTS_RETRY_SECONDS,
} from "$lib/constants/accounts.constants";
import { FORCE_CALL_STRATEGY } from "$lib/constants/mockable.constants";
import { nnsAccountsListStore } from "$lib/derived/accounts-list.derived";
import { icpAccountsStore } from "$lib/derived/icp-accounts.derived";
import { mainTransactionFeeE8sStore } from "$lib/derived/main-transaction-fee.derived";
import type { LedgerIdentity } from "$lib/identities/ledger.identity";
import { getLedgerIdentityProxy } from "$lib/proxy/icp-ledger.services.proxy";
import { getAuthenticatedIdentity } from "$lib/services/auth.services";
import { queryAndUpdate } from "$lib/services/utils.services";
import {
  icpAccountBalancesStore,
  type IcpAccountBalancesStoreData,
  type SingleMutationIcpAccountBalancesStore,
} from "$lib/stores/icp-account-balances.store";
import {
  icpAccountDetailsStore,
  type IcpAccountDetailsStoreData,
} from "$lib/stores/icp-account-details.store";
import type { SingleMutationStore } from "$lib/stores/queued-store";
import { toastsError } from "$lib/stores/toasts.store";
import type { Account, AccountIdentifierText } from "$lib/types/account";
import type { NewTransaction } from "$lib/types/transaction";
import {
  findAccount,
  getAccountByPrincipal,
  invalidIcpAddress,
  invalidIcrcAddress,
  toIcpAccountIdentifier,
} from "$lib/utils/accounts.utils";
import { isForceCallStrategy } from "$lib/utils/call.utils";
import { toToastError } from "$lib/utils/error.utils";
import {
  encodeMemoToIcp,
  encodeMemoToIcrc1,
  isValidIcpMemo,
  isValidIcrc1Memo,
} from "$lib/utils/icp-transactions.utils";
import {
  cancelPoll,
  poll,
  pollingCancelled,
  pollingLimit,
} from "$lib/utils/utils";
<<<<<<< HEAD
import { ICPToken, TokenAmount, isNullish, nonNullish } from "@dfinity/utils";
import {
  TxCreatedInFutureError,
  TxTooOldError,
} from "@icp-sdk/canisters/ledger/icp";
import { decodeIcrcAccount } from "@icp-sdk/canisters/ledger/icrc";
=======
import { TxCreatedInFutureError, TxTooOldError } from "@dfinity/ledger-icp";
import { decodeIcrcAccount } from "@dfinity/ledger-icrc";
import { ICPToken, TokenAmount, isNullish, nonNullish } from "@dfinity/utils";
>>>>>>> d34effd1
import type { Identity } from "@icp-sdk/core/agent";
import { get } from "svelte/store";

type AccountStoresData = {
  accountDetailsData: IcpAccountDetailsStoreData;
  balancesData: IcpAccountBalancesStoreData;
  certified: boolean;
};

// Exported for testing purposes
export const getOrCreateAccount = async ({
  identity,
  certified,
}: {
  identity: Identity;
  certified: boolean;
}): Promise<AccountDetails> => {
  try {
    return await queryAccount({ certified, identity });
  } catch (error) {
    if (error instanceof AccountNotFoundError) {
      // Ensure account exists in NNSDapp Canister
      // https://github.com/dfinity/nns-dapp/blob/main/rs/src/accounts_store.rs#L271
      // https://github.com/dfinity/nns-dapp/blob/main/rs/src/accounts_store.rs#L232
      await addAccount(identity);
      return queryAccount({ certified, identity });
    }
    throw error;
  }
};

const loadAccountsStoresData = async ({
  identity,
  certified,
}: {
  identity: Identity;
  certified: boolean;
}): Promise<AccountStoresData> => {
  // Helper
  const getAccountBalance = (identifierString: string): Promise<bigint> =>
    queryAccountBalance({
      identity,
      certified,
      icpAccountIdentifier: identifierString,
    });

  const accountDetails: AccountDetails = await getOrCreateAccount({
    identity,
    certified,
  });

  const accountIdentifiers = getAccountIdentifiers(accountDetails);

  const balancesData = Object.fromEntries(
    await Promise.all(
      accountIdentifiers.map(async (accountIdentifier) => [
        accountIdentifier,
        {
          balanceE8s: await getAccountBalance(accountIdentifier),
          certified,
        },
      ])
    )
  );

  return {
    accountDetailsData: {
      accountDetails,
      certified,
    },
    balancesData,
    certified,
  };
};

type SyncAccontsErrorHandler = (params: {
  mutableBalancesStore: SingleMutationIcpAccountBalancesStore;
  mutableAccountDetailsStore: SingleMutationStore<
    IcpAccountDetailsStoreData | undefined
  >;
  err: unknown;
  certified: boolean;
}) => void;

/**
 * Default error handler for syncAccounts.
 *
 * Ignores non-certified errors.
 * Resets accountsStore and shows toast for certified errors.
 */
const defaultErrorHandlerAccounts: SyncAccontsErrorHandler = ({
  mutableBalancesStore,
  mutableAccountDetailsStore,
  err,
  certified,
}: {
  mutableBalancesStore: SingleMutationIcpAccountBalancesStore;
  mutableAccountDetailsStore: SingleMutationStore<
    IcpAccountDetailsStoreData | undefined
  >;
  err: unknown;
  certified: boolean;
}) => {
  if (!certified) {
    return;
  }

  mutableAccountDetailsStore.set({ data: undefined, certified });
  mutableBalancesStore.reset({ certified });

  toastsError(
    toToastError({
      err,
      fallbackErrorLabelKey: "error.accounts_not_found",
    })
  );
};

/**
 * Loads the account data using the ledger and the nns dapp canister.
 */
const syncAccountsWithErrorHandler = (
  errorHandler: SyncAccontsErrorHandler
): Promise<void> => {
  const mutableBalancesStore =
    icpAccountBalancesStore.getSingleMutationIcpAccountBalancesStore(
      FORCE_CALL_STRATEGY
    );
  const mutableAccountDetailsStore =
    icpAccountDetailsStore.getSingleMutationStore(FORCE_CALL_STRATEGY);
  return queryAndUpdate<AccountStoresData, unknown>({
    request: (options) => loadAccountsStoresData(options),
    onLoad: ({ response: { accountDetailsData, balancesData, certified } }) => {
      mutableAccountDetailsStore.set({ data: accountDetailsData, certified });
      mutableBalancesStore.set({ data: balancesData, certified });
    },
    onError: ({ error: err, certified }) => {
      console.error(err);

      errorHandler({
        mutableBalancesStore,
        mutableAccountDetailsStore,
        err,
        certified,
      });
    },
    logMessage: "Syncing Accounts",
    strategy: FORCE_CALL_STRATEGY,
  });
};

export const syncAccounts = () =>
  syncAccountsWithErrorHandler(defaultErrorHandlerAccounts);

const ignoreErrors: SyncAccontsErrorHandler = () => undefined;

/**
 * This function is called on app load to sync the accounts.
 *
 * It ignores errors and does not show any toasts. Accounts will be synced again.
 */
export const initAccounts = () => syncAccountsWithErrorHandler(ignoreErrors);

/**
 * Queries the balance of an account and loads it in the store.
 *
 * If `accountIdentifier` is not in the store, it will do nothing.
 */
export const loadBalance = async ({
  accountIdentifier,
}: {
  accountIdentifier: AccountIdentifierText;
}): Promise<void> => {
  const strategy = FORCE_CALL_STRATEGY;
  const mutableStore =
    icpAccountBalancesStore.getSingleMutationIcpAccountBalancesStore(strategy);
  return queryAndUpdate<bigint, unknown>({
    request: ({ identity, certified }) =>
      queryAccountBalance({
        identity,
        certified,
        icpAccountIdentifier: toIcpAccountIdentifier(accountIdentifier),
      }),
    onLoad: ({ certified, response: balanceE8s }) => {
      mutableStore.setBalance({
        certified,
        accountIdentifier,
        balanceE8s,
      });
    },
    onError: ({ error: err, certified }) => {
      console.error(err);

      if (!certified && strategy !== "query") {
        return;
      }

      toastsError({
        ...toToastError({
          err,
          fallbackErrorLabelKey: "error.query_balance",
        }),
        substitutions: { $accountId: accountIdentifier },
      });
    },
    logMessage: `Syncing Balance for ${accountIdentifier}`,
    strategy,
  });
};

export const addSubAccount = async ({
  name,
}: {
  name: string;
}): Promise<void> => {
  try {
    const identity: Identity = await getAuthenticatedIdentity();

    await createSubAccount({ name, identity });

    await syncAccounts();
  } catch (err: unknown) {
    toastsError(
      toToastError({
        err,
        fallbackErrorLabelKey: "error__account.create_subaccount",
      })
    );
  }
};

export const transferICP = async ({
  sourceAccount,
  destinationAddress: to,
  amount,
  memo,
}: NewTransaction): Promise<{ success: boolean; err?: string }> => {
  try {
    const { identifier, subAccount } = sourceAccount;

    const identity: Identity = await getAccountIdentity(identifier);

    const tokenAmount = TokenAmount.fromNumber({ amount, token: ICPToken });

    const validIcrcAddress = !invalidIcrcAddress(to);
    const validIcpAddress = !invalidIcpAddress(to);

    // UI validates addresses and disable form if not compliant. Therefore, this issue should unlikely happen.
    if (!validIcrcAddress && !validIcpAddress) {
      toastsError({
        labelKey: "error.address_not_icp_icrc_valid",
      });
      return { success: false };
    }

    const feeE8s = get(mainTransactionFeeE8sStore);

    // Validation happens at the UI level. No invalid memo should reach this point.
    const icpMemo =
      validIcpAddress && nonNullish(memo) && isValidIcpMemo(memo)
        ? encodeMemoToIcp(memo)
        : undefined;

    const icrc1Memo =
      validIcrcAddress && nonNullish(memo) && isValidIcrc1Memo(memo)
        ? encodeMemoToIcrc1(memo)
        : undefined;

    await (validIcrcAddress
      ? sendIcpIcrc1({
          identity,
          to: decodeIcrcAccount(to),
          fromSubAccount: subAccount && new Uint8Array(subAccount),
          amount: tokenAmount,
          fee: feeE8s,
          icrc1Memo,
        })
      : sendICP({
          identity,
          to,
          fromSubAccount: subAccount,
          amount: tokenAmount.toE8s(),
          fee: feeE8s,
          memo: icpMemo,
        }));

    // Transfer can be to one of the user's account.
    const toAccount = findAccount({
      identifier: to,
      accounts: get(nnsAccountsListStore),
    });

    // TODO: GIX-1704 use ICRC
    await Promise.all([
      loadBalance({ accountIdentifier: identifier }),
      nonNullish(toAccount)
        ? loadBalance({ accountIdentifier: to })
        : Promise.resolve(),
    ]);

    return { success: true };
  } catch (err) {
    return transferError(err);
  }
};

const transferError = (err: unknown): { success: boolean; err?: string } => {
  let labelKey = "error.transaction_error";
  if (err instanceof TxTooOldError) {
    labelKey = "error.transaction_too_old";
  } else if (err instanceof TxCreatedInFutureError) {
    labelKey = "error.transaction_created_in_future";
  }
  toastsError(
    toToastError({
      err,
      fallbackErrorLabelKey: labelKey,
    })
  );

  return { success: false, err: labelKey };
};

export const getAccountIdentity = async (
  identifier: string
): Promise<Identity | LedgerIdentity> => {
  const account: Account | undefined = findAccount({
    identifier,
    accounts: get(nnsAccountsListStore),
  });

  if (account?.type === "hardwareWallet") {
    return getLedgerIdentityProxy(identifier);
  }

  return getAuthenticatedIdentity();
};

export const getAccountIdentityByPrincipal = async (
  principalString: string
): Promise<Identity | LedgerIdentity | undefined> => {
  const accounts = get(icpAccountsStore);
  const account = getAccountByPrincipal({
    principal: principalString,
    accounts,
  });
  if (account === undefined) {
    return;
  }
  return getAccountIdentity(account.identifier);
};

export const renameSubAccount = async ({
  newName,
  selectedAccount,
}: {
  newName: string;
  selectedAccount: Account | undefined;
}): Promise<{ success: boolean; err?: string }> => {
  if (isNullish(selectedAccount)) {
    return renameError({ labelKey: "error.rename_subaccount_no_account" });
  }

  const { type, identifier } = selectedAccount;

  if (type !== "subAccount") {
    return renameError({ labelKey: "error.rename_subaccount_type" });
  }

  try {
    const identity: Identity = await getAuthenticatedIdentity();

    await renameSubAccountApi({
      newName,
      identity,
      subIcpAccountIdentifier: toIcpAccountIdentifier(identifier),
    });

    await syncAccounts();

    return { success: true };
  } catch (err: unknown) {
    return renameError({ labelKey: "error.rename_subaccount", err });
  }
};

const renameError = ({
  labelKey,
  err,
}: {
  labelKey: string;
  err?: unknown;
}): { success: boolean; err?: string } => {
  toastsError(
    toToastError({
      err,
      fallbackErrorLabelKey: labelKey,
    })
  );

  return { success: false, err: labelKey };
};

const getAccountIdentifiers = (accountDetails: AccountDetails) => [
  accountDetails.account_identifier,
  ...accountDetails.sub_accounts.map(
    ({ account_identifier }) => account_identifier
  ),
  ...accountDetails.hardware_wallet_accounts.map(
    ({ account_identifier }) => account_identifier
  ),
];

const accountsHaveBalance = (accountDetails: AccountDetails) => {
  const accountIdentifiers = getAccountIdentifiers(accountDetails);
  const balances = get(icpAccountBalancesStore);

  return accountIdentifiers.every((accountIdentifier) => {
    const balanceData = balances[accountIdentifier];
    return (
      nonNullish(balanceData) &&
      (balanceData.certified || isForceCallStrategy())
    );
  });
};

const ACCOUNTS_RETRY_MILLIS = SYNC_ACCOUNTS_RETRY_SECONDS * 1000;
const pollAccountsId = Symbol("poll-accounts");
const pollLoadAccounts = async (params: {
  identity: Identity;
  certified: boolean;
}): Promise<AccountStoresData> =>
  poll({
    fn: () => loadAccountsStoresData(params),
    // Any error is an unknown error and worth a retry
    shouldExit: () => false,
    pollId: pollAccountsId,
    useExponentialBackoff: true,
    maxAttempts: SYNC_ACCOUNTS_RETRY_MAX_ATTEMPTS,
    millisecondsToWait: ACCOUNTS_RETRY_MILLIS,
  });

/**
 * Loads accounts in the background and updates the store.
 *
 * If the accounts are already loaded and certified, it will skip the request.
 *
 * If the accounts are not certified or not present, it will poll the request until it succeeds.
 *
 * @param certified Whether the accounts should be requested as certified or not.
 */
export const pollAccounts = async (certified = true) => {
  const overrideCertified = isForceCallStrategy() ? false : certified;
  const accountDetailsData = get(icpAccountDetailsStore);

  // Skip if accounts are already loaded and certified
  if (
    nonNullish(accountDetailsData) &&
    (accountDetailsData.certified || isForceCallStrategy()) &&
    accountsHaveBalance(accountDetailsData.accountDetails)
  ) {
    return;
  }

  const strategy = overrideCertified ? "update" : "query";
  const mutableAccountDetailsStore =
    icpAccountDetailsStore.getSingleMutationStore(strategy);
  const mutableBalancesStore =
    icpAccountBalancesStore.getSingleMutationIcpAccountBalancesStore(strategy);
  try {
    const identity = await getAuthenticatedIdentity();
    const { accountDetailsData, balancesData } = await pollLoadAccounts({
      identity,
      certified: overrideCertified,
    });
    mutableAccountDetailsStore.set({
      data: accountDetailsData,
      certified: overrideCertified,
    });
    mutableBalancesStore.set({
      data: balancesData,
      certified: overrideCertified,
    });
  } catch (err) {
    mutableBalancesStore.cancel();
    // Don't show error if polling was cancelled
    if (pollingCancelled(err)) {
      return;
    }
    const errorKey = pollingLimit(err)
      ? "error.accounts_not_found_poll"
      : "error.accounts_not_found";
    toastsError(
      toToastError({
        err,
        fallbackErrorLabelKey: errorKey,
      })
    );
  }
};

export const cancelPollAccounts = () => cancelPoll(pollAccountsId);<|MERGE_RESOLUTION|>--- conflicted
+++ resolved
@@ -56,18 +56,9 @@
   pollingCancelled,
   pollingLimit,
 } from "$lib/utils/utils";
-<<<<<<< HEAD
-import { ICPToken, TokenAmount, isNullish, nonNullish } from "@dfinity/utils";
-import {
-  TxCreatedInFutureError,
-  TxTooOldError,
-} from "@icp-sdk/canisters/ledger/icp";
-import { decodeIcrcAccount } from "@icp-sdk/canisters/ledger/icrc";
-=======
 import { TxCreatedInFutureError, TxTooOldError } from "@dfinity/ledger-icp";
 import { decodeIcrcAccount } from "@dfinity/ledger-icrc";
 import { ICPToken, TokenAmount, isNullish, nonNullish } from "@dfinity/utils";
->>>>>>> d34effd1
 import type { Identity } from "@icp-sdk/core/agent";
 import { get } from "svelte/store";
 

--- conflicted
+++ resolved
@@ -15,18 +15,8 @@
 import { voteRegistrationStore } from "$lib/stores/vote-registration.store";
 import { hashCode, logWithTimestamp } from "$lib/utils/dev.utils";
 import { mapProposalInfo as mapNnsProposal } from "$lib/utils/proposals.utils";
-<<<<<<< HEAD
-import { nonNullish } from "@dfinity/utils";
-import type {
-  NeuronId,
-  ProposalId,
-  ProposalInfo,
-  Vote,
-} from "@icp-sdk/canisters/nns";
-=======
 import type { NeuronId, ProposalId, ProposalInfo, Vote } from "@dfinity/nns";
 import { nonNullish } from "@dfinity/utils";
->>>>>>> d34effd1
 import type { Identity } from "@icp-sdk/core/agent";
 import { get } from "svelte/store";
 

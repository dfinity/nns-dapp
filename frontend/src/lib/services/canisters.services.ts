import {
  attachCanister as attachCanisterApi,
  createCanister as createCanisterApi,
  detachCanister as detachCanisterApi,
  getIcpToCyclesExchangeRate as getIcpToCyclesExchangeRateApi,
  notifyAndAttachCanister,
  notifyTopUpCanister,
  queryCanisterDetails as queryCanisterDetailsApi,
  queryCanisters,
  renameCanister as renameCanisterApi,
  topUpCanister as topUpCanisterApi,
  updateSettings as updateSettingsApi,
} from "$lib/api/canisters.api";
import { getTransactions } from "$lib/api/icp-index.api";
import type {
  CanisterDetails,
  CanisterSettings,
} from "$lib/canisters/ic-management/ic-management.canister.types";
import type { CanisterDetails as CanisterInfo } from "$lib/canisters/nns-dapp/nns-dapp.types";
import {
  CREATE_CANISTER_MEMO,
  TOP_UP_CANISTER_MEMO,
} from "$lib/constants/api.constants";
import { CYCLES_MINTING_CANISTER_ID } from "$lib/constants/canister-ids.constants";
import { FORCE_CALL_STRATEGY } from "$lib/constants/mockable.constants";
import { mainTransactionFeeE8sStore } from "$lib/derived/main-transaction-fee.derived";
import { getAuthenticatedIdentity } from "$lib/services/auth.services";
import {
  getAccountIdentity,
  loadBalance,
} from "$lib/services/icp-accounts.services";
import { queryAndUpdate } from "$lib/services/utils.services";
import { canistersStore } from "$lib/stores/canisters.store";
import { checkedAttachCanisterBlockIndicesStore } from "$lib/stores/checked-block-indices.store";
import { toastsError, toastsShow } from "$lib/stores/toasts.store";
import type { Account } from "$lib/types/account";
import { LedgerErrorMessage } from "$lib/types/ledger.errors";
import { assertEnoughAccountFunds } from "$lib/utils/accounts.utils";
import {
  getCanisterCreationCmcAccountIdentifierHex,
  isController,
} from "$lib/utils/canisters.utils";
import { isLastCall } from "$lib/utils/env.utils";
import {
  mapCanisterErrorToToastMessage,
  toToastError,
} from "$lib/utils/error.utils";
<<<<<<< HEAD
=======
import {
  AccountIdentifier,
  SubAccount,
  type TransactionWithId,
} from "@dfinity/ledger-icp";
>>>>>>> d34effd1
import {
  ICPToken,
  TokenAmountV2,
  fromNullable,
  isNullish,
  nonNullish,
  principalToSubAccount,
} from "@dfinity/utils";
<<<<<<< HEAD
import {
  AccountIdentifier,
  SubAccount,
  type TransactionWithId,
} from "@icp-sdk/canisters/ledger/icp";
=======
>>>>>>> d34effd1
import { AnonymousIdentity } from "@icp-sdk/core/agent";
import type { Principal } from "@icp-sdk/core/principal";
import { get } from "svelte/store";

export const listCanisters = async ({
  clearBeforeQuery,
}: {
  clearBeforeQuery?: boolean;
}) => {
  if (clearBeforeQuery === true) {
    canistersStore.setCanisters({ canisters: undefined, certified: true });
  }

  return queryAndUpdate<CanisterInfo[], unknown>({
    request: (options) => queryCanisters(options),
    strategy: FORCE_CALL_STRATEGY,
    onLoad: ({ response: canisters, certified }) =>
      canistersStore.setCanisters({ canisters, certified }),
    onError: ({ error: err, certified, strategy }) => {
      console.error(err);

      if (!isLastCall({ strategy, certified })) {
        return;
      }

      // Explicitly handle only UPDATE errors
      canistersStore.setCanisters({ canisters: [], certified: true });

      toastsError({
        labelKey: "error.list_canisters",
        err,
      });
    },
    logMessage: "Syncing Canisters",
  });
};

export const createCanister = async ({
  amount,
  account,
  name,
}: {
  amount: number;
  account: Account;
  name?: string;
}): Promise<Principal | undefined> => {
  try {
    const icpAmount = TokenAmountV2.fromNumber({ amount, token: ICPToken });
    if (!(icpAmount instanceof TokenAmountV2)) {
      throw new LedgerErrorMessage("error.amount_not_valid");
    }
    assertEnoughAccountFunds({ amountUlps: icpAmount.toUlps(), account });

    const identity = await getAccountIdentity(account.identifier);
    const fee = get(mainTransactionFeeE8sStore);
    const canisterId = await createCanisterApi({
      identity,
      amount: icpAmount.toUlps(),
      fromSubAccount: account.subAccount,
      name,
      fee,
    });
    await listCanisters({ clearBeforeQuery: false });
    // We don't wait for `loadBalance` to finish to give a better UX to the user.
    // update calls might be slow.
    loadBalance({ accountIdentifier: account.identifier });
    return canisterId;
  } catch (error: unknown) {
    toastsShow(
      mapCanisterErrorToToastMessage(error, "error.canister_creation_unknown")
    );
    return;
  }
};

export const renameCanister = async ({
  name,
  canisterId,
}: {
  name: string;
  canisterId: Principal;
}): Promise<{ success: boolean }> => {
  try {
    const identity = await getAuthenticatedIdentity();
    await renameCanisterApi({
      identity,
      name,
      canisterId,
    });
    await listCanisters({ clearBeforeQuery: false });
    return { success: true };
  } catch (error: unknown) {
    toastsShow(
      mapCanisterErrorToToastMessage(error, "error.canister_creation_unknown")
    );
    return { success: false };
  }
};

export const topUpCanister = async ({
  amount,
  canisterId,
  account,
}: {
  amount: number;
  canisterId: Principal;
  account: Account;
}): Promise<{ success: boolean }> => {
  try {
    const icpAmount = TokenAmountV2.fromNumber({ amount, token: ICPToken });
    if (!(icpAmount instanceof TokenAmountV2)) {
      throw new LedgerErrorMessage("error.amount_not_valid");
    }
    assertEnoughAccountFunds({ amountUlps: icpAmount.toUlps(), account });

    const identity = await getAccountIdentity(account.identifier);
    const fee = get(mainTransactionFeeE8sStore);
    await topUpCanisterApi({
      identity,
      canisterId,
      amount: icpAmount.toUlps(),
      fromSubAccount: account.subAccount,
      fee,
    });
    // We don't wait for `loadBalance` to finish to give a better UX to the user.
    // update calls might be slow.
    loadBalance({ accountIdentifier: account.identifier });
    return { success: true };
  } catch (error: unknown) {
    toastsShow(
      mapCanisterErrorToToastMessage(error, "error.canister_top_up_unknown")
    );
    return { success: false };
  }
};

// Returns the blockheight of the transaction, if it was a canister top-up, or
// undefined otherwise.
const getBlockHeightFromCanisterTopUp = ({
  id: blockHeight,
  transaction: { memo, operation },
}: TransactionWithId): bigint | undefined => {
  if (memo !== TOP_UP_CANISTER_MEMO || !("Transfer" in operation)) {
    return undefined;
  }
  return blockHeight;
};

// Returns true if notify_top_up was called (whether successful or not).
export const notifyTopUpIfNeeded = async ({
  canisterId,
}: {
  canisterId: Principal;
}): Promise<boolean> => {
  const subAccount = principalToSubAccount(canisterId);
  const cmcAccountIdentifier = AccountIdentifier.fromPrincipal({
    principal: CYCLES_MINTING_CANISTER_ID,
    subAccount: SubAccount.fromBytes(subAccount) as SubAccount,
  });
  const cmcAccountIdentifierHex = cmcAccountIdentifier.toHex();

  const {
    balance,
    transactions: [transaction],
  } = await getTransactions({
    identity: new AnonymousIdentity(),
    maxResults: 1n,
    accountIdentifier: cmcAccountIdentifierHex,
  });

  if (balance === 0n || isNullish(transaction)) {
    return false;
  }

  const blockHeight = getBlockHeightFromCanisterTopUp(transaction);

  if (isNullish(blockHeight)) {
    // This should be very rare but it might be useful to know if it happens.
    console.warn(
      "CMC subaccount has non-zero balance but the most recent transaction is not a top-up",
      {
        canisterId: canisterId.toText(),
        cmcAccountIdentifierHex,
        balance,
        transaction,
      }
    );
    return false;
  }

  try {
    await notifyTopUpCanister({
      identity: new AnonymousIdentity(),
      blockHeight,
      canisterId,
    });
  } catch (error: unknown) {
    console.error(error);
    // Ignore. This is just a background fallback.
  }
  return true;
};

export const addController = async ({
  controller,
  canisterDetails,
}: {
  controller: string;
  canisterDetails: CanisterDetails;
}): Promise<{ success: boolean }> => {
  if (isController({ controller, canisterDetails })) {
    toastsError({
      labelKey: "error.controller_already_present",
      substitutions: {
        $principal: controller,
      },
    });
    return { success: false };
  }
  const newControllers = [...canisterDetails.settings.controllers, controller];
  const newSettings = {
    ...canisterDetails.settings,
    controllers: newControllers,
  };
  return updateSettings({
    canisterId: canisterDetails.id,
    settings: newSettings,
  });
};

export const removeController = async ({
  controller,
  canisterDetails,
}: {
  controller: string;
  canisterDetails: CanisterDetails;
}): Promise<{ success: boolean }> => {
  if (!isController({ controller, canisterDetails })) {
    toastsError({
      labelKey: "error.controller_not_present",
    });
    return { success: false };
  }
  const newControllers = canisterDetails.settings.controllers.filter(
    (currentController) => currentController !== controller
  );
  const newSettings = {
    ...canisterDetails.settings,
    controllers: newControllers,
  };
  return updateSettings({
    canisterId: canisterDetails.id,
    settings: newSettings,
  });
};

// Export for testing purposes, better expose specific functions to be used in controllers.
export const updateSettings = async ({
  settings,
  canisterId,
}: {
  settings: Partial<CanisterSettings>;
  canisterId: Principal;
}): Promise<{ success: boolean }> => {
  try {
    const identity = await getAuthenticatedIdentity();
    await updateSettingsApi({
      identity,
      canisterId,
      settings,
    });
    return { success: true };
  } catch (error: unknown) {
    toastsShow(
      mapCanisterErrorToToastMessage(error, "error.canister_update_settings")
    );
    return { success: false };
  }
};

export const attachCanister = async ({
  name,
  canisterId,
}: {
  name?: string;
  canisterId: Principal;
}): Promise<{ success: boolean }> => {
  try {
    const identity = await getAuthenticatedIdentity();
    await attachCanisterApi({
      identity,
      canisterId,
      name,
    });
    await listCanisters({ clearBeforeQuery: false });
    return { success: true };
  } catch (err) {
    toastsError(
      toToastError({
        err,
        fallbackErrorLabelKey: "error__canister.unknown_link",
      })
    );
    return { success: false };
  }
};

export const detachCanister = async (
  canisterId: Principal
): Promise<{ success: boolean }> => {
  let success = false;
  try {
    const identity = await getAuthenticatedIdentity();
    await detachCanisterApi({
      identity,
      canisterId,
    });
    success = true;
    await listCanisters({ clearBeforeQuery: false });
    return { success };
  } catch (err) {
    toastsError(
      toToastError({
        err,
        fallbackErrorLabelKey: "error__canister.unknown_unlink",
      })
    );
    return { success };
  }
};

/**
 * Makes a call to the IC Management "canister" to get the canister details
 *
 * @param canisterId: Principal
 * @returns CanisterDetails
 * @throws UserNotTheControllerError
 * @throws Error
 */
export const getCanisterDetails = async (
  canisterId: Principal
): Promise<CanisterDetails> => {
  const identity = await getAuthenticatedIdentity();
  return queryCanisterDetailsApi({
    canisterId,
    identity,
  });
};

export const getIcpToCyclesExchangeRate = async (): Promise<
  bigint | undefined
> => {
  try {
    const identity = await getAuthenticatedIdentity();
    return await getIcpToCyclesExchangeRateApi(identity);
  } catch (err) {
    toastsError({
      labelKey: "error__canister.get_exchange_rate",
      err,
    });
    return;
  }
};

const getCanisterCreationBlockIndices = ({
  controller,
  transactions,
}: {
  controller: Principal;
  transactions: TransactionWithId[];
}): bigint[] => {
  const cmcAccountIdentifier = getCanisterCreationCmcAccountIdentifierHex({
    controller,
  });
  return transactions
    .map(({ id: blockIndex, transaction }) => {
      const { memo } = transaction;
      if (memo !== CREATE_CANISTER_MEMO) {
        return undefined;
      }
      if (
        "Transfer" in transaction.operation &&
        transaction.operation.Transfer.to === cmcAccountIdentifier
      ) {
        return blockIndex;
      }
    })
    .filter(nonNullish);
};

export const notifyAndAttachCanisterIfNeeded = async ({
  transactions,
  canisters,
}: {
  transactions: TransactionWithId[];
  canisters: CanisterInfo[];
}): Promise<void> => {
  const identity = await getAuthenticatedIdentity();
  const controller = identity.getPrincipal();
  const newBlockIndices = getCanisterCreationBlockIndices({
    controller,
    transactions,
  });
  const existingBlockIndices = new Set(
    canisters
      .map((canister) => fromNullable(canister.block_index))
      .filter(nonNullish)
  );

  for (const blockIndex of newBlockIndices) {
    if (existingBlockIndices.has(blockIndex)) {
      continue;
    }
    if (!checkedAttachCanisterBlockIndicesStore.addBlockIndex(blockIndex)) {
      return;
    }
    // This may also trigger for canisters that were created before we stored
    // the block_index of each canister. That will simply backfill the
    // block_index for those canisters, preventing this from happening again in
    // the future.
    await notifyAndAttachCanister({
      identity,
      blockIndex,
    });
  }
};<|MERGE_RESOLUTION|>--- conflicted
+++ resolved
@@ -45,14 +45,11 @@
   mapCanisterErrorToToastMessage,
   toToastError,
 } from "$lib/utils/error.utils";
-<<<<<<< HEAD
-=======
 import {
   AccountIdentifier,
   SubAccount,
   type TransactionWithId,
 } from "@dfinity/ledger-icp";
->>>>>>> d34effd1
 import {
   ICPToken,
   TokenAmountV2,
@@ -61,14 +58,6 @@
   nonNullish,
   principalToSubAccount,
 } from "@dfinity/utils";
-<<<<<<< HEAD
-import {
-  AccountIdentifier,
-  SubAccount,
-  type TransactionWithId,
-} from "@icp-sdk/canisters/ledger/icp";
-=======
->>>>>>> d34effd1
 import { AnonymousIdentity } from "@icp-sdk/core/agent";
 import type { Principal } from "@icp-sdk/core/principal";
 import { get } from "svelte/store";

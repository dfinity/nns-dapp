import {
  ICP,
  Topic,
  type AccountIdentifier,
  type ProposalInfo,
} from "@dfinity/nns";
import type { Principal } from "@dfinity/principal";
import {
  participateInSnsSwap,
  querySnsSummaries,
  querySnsSummary,
  querySnsSwapCommitment,
  querySnsSwapCommitments,
  querySnsSwapState,
  querySnsSwapStates,
} from "../api/sns.api";
import { AppPath } from "../constants/routes.constants";
import {
  snsProposalsStore,
  snsQueryStore,
  snsSwapCommitmentsStore,
} from "../stores/sns.store";
import { toastsStore } from "../stores/toasts.store";
import type { Account } from "../types/account";
import type { SnsSwapCommitment } from "../types/sns";
import type { QuerySnsSummary, QuerySnsSwapState } from "../types/sns.query";
import { getLastPathDetail, isRoutePath } from "../utils/app-path.utils";
import { toToastError } from "../utils/error.utils";
import { getSwapCanisterAccount } from "../utils/sns.utils";
import { getAccountIdentity } from "./accounts.services";
import { getIdentity } from "./auth.services";
import { loadProposalsByTopic } from "./proposals.services";
import {
  queryAndUpdate,
  type QueryAndUpdateOnResponse,
  type QueryAndUpdateStrategy,
} from "./utils.services";

<<<<<<< HEAD
export const loadSnsSummaries = (): Promise<void> => {
  snsSummariesStore.setLoadingState();
=======
export const loadSnsSummaries = ({
  onError,
}: {
  onError: () => void;
}): Promise<void> => {
  snsQueryStore.setLoadingState();
>>>>>>> d175b051

  return queryAndUpdate<[QuerySnsSummary[], QuerySnsSwapState[]], unknown>({
    request: ({ certified, identity }) =>
      Promise.all([
        querySnsSummaries({ certified, identity }),
        querySnsSwapStates({ certified, identity }),
      ]),
    onLoad: ({ response, certified }) =>
      snsQueryStore.setResponse({ response, certified }),
    onError: ({ error: err, certified }) => {
      console.error(err);

      if (certified !== true) {
        return;
      }

      // hide unproven data
      snsQueryStore.setLoadingState();

      toastsStore.error(
        toToastError({
          err,
          fallbackErrorLabelKey: "error__sns.list_summaries",
        })
      );
    },
    logMessage: "Syncing Sns summaries",
  });
};

/** Combined request: querySnsSummary + querySnsSwapState */
export const loadSnsSummary = async ({
  rootCanisterId,
  onLoad,
  onError,
}: {
  rootCanisterId: string;
  onLoad: QueryAndUpdateOnResponse<
    [QuerySnsSummary | undefined, QuerySnsSwapState | undefined]
  >;
  onError: () => void;
}) =>
  queryAndUpdate<
    [QuerySnsSummary | undefined, QuerySnsSwapState | undefined],
    unknown
  >({
    request: ({ certified, identity }) =>
      Promise.all([
        querySnsSummary({
          rootCanisterId,
          identity,
          certified,
        }),
        querySnsSwapState({ rootCanisterId, identity, certified }),
      ]),
    onLoad,
    onError: ({ error: err, certified }) => {
      console.error(err);

      if (certified !== true) {
        return;
      }

      toastsStore.error(
        toToastError({
          err,
          fallbackErrorLabelKey: "error__sns.load_summary",
        })
      );

      onError();
    },
    logMessage: "Syncing Sns summary",
  });

export const loadSnsSwapCommitments = (): Promise<void> => {
  snsSwapCommitmentsStore.setLoadingState();

  return queryAndUpdate<SnsSwapCommitment[], unknown>({
    request: ({ certified, identity }) =>
      querySnsSwapCommitments({ certified, identity }),
    onLoad: ({ response: swapCommitments, certified }) => {
      for (const swapCommitment of swapCommitments) {
        snsSwapCommitmentsStore.setSwapCommitment({
          swapCommitment,
          certified,
        });
      }
    },
    onError: ({ error: err, certified }) => {
      console.error(err);

      if (certified !== true) {
        return;
      }

      // hide unproven data
      snsSwapCommitmentsStore.setLoadingState();

      toastsStore.error(
        toToastError({
          err,
          fallbackErrorLabelKey: "error__sns.list_swap_commitments",
        })
      );
    },
    logMessage: "Syncing Sns swap commitments",
  });
};

export const loadSnsSwapCommitment = async ({
  rootCanisterId,
  onLoad,
  onError,
  strategy = "query_and_update",
}: {
  rootCanisterId: string;
  onLoad: QueryAndUpdateOnResponse<SnsSwapCommitment>;
  onError: () => void;
  strategy?: QueryAndUpdateStrategy;
}) =>
  queryAndUpdate<SnsSwapCommitment, unknown>({
    strategy,
    request: ({ certified, identity }) =>
      querySnsSwapCommitment({
        rootCanisterId,
        identity,
        certified,
      }),
    onLoad,
    onError: ({ error: err, certified }) => {
      console.error(err);

      if (certified !== true) {
        return;
      }

      toastsStore.error(
        toToastError({
          err,
          fallbackErrorLabelKey: "error__sns.load_swap_commitment",
        })
      );

      onError();
    },
    logMessage: "Syncing Sns swap commitment",
  });

export const listSnsProposals = async (): Promise<void> => {
  snsProposalsStore.setLoadingState();

  return queryAndUpdate<ProposalInfo[], unknown>({
    request: ({ certified, identity }) =>
      loadProposalsByTopic({
        certified,
        identity,
        topic: Topic.SnsDecentralizationSale,
      }),
    onLoad: ({ response: proposals, certified }) =>
      snsProposalsStore.setProposals({
        proposals,
        certified,
      }),
    onError: ({ error: err, certified }) => {
      console.error(err);

      if (certified !== true) {
        return;
      }

      // hide unproven data
      snsProposalsStore.setLoadingState();

      toastsStore.error(
        toToastError({
          err,
          fallbackErrorLabelKey: "error.proposal_not_found",
        })
      );
    },
    logMessage: "Syncing Sns proposals",
  });
};

export const routePathRootCanisterId = (path: string): string | undefined => {
  if (!isRoutePath({ path: AppPath.ProjectDetail, routePath: path })) {
    return undefined;
  }
  return getLastPathDetail(path);
};

export const getSwapAccount = async (
  swapCanisterId: Principal
): Promise<AccountIdentifier> => {
  const identity = await getIdentity();
  return getSwapCanisterAccount({
    controller: identity.getPrincipal(),
    swapCanisterId,
  });
};

export const participateInSwap = async ({
  amount,
  rootCanisterId,
  account,
  onSuccess,
}: {
  amount: ICP;
  rootCanisterId: Principal;
  account: Account;
  onSuccess?: (swapState: SnsSwapCommitment) => void;
}): Promise<{ success: boolean }> => {
  try {
    const accountIdentity = await getAccountIdentity(account.identifier);
    await participateInSnsSwap({
      identity: accountIdentity,
      rootCanisterId,
      amount,
      controller: accountIdentity.getPrincipal(),
      fromSubAccount: "subAccount" in account ? account.subAccount : undefined,
    });
    await loadSnsSwapCommitment({
      strategy: "update",
      rootCanisterId: rootCanisterId.toText(),
      onLoad: ({ response: swapCommitment, certified }) => {
        snsSwapCommitmentsStore.setSwapCommitment({
          swapCommitment,
          certified,
        });
        onSuccess?.(swapCommitment);
      },
      onError: () => {
        // TODO: Manage errors https://dfinity.atlassian.net/browse/L2-798
      },
    });
    return { success: true };
  } catch (error) {
    // TODO: Manage errors https://dfinity.atlassian.net/browse/L2-798
    return { success: false };
  }
};<|MERGE_RESOLUTION|>--- conflicted
+++ resolved
@@ -36,17 +36,8 @@
   type QueryAndUpdateStrategy,
 } from "./utils.services";
 
-<<<<<<< HEAD
 export const loadSnsSummaries = (): Promise<void> => {
-  snsSummariesStore.setLoadingState();
-=======
-export const loadSnsSummaries = ({
-  onError,
-}: {
-  onError: () => void;
-}): Promise<void> => {
   snsQueryStore.setLoadingState();
->>>>>>> d175b051
 
   return queryAndUpdate<[QuerySnsSummary[], QuerySnsSwapState[]], unknown>({
     request: ({ certified, identity }) =>

--- conflicted
+++ resolved
@@ -19,21 +19,12 @@
 import { isLastCall } from "$lib/utils/env.utils";
 import { toToastError } from "$lib/utils/error.utils";
 import { getSwapCanisterAccount } from "$lib/utils/sns.utils";
-<<<<<<< HEAD
-import type {
-  SnsGetDerivedStateResponse,
-  SnsGetLifecycleResponse,
-} from "@dfinity/sns";
-import { nonNullish } from "@dfinity/utils";
-import type { AccountIdentifier } from "@icp-sdk/canisters/ledger/icp";
-=======
 import type { AccountIdentifier } from "@dfinity/ledger-icp";
 import { nonNullish } from "@dfinity/utils";
 import type {
   SnsGetDerivedStateResponse,
   SnsGetLifecycleResponse,
 } from "@icp-sdk/canisters/sns";
->>>>>>> 4e59d83b
 import { Principal } from "@icp-sdk/core/principal";
 import { get } from "svelte/store";
 

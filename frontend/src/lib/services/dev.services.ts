--- conflicted
+++ resolved
@@ -1,21 +1,13 @@
-<<<<<<< HEAD
-import { acquireICPTs } from "$lib/api/dev.api";
+import type { Principal } from "@dfinity/principal";
+import { get } from "svelte/store";
+import { acquireICPTs, acquireSnsTokens } from "../api/dev.api";
 import { E8S_PER_ICP } from "$lib/constants/icp.constants";
 import type { AccountsStore } from "$lib/stores/accounts.store";
 import { accountsStore } from "$lib/stores/accounts.store";
-import { get } from "svelte/store";
-=======
-import type { Principal } from "@dfinity/principal";
-import { get } from "svelte/store";
-import { acquireICPTs, acquireSnsTokens } from "../api/dev.api";
-import { E8S_PER_ICP } from "../constants/icp.constants";
-import type { AccountsStore } from "../stores/accounts.store";
-import { accountsStore } from "../stores/accounts.store";
 import {
   snsAccountsStore,
   type SnsAccountsStore,
-} from "../stores/sns-accounts.store";
->>>>>>> 411d5d33
+} from "$lib/stores/sns-accounts.store";
 import { syncAccounts } from "./accounts.services";
 import { loadSnsAccounts } from "./sns-accounts.services";
 

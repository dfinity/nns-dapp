import {
  createSubAccount,
  getTransactions,
  renameSubAccount as renameSubAccountApi,
} from "$lib/api/accounts.api";
import { queryAccountBalance, sendICP } from "$lib/api/icp-ledger.api";
import { icrcTransfer } from "$lib/api/icrc-ledger.api";
import { addAccount, queryAccount } from "$lib/api/nns-dapp.api";
import { AccountNotFoundError } from "$lib/canisters/nns-dapp/nns-dapp.errors";
import type {
  AccountDetails,
  HardwareWalletAccountDetails,
  SubAccountDetails,
  Transaction,
} from "$lib/canisters/nns-dapp/nns-dapp.types";
import {
  SYNC_ACCOUNTS_RETRY_MAX_ATTEMPTS,
  SYNC_ACCOUNTS_RETRY_SECONDS,
} from "$lib/constants/accounts.constants";
import { LEDGER_CANISTER_ID } from "$lib/constants/canister-ids.constants";
import { DEFAULT_TRANSACTION_PAGE_LIMIT } from "$lib/constants/constants";
import { FORCE_CALL_STRATEGY } from "$lib/constants/mockable.constants";
import { nnsAccountsListStore } from "$lib/derived/accounts-list.derived";
import type { LedgerIdentity } from "$lib/identities/ledger.identity";
import { getLedgerIdentityProxy } from "$lib/proxy/icp-ledger.services.proxy";
import type { IcpAccountsStoreData } from "$lib/stores/icp-accounts.store";
import {
  icpAccountsStore,
<<<<<<< HEAD
  type SingleMutationAccountsStore,
=======
  type SingleMutationIcpAccountsStore,
>>>>>>> f5efc39a
} from "$lib/stores/icp-accounts.store";
import { toastsError } from "$lib/stores/toasts.store";
import { mainTransactionFeeE8sStore } from "$lib/stores/transaction-fees.store";
import type {
  Account,
  AccountIdentifierText,
  AccountType,
  IcpAccount,
} from "$lib/types/account";
import type { NewTransaction } from "$lib/types/transaction";
import {
  findAccount,
  getAccountByPrincipal,
  invalidIcpAddress,
  invalidIcrcAddress,
  toIcpAccountIdentifier,
} from "$lib/utils/accounts.utils";
import { nowInBigIntNanoSeconds } from "$lib/utils/date.utils";
import {
  isForceCallStrategy,
  notForceCallStrategy,
} from "$lib/utils/env.utils";
import { toToastError } from "$lib/utils/error.utils";
import {
  cancelPoll,
  poll,
  pollingCancelled,
  pollingLimit,
} from "$lib/utils/utils";
import type { Identity } from "@dfinity/agent";
import { decodeIcrcAccount, encodeIcrcAccount } from "@dfinity/ledger";
import {
  ICPToken,
  TokenAmount,
  arrayOfNumberToUint8Array,
  nonNullish,
} from "@dfinity/utils";
import { get } from "svelte/store";
import { getAuthenticatedIdentity } from "./auth.services";
import { queryAndUpdate } from "./utils.services";

// Exported for testing purposes
export const getOrCreateAccount = async ({
  identity,
  certified,
}: {
  identity: Identity;
  certified: boolean;
}): Promise<AccountDetails> => {
  try {
    return await queryAccount({ certified, identity });
  } catch (error) {
    if (error instanceof AccountNotFoundError) {
      // Ensure account exists in NNSDapp Canister
      // https://github.com/dfinity/nns-dapp/blob/main/rs/src/accounts_store.rs#L271
      // https://github.com/dfinity/nns-dapp/blob/main/rs/src/accounts_store.rs#L232
      await addAccount(identity);
      return queryAccount({ certified, identity });
    }
    throw error;
  }
};

export const loadAccounts = async ({
  identity,
  certified,
  icrcEnabled,
}: {
  identity: Identity;
  certified: boolean;
<<<<<<< HEAD
  icrcEnabled: boolean;
=======
>>>>>>> f5efc39a
}): Promise<IcpAccountsStoreData> => {
  // Helper
  const getAccountBalance = (identifierString: string): Promise<bigint> =>
    queryAccountBalance({
      identity,
      certified,
      icpAccountIdentifier: identifierString,
    });

  const mainAccount: AccountDetails = await getOrCreateAccount({
    identity,
    certified,
  });

  const mapAccount =
    (type: AccountType) =>
    async (
      account: AccountDetails | HardwareWalletAccountDetails | SubAccountDetails
    ): Promise<IcpAccount> => ({
      identifier: icrcEnabled
        ? encodeIcrcAccount({
            owner:
              "principal" in account
                ? account.principal
                : identity.getPrincipal(),
            ...("sub_account" in account && {
              subaccount: arrayOfNumberToUint8Array(account.sub_account),
            }),
          })
        : account.account_identifier,
      icpIdentifier: account.account_identifier,
      balanceE8s: await getAccountBalance(account.account_identifier),
      type,
      ...("sub_account" in account && { subAccount: account.sub_account }),
      ...("name" in account && { name: account.name }),
      ...("principal" in account && { principal: account.principal }),
    });

  const [main, subAccounts, hardwareWallets] = await Promise.all([
    mapAccount("main")(mainAccount),
    Promise.all(mainAccount.sub_accounts.map(mapAccount("subAccount"))),
    Promise.all(
      mainAccount.hardware_wallet_accounts.map(mapAccount("hardwareWallet"))
    ),
  ]);

  return {
    main,
    subAccounts,
    hardwareWallets,
    certified,
  };
};

type SyncAccontsErrorHandler = (params: {
  mutableStore: SingleMutationIcpAccountsStore;
  err: unknown;
  certified: boolean;
}) => void;

/**
 * Default error handler for syncAccounts.
 *
 * Ignores non-certified errors.
 * Resets accountsStore and shows toast for certified errors.
 */
const defaultErrorHandlerAccounts: SyncAccontsErrorHandler = ({
  mutableStore,
  err,
  certified,
}: {
  mutableStore: SingleMutationIcpAccountsStore;
  err: unknown;
  certified: boolean;
}) => {
  if (!certified) {
    return;
  }

  mutableStore.reset({ certified });

  toastsError(
    toToastError({
      err,
      fallbackErrorLabelKey: "error.accounts_not_found",
    })
  );
};

/**
 * Loads the account data using the ledger and the nns dapp canister.
 */
const syncAccountsWithErrorHandler = ({
  errorHandler,
  icrcEnabled,
}: {
  errorHandler: SyncAccontsErrorHandler;
  icrcEnabled: boolean;
}): Promise<void> => {
  const mutableStore =
<<<<<<< HEAD
    icpAccountsStore.getSingleMutationIcpAccountsStore(FORCE_CALL_STRATEGY);
  return queryAndUpdate<IcpAccountsStoreData, unknown>({
    request: (options) => loadAccounts({ ...options, icrcEnabled }),
=======
    icpAccountsStore.getSingleMutationAccountsStore(FORCE_CALL_STRATEGY);
  return queryAndUpdate<IcpAccountsStoreData, unknown>({
    request: (options) => loadAccounts(options),
>>>>>>> f5efc39a
    onLoad: ({ response: accounts }) => mutableStore.set(accounts),
    onError: ({ error: err, certified }) => {
      console.error(err);

      errorHandler({ mutableStore, err, certified });
    },
    logMessage: "Syncing Accounts",
    strategy: FORCE_CALL_STRATEGY,
  });
};

export const syncAccounts = (icrcEnabled: boolean) =>
  syncAccountsWithErrorHandler({
    errorHandler: defaultErrorHandlerAccounts,
    icrcEnabled,
  });

const ignoreErrors: SyncAccontsErrorHandler = () => undefined;

/**
 * This function is called on app load to sync the accounts.
 *
 * It ignores errors and does not show any toasts. Accounts will be synced again.
 */
export const initAccounts = (icrcEnabled: boolean) =>
  syncAccountsWithErrorHandler({ errorHandler: ignoreErrors, icrcEnabled });

/**
 * Queries the balance of an account and loads it in the store.
 *
 * If `accountIdentifier` is not in the store, it will do nothing.
 */
export const loadBalance = async ({
  accountIdentifier,
}: {
  accountIdentifier: AccountIdentifierText;
}): Promise<void> => {
  const strategy = FORCE_CALL_STRATEGY;
  const mutableStore =
<<<<<<< HEAD
    icpAccountsStore.getSingleMutationIcpAccountsStore(strategy);
=======
    icpAccountsStore.getSingleMutationAccountsStore(strategy);
>>>>>>> f5efc39a
  return queryAndUpdate<bigint, unknown>({
    request: ({ identity, certified }) =>
      queryAccountBalance({
        identity,
        certified,
        icpAccountIdentifier: toIcpAccountIdentifier(accountIdentifier),
      }),
    onLoad: ({ certified, response: balanceE8s }) => {
      mutableStore.setBalance({
        certified,
        accountIdentifier,
        balanceE8s,
      });
    },
    onError: ({ error: err, certified }) => {
      console.error(err);

      if (!certified && strategy !== "query") {
        return;
      }

      toastsError({
        ...toToastError({
          err,
          fallbackErrorLabelKey: "error.query_balance",
        }),
        substitutions: { $accountId: accountIdentifier },
      });
    },
    logMessage: `Syncing Balance for ${accountIdentifier}`,
    strategy,
  });
};

export const addSubAccount = async ({
  name,
  icrcEnabled,
}: {
  name: string;
  icrcEnabled: boolean;
}): Promise<void> => {
  try {
    const identity: Identity = await getAuthenticatedIdentity();

    await createSubAccount({ name, identity });

    await syncAccounts(icrcEnabled);
  } catch (err: unknown) {
    toastsError(
      toToastError({
        err,
        fallbackErrorLabelKey: "error__account.create_subaccount",
      })
    );
  }
};

export const transferICP = async ({
  sourceAccount,
  destinationAddress: to,
  amount,
}: NewTransaction): Promise<{ success: boolean; err?: string }> => {
  try {
    const { identifier, subAccount } = sourceAccount;

    const identity: Identity = await getAccountIdentity(identifier);

    const tokenAmount = TokenAmount.fromNumber({ amount, token: ICPToken });

    const feeE8s = get(mainTransactionFeeE8sStore);

    const validIcrcAddress = !invalidIcrcAddress(to);
    const validIcpAddress = !invalidIcpAddress(to);

    // UI validates addresses and disable form if not compliant. Therefore, this issue should unlikely happen.
    if (!validIcrcAddress && !validIcpAddress) {
      toastsError({
        labelKey: "error.address_not_icp_icrc_valid",
      });
      return { success: false };
    }

    await (validIcrcAddress
      ? icrcTransfer({
          identity,
          to: decodeIcrcAccount(to),
          fromSubAccount: subAccount,
          amount: tokenAmount.toE8s(),
          canisterId: LEDGER_CANISTER_ID,
          createdAt: nowInBigIntNanoSeconds(),
          fee: feeE8s,
        })
      : sendICP({
          identity,
          to,
          fromSubAccount: subAccount,
          amount: tokenAmount,
        }));

    // Transfer can be to one of the user's account.
    const toAccount = findAccount({
      identifier: to,
      accounts: get(nnsAccountsListStore),
    });

    // TODO: GIX-1704 use ICRC
    await Promise.all([
      loadBalance({ accountIdentifier: identifier }),
      nonNullish(toAccount)
        ? loadBalance({ accountIdentifier: to })
        : Promise.resolve(),
    ]);

    return { success: true };
  } catch (err) {
    return transferError({ labelKey: "error.transaction_error", err });
  }
};

const transferError = ({
  labelKey,
  err,
}: {
  labelKey: string;
  err?: unknown;
}): { success: boolean; err?: string } => {
  toastsError(
    toToastError({
      err,
      fallbackErrorLabelKey: labelKey,
    })
  );

  return { success: false, err: labelKey };
};

export const getAccountTransactions = async ({
  accountIdentifier,
  onLoad,
}: {
  accountIdentifier: AccountIdentifierText;
  onLoad: (params: {
    accountIdentifier: AccountIdentifierText;
    transactions: Transaction[];
  }) => void;
}): Promise<void> =>
  queryAndUpdate<Transaction[], unknown>({
    strategy: FORCE_CALL_STRATEGY,
    request: ({ certified, identity }) =>
      getTransactions({
        identity,
        certified,
        icpAccountIdentifier: toIcpAccountIdentifier(accountIdentifier),
        pageSize: DEFAULT_TRANSACTION_PAGE_LIMIT,
        offset: 0,
      }),
    onLoad: ({ response: transactions }) =>
      onLoad({ accountIdentifier, transactions }),
    onError: ({ error: err, certified }) => {
      console.error(err);

      if (!certified && notForceCallStrategy()) {
        return;
      }

      toastsError({
        labelKey: "error.transactions_not_found",
        err,
      });
    },
    logMessage: "Syncing Transactions",
  });

export const getAccountIdentity = async (
  identifier: string
): Promise<Identity | LedgerIdentity> => {
  const account: Account | undefined = findAccount({
    identifier,
    accounts: get(nnsAccountsListStore),
  });

  if (account?.type === "hardwareWallet") {
    return getLedgerIdentityProxy(identifier);
  }

  return getAuthenticatedIdentity();
};

export const getAccountIdentityByPrincipal = async (
  principalString: string
): Promise<Identity | LedgerIdentity | undefined> => {
  const accounts = get(icpAccountsStore);
  const account = getAccountByPrincipal({
    principal: principalString,
    accounts,
  });
  if (account === undefined) {
    return;
  }
  return getAccountIdentity(account.identifier);
};

export const renameSubAccount = async ({
  newName,
  selectedAccount,
  icrcEnabled,
}: {
  newName: string;
  selectedAccount: Account | undefined;
  icrcEnabled: boolean;
}): Promise<{ success: boolean; err?: string }> => {
  if (!selectedAccount) {
    return renameError({ labelKey: "error.rename_subaccount_no_account" });
  }

  const { type, identifier } = selectedAccount;

  if (type !== "subAccount") {
    return renameError({ labelKey: "error.rename_subaccount_type" });
  }

  try {
    const identity: Identity = await getAuthenticatedIdentity();

    await renameSubAccountApi({
      newName,
      identity,
      subIcpAccountIdentifier: toIcpAccountIdentifier(identifier),
    });

    await syncAccounts(icrcEnabled);

    return { success: true };
  } catch (err: unknown) {
    return renameError({ labelKey: "error.rename_subaccount", err });
  }
};

const renameError = ({
  labelKey,
  err,
}: {
  labelKey: string;
  err?: unknown;
}): { success: boolean; err?: string } => {
  toastsError(
    toToastError({
      err,
      fallbackErrorLabelKey: labelKey,
    })
  );

  return { success: false, err: labelKey };
};

const ACCOUNTS_RETRY_MILLIS = SYNC_ACCOUNTS_RETRY_SECONDS * 1000;
const pollAccountsId = Symbol("poll-accounts");
const pollLoadAccounts = async (params: {
  identity: Identity;
  certified: boolean;
<<<<<<< HEAD
  icrcEnabled: boolean;
=======
>>>>>>> f5efc39a
}): Promise<IcpAccountsStoreData> =>
  poll({
    fn: () => loadAccounts(params),
    // Any error is an unknown error and worth a retry
    shouldExit: () => false,
    pollId: pollAccountsId,
    useExponentialBackoff: true,
    maxAttempts: SYNC_ACCOUNTS_RETRY_MAX_ATTEMPTS,
    millisecondsToWait: ACCOUNTS_RETRY_MILLIS,
  });

/**
 * Loads accounts in the background and updates the store.
 *
 * If the accounts are already loaded and certified, it will skip the request.
 *
 * If the accounts are not certified or not present, it will poll the request until it succeeds.
 *
 * @param certified Whether the accounts should be requested as certified or not.
 */
export const pollAccounts = async ({
  certified = true,
  icrcEnabled,
}: {
  certified?: boolean;
  icrcEnabled: boolean;
}) => {
  const overrideCertified = isForceCallStrategy() ? false : certified;
  const accounts = get(icpAccountsStore);

  // Skip if accounts are already loaded and certified
  // `certified` might be `undefined` if not yet loaded.
  // Therefore, we compare with `true`.
  if (
    accounts.certified === true ||
    (accounts.certified === false && isForceCallStrategy())
  ) {
    return;
  }

  const mutableStore =
<<<<<<< HEAD
    icpAccountsStore.getSingleMutationIcpAccountsStore(FORCE_CALL_STRATEGY);
=======
    icpAccountsStore.getSingleMutationAccountsStore(FORCE_CALL_STRATEGY);
>>>>>>> f5efc39a
  try {
    const identity = await getAuthenticatedIdentity();
    const certifiedAccounts = await pollLoadAccounts({
      identity,
      certified: overrideCertified,
      icrcEnabled,
    });
    mutableStore.set(certifiedAccounts);
  } catch (err) {
    mutableStore.cancel();
    // Don't show error if polling was cancelled
    if (pollingCancelled(err)) {
      return;
    }
    const errorKey = pollingLimit(err)
      ? "error.accounts_not_found_poll"
      : "error.accounts_not_found";
    toastsError(
      toToastError({
        err,
        fallbackErrorLabelKey: errorKey,
      })
    );
  }
};

export const cancelPollAccounts = () => cancelPoll(pollAccountsId);<|MERGE_RESOLUTION|>--- conflicted
+++ resolved
@@ -26,11 +26,7 @@
 import type { IcpAccountsStoreData } from "$lib/stores/icp-accounts.store";
 import {
   icpAccountsStore,
-<<<<<<< HEAD
-  type SingleMutationAccountsStore,
-=======
   type SingleMutationIcpAccountsStore,
->>>>>>> f5efc39a
 } from "$lib/stores/icp-accounts.store";
 import { toastsError } from "$lib/stores/toasts.store";
 import { mainTransactionFeeE8sStore } from "$lib/stores/transaction-fees.store";
@@ -101,10 +97,7 @@
 }: {
   identity: Identity;
   certified: boolean;
-<<<<<<< HEAD
   icrcEnabled: boolean;
-=======
->>>>>>> f5efc39a
 }): Promise<IcpAccountsStoreData> => {
   // Helper
   const getAccountBalance = (identifierString: string): Promise<bigint> =>
@@ -205,15 +198,9 @@
   icrcEnabled: boolean;
 }): Promise<void> => {
   const mutableStore =
-<<<<<<< HEAD
     icpAccountsStore.getSingleMutationIcpAccountsStore(FORCE_CALL_STRATEGY);
   return queryAndUpdate<IcpAccountsStoreData, unknown>({
     request: (options) => loadAccounts({ ...options, icrcEnabled }),
-=======
-    icpAccountsStore.getSingleMutationAccountsStore(FORCE_CALL_STRATEGY);
-  return queryAndUpdate<IcpAccountsStoreData, unknown>({
-    request: (options) => loadAccounts(options),
->>>>>>> f5efc39a
     onLoad: ({ response: accounts }) => mutableStore.set(accounts),
     onError: ({ error: err, certified }) => {
       console.error(err);
@@ -253,11 +240,7 @@
 }): Promise<void> => {
   const strategy = FORCE_CALL_STRATEGY;
   const mutableStore =
-<<<<<<< HEAD
     icpAccountsStore.getSingleMutationIcpAccountsStore(strategy);
-=======
-    icpAccountsStore.getSingleMutationAccountsStore(strategy);
->>>>>>> f5efc39a
   return queryAndUpdate<bigint, unknown>({
     request: ({ identity, certified }) =>
       queryAccountBalance({
@@ -518,10 +501,7 @@
 const pollLoadAccounts = async (params: {
   identity: Identity;
   certified: boolean;
-<<<<<<< HEAD
   icrcEnabled: boolean;
-=======
->>>>>>> f5efc39a
 }): Promise<IcpAccountsStoreData> =>
   poll({
     fn: () => loadAccounts(params),
@@ -563,11 +543,7 @@
   }
 
   const mutableStore =
-<<<<<<< HEAD
     icpAccountsStore.getSingleMutationIcpAccountsStore(FORCE_CALL_STRATEGY);
-=======
-    icpAccountsStore.getSingleMutationAccountsStore(FORCE_CALL_STRATEGY);
->>>>>>> f5efc39a
   try {
     const identity = await getAuthenticatedIdentity();
     const certifiedAccounts = await pollLoadAccounts({

--- conflicted
+++ resolved
@@ -3,12 +3,8 @@
   getTransactions,
   renameSubAccount as renameSubAccountApi,
 } from "$lib/api/accounts.api";
-<<<<<<< HEAD
 import { ckBTCTransfer } from "$lib/api/ckbtc-ledger.api";
-import { queryAccountBalance, sendICP } from "$lib/api/ledger.api";
-=======
 import { queryAccountBalance, sendICP } from "$lib/api/icp-ledger.api";
->>>>>>> bb41e233
 import { addAccount, queryAccount } from "$lib/api/nns-dapp.api";
 import { AccountNotFoundError } from "$lib/canisters/nns-dapp/nns-dapp.errors";
 import type {

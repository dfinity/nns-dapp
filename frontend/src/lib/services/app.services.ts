--- conflicted
+++ resolved
@@ -1,32 +1,19 @@
 import { loadActionableProposals } from "$lib/services/actionable-proposals.services";
 import { loadActionableSnsProposals } from "$lib/services/actionable-sns-proposals.services";
-import { importedTokensStore } from "$lib/stores/imported-tokens.store";
-import { get } from "svelte/store";
 import { loadSnsProjects } from "./$public/sns.services";
 import { initAccounts } from "./icp-accounts.services";
 
 export const initAppPrivateData = async (): Promise<void> => {
   const initNns: Promise<void>[] = [initAccounts()];
-  const initImportedTokens: Promise<void>[] = [loadSnsProjects()];
   // Reload the SNS projects even if they were loaded.
   // Get latest data and create wrapper caches for the logged in identity.
   const initSns: Promise<void>[] = [loadSnsProjects()];
 
   // TODO: load imported tokens after Nns.
-<<<<<<< HEAD
-
-=======
->>>>>>> 004e604c
   /**
-   * If Nns load but ImportedTokens or Sns load fails it is "fine" to go on because Nns are core features.
+   * If Nns load but Sns load fails it is "fine" to go on because Nns are core features.
    */
-  await Promise.allSettled([
-    Promise.all(initNns),
-    Promise.all(initImportedTokens),
-    Promise.all(initSns),
-  ]);
-
-  console.log("App private data initialized.", get(importedTokensStore));
+  await Promise.allSettled([Promise.all(initNns), Promise.all(initSns)]);
 
   // Load the actionable proposals only after the Nns and Sns projects have been loaded.
   // Because it's a non-critical enhancement, the loading of actionable proposals should not delay the execution of this function.

--- conflicted
+++ resolved
@@ -10,16 +10,13 @@
 } from "$lib/types/reporting";
 import { neuronStake } from "$lib/utils/neuron.utils";
 import { mapPool } from "$lib/utils/reporting.utils";
+import type { TransactionWithId } from "@dfinity/ledger-icp";
 import type {
   IcrcAccount,
   IcrcIndexNgTransactionWithId,
 } from "@dfinity/ledger-icrc";
 import { isNullish, nonNullish } from "@dfinity/utils";
-<<<<<<< HEAD
-import type { TransactionWithId } from "@icp-sdk/canisters/ledger/icp";
-=======
 import type { NeuronInfo } from "@icp-sdk/canisters/nns";
->>>>>>> 4e59d83b
 import { SignIdentity } from "@icp-sdk/core/agent";
 import type { Principal } from "@icp-sdk/core/principal";
 

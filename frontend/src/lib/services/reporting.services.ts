import { getTransactions } from "$lib/api/icp-index.api";
import { getTransactions as getIcrcTransactions } from "$lib/api/icrc-index.api";
import { queryIcrcToken } from "$lib/api/icrc-ledger.api";
import { ALL_CK_TOKENS_CANISTER_IDS } from "$lib/constants/tokens.constants";
import type { Account } from "$lib/types/account";
import type {
  TransactionEntity,
  TransactionResults,
  TransactionsDateRange,
} from "$lib/types/reporting";
import { neuronStake } from "$lib/utils/neuron.utils";
import { mapPool } from "$lib/utils/reporting.utils";
<<<<<<< HEAD
import type { TransactionWithId } from "@dfinity/ledger-icp";
import type { NeuronInfo } from "@dfinity/nns";
import { isNullish, nonNullish } from "@dfinity/utils";
import type {
  IcrcAccount,
  IcrcIndexNgTransactionWithId,
} from "@icp-sdk/canisters/ledger/icrc";
=======
import type {
  IcrcAccount,
  IcrcIndexNgTransactionWithId,
} from "@dfinity/ledger-icrc";
import { isNullish, nonNullish } from "@dfinity/utils";
import type { TransactionWithId } from "@icp-sdk/canisters/ledger/icp";
import type { NeuronInfo } from "@icp-sdk/canisters/nns";
>>>>>>> bdcdace4
import { SignIdentity } from "@icp-sdk/core/agent";
import type { Principal } from "@icp-sdk/core/principal";

const accountToTransactionEntity = (account: Account): TransactionEntity => {
  return {
    identifier: account.identifier,
    type: "account",
    balance: account.balanceUlps,
    originalData: account,
  };
};
const neuronToTransactionEntity = (neuron: NeuronInfo): TransactionEntity => {
  return {
    identifier: neuron.fullNeuron?.accountIdentifier || "",
    balance: neuronStake(neuron),
    type: "neuron",
    originalData: neuron,
  };
};
export const mapAccountOrNeuronToTransactionEntity = (
  entity: Account | NeuronInfo
): TransactionEntity => {
  if ("neuronId" in entity) {
    return neuronToTransactionEntity(entity);
  }
  return accountToTransactionEntity(entity);
};

export const getAccountTransactionsConcurrently = async ({
  entities,
  identity,
  range,
}: {
  entities: (Account | NeuronInfo)[];
  identity: SignIdentity;
  range?: TransactionsDateRange;
}): Promise<TransactionResults> => {
  const transactionEntities = entities.map(
    mapAccountOrNeuronToTransactionEntity
  );

  const transactionPromises = transactionEntities.map((entity) =>
    getAllTransactionsFromAccountAndIdentity({
      accountId: entity.identifier,
      identity,
      range,
    })
  );

  const results = await Promise.allSettled(transactionPromises);

  const entitiesAndTransactions = results.map((result, index) => {
    const entity = transactionEntities[index];
    const baseInfo = {
      entity,
    };

    if (result.status === "fulfilled") {
      return {
        ...baseInfo,
        transactions: result.value ?? [],
      };
    } else {
      return {
        ...baseInfo,
        transactions: [],
        error: result.reason?.message || "Failed to fetch transactions",
      };
    }
  });

  return entitiesAndTransactions;
};

export const getAllTransactionsFromAccountAndIdentity = async ({
  accountId,
  identity,
  lastTransactionId = undefined,
  allTransactions = [],
  currentPageIndex = 1,
  range,
}: {
  accountId: string;
  identity: SignIdentity;
  lastTransactionId?: bigint;
  allTransactions?: TransactionWithId[];
  currentPageIndex?: number;
  range?: TransactionsDateRange;
}): Promise<TransactionWithId[] | undefined> => {
  // Based on
  //   https://github.com/dfinity/ic/blob/master/rs/ledger_suite/icp/src/lib.rs#L50
  const pageSize = 50n;
  const maxNumberOfPages = 50;

  try {
    // TODO: Decide what to do if we reach the maximum number of iterations.
    if (currentPageIndex > maxNumberOfPages) {
      console.warn(
        `Reached maximum limit of iterations(${maxNumberOfPages}). Stopping.`
      );
      return filterTransactionsByRange(allTransactions, range);
    }

    const { transactions, oldestTxId } = await getTransactions({
      accountIdentifier: accountId,
      identity,
      maxResults: pageSize,
      start: lastTransactionId,
    });

    const updatedTransactions = [...allTransactions, ...transactions];

    // Early return if we've gone past our date range. It assumes sorted transactions from newest to oldest.
    const oldestTransactionInPageTimestamp = getTimestampFromTransaction(
      transactions[transactions.length - 1]
    );
    const from = range?.from;
    if (nonNullish(from) && nonNullish(oldestTransactionInPageTimestamp)) {
      if (oldestTransactionInPageTimestamp < from) {
        return filterTransactionsByRange(updatedTransactions, range);
      }
    }

    // We consider it complete if we find the oldestTxId in the list of transactions or if oldestTxId is null.
    // The latter condition is necessary if the list of transactions is empty, which would otherwise return false.
    const completed =
      isNullish(oldestTxId) || transactions.some(({ id }) => id === oldestTxId);

    if (!completed) {
      const lastTx = transactions[transactions.length - 1];
      return getAllTransactionsFromAccountAndIdentity({
        accountId,
        identity,
        lastTransactionId: lastTx.id,
        allTransactions: updatedTransactions,
        currentPageIndex: currentPageIndex + 1,
        range,
      });
    }

    return filterTransactionsByRange(updatedTransactions, range);
  } catch (error) {
    console.error("Error loading ICP account transactions:", error);
    return filterTransactionsByRange(allTransactions, range);
  }
};

/**
 * Filters an array of transactions based on a timestamp range.
 *
 * @param transactions - Array of transactions to filter
 * @param range - Optional time range with inclusive 'from' and exclusive 'to' timestamps in nanoseconds
 * @returns Filtered array of transactions that fall within the specified range
 */
const filterTransactionsByRange = (
  transactions: TransactionWithId[],
  range?: TransactionsDateRange
): TransactionWithId[] => {
  if (isNullish(range)) return transactions;

  return transactions.filter((tx) => {
    const timestamp = getTimestampFromTransaction(tx);
    if (isNullish(timestamp)) return false;

    const from = range.from;
    if (nonNullish(from) && timestamp < from) {
      return false;
    }

    const to = range.to;
    if (nonNullish(to) && timestamp >= to) {
      return false;
    }

    return true;
  });
};

const getTimestampFromTransaction = (tx: TransactionWithId): bigint | null => {
  return tx.transaction.created_at_time?.[0]?.timestamp_nanos || null;
};

export const getAllIcrcTransactionsFromAccountAndIdentity = async ({
  account,
  identity,
  indexCanisterId,
  lastTransactionId = undefined,
  allTransactions = [],
  currentPageIndex = 1,
  range,
  initialBalance = 0n,
}: {
  account: IcrcAccount;
  identity: SignIdentity;
  indexCanisterId: Principal;
  lastTransactionId?: bigint;
  allTransactions?: IcrcIndexNgTransactionWithId[];
  currentPageIndex?: number;
  range?: TransactionsDateRange;
  initialBalance?: bigint;
}): Promise<{
  transactions: IcrcIndexNgTransactionWithId[];
  balance: bigint;
}> => {
  const pageSize = 50n;
  const maxNumberOfPages = 50;

  try {
    // TODO: Decide what to do if we reach the maximum number of iterations.
    if (currentPageIndex > maxNumberOfPages) {
      console.warn(
        `Reached maximum limit of iterations(${maxNumberOfPages}). Stopping.`
      );
      return {
        transactions: filterIcrcTransactionsByRange(allTransactions, range),
        balance: initialBalance,
      };
    }

    const { transactions, balance } = await getIcrcTransactions({
      identity,
      indexCanisterId,
      maxResults: pageSize,
      start: lastTransactionId,
      account,
    });

    const updatedTransactions = [...allTransactions, ...transactions];

    // Early return if we've gone past our date range. It assumes sorted transactions from newest to oldest.
    const oldestTransactionInPageTimestamp =
      transactions[transactions.length - 1]?.transaction.timestamp;
    const from = range?.from;
    if (nonNullish(from) && nonNullish(oldestTransactionInPageTimestamp)) {
      if (oldestTransactionInPageTimestamp < from) {
        return {
          transactions: filterIcrcTransactionsByRange(
            updatedTransactions,
            range
          ),
          balance,
        };
      }
    }

    // We consider it complete if fewer transactions were returned than requested, indicating no more pages.
    const completed = transactions.length < pageSize;

    if (!completed) {
      const lastTx = transactions[transactions.length - 1];
      return getAllIcrcTransactionsFromAccountAndIdentity({
        account,
        identity,
        indexCanisterId,
        lastTransactionId: lastTx.id,
        allTransactions: updatedTransactions,
        currentPageIndex: currentPageIndex + 1,
        range,
        initialBalance: balance,
      });
    }

    return {
      transactions: filterIcrcTransactionsByRange(updatedTransactions, range),
      balance,
    };
  } catch (error) {
    console.error("Error loading ICRC account transactions:", error);
    return {
      transactions: filterIcrcTransactionsByRange(allTransactions, range),
      balance: initialBalance,
    };
  }
};

const filterIcrcTransactionsByRange = (
  transactions: IcrcIndexNgTransactionWithId[],
  range?: TransactionsDateRange
): IcrcIndexNgTransactionWithId[] => {
  if (isNullish(range)) return transactions;

  return transactions.filter((tx) => {
    const timestamp = tx.transaction.timestamp;
    if (isNullish(timestamp)) return false;

    const from = range.from;
    if (nonNullish(from) && timestamp < from) {
      return false;
    }

    const to = range.to;
    if (nonNullish(to) && timestamp >= to) {
      return false;
    }

    return true;
  });
};

export const getAllIcrcTransactionsForCkTokens = async ({
  identity,
  account,
  range,
}: {
  identity: SignIdentity;
  account: IcrcAccount;
  range?: TransactionsDateRange;
}) => {
  const concurrency = 3;

  const promises = await mapPool(
    ALL_CK_TOKENS_CANISTER_IDS,
    async ({ ledgerCanisterId, indexCanisterId }) => {
      const token = await queryIcrcToken({
        identity,
        canisterId: ledgerCanisterId,
        certified: true,
      });

      const { transactions, balance } =
        await getAllIcrcTransactionsFromAccountAndIdentity({
          account,
          identity,
          indexCanisterId,
          range,
        });

      return { token, transactions, balance };
    },
    concurrency
  );

  const ckTokens = [];
  for (const promise of promises) {
    if (promise.status === "fulfilled") {
      ckTokens.push(promise.value);
    } else {
      // Optionally log or handle errors further, e.g., collect for UI warnings
      console.warn(
        "Skipped token due to error:",
        promise.item.ledgerCanisterId,
        promise.reason
      );
    }
  }

  return ckTokens;
};<|MERGE_RESOLUTION|>--- conflicted
+++ resolved
@@ -10,15 +10,6 @@
 } from "$lib/types/reporting";
 import { neuronStake } from "$lib/utils/neuron.utils";
 import { mapPool } from "$lib/utils/reporting.utils";
-<<<<<<< HEAD
-import type { TransactionWithId } from "@dfinity/ledger-icp";
-import type { NeuronInfo } from "@dfinity/nns";
-import { isNullish, nonNullish } from "@dfinity/utils";
-import type {
-  IcrcAccount,
-  IcrcIndexNgTransactionWithId,
-} from "@icp-sdk/canisters/ledger/icrc";
-=======
 import type {
   IcrcAccount,
   IcrcIndexNgTransactionWithId,
@@ -26,7 +17,6 @@
 import { isNullish, nonNullish } from "@dfinity/utils";
 import type { TransactionWithId } from "@icp-sdk/canisters/ledger/icp";
 import type { NeuronInfo } from "@icp-sdk/canisters/nns";
->>>>>>> bdcdace4
 import { SignIdentity } from "@icp-sdk/core/agent";
 import type { Principal } from "@icp-sdk/core/principal";
 

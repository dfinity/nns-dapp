<script lang="ts">
  import { WizardModal } from "@dfinity/gix-components";
  import type { WizardStep, WizardSteps } from "@dfinity/gix-components";
  import type { Account } from "$lib/types/account";
  import TransactionForm from "$lib/components/transaction/TransactionForm.svelte";
  import TransactionReview from "$lib/components/transaction/TransactionReview.svelte";
  import { ICPToken, TokenAmount, type Token } from "@dfinity/nns";
  import type { Principal } from "@dfinity/principal";
  import type {
    TransactionInit,
    TransactionNetwork,
    ValidateAmountFn,
  } from "$lib/types/transaction";
  import TransactionQRCode from "$lib/components/transaction/TransactionQRCode.svelte";
  import { isNullish, nonNullish } from "@dfinity/utils";
  import TransactionReceivedAmount from "$lib/components/transaction/TransactionReceivedAmount.svelte";
  import type { TransactionSelectDestinationMethods } from "$lib/types/transaction";

  export let testId: string | undefined = undefined;
  export let transactionInit: TransactionInit = {};

  // User inputs initialized with given initial parameters when component is mounted. If initial parameters vary, we do not want to overwrite what the user would have already entered.
  let sourceAccount: Account | undefined = transactionInit.sourceAccount;
  let destinationAddress: string | undefined =
    transactionInit.destinationAddress;
  let selectDestinationMethods: TransactionSelectDestinationMethods =
    transactionInit.selectDestinationMethods ?? "all";
<<<<<<< HEAD
  let showLedgerFee = transactionInit.showLedgerFee ?? true;
=======
  let networkReadonly = transactionInit.networkReadonly;
>>>>>>> 85f9eaab

  // User inputs exposed for bind in consumers and initialized with initial parameters when component is mounted.
  export let amount: number | undefined = transactionInit.amount;

  // User inputs exposed for bind in consumers
  export let selectedNetwork: TransactionNetwork | undefined = undefined;

  export let rootCanisterId: Principal;
  export let currentStep: WizardStep | undefined = undefined;
  export let token: Token = ICPToken;
  export let transactionFee: TokenAmount;
  export let disableSubmit = false;
  // Max amount accepted by the transaction without fees
  export let maxAmount: bigint | undefined = undefined;
  export let skipHardwareWallets = false;
  export let validateAmount: ValidateAmountFn = () => undefined;
  // TODO: Add transaction fee as a Token parameter https://dfinity.atlassian.net/browse/L2-990

  // Init configuration only once when component is mounting. The configuration should not vary when user interact with the form.
  let canSelectDestination = isNullish(transactionInit.destinationAddress);
  let canSelectSource = isNullish(transactionInit.sourceAccount);
  let mustSelectNetwork = transactionInit.mustSelectNetwork ?? false;

  let selectedDestinationAddress: string | undefined = destinationAddress;

  let showManualAddress = selectDestinationMethods !== "dropdown";

  // Wizard modal steps and navigation
  const STEP_FORM = "Form";
  const STEP_PROGRESS = "Progress";
  const STEP_QRCODE = "QRCode";

  const steps: WizardSteps = [
    {
      name: STEP_FORM,
      title: "",
    },
    {
      name: "Review",
      title: "",
    },
    {
      name: STEP_PROGRESS,
      title: "",
    },
    {
      name: STEP_QRCODE,
      title: "",
    },
  ];

  let modal: WizardModal;

  const goNext = () => {
    modal.next();
  };
  const goBack = () => {
    modal.back();
  };

  const goStep = (step: string) =>
    modal.set(steps.findIndex(({ name }) => name === step));

  export const goProgress = () => goStep(STEP_PROGRESS);
  const goQRCode = () => goStep(STEP_QRCODE);
  const goForm = () => goStep(STEP_FORM);

  const onQRCode = ({ detail: value }: CustomEvent<string>) => {
    selectedDestinationAddress = value;
    goForm();
  };
</script>

<WizardModal
  {testId}
  {steps}
  bind:currentStep
  bind:this={modal}
  on:nnsClose
  disablePointerEvents={currentStep?.name === STEP_PROGRESS}
>
  <slot name="title" slot="title" />
  {#if currentStep?.name === "Form"}
    <TransactionForm
      {rootCanisterId}
      {canSelectDestination}
      {canSelectSource}
      {transactionFee}
      {validateAmount}
      bind:selectedDestinationAddress
      bind:selectedAccount={sourceAccount}
      bind:amount
      bind:showManualAddress
      bind:selectDestinationMethods
      {skipHardwareWallets}
      {maxAmount}
      {token}
      on:nnsNext={goNext}
      on:nnsClose
      {mustSelectNetwork}
      bind:selectedNetwork
<<<<<<< HEAD
      {showLedgerFee}
=======
      {networkReadonly}
>>>>>>> 85f9eaab
      on:nnsOpenQRCodeReader={goQRCode}
    >
      <slot name="additional-info-form" slot="additional-info" />
    </TransactionForm>
  {/if}
  {#if currentStep?.name === "Review" && nonNullish(sourceAccount) && amount !== undefined && selectedDestinationAddress !== undefined}
    <TransactionReview
      transaction={{
        destinationAddress: selectedDestinationAddress,
        sourceAccount,
        amount,
      }}
      {transactionFee}
      {disableSubmit}
      {token}
      {selectedNetwork}
      {showLedgerFee}
      on:nnsBack={goBack}
      on:nnsSubmit
      on:nnsClose
    >
      <slot name="additional-info-review" slot="additional-info" />
      <slot name="destination-info" slot="destination-info" />
      <slot name="description" slot="description" />
      <slot name="received-amount" slot="received-amount">
        <TransactionReceivedAmount {amount} {token} />
      </slot>
    </TransactionReview>
  {/if}
  {#if currentStep?.name === STEP_PROGRESS}
    <slot name="in_progress" />
  {/if}
  {#if currentStep?.name === STEP_QRCODE}
    <TransactionQRCode on:nnsCancel={goForm} on:nnsQRCode={onQRCode} />
  {/if}
</WizardModal><|MERGE_RESOLUTION|>--- conflicted
+++ resolved
@@ -25,11 +25,8 @@
     transactionInit.destinationAddress;
   let selectDestinationMethods: TransactionSelectDestinationMethods =
     transactionInit.selectDestinationMethods ?? "all";
-<<<<<<< HEAD
+  let networkReadonly = transactionInit.networkReadonly;
   let showLedgerFee = transactionInit.showLedgerFee ?? true;
-=======
-  let networkReadonly = transactionInit.networkReadonly;
->>>>>>> 85f9eaab
 
   // User inputs exposed for bind in consumers and initialized with initial parameters when component is mounted.
   export let amount: number | undefined = transactionInit.amount;
@@ -131,11 +128,8 @@
       on:nnsClose
       {mustSelectNetwork}
       bind:selectedNetwork
-<<<<<<< HEAD
+      {networkReadonly}
       {showLedgerFee}
-=======
-      {networkReadonly}
->>>>>>> 85f9eaab
       on:nnsOpenQRCodeReader={goQRCode}
     >
       <slot name="additional-info-form" slot="additional-info" />

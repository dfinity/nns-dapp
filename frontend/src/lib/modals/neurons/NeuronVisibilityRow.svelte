<script lang="ts">
  import { i18n } from "$lib/stores/i18n";
  import {
    Tag,
    IconPublicBadge,
    Tooltip,
    IconLedger,
    IconKey,
    Checkbox,
  } from "@dfinity/gix-components";
  import type { NeuronVisibilityRowData } from "$lib/types/neuron-visibility-row";
  import AmountDisplay from "$lib/components/ic/AmountDisplay.svelte";

  const typeToIcon: {
    hardwareWallet: typeof IconLedger;
    hotkey: typeof IconKey;
  } = {
    hardwareWallet: IconLedger,
    hotkey: IconKey,
  };

  export let rowData: NeuronVisibilityRowData;
  export let checked: boolean = false;
  export let disabled: boolean = false;
</script>

<div
  class="neuron-row"
  class:disabled
  data-tid="neuron-visibility-row-component-{rowData.neuronId}"
>
  <Checkbox inputId={rowData.neuronId} {checked} {disabled} on:nnsChange>
    <div class="label-container">
      <div class="neuron-details">
        <div class="neuron-id-wrapper">
          <div data-tid="neuron-id">{rowData.neuronId}</div>
          {#if rowData?.isPublic}
            <span
              class="public-icon-container"
              data-tid="public-icon-container"
            >
              <Tooltip
                top
                id="neuron-visibility-row-public-icon"
                text={$i18n.neurons.public_neuron_tooltip}
              >
                <IconPublicBadge />
              </Tooltip>
            </span>
          {/if}
        </div>
        {#if rowData.tags.length > 0}
          <span class="tags" data-tid="neuron-tags">
            {#each rowData.tags as tag}
              <Tag testId="neuron-tag">{tag}</Tag>
            {/each}
          </span>
        {/if}
      </div>

      {#if rowData.stake}
        <span class="amount-display">
          <AmountDisplay singleLine amount={rowData.stake} />
        </span>
      {:else if rowData?.uncontrolledNeuronDetails}
        <span class="tags">
          <span class="uncontrolled-tag-icons">
            <svelte:component
              this={typeToIcon[rowData.uncontrolledNeuronDetails.type]}
            />
          </span>

          <span
            class="uncontrolled-neuron-detail"
            data-tid="uncontrolled-neuron-detail"
          >
            {rowData.uncontrolledNeuronDetails.text}
          </span>
        </span>
      {/if}
    </div>
  </Checkbox>
</div>

<style lang="scss">
  .neuron-row {
    --checkbox-label-order: 1;
<<<<<<< HEAD
    --checkbox-padding: var(--padding-1_5x) 0;
=======
    --checkbox-padding: 0 var(--padding) 0 0;
    display: flex;

>>>>>>> 06e3d6c2
    &.disabled {
      --value-color: var(--text-description-tint);
      --elements-badges: var(--text-description-tint);
    }
  }

  .amount-display {
    --amount-display-symbol-color: var(--text-description);
  }

  .label-container {
    line-height: 1.5;
    display: flex;
    align-items: center;
    justify-content: space-between;

    .neuron-details {
      display: flex;
      flex-wrap: wrap;
      column-gap: var(--padding);
    }

    .neuron-id-wrapper {
      display: inline-flex;
      align-items: center;
    }

    .public-icon-container {
      color: var(--elements-badges);
      line-height: 0;
      margin: 0 var(--padding) 0 var(--padding-0_5x);
    }
    .uncontrolled-neuron-detail {
      color: var(--text-color);
    }

    .tags {
      display: inline-flex;
      flex-wrap: wrap;
      align-items: center;
      gap: var(--padding);
    }

    .uncontrolled-tag-icons {
      line-height: 0;
    }
  }
</style><|MERGE_RESOLUTION|>--- conflicted
+++ resolved
@@ -85,13 +85,8 @@
 <style lang="scss">
   .neuron-row {
     --checkbox-label-order: 1;
-<<<<<<< HEAD
     --checkbox-padding: var(--padding-1_5x) 0;
-=======
-    --checkbox-padding: 0 var(--padding) 0 0;
-    display: flex;
 
->>>>>>> 06e3d6c2
     &.disabled {
       --value-color: var(--text-description-tint);
       --elements-badges: var(--text-description-tint);

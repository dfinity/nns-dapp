--- conflicted
+++ resolved
@@ -6,7 +6,7 @@
   import { routeStore } from "$lib/stores/route.store";
   import { createEventDispatcher } from "svelte";
   import { disburse } from "$lib/services/sns-neurons.services";
-  import { snsOnlyProjectStore } from "../../derived/selected-project.derived";
+  import { snsOnlyProjectStore } from "$lib/derived/selected-project.derived";
   import type { SnsNeuron } from "@dfinity/sns";
   import { assertNonNullish, fromDefinedNullable } from "@dfinity/utils";
   import { accountsStore } from "$lib/stores/accounts.store";
@@ -15,17 +15,12 @@
     getSnsNeuronStake,
   } from "$lib/utils/sns-neuron.utils";
   import type { Principal } from "@dfinity/principal";
-<<<<<<< HEAD
-  import { ICPToken, TokenAmount } from "@dfinity/nns";
+  import { type Token, TokenAmount } from "@dfinity/nns";
   import ConfirmDisburseNeuron from "$lib/components/neuron-detail/ConfirmDisburseNeuron.svelte";
-=======
-  import { type Token, TokenAmount } from "@dfinity/nns";
-  import ConfirmDisburseNeuron from "../../components/neuron-detail/ConfirmDisburseNeuron.svelte";
->>>>>>> 90a733c5
-  import { snsTokenSymbolSelectedStore } from "../../derived/sns/sns-token-symbol-selected.store";
+  import { snsTokenSymbolSelectedStore } from "$lib/derived/sns/sns-token-symbol-selected.store";
   import { transactionsFeesStore } from "$lib/stores/transaction-fees.store";
-  import LegacyWizardModal from "../LegacyWizardModal.svelte";
-  import { neuronsPathStore } from "../../derived/paths.derived";
+  import LegacyWizardModal from "$lib/modals/LegacyWizardModal.svelte";
+  import { neuronsPathStore } from "$lib/derived/paths.derived";
   import { syncAccounts } from "$lib/services/accounts.services";
 
   export let neuron: SnsNeuron;
@@ -61,7 +56,7 @@
   ];
 
   let currentStep: Step;
-  let loading = false;
+  let loading: boolean = false;
 
   const executeTransaction = async () => {
     startBusy({

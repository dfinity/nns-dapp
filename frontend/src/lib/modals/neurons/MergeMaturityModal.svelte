<script lang="ts">
  import { i18n } from "../../stores/i18n";
  import type { NeuronInfo } from "@dfinity/nns";
  import { formatPercentage } from "../../utils/format.utils";
  import { replacePlaceholders } from "../../utils/i18n.utils";
  import { stopBusy } from "../../stores/busy.store";
  import { mergeMaturity } from "../../services/neurons.services";
  import { toastsSuccess } from "../../stores/toasts.store";
  import { createEventDispatcher } from "svelte";
  import type { Step, Steps } from "../../stores/steps.state";
  import LegacyWizardModal from "../LegacyWizardModal.svelte";
  import SelectPercentage from "../../components/neuron-detail/SelectPercentage.svelte";
  import ConfirmActionScreen from "../../components/ui/ConfirmActionScreen.svelte";
  import { startBusyNeuron } from "../../services/busy.services";
  import { valueSpan } from "../../utils/utils";

  export let neuron: NeuronInfo;

  const steps: Steps = [
    {
      name: "SelectPercentage",
      showBackButton: false,
      title: $i18n.neuron_detail.merge_maturity_modal_title,
    },
    {
      name: "ConfirmMerge",
      showBackButton: true,
      title: $i18n.neuron_detail.merge_confirmation_modal_title,
    },
  ];

  let currentStep: Step;
  let modal: LegacyWizardModal;

  let percentageToMerge: number = 0;

  const dispatcher = createEventDispatcher();
  const close = () => dispatcher("nnsClose");
  const mergeNeuronMaturity = async () => {
    startBusyNeuron({ initiator: "merge-maturity", neuronId: neuron.neuronId });

    const { success } = await mergeMaturity({
      neuronId: neuron.neuronId,
      percentageToMerge,
    });

    if (success) {
      toastsSuccess({
        labelKey: "neuron_detail.merge_maturity_success",
      });
      close();
    }

    stopBusy("merge-maturity");
  };
  const goToConfirm = () => {
    modal.next();
  };
</script>

<<<<<<< HEAD
<WizardModal {steps} bind:currentStep bind:this={modal} on:nnsClose>
  <span slot="title" data-tid="stake-maturity-neuron-modal"
=======
<LegacyWizardModal {steps} bind:currentStep bind:this={modal} on:nnsClose>
  <span slot="title" data-tid="merge-maturity-neuron-modal"
>>>>>>> a51d5c6b
    >{currentStep?.title ??
      $i18n.neuron_detail.merge_maturity_modal_title}</span
  >
  {#if currentStep.name === "SelectPercentage"}
    <SelectPercentage
      {neuron}
      buttonText={$i18n.neuron_detail.merge}
      on:nnsSelectPercentage={goToConfirm}
      on:nnsBack={close}
      bind:percentage={percentageToMerge}
      disabled={percentageToMerge === 0}
    >
      <svelte:fragment slot="text">
        <h5>{$i18n.neuron_detail.merge_maturity_modal_title}</h5>
        <p class="description">
          {$i18n.neuron_detail.merge_maturity_modal_description}
        </p>
      </svelte:fragment>
    </SelectPercentage>
  {:else if currentStep.name === "ConfirmMerge"}
    <ConfirmActionScreen
      on:nnsConfirm={mergeNeuronMaturity}
      on:nnsCancel={modal.back}
    >
      <div class="confirm" slot="main-info">
        <h4>{$i18n.neuron_detail.merge_maturity_confirmation_q}</h4>
        <p class="confirm-answer">
          {@html replacePlaceholders(
            $i18n.neuron_detail.merge_maturity_confirmation_a,
            {
              $percentage: valueSpan(
                formatPercentage(percentageToMerge / 100, {
                  minFraction: 0,
                  maxFraction: 0,
                })
              ),
            }
          )}
        </p>
      </div>
      <svelte:fragment slot="button-content"
        >{$i18n.core.confirm}</svelte:fragment
      >
      <svelte:fragment slot="button-cancel-content"
        >{$i18n.neuron_detail.merge_maturity_edit_percentage}</svelte:fragment
      >
    </ConfirmActionScreen>
  {/if}
</LegacyWizardModal>

<style lang="scss">
  h4 {
    text-align: center;
  }

  .confirm-answer {
    margin: 0;
    text-align: center;
  }

  .confirm {
    display: flex;
    flex-direction: column;
  }
</style><|MERGE_RESOLUTION|>--- conflicted
+++ resolved
@@ -58,13 +58,8 @@
   };
 </script>
 
-<<<<<<< HEAD
-<WizardModal {steps} bind:currentStep bind:this={modal} on:nnsClose>
+<LegacyWizardModal {steps} bind:currentStep bind:this={modal} on:nnsClose>
   <span slot="title" data-tid="stake-maturity-neuron-modal"
-=======
-<LegacyWizardModal {steps} bind:currentStep bind:this={modal} on:nnsClose>
-  <span slot="title" data-tid="merge-maturity-neuron-modal"
->>>>>>> a51d5c6b
     >{currentStep?.title ??
       $i18n.neuron_detail.merge_maturity_modal_title}</span
   >

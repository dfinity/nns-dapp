--- conflicted
+++ resolved
@@ -1,26 +1,17 @@
 <script lang="ts">
-  import { i18n } from "$lib/stores/i18n";
+  import { i18n } from "../../stores/i18n";
   import type { NeuronInfo } from "@dfinity/nns";
-  import { formatPercentage } from "$lib/utils/format.utils";
-  import { replacePlaceholders } from "$lib/utils/i18n.utils";
-  import { stopBusy } from "$lib/stores/busy.store";
-  import { mergeMaturity } from "$lib/services/neurons.services";
-  import { toastsSuccess } from "$lib/stores/toasts.store";
+  import { formatPercentage } from "../../utils/format.utils";
+  import { replacePlaceholders } from "../../utils/i18n.utils";
+  import { stopBusy } from "../../stores/busy.store";
+  import { mergeMaturity } from "../../services/neurons.services";
+  import { toastsSuccess } from "../../stores/toasts.store";
   import { createEventDispatcher } from "svelte";
-<<<<<<< HEAD
-  import type { Step, Steps } from "$lib/stores/steps.state";
-  import LegacyWizardModal from "$lib/modals/LegacyWizardModal.svelte";
-  import SelectPercentage from "$lib/components/neuron-detail/SelectPercentage.svelte";
-  import ConfirmActionScreen from "$lib/components/ui/ConfirmActionScreen.svelte";
-  import { startBusyNeuron } from "$lib/services/busy.services";
-  import { valueSpan } from "$lib/utils/utils";
-=======
   import type { Step, Steps } from "../../stores/steps.state";
   import WizardModal from "../WizardModal.svelte";
   import NeuronSelectPercentage from "../../components/neuron-detail/NeuronSelectPercentage.svelte";
   import NeuronConfirmActionScreen from "../../components/neuron-detail/NeuronConfirmActionScreen.svelte";
   import { startBusyNeuron } from "../../services/busy.services";
->>>>>>> 411d5d33
 
   export let neuron: NeuronInfo;
 

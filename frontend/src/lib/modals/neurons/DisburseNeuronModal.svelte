--- conflicted
+++ resolved
@@ -1,17 +1,11 @@
 <script lang="ts">
   import { i18n } from "../../stores/i18n";
-<<<<<<< HEAD
   import { ICPToken, TokenAmount, type NeuronInfo } from "@dfinity/nns";
-  import WizardModal from "../WizardModal.svelte";
-=======
-  import type { NeuronInfo } from "@dfinity/nns";
   import LegacyWizardModal from "../LegacyWizardModal.svelte";
->>>>>>> 40e16f5d
   import type { Step, Steps } from "../../stores/steps.state";
   import ConfirmDisburseNeuron from "../../components/neuron-detail/ConfirmDisburseNeuron.svelte";
   import DestinationAddress from "../../components/accounts/DestinationAddress.svelte";
   import { startBusyNeuron } from "../../services/busy.services";
-
   import { stopBusy } from "../../stores/busy.store";
   import { toastsSuccess } from "../../stores/toasts.store";
   import { routeStore } from "../../stores/route.store";
@@ -37,17 +31,13 @@
   ];
 
   let currentStep: Step;
-<<<<<<< HEAD
-  let modal: WizardModal;
+  let modal: LegacyWizardModal;
   let loading: boolean = false;
   let amount: TokenAmount;
   $: amount = TokenAmount.fromE8s({
     amount: neuronStake(neuron),
     token: ICPToken,
   });
-=======
-  let modal: LegacyWizardModal;
->>>>>>> 40e16f5d
 
   let destinationAddress: string | undefined;
 

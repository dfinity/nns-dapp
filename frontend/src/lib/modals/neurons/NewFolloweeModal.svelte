<script lang="ts">
  import KnownNeuronFollowItem from "$lib/components/neurons/KnownNeuronFollowItem.svelte";
  import InputWithError from "$lib/components/ui/InputWithError.svelte";
  import { icpAccountsStore } from "$lib/derived/icp-accounts.derived";
  import { listKnownNeurons } from "$lib/services/known-neurons.services";
  import { addFollowee } from "$lib/services/neurons.services";
  import { authStore } from "$lib/stores/auth.store";
  import { startBusy, stopBusy } from "$lib/stores/busy.store";
  import { i18n } from "$lib/stores/i18n";
  import { sortedknownNeuronsStore } from "$lib/stores/known-neurons.store";
  import { toastsShow } from "$lib/stores/toasts.store";
  import { mapNeuronErrorToToastMessage } from "$lib/utils/error.utils";
  import { replacePlaceholders } from "$lib/utils/i18n.utils";
  import {
    followeesByTopic,
    isHotKeyControllable,
    isNeuronControllable,
  } from "$lib/utils/neuron.utils";
  import { Html, Modal, Spinner, busy } from "@dfinity/gix-components";
  import { Topic, type NeuronId, type NeuronInfo } from "@dfinity/nns";
  import { nonNullish } from "@dfinity/utils";
  import { createEventDispatcher, onMount } from "svelte";

  export let neuron: NeuronInfo;
  export let topic: Topic;

  let isControllableByUser: boolean;
  $: isControllableByUser = isNeuronControllable({
    neuron,
    identity: $authStore.identity,
    accounts: $icpAccountsStore,
  });
  let isControllableByHotkey: boolean;
  $: isControllableByHotkey = isHotKeyControllable({
    neuron,
    identity: $authStore.identity,
  });
  let isUserAuthorized: boolean;
  $: isUserAuthorized =
    topic === Topic.NeuronManagement
      ? isControllableByUser
      : isControllableByUser || isControllableByHotkey;

  let followeeAddress = "";

  let topicFollowees: NeuronId[];
  $: topicFollowees = followeesByTopic({ neuron, topic }) ?? [];

  let errorMessage: string | undefined = undefined;
  let customErrorMessage: string | undefined = undefined;

  onMount(() => listKnownNeurons());

  const followsKnownNeuron = ({
    followees,
    knownNeuronId,
  }: {
    followees: NeuronId[];
    knownNeuronId: NeuronId;
  }): boolean => followees.find((id) => id === knownNeuronId) !== undefined;

  const dispatcher = createEventDispatcher();
  const close = () => {
    dispatcher("nnsClose");
  };
  const handleAddFolloweeError = ({
    followee,
    error,
  }: {
    followee: bigint;
    error: unknown;
  }) => {
    const toastMessage = mapNeuronErrorToToastMessage(error);
    const errorDetail = toastMessage.detail ?? "";
<<<<<<< HEAD
    const NON_EXISTENT_NEURON_ERROR =
      /: The neuron with ID \d+ does not exist\./;
    const FOLLOWING_NOT_ALLOWED_ERROR = /: Neuron \d+ is a private neuron\./;
    if (NON_EXISTENT_NEURON_ERROR.test(errorDetail)) {
      // ref. https://github.com/dfinity/ic/blob/13a56ce65d36b85d10ee5e3171607cc2c31cf23e/rs/nns/governance/src/governance.rs#L8421
=======
    // ref. https://github.com/dfinity/ic/blob/13a56ce65d36b85d10ee5e3171607cc2c31cf23e/rs/nns/governance/src/governance.rs#L8421
    const NON_EXISTENT_NEURON_ERROR =
      /: The neuron with ID \d+ does not exist\./;
    // ref. https://github.com/dfinity/ic/blob/13a56ce65d36b85d10ee5e3171607cc2c31cf23e/rs/nns/governance/src/governance.rs#L8411
    const FOLLOWING_NOT_ALLOWED_ERROR = /: Neuron \d+ is a private neuron\./;
    if (NON_EXISTENT_NEURON_ERROR.test(errorDetail)) {
>>>>>>> bb69db1a
      errorMessage = replacePlaceholders(
        $i18n.new_followee.followee_does_not_exist,
        {
          $neuronId: followee.toString(),
        }
      );
    } else if (FOLLOWING_NOT_ALLOWED_ERROR.test(errorDetail)) {
<<<<<<< HEAD
      // ref. https://github.com/dfinity/ic/blob/13a56ce65d36b85d10ee5e3171607cc2c31cf23e/rs/nns/governance/src/governance.rs#L8411
=======
>>>>>>> bb69db1a
      customErrorMessage = replacePlaceholders(
        $i18n.new_followee.followee_not_permit,
        {
          $neuronId: followee.toString(),
          $principalId: $authStore.identity?.getPrincipal().toText() ?? "",
        }
      );
      // Since the error message is not displayed directly in the input field,
      // we set input.error to a non-undefined value to trigger the error state in InputWithError.
      errorMessage = "";
    } else {
      toastsShow(toastMessage);
    }
  };
  const addFolloweeByAddress = async () => {
    clearError();

    let followee: bigint;
    if (followeeAddress.length === 0) {
      return;
    }

    try {
      followee = BigInt(followeeAddress);
    } catch (_) {
      errorMessage = $i18n.new_followee.followee_incorrect_id_format;
      return;
    }

    if (BigInt(followeeAddress) === neuron.neuronId) {
      errorMessage = $i18n.new_followee.followee_no_self_following;
      return;
    }

    startBusy({ initiator: "add-followee" });

    try {
      await addFollowee({
        neuronId: neuron.neuronId,
        topic,
        followee,
      });
      followeeAddress = "";
      close();
    } catch (err) {
      handleAddFolloweeError({ followee, error: err });
    } finally {
      stopBusy("add-followee");
    }
  };

  const clearError = () => {
    errorMessage = undefined;
    customErrorMessage = undefined;
  };
  let disabled: boolean;
  $: disabled =
    nonNullish(errorMessage) ||
    followeeAddress.length === 0 ||
    !isUserAuthorized ||
    $busy;
</script>

<Modal onClose={close} testId="new-followee-modal-component">
  {#snippet title()}{$i18n.new_followee.title}{/snippet}

  <form on:submit|preventDefault={addFolloweeByAddress}>
    <InputWithError
      inputType="text"
      autocomplete="off"
      placeholderLabelKey="new_followee.placeholder"
      name="new-followee-address"
      bind:value={followeeAddress}
      {errorMessage}
      required
      on:nnsInput={clearError}
    >
      <svelte:fragment slot="label">{$i18n.new_followee.label}</svelte:fragment>
    </InputWithError>
    {#if nonNullish(customErrorMessage)}
      <p class="custom-error-message" data-tid="custom-error-message">
        <Html text={customErrorMessage} />
      </p>
    {/if}
    <button
      data-tid="follow-neuron-button"
      class="primary"
      type="submit"
      {disabled}
    >
      {$i18n.new_followee.follow_neuron}
    </button>
  </form>

  <div class="following">
    <span class="label">{$i18n.new_followee.options_title}</span>
    {#if $sortedknownNeuronsStore === undefined}
      <Spinner />
    {:else}
      <ul>
        {#each $sortedknownNeuronsStore as knownNeuron}
          <li data-tid="known-neuron-item">
            <KnownNeuronFollowItem
              on:nnsUpdated={close}
              {knownNeuron}
              neuronId={neuron.neuronId}
              {topic}
              isFollowed={followsKnownNeuron({
                followees: topicFollowees,
                knownNeuronId: knownNeuron.id,
              })}
            />
          </li>
        {/each}
      </ul>
    {/if}
  </div>
</Modal>

<style lang="scss">
  form {
    gap: var(--padding-2x);

    .custom-error-message {
      // mock InputWithError error message style
      margin-top: calc(-1 * var(--padding));
      color: var(--negative-emphasis);
      font-size: var(--font-size-ultra-small);
      line-height: var(--line-height-1_25x);
    }
  }

  button {
    width: fit-content;
    align-self: flex-end;
  }

  ul {
    list-style: none;
    display: flex;
    flex-direction: column;
    gap: var(--padding);
    padding: var(--padding-1_5x) 0 0;
  }

  .following {
    margin: var(--padding-4x) 0 0;
  }
</style><|MERGE_RESOLUTION|>--- conflicted
+++ resolved
@@ -72,20 +72,12 @@
   }) => {
     const toastMessage = mapNeuronErrorToToastMessage(error);
     const errorDetail = toastMessage.detail ?? "";
-<<<<<<< HEAD
-    const NON_EXISTENT_NEURON_ERROR =
-      /: The neuron with ID \d+ does not exist\./;
-    const FOLLOWING_NOT_ALLOWED_ERROR = /: Neuron \d+ is a private neuron\./;
-    if (NON_EXISTENT_NEURON_ERROR.test(errorDetail)) {
-      // ref. https://github.com/dfinity/ic/blob/13a56ce65d36b85d10ee5e3171607cc2c31cf23e/rs/nns/governance/src/governance.rs#L8421
-=======
     // ref. https://github.com/dfinity/ic/blob/13a56ce65d36b85d10ee5e3171607cc2c31cf23e/rs/nns/governance/src/governance.rs#L8421
     const NON_EXISTENT_NEURON_ERROR =
       /: The neuron with ID \d+ does not exist\./;
     // ref. https://github.com/dfinity/ic/blob/13a56ce65d36b85d10ee5e3171607cc2c31cf23e/rs/nns/governance/src/governance.rs#L8411
     const FOLLOWING_NOT_ALLOWED_ERROR = /: Neuron \d+ is a private neuron\./;
     if (NON_EXISTENT_NEURON_ERROR.test(errorDetail)) {
->>>>>>> bb69db1a
       errorMessage = replacePlaceholders(
         $i18n.new_followee.followee_does_not_exist,
         {
@@ -93,10 +85,6 @@
         }
       );
     } else if (FOLLOWING_NOT_ALLOWED_ERROR.test(errorDetail)) {
-<<<<<<< HEAD
-      // ref. https://github.com/dfinity/ic/blob/13a56ce65d36b85d10ee5e3171607cc2c31cf23e/rs/nns/governance/src/governance.rs#L8411
-=======
->>>>>>> bb69db1a
       customErrorMessage = replacePlaceholders(
         $i18n.new_followee.followee_not_permit,
         {

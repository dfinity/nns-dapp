--- conflicted
+++ resolved
@@ -5,11 +5,7 @@
   import { toastsSuccess } from "$lib/stores/toasts.store";
   import { hasAutoStakeMaturityOn } from "$lib/utils/sns-neuron.utils";
   import type { Principal } from "@icp-sdk/core/principal";
-<<<<<<< HEAD
-  import type { SnsNeuron, SnsNeuronId } from "@icp-sdk/canisters/sns";
-=======
   import type { SnsNeuron, SnsNeuronId } from "@dfinity/sns";
->>>>>>> d34effd1
   import { createEventDispatcher } from "svelte";
 
   export let neuron: SnsNeuron;

--- conflicted
+++ resolved
@@ -7,11 +7,7 @@
   import type { IcrcTokenMetadata } from "$lib/types/icrc";
   import { minimumAmountToDisburseMaturity } from "$lib/utils/sns-neuron.utils";
   import type { Principal } from "@icp-sdk/core/principal";
-<<<<<<< HEAD
-  import type { SnsNeuron, SnsNeuronId } from "@icp-sdk/canisters/sns";
-=======
   import type { SnsNeuron, SnsNeuronId } from "@dfinity/sns";
->>>>>>> d34effd1
   import { createEventDispatcher } from "svelte";
 
   export let neuron: SnsNeuron;

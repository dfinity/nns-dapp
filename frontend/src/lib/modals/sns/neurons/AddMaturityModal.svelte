<script lang="ts">
  import Input from "$lib/components/ui/Input.svelte";
  import { addMaturity } from "$lib/services/sns-neurons-dev.services";
  import { startBusy, stopBusy } from "$lib/stores/busy.store";
  import { toastsError } from "$lib/stores/toasts.store";
  import { numberToE8s } from "$lib/utils/token.utils";
  import { Modal, Spinner } from "@dfinity/gix-components";
  import type { Principal } from "@icp-sdk/core/principal";
<<<<<<< HEAD
  import type { SnsNeuronId } from "@icp-sdk/canisters/sns";
=======
  import type { SnsNeuronId } from "@dfinity/sns";
>>>>>>> d34effd1
  import { createEventDispatcher } from "svelte";

  export let neuronId: SnsNeuronId;
  export let rootCanisterId: Principal;
  export let reloadNeuron: () => Promise<void>;

  const dispatcher = createEventDispatcher();

  const close = () => dispatcher("nnsClose");

  let inputValue: number | undefined = undefined;
  let transferring = false;

  let invalidForm: boolean;
  $: invalidForm = inputValue === undefined || inputValue <= 0;

  const onSubmit = async () => {
    if (invalidForm || inputValue === undefined) {
      toastsError({
        labelKey: "Invalid maturity input.",
      });
      return;
    }

    transferring = true;
    startBusy({ initiator: "dev-add-sns-neuron-maturity" });

    await addMaturity({
      rootCanisterId,
      neuronId,
      amountE8s: numberToE8s(inputValue),
    });
    await reloadNeuron();

    transferring = false;
    close();
    stopBusy("dev-add-sns-neuron-maturity");
  };
</script>

<!-- ONLY FOR TESTNET. NO UNIT TESTS -->
<Modal role="alert" onClose={close}>
  {#snippet title()}<span>{`Add Sns Neuron Maturity`}</span>{/snippet}

  <form
    id="get-icp-form"
    data-tid="get-icp-form"
    on:submit|preventDefault={onSubmit}
  >
    <span class="label">How much?</span>

    <Input
      placeholderLabelKey="core.amount"
      name="tokens"
      inputType="icp"
      bind:value={inputValue}
      disabled={transferring}
    />
  </form>

  {#snippet footer()}
    <button
      form="get-icp-form"
      data-tid="get-icp-submit"
      type="submit"
      class="primary"
      disabled={invalidForm || transferring}
    >
      {#if transferring}
        <Spinner />
      {:else}
        Add Maturity
      {/if}
    </button>
  {/snippet}
</Modal><|MERGE_RESOLUTION|>--- conflicted
+++ resolved
@@ -6,11 +6,7 @@
   import { numberToE8s } from "$lib/utils/token.utils";
   import { Modal, Spinner } from "@dfinity/gix-components";
   import type { Principal } from "@icp-sdk/core/principal";
-<<<<<<< HEAD
-  import type { SnsNeuronId } from "@icp-sdk/canisters/sns";
-=======
   import type { SnsNeuronId } from "@dfinity/sns";
->>>>>>> d34effd1
   import { createEventDispatcher } from "svelte";
 
   export let neuronId: SnsNeuronId;

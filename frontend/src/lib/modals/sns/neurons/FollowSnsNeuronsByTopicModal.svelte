--- conflicted
+++ resolved
@@ -129,22 +129,14 @@
   const nsFunctions: SnsNervousSystemFunction[] = $derived(
     get(createSnsNsFunctionsProjectStore(rootCanisterId)) ?? []
   );
-<<<<<<< HEAD
-  const catchAllLegacyFollowings = $derived<SnsLegacyFollowings | undefined>(
-=======
   const catchAllLegacyFollowings: SnsLegacyFollowings | undefined = $derived(
->>>>>>> bbcee716
     getCatchAllSnsLegacyFollowings({
       neuron,
       nsFunctions,
     })
   );
 
-<<<<<<< HEAD
-  const selectedTopicsContainLegacyFollowee = $derived<boolean>(
-=======
   const selectedTopicsContainLegacyFollowee: boolean = $derived(
->>>>>>> bbcee716
     getLegacyFolloweesByTopics({
       neuron,
       topicInfos: topicInfos.filter((topicInfo) =>
@@ -278,13 +270,8 @@
 
   const confirmDeactivateCatchAllFollowee = async () => {
     startBusy({
-<<<<<<< HEAD
-      initiator: "remove-sns-legacy-followee",
-      labelKey: "follow_sns_topics.busy_removing_legacy",
-=======
       initiator: "remove-sns-catch-all-followee",
       labelKey: "follow_sns_topics.busy_removing_catch_all",
->>>>>>> bbcee716
     });
 
     const { success } = await removeNsFunctionFollowees({
@@ -293,18 +280,6 @@
       functionId: 0n,
     });
 
-<<<<<<< HEAD
-    await reloadNeuron();
-
-    if (success) {
-      toastsSuccess({
-        labelKey: "follow_sns_topics.success_removing_legacy",
-      });
-      openPrevStep();
-    }
-
-    stopBusy("remove-sns-legacy-followee");
-=======
     if (success) {
       toastsSuccess({
         labelKey: "follow_sns_topics.success_removing_catch_all",
@@ -314,7 +289,6 @@
     }
 
     stopBusy("remove-sns-catch-all-followee");
->>>>>>> bbcee716
   };
 </script>
 

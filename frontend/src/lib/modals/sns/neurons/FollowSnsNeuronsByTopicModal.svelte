<script lang="ts">
  import { querySnsNeuron } from "$lib/api/sns-governance.api";
  import { createSnsNsFunctionsProjectStore } from "$lib/derived/sns-ns-functions-project.derived";
  import { snsTopicsStore } from "$lib/derived/sns-topics.derived";
  import FollowSnsNeuronsByTopicStepDeactivateCatchAll from "$lib/modals/sns/neurons/FollowSnsNeuronsByTopicStepDeactivateCatchAll.svelte";
  import FollowSnsNeuronsByTopicStepLegacy from "$lib/modals/sns/neurons/FollowSnsNeuronsByTopicStepLegacy.svelte";
  import FollowSnsNeuronsByTopicStepNeuron from "$lib/modals/sns/neurons/FollowSnsNeuronsByTopicStepNeuron.svelte";
  import FollowSnsNeuronsByTopicStepTopics from "$lib/modals/sns/neurons/FollowSnsNeuronsByTopicStepTopics.svelte";
  import {
    getSnsNeuronIdentity,
    removeFollowee,
    removeNsFunctionFollowees,
    setFollowing,
  } from "$lib/services/sns-neurons.services";
  import { startBusy, stopBusy } from "$lib/stores/busy.store";
  import { i18n } from "$lib/stores/i18n";
  import { toastsError, toastsSuccess } from "$lib/stores/toasts.store";
  import type {
    SnsLegacyFollowings,
    SnsTopicFollowing,
    SnsTopicKey,
  } from "$lib/types/sns";
  import type {
    ListTopicsResponseWithUnknown,
    TopicInfoWithUnknown,
  } from "$lib/types/sns-aggregator";
  import {
    addSnsNeuronToFollowingsByTopics,
    getCatchAllSnsLegacyFollowings,
    getLegacyFolloweesByTopics,
    getSnsTopicFollowings,
    getSnsTopicInfoKey,
    removeSnsNeuronFromFollowingsByTopics,
  } from "$lib/utils/sns-topics.utils";
  import { hexStringToBytes } from "$lib/utils/utils";
  import {
    WizardModal,
    wizardStepIndex,
    type WizardStep,
    type WizardSteps,
  } from "@dfinity/gix-components";
  import type { Principal } from "@dfinity/principal";
  import type {
    SnsNervousSystemFunction,
    SnsNeuron,
    SnsNeuronId,
  } from "@dfinity/sns";
  import {
    arrayOfNumberToUint8Array,
    fromDefinedNullable,
    isNullish,
    nonNullish,
  } from "@dfinity/utils";
  import { get } from "svelte/store";

  type Props = {
    rootCanisterId: Principal;
    neuron: SnsNeuron;
    closeModal: () => void;
    reloadNeuron: () => Promise<void>;
  };
  const { rootCanisterId, neuron, closeModal, reloadNeuron }: Props = $props();

  const STEP_TOPICS = "topics";
  const STEP_CONFIRM_OVERRIDE_LEGACY = "legacy";
  const STEP_CONFIRM_DEACTIVATING_CATCH_ALL = "catch-all";
  const STEP_NEURON = "neurons";
  const steps: WizardSteps = [
    {
      name: STEP_TOPICS,
      title: $i18n.follow_sns_topics.topics_title,
    },
    {
      name: STEP_CONFIRM_OVERRIDE_LEGACY,
      title: $i18n.follow_sns_topics.legacy_title,
    },
    {
      name: STEP_CONFIRM_DEACTIVATING_CATCH_ALL,
      title: $i18n.follow_sns_topics.deactivate_catch_all_title,
    },
    {
      name: STEP_NEURON,
      title: $i18n.follow_sns_topics.neuron_title,
    },
  ];
  let currentStep: WizardStep | undefined = $state();
  let modal: WizardModal | undefined = $state();
  const openNextStep = () => {
    if (
      currentStep?.name === STEP_TOPICS &&
      selectedTopicsContainLegacyFollowee
    ) {
      modal?.set(
        wizardStepIndex({ name: STEP_CONFIRM_OVERRIDE_LEGACY, steps })
      );
    } else {
      modal?.set(wizardStepIndex({ name: STEP_NEURON, steps }));
    }
  };
  const openDeactivateCatchAllStep = () =>
    modal?.set(
      wizardStepIndex({ name: STEP_CONFIRM_DEACTIVATING_CATCH_ALL, steps })
    );
  const openPrevStep = () => {
    if (
      currentStep?.name === STEP_NEURON &&
      selectedTopicsContainLegacyFollowee
    ) {
      modal?.set(
        wizardStepIndex({ name: STEP_CONFIRM_OVERRIDE_LEGACY, steps })
      );
    } else {
      modal?.set(wizardStepIndex({ name: STEP_TOPICS, steps }));
    }
  };

  const listTopics: ListTopicsResponseWithUnknown | undefined = $derived(
    $snsTopicsStore[rootCanisterId.toText()]
  );
  const topicInfos: TopicInfoWithUnknown[] = $derived(
    isNullish(listTopics) ? [] : fromDefinedNullable(listTopics?.topics)
  );
  const followings: SnsTopicFollowing[] = $derived(
    getSnsTopicFollowings(neuron)
  );
  let selectedTopics = $state<SnsTopicKey[]>([]);
  let followeeNeuronIdHex = $state<string>("");

  const nsFunctions: SnsNervousSystemFunction[] = $derived(
    get(createSnsNsFunctionsProjectStore(rootCanisterId)) ?? []
  );
<<<<<<< HEAD
  const catchAllFollowings = $derived<SnsLegacyFollowings | undefined>(
=======
  const catchAllLegacyFollowings = $derived<SnsLegacyFollowings | undefined>(
>>>>>>> d556b3cd
    getCatchAllSnsLegacyFollowings({
      neuron,
      nsFunctions,
    })
  );

  const selectedTopicsContainLegacyFollowee = $derived<boolean>(
    getLegacyFolloweesByTopics({
      neuron,
      topicInfos: topicInfos.filter((topicInfo) =>
        selectedTopics.includes(getSnsTopicInfoKey(topicInfo))
      ),
    }).length > 0
  );

  // Validate the followee neuron id by fetching it.
  const validateNeuronId = async (neuronId: SnsNeuronId) => {
    try {
      return nonNullish(
        await querySnsNeuron({
          identity: await getSnsNeuronIdentity(),
          rootCanisterId,
          neuronId,
          certified: false,
        })
      );
    } catch (_) {
      return false;
    }
  };

  const addFollowing = async (followeeHex: string) => {
    const followeeNeuronId: SnsNeuronId = {
      id: arrayOfNumberToUint8Array(hexStringToBytes(followeeHex)),
    };

    startBusy({
      initiator: "add-followee-by-topic",
      labelKey: "follow_sns_topics.busy_updating",
    });

    if (!(await validateNeuronId(followeeNeuronId))) {
      stopBusy("add-followee-by-topic");
      toastsError({
        labelKey: "follow_sns_topics.error_neuron_not_exist",
        substitutions: {
          $neuronId: followeeHex,
        },
      });
      return;
    }

    const { success, error } = await setFollowing({
      rootCanisterId,
      neuronId: fromDefinedNullable(neuron.id),
      followings: addSnsNeuronToFollowingsByTopics({
        topics: selectedTopics,
        neuronId: followeeNeuronId,
        followings,
      }),
    });

    if (success) {
      toastsSuccess({
        labelKey: $i18n.follow_sns_topics.success_set_following,
      });
      await reloadNeuron();
      closeModal();
    } else {
      toastsError({
        labelKey: "follow_sns_topics.error_add_following",
        err: error,
      });
    }

    stopBusy("add-followee-by-topic");
  };

  const removeFollowing = async ({
    topicKey,
    neuronId,
  }: {
    topicKey: SnsTopicKey;
    neuronId: SnsNeuronId;
  }) => {
    startBusy({
      initiator: "remove-followee-by-topic",
      labelKey: "follow_sns_topics.busy_removing",
    });

    const { success, error } = await setFollowing({
      rootCanisterId,
      neuronId: fromDefinedNullable(neuron.id),
      followings: removeSnsNeuronFromFollowingsByTopics({
        followings,
        topics: [topicKey],
        neuronId,
      }),
    });

    if (success) {
      await reloadNeuron();
    } else {
      toastsError({
        labelKey: "follow_sns_topics.error_remove_following",
        err: error,
      });
    }

    stopBusy("remove-followee-by-topic");
  };

  const removeLegacyFollowing = async ({
    nsFunction,
    followee,
  }: {
    nsFunction: SnsNervousSystemFunction;
    followee: SnsNeuronId;
  }) => {
    startBusy({
      initiator: "remove-sns-legacy-followee",
      labelKey: "follow_sns_topics.busy_removing_legacy",
    });
    const { success } = await removeFollowee({
      rootCanisterId,
      neuron,
      followee,
      functionId: nsFunction.id,
    });
    if (success) {
      await reloadNeuron();
      toastsSuccess({
        labelKey: "follow_sns_topics.success_removing_legacy",
      });
    }
    stopBusy("remove-sns-legacy-followee");
  };

  const confirmDeactivateCatchAllFollowee = async () => {
<<<<<<< HEAD
    startBusy({
      initiator: "remove-sns-legacy-followee",
      labelKey: "follow_sns_topics.busy_removing_legacy",
    });

    const { success } = await removeNsFunctionFollowees({
      rootCanisterId,
      neuron,
      functionId: 0n,
    });

    await reloadNeuron();

    if (success) {
      toastsSuccess({
        labelKey: "follow_sns_topics.success_removing_legacy",
      });
      openPrevStep();
    }

    stopBusy("remove-sns-legacy-followee");
=======
    // TODO(sns-topics): Implement deactivation of catch-all followee
>>>>>>> d556b3cd
  };
</script>

<WizardModal
  testId="follow-sns-neurons-by-topic-modal"
  {steps}
  bind:currentStep
  bind:this={modal}
  on:nnsClose={closeModal}
>
  <svelte:fragment slot="title">{currentStep?.title}</svelte:fragment>

  {#if currentStep?.name === STEP_TOPICS}
    <FollowSnsNeuronsByTopicStepTopics
      {topicInfos}
      {followings}
      {neuron}
      bind:selectedTopics
<<<<<<< HEAD
      {catchAllFollowings}
=======
      {catchAllLegacyFollowings}
>>>>>>> d556b3cd
      {closeModal}
      {openNextStep}
      {openDeactivateCatchAllStep}
      {removeFollowing}
      {removeLegacyFollowing}
    />
  {/if}
  {#if currentStep?.name === STEP_CONFIRM_OVERRIDE_LEGACY}
    <FollowSnsNeuronsByTopicStepLegacy
      {topicInfos}
      {neuron}
      bind:selectedTopics
      {openPrevStep}
      {openNextStep}
    />
  {/if}
<<<<<<< HEAD
  {#if currentStep?.name === STEP_CONFIRM_DEACTIVATING_CATCH_ALL && nonNullish(catchAllFollowings)}
    <FollowSnsNeuronsByTopicStepDeactivateCatchAll
      {catchAllFollowings}
=======
  {#if currentStep?.name === STEP_CONFIRM_DEACTIVATING_CATCH_ALL && nonNullish(catchAllLegacyFollowings)}
    <FollowSnsNeuronsByTopicStepDeactivateCatchAll
      {catchAllLegacyFollowings}
>>>>>>> d556b3cd
      cancel={openPrevStep}
      confirm={confirmDeactivateCatchAllFollowee}
    />
  {/if}
  {#if currentStep?.name === STEP_NEURON}
    <FollowSnsNeuronsByTopicStepNeuron
      bind:followeeHex={followeeNeuronIdHex}
      {openPrevStep}
      {addFollowing}
    />
  {/if}
</WizardModal><|MERGE_RESOLUTION|>--- conflicted
+++ resolved
@@ -129,11 +129,7 @@
   const nsFunctions: SnsNervousSystemFunction[] = $derived(
     get(createSnsNsFunctionsProjectStore(rootCanisterId)) ?? []
   );
-<<<<<<< HEAD
-  const catchAllFollowings = $derived<SnsLegacyFollowings | undefined>(
-=======
   const catchAllLegacyFollowings = $derived<SnsLegacyFollowings | undefined>(
->>>>>>> d556b3cd
     getCatchAllSnsLegacyFollowings({
       neuron,
       nsFunctions,
@@ -273,7 +269,6 @@
   };
 
   const confirmDeactivateCatchAllFollowee = async () => {
-<<<<<<< HEAD
     startBusy({
       initiator: "remove-sns-legacy-followee",
       labelKey: "follow_sns_topics.busy_removing_legacy",
@@ -295,9 +290,6 @@
     }
 
     stopBusy("remove-sns-legacy-followee");
-=======
-    // TODO(sns-topics): Implement deactivation of catch-all followee
->>>>>>> d556b3cd
   };
 </script>
 
@@ -316,11 +308,7 @@
       {followings}
       {neuron}
       bind:selectedTopics
-<<<<<<< HEAD
-      {catchAllFollowings}
-=======
       {catchAllLegacyFollowings}
->>>>>>> d556b3cd
       {closeModal}
       {openNextStep}
       {openDeactivateCatchAllStep}
@@ -337,15 +325,9 @@
       {openNextStep}
     />
   {/if}
-<<<<<<< HEAD
-  {#if currentStep?.name === STEP_CONFIRM_DEACTIVATING_CATCH_ALL && nonNullish(catchAllFollowings)}
-    <FollowSnsNeuronsByTopicStepDeactivateCatchAll
-      {catchAllFollowings}
-=======
   {#if currentStep?.name === STEP_CONFIRM_DEACTIVATING_CATCH_ALL && nonNullish(catchAllLegacyFollowings)}
     <FollowSnsNeuronsByTopicStepDeactivateCatchAll
       {catchAllLegacyFollowings}
->>>>>>> d556b3cd
       cancel={openPrevStep}
       confirm={confirmDeactivateCatchAllFollowee}
     />

<script lang="ts">
  import { querySnsNeuron } from "$lib/api/sns-governance.api";
  import { snsTopicsStore } from "$lib/derived/sns-topics.derived";
  import FollowSnsNeuronsByTopicStepNeuron from "$lib/modals/sns/neurons/FollowSnsNeuronsByTopicStepNeuron.svelte";
  import FollowSnsNeuronsByTopicStepTopics from "$lib/modals/sns/neurons/FollowSnsNeuronsByTopicStepTopics.svelte";
  import {
    getSnsNeuronIdentity,
<<<<<<< HEAD
    removeFollowee,
=======
>>>>>>> fd889152
    setFollowing,
  } from "$lib/services/sns-neurons.services";
  import { startBusy, stopBusy } from "$lib/stores/busy.store";
  import { i18n } from "$lib/stores/i18n";
  import { toastsError, toastsSuccess } from "$lib/stores/toasts.store";
  import type { SnsTopicFollowing, SnsTopicKey } from "$lib/types/sns";
  import type {
    ListTopicsResponseWithUnknown,
    TopicInfoWithUnknown,
  } from "$lib/types/sns-aggregator";
  import {
    addSnsNeuronToFollowingsByTopics,
    getSnsTopicFollowings,
<<<<<<< HEAD
    getSnsTopicInfoKey,
    getTopicsLegacyFollowees,
=======
>>>>>>> fd889152
    removeSnsNeuronFromFollowingsByTopics,
  } from "$lib/utils/sns-topics.utils";
  import { hexStringToBytes } from "$lib/utils/utils";
  import {
    WizardModal,
    wizardStepIndex,
    type WizardStep,
    type WizardSteps,
  } from "@dfinity/gix-components";
  import type { Principal } from "@dfinity/principal";
  import type {
    SnsNervousSystemFunction,
    SnsNeuron,
    SnsNeuronId,
  } from "@dfinity/sns";
  import {
    arrayOfNumberToUint8Array,
    fromDefinedNullable,
    isNullish,
    nonNullish,
  } from "@dfinity/utils";
  import FollowSnsNeuronsByTopicStepLegacy from "./FollowSnsNeuronsByTopicStepLegacy.svelte";

  type Props = {
    rootCanisterId: Principal;
    neuron: SnsNeuron;
    closeModal: () => void;
    reloadNeuron: () => Promise<void>;
  };
  const { rootCanisterId, neuron, closeModal, reloadNeuron }: Props = $props();

  const STEP_TOPICS = "topics";
  const STEP_CONFIRM_OVERRIDE_LEGACY = "legacy";
  const STEP_NEURON = "neurons";
  const steps: WizardSteps = [
    {
      name: STEP_TOPICS,
      title: $i18n.follow_sns_topics.topics_title,
    },
    {
      name: STEP_CONFIRM_OVERRIDE_LEGACY,
      // TODO: update title
      title: $i18n.follow_sns_topics.topics_title,
    },
    {
      name: STEP_NEURON,
      title: $i18n.follow_sns_topics.neuron_title,
    },
  ];
  let currentStep: WizardStep | undefined = $state();
  let modal: WizardModal | undefined = $state();
  const openNextStep = () => {
    if (
      currentStep?.name === STEP_TOPICS &&
      selectedTopicsContainLegacyFollowee
    ) {
      modal?.set(
        wizardStepIndex({ name: STEP_CONFIRM_OVERRIDE_LEGACY, steps })
      );
    } else {
      modal?.set(wizardStepIndex({ name: STEP_NEURON, steps }));
    }
  };
  const openPrevStep = () => {
    if (
      currentStep?.name === STEP_NEURON &&
      selectedTopicsContainLegacyFollowee
    ) {
      modal?.set(
        wizardStepIndex({ name: STEP_CONFIRM_OVERRIDE_LEGACY, steps })
      );
    } else {
      modal?.set(wizardStepIndex({ name: STEP_TOPICS, steps }));
    }
  };

  const listTopics: ListTopicsResponseWithUnknown | undefined = $derived(
    $snsTopicsStore[rootCanisterId.toText()]
  );
  const topicInfos: TopicInfoWithUnknown[] = $derived(
    isNullish(listTopics) ? [] : fromDefinedNullable(listTopics?.topics)
  );
  const followings: SnsTopicFollowing[] = $derived(
    getSnsTopicFollowings(neuron)
  );
  let selectedTopics = $state<SnsTopicKey[]>([]);
  let followeeNeuronIdHex = $state<string>("");

<<<<<<< HEAD
  const selectedTopicsContainLegacyFollowee = $derived<boolean>(
    getTopicsLegacyFollowees({
      neuron,
      topicInfos: topicInfos.filter((topicInfo) =>
        selectedTopics.includes(getSnsTopicInfoKey(topicInfo))
      ),
    }).length > 0
  );

  // Validate the followee neuron id by fetching it.
  const validateNeuronId = async (neuronId: SnsNeuronId) => {
    try {
      const identity = await getSnsNeuronIdentity();
      return (
        (await querySnsNeuron({
          identity,
          rootCanisterId,
          neuronId,
          certified: false,
        })) !== undefined
=======
  // Validate the followee neuron id by fetching it.
  const validateNeuronId = async (neuronId: SnsNeuronId) => {
    try {
      return nonNullish(
        await querySnsNeuron({
          identity: await getSnsNeuronIdentity(),
          rootCanisterId,
          neuronId,
          certified: false,
        })
>>>>>>> fd889152
      );
    } catch (_) {
      return false;
    }
  };

  const addFollowing = async (followeeHex: string) => {
    const followeeNeuronId: SnsNeuronId = {
      id: arrayOfNumberToUint8Array(hexStringToBytes(followeeHex)),
    };

    startBusy({
      initiator: "add-followee-by-topic",
      labelKey: "follow_sns_topics.busy_updating",
    });

    if (!(await validateNeuronId(followeeNeuronId))) {
      stopBusy("add-followee-by-topic");
      toastsError({
        labelKey: "follow_sns_topics.error_neuron_not_exist",
        substitutions: {
          $neuronId: followeeHex,
        },
      });
      return;
    }

    const { success } = await setFollowing({
      rootCanisterId,
      neuronId: fromDefinedNullable(neuron.id),
      followings: addSnsNeuronToFollowingsByTopics({
        topics: selectedTopics,
        neuronId: followeeNeuronId,
        followings,
      }),
    });

    if (success) {
      toastsSuccess({
        labelKey: $i18n.follow_sns_topics.success_set_following,
      });
      await reloadNeuron();
      closeModal();
    }

    stopBusy("add-followee-by-topic");
  };

  const removeFollowing = async ({
    topicKey,
    neuronId,
  }: {
    topicKey: SnsTopicKey;
    neuronId: SnsNeuronId;
  }) => {
    startBusy({
      initiator: "remove-followee-by-topic",
      labelKey: "follow_sns_topics.busy_removing",
    });

<<<<<<< HEAD
    try {
      const { success } = await setFollowing({
        rootCanisterId,
        neuronId: fromDefinedNullable(neuron.id),
        followings: removeSnsNeuronFromFollowingsByTopics({
          followings,
          topics: [topicKey],
          neuronId,
        }),
      });

      if (success) {
        await reloadNeuron();
      }
    } catch (error) {
      console.error("Failed to remove SNS followee by topic", error);
      toastsError({
        labelKey: "new_followee.error_remove_following",
      });
    }

    stopBusy("remove-followee-by-topic");
  };

  const removeLegacyFollowing = async ({
    nsFunction,
    followee,
  }: {
    nsFunction: SnsNervousSystemFunction;
    followee: SnsNeuronId;
  }) => {
    startBusy({
      initiator: "remove-sns-followee",
      labelKey: "follow_sns_topics.busy_legacy_removing",
    });

    try {
      const { success } = await removeFollowee({
        rootCanisterId,
        neuron,
        followee,
        functionId: nsFunction.id,
      });

      if (success) {
        await reloadNeuron();
      }
    } catch (error) {
      console.error("Failed to remove SNS followee", error);
      toastsError({
        labelKey: "new_followee.error_remove_following",
      });
    }

    stopBusy("remove-sns-followee");
=======
    const { success } = await setFollowing({
      rootCanisterId,
      neuronId: fromDefinedNullable(neuron.id),
      followings: removeSnsNeuronFromFollowingsByTopics({
        followings,
        topics: [topicKey],
        neuronId,
      }),
    });

    if (success) {
      await reloadNeuron();
    }

    stopBusy("remove-followee-by-topic");
>>>>>>> fd889152
  };
</script>

<WizardModal
  testId="follow-sns-neurons-by-topic-modal"
  {steps}
  bind:currentStep
  bind:this={modal}
  on:nnsClose
>
  <svelte:fragment slot="title">{currentStep?.title}</svelte:fragment>

  {#if currentStep?.name === STEP_TOPICS}
    <FollowSnsNeuronsByTopicStepTopics
      {topicInfos}
      {followings}
      {neuron}
      bind:selectedTopics
      {closeModal}
      {openNextStep}
      {removeFollowing}
      {removeLegacyFollowing}
    />
  {/if}
  {#if currentStep?.name === STEP_CONFIRM_OVERRIDE_LEGACY}
    <FollowSnsNeuronsByTopicStepLegacy
      {topicInfos}
      {neuron}
      bind:selectedTopics
      {openPrevStep}
      {openNextStep}
    />
  {/if}
  {#if currentStep?.name === STEP_NEURON}
    <FollowSnsNeuronsByTopicStepNeuron
      bind:followeeHex={followeeNeuronIdHex}
      {openPrevStep}
      {addFollowing}
    />
  {/if}
</WizardModal><|MERGE_RESOLUTION|>--- conflicted
+++ resolved
@@ -5,10 +5,7 @@
   import FollowSnsNeuronsByTopicStepTopics from "$lib/modals/sns/neurons/FollowSnsNeuronsByTopicStepTopics.svelte";
   import {
     getSnsNeuronIdentity,
-<<<<<<< HEAD
     removeFollowee,
-=======
->>>>>>> fd889152
     setFollowing,
   } from "$lib/services/sns-neurons.services";
   import { startBusy, stopBusy } from "$lib/stores/busy.store";
@@ -22,11 +19,8 @@
   import {
     addSnsNeuronToFollowingsByTopics,
     getSnsTopicFollowings,
-<<<<<<< HEAD
     getSnsTopicInfoKey,
     getTopicsLegacyFollowees,
-=======
->>>>>>> fd889152
     removeSnsNeuronFromFollowingsByTopics,
   } from "$lib/utils/sns-topics.utils";
   import { hexStringToBytes } from "$lib/utils/utils";
@@ -115,7 +109,6 @@
   let selectedTopics = $state<SnsTopicKey[]>([]);
   let followeeNeuronIdHex = $state<string>("");
 
-<<<<<<< HEAD
   const selectedTopicsContainLegacyFollowee = $derived<boolean>(
     getTopicsLegacyFollowees({
       neuron,
@@ -125,18 +118,6 @@
     }).length > 0
   );
 
-  // Validate the followee neuron id by fetching it.
-  const validateNeuronId = async (neuronId: SnsNeuronId) => {
-    try {
-      const identity = await getSnsNeuronIdentity();
-      return (
-        (await querySnsNeuron({
-          identity,
-          rootCanisterId,
-          neuronId,
-          certified: false,
-        })) !== undefined
-=======
   // Validate the followee neuron id by fetching it.
   const validateNeuronId = async (neuronId: SnsNeuronId) => {
     try {
@@ -147,7 +128,6 @@
           neuronId,
           certified: false,
         })
->>>>>>> fd889152
       );
     } catch (_) {
       return false;
@@ -208,26 +188,18 @@
       labelKey: "follow_sns_topics.busy_removing",
     });
 
-<<<<<<< HEAD
-    try {
-      const { success } = await setFollowing({
-        rootCanisterId,
-        neuronId: fromDefinedNullable(neuron.id),
-        followings: removeSnsNeuronFromFollowingsByTopics({
-          followings,
-          topics: [topicKey],
-          neuronId,
-        }),
-      });
-
-      if (success) {
-        await reloadNeuron();
-      }
-    } catch (error) {
-      console.error("Failed to remove SNS followee by topic", error);
-      toastsError({
-        labelKey: "new_followee.error_remove_following",
-      });
+    const { success } = await setFollowing({
+      rootCanisterId,
+      neuronId: fromDefinedNullable(neuron.id),
+      followings: removeSnsNeuronFromFollowingsByTopics({
+        followings,
+        topics: [topicKey],
+        neuronId,
+      }),
+    });
+
+    if (success) {
+      await reloadNeuron();
     }
 
     stopBusy("remove-followee-by-topic");
@@ -264,23 +236,6 @@
     }
 
     stopBusy("remove-sns-followee");
-=======
-    const { success } = await setFollowing({
-      rootCanisterId,
-      neuronId: fromDefinedNullable(neuron.id),
-      followings: removeSnsNeuronFromFollowingsByTopics({
-        followings,
-        topics: [topicKey],
-        neuronId,
-      }),
-    });
-
-    if (success) {
-      await reloadNeuron();
-    }
-
-    stopBusy("remove-followee-by-topic");
->>>>>>> fd889152
   };
 </script>
 

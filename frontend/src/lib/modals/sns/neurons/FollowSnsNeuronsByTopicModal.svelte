<script lang="ts">
  import { i18n } from "$lib/stores/i18n";
  import {
    WizardModal,
    type WizardStep,
    type WizardSteps,
  } from "@dfinity/gix-components";
<<<<<<< HEAD
  import { createEventDispatcher } from "svelte";
  import FollowSnsNeuronsByTopicStepTopics from "$lib/modals/sns/neurons/FollowSnsNeuronsByTopicStepTopics.svelte";
  import FollowSnsNeuronsByTopicStepNeuron from "$lib/modals/sns/neurons/FollowSnsNeuronsByTopicStepNeuron.svelte";
  import type {
    ListTopicsResponseWithUnknown,
    TopicInfoWithUnknown,
  } from "$lib/types/sns-aggregator";
  import { snsTopicsStore } from "$lib/derived/sns-topics.derived";
  import type { Principal } from "@dfinity/principal";
  import {
    arrayOfNumberToUint8Array,
    fromDefinedNullable,
    isNullish,
  } from "@dfinity/utils";
  import type { SnsTopicFollowing, SnsTopicKey } from "$lib/types/sns";
  import { startBusy, stopBusy } from "$lib/stores/busy.store";
  import type {
    SnsNervousSystemFunction,
    SnsNeuron,
    SnsNeuronId,
  } from "@dfinity/sns";
  import {
    getSnsNeuronIdentity,
    removeFollowee,
    setFollowing,
  } from "$lib/services/sns-neurons.services";
  import { toastsError, toastsSuccess } from "$lib/stores/toasts.store";
  import {
    addSnsNeuronToFollowingsByTopics,
    getSnsTopicFollowings,
    removeSnsNeuronFromFollowingsByTopics,
  } from "$lib/utils/sns-topics.utils";
  import { hexStringToBytes } from "$lib/utils/utils";
  import { querySnsNeuron } from "$lib/api/sns-governance.api";

  type Props = {
    rootCanisterId: Principal;
    neuron: SnsNeuron;
    reloadNeuron: () => Promise<void>;
  };
  const { rootCanisterId, neuron, reloadNeuron }: Props = $props();

  const dispatcher = createEventDispatcher();
=======

>>>>>>> 9a447d6c
  const STEP_TOPICS = "topics";
  const STEP_NEURON = "neurons";
  const steps: WizardSteps = [
    {
      name: STEP_TOPICS,
      title: $i18n.follow_sns_topics.topics_title,
    },
    {
      name: STEP_NEURON,
      title: $i18n.follow_sns_topics.neuron_title,
    },
  ];
  let currentStep: WizardStep | undefined = $state();
  let modal: WizardModal | undefined = $state();
<<<<<<< HEAD
  const openNextStep = () => modal?.next();
  const openPrevStep = () => modal?.back();
  const closeModal = () => dispatcher("nnsClose");

  const listTopics: ListTopicsResponseWithUnknown | undefined = $derived(
    $snsTopicsStore[rootCanisterId.toText()]
  );
  const topicInfos: TopicInfoWithUnknown[] = $derived(
    isNullish(listTopics) ? [] : fromDefinedNullable(listTopics?.topics)
  );
  const followings: SnsTopicFollowing[] = $derived(
    getSnsTopicFollowings(neuron)
  );
  let selectedTopics: SnsTopicKey[] = $state([]);
  let followeeNeuronIdHex: string = $state("");

  const addFollowing = async (followeeHex: string) => {
    console.error("TBD addFollowing", followeeHex);
  };

  const removeFollowing = async ({
    topicKey,
    neuronId,
  }: {
    topicKey: SnsTopicKey;
    neuronId: SnsNeuronId;
  }) => {
    console.error("TBD removeFollowing", topicKey, neuronId);
  };
=======
>>>>>>> 9a447d6c
</script>

<WizardModal
  testId="follow-sns-neurons-by-topic-modal"
  {steps}
  bind:currentStep
  bind:this={modal}
  on:nnsClose
>
  <svelte:fragment slot="title">{currentStep?.title}</svelte:fragment>

  {#if currentStep?.name === STEP_TOPICS}
<<<<<<< HEAD
    <FollowSnsNeuronsByTopicStepTopics
      {topicInfos}
      {followings}
      bind:selectedTopics
      {closeModal}
      {openNextStep}
      {removeFollowing}
    />
  {/if}
  {#if currentStep?.name === STEP_NEURON}
    <FollowSnsNeuronsByTopicStepNeuron
      bind:followeeHex={followeeNeuronIdHex}
      {openPrevStep}
      {addFollowing}
    />
=======
    TBD FollowSnsNeuronsByTopicStepTopics
  {/if}
  {#if currentStep?.name === STEP_NEURON}
    TBD FollowSnsNeuronsByTopicStepNeuron
>>>>>>> 9a447d6c
  {/if}
</WizardModal><|MERGE_RESOLUTION|>--- conflicted
+++ resolved
@@ -5,7 +5,6 @@
     type WizardStep,
     type WizardSteps,
   } from "@dfinity/gix-components";
-<<<<<<< HEAD
   import { createEventDispatcher } from "svelte";
   import FollowSnsNeuronsByTopicStepTopics from "$lib/modals/sns/neurons/FollowSnsNeuronsByTopicStepTopics.svelte";
   import FollowSnsNeuronsByTopicStepNeuron from "$lib/modals/sns/neurons/FollowSnsNeuronsByTopicStepNeuron.svelte";
@@ -15,31 +14,10 @@
   } from "$lib/types/sns-aggregator";
   import { snsTopicsStore } from "$lib/derived/sns-topics.derived";
   import type { Principal } from "@dfinity/principal";
-  import {
-    arrayOfNumberToUint8Array,
-    fromDefinedNullable,
-    isNullish,
-  } from "@dfinity/utils";
+  import { fromDefinedNullable, isNullish } from "@dfinity/utils";
   import type { SnsTopicFollowing, SnsTopicKey } from "$lib/types/sns";
-  import { startBusy, stopBusy } from "$lib/stores/busy.store";
-  import type {
-    SnsNervousSystemFunction,
-    SnsNeuron,
-    SnsNeuronId,
-  } from "@dfinity/sns";
-  import {
-    getSnsNeuronIdentity,
-    removeFollowee,
-    setFollowing,
-  } from "$lib/services/sns-neurons.services";
-  import { toastsError, toastsSuccess } from "$lib/stores/toasts.store";
-  import {
-    addSnsNeuronToFollowingsByTopics,
-    getSnsTopicFollowings,
-    removeSnsNeuronFromFollowingsByTopics,
-  } from "$lib/utils/sns-topics.utils";
-  import { hexStringToBytes } from "$lib/utils/utils";
-  import { querySnsNeuron } from "$lib/api/sns-governance.api";
+  import type { SnsNeuron, SnsNeuronId } from "@dfinity/sns";
+  import { getSnsTopicFollowings } from "$lib/utils/sns-topics.utils";
 
   type Props = {
     rootCanisterId: Principal;
@@ -49,9 +27,6 @@
   const { rootCanisterId, neuron, reloadNeuron }: Props = $props();
 
   const dispatcher = createEventDispatcher();
-=======
-
->>>>>>> 9a447d6c
   const STEP_TOPICS = "topics";
   const STEP_NEURON = "neurons";
   const steps: WizardSteps = [
@@ -66,7 +41,6 @@
   ];
   let currentStep: WizardStep | undefined = $state();
   let modal: WizardModal | undefined = $state();
-<<<<<<< HEAD
   const openNextStep = () => modal?.next();
   const openPrevStep = () => modal?.back();
   const closeModal = () => dispatcher("nnsClose");
@@ -85,6 +59,7 @@
 
   const addFollowing = async (followeeHex: string) => {
     console.error("TBD addFollowing", followeeHex);
+    await reloadNeuron();
   };
 
   const removeFollowing = async ({
@@ -95,9 +70,8 @@
     neuronId: SnsNeuronId;
   }) => {
     console.error("TBD removeFollowing", topicKey, neuronId);
+    await reloadNeuron();
   };
-=======
->>>>>>> 9a447d6c
 </script>
 
 <WizardModal
@@ -110,7 +84,6 @@
   <svelte:fragment slot="title">{currentStep?.title}</svelte:fragment>
 
   {#if currentStep?.name === STEP_TOPICS}
-<<<<<<< HEAD
     <FollowSnsNeuronsByTopicStepTopics
       {topicInfos}
       {followings}
@@ -126,11 +99,5 @@
       {openPrevStep}
       {addFollowing}
     />
-=======
-    TBD FollowSnsNeuronsByTopicStepTopics
-  {/if}
-  {#if currentStep?.name === STEP_NEURON}
-    TBD FollowSnsNeuronsByTopicStepNeuron
->>>>>>> 9a447d6c
   {/if}
 </WizardModal>
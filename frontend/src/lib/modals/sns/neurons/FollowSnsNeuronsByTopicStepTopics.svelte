<script lang="ts">
  import TestIdWrapper from "$lib/components/common/TestIdWrapper.svelte";
  import Separator from "$lib/components/ui/Separator.svelte";
  import TooltipIcon from "$lib/components/ui/TooltipIcon.svelte";
  import FollowSnsNeuronsByTopicItem from "$lib/modals/sns/neurons/FollowSnsNeuronsByTopicItem.svelte";
  import { i18n } from "$lib/stores/i18n";
  import type { SnsTopicFollowing, SnsTopicKey } from "$lib/types/sns";
  import type { TopicInfoWithUnknown } from "$lib/types/sns-aggregator";
  import {
    getLegacyFolloweesByTopics,
    getSnsTopicInfoKey,
    getLegacyFolloweesByTopics,
    snsTopicToTopicKey,
  } from "$lib/utils/sns-topics.utils";
<<<<<<< HEAD
  import type {
    SnsNervousSystemFunction,
    SnsNeuron,
    SnsNeuronId,
  } from "@dfinity/sns";
=======
  import type { SnsNeuron, SnsNeuronId } from "@dfinity/sns";
>>>>>>> 052b2298
  import { fromDefinedNullable } from "@dfinity/utils";

  type Props = {
    neuron: SnsNeuron;
    topicInfos: TopicInfoWithUnknown[];
    selectedTopics: SnsTopicKey[];
    followings: SnsTopicFollowing[];
    closeModal: () => void;
    openNextStep: () => void;
    removeFollowing: (args: {
      topicKey: SnsTopicKey;
      neuronId: SnsNeuronId;
    }) => void;
    removeLegacyFollowing: (args: {
      nsFunction: SnsNervousSystemFunction;
      followee: SnsNeuronId;
    }) => void;
  };
  let {
    neuron,
    topicInfos,
    selectedTopics = $bindable(),
    followings,
    closeModal,
    openNextStep,
    removeFollowing,
    removeLegacyFollowing,
  }: Props = $props();

  const criticalTopicInfos: TopicInfoWithUnknown[] = $derived(
    topicInfos.filter((topicInfo) => fromDefinedNullable(topicInfo.is_critical))
  );
  const nonCriticalTopicInfos: TopicInfoWithUnknown[] = $derived(
    topicInfos.filter(
      (topicInfo) => !fromDefinedNullable(topicInfo.is_critical)
    )
  );

  const onTopicSelectionChange = ({
    topicKey,
    checked,
  }: {
    topicKey: SnsTopicKey;
    checked: boolean;
  }) => {
    if (checked) {
      selectedTopics = [...selectedTopics, topicKey];
    } else {
      selectedTopics = selectedTopics.filter((key) => key !== topicKey);
    }
  };
  const isTopicInfoSelected = (topicInfo: TopicInfoWithUnknown) =>
    selectedTopics.includes(getSnsTopicInfoKey(topicInfo));
  const getTopicFollowees = (topicInfo: TopicInfoWithUnknown) =>
    followings.find(
      (following) =>
        snsTopicToTopicKey(fromDefinedNullable(topicInfo.topic)) ===
        following.topic
    )?.followees ?? [];
</script>

<TestIdWrapper testId="follow-sns-neurons-by-topic-step-topics-component">
  <p class="description">{$i18n.follow_sns_topics.topics_description}</p>

  <Separator spacing="medium" />

  <div class="topic-group" data-tid="critical-topic-group">
    <h5 class="headline description"
      >{$i18n.follow_sns_topics.topics_critical_label}
      <TooltipIcon
        >{$i18n.follow_sns_topics.topics_critical_tooltip}</TooltipIcon
      ></h5
    >
    {#each criticalTopicInfos as topicInfo}
      <FollowSnsNeuronsByTopicItem
        {topicInfo}
        followees={getTopicFollowees(topicInfo)}
        legacyFollowees={getLegacyFolloweesByTopics({
          neuron,
          topicInfos: [topicInfo],
        })}
        checked={isTopicInfoSelected(topicInfo)}
        onNnsChange={onTopicSelectionChange}
        {removeFollowing}
        {removeLegacyFollowing}
      />
    {/each}
  </div>

  <div class="topic-group" data-tid="non-critical-topic-group">
    <h5 class="headline description"
      >{$i18n.follow_sns_topics.topics_non_critical_label}
      <TooltipIcon
        >{$i18n.follow_sns_topics.topics_critical_tooltip}</TooltipIcon
      ></h5
    >
    {#each nonCriticalTopicInfos as topicInfo}
      <FollowSnsNeuronsByTopicItem
        {topicInfo}
        followees={getTopicFollowees(topicInfo)}
        legacyFollowees={getLegacyFolloweesByTopics({
          neuron,
          topicInfos: [topicInfo],
        })}
        checked={isTopicInfoSelected(topicInfo)}
        onNnsChange={onTopicSelectionChange}
        {removeFollowing}
        {removeLegacyFollowing}
      />
    {/each}
  </div>

  <div class="toolbar">
    <button
      class="secondary"
      type="button"
      data-tid="cancel-button"
      onclick={closeModal}
    >
      {$i18n.core.cancel}
    </button>

    <button
      data-tid="next-button"
      class="primary"
      disabled={selectedTopics.length === 0}
      onclick={openNextStep}
    >
      {$i18n.core.next}
    </button>
  </div>
</TestIdWrapper>

<style lang="scss">
  .topic-group {
    margin-bottom: var(--padding-3x);
    display: flex;
    flex-direction: column;
    gap: var(--padding);

    .headline {
      margin: var(--padding) 0;
    }
  }
</style><|MERGE_RESOLUTION|>--- conflicted
+++ resolved
@@ -9,18 +9,13 @@
   import {
     getLegacyFolloweesByTopics,
     getSnsTopicInfoKey,
-    getLegacyFolloweesByTopics,
     snsTopicToTopicKey,
   } from "$lib/utils/sns-topics.utils";
-<<<<<<< HEAD
   import type {
     SnsNervousSystemFunction,
     SnsNeuron,
     SnsNeuronId,
   } from "@dfinity/sns";
-=======
-  import type { SnsNeuron, SnsNeuronId } from "@dfinity/sns";
->>>>>>> 052b2298
   import { fromDefinedNullable } from "@dfinity/utils";
 
   type Props = {

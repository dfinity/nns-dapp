--- conflicted
+++ resolved
@@ -27,11 +27,7 @@
     topicInfos: TopicInfoWithUnknown[];
     selectedTopics: SnsTopicKey[];
     followings: SnsTopicFollowing[];
-<<<<<<< HEAD
-    catchAllFollowings: SnsLegacyFollowings | undefined;
-=======
     catchAllLegacyFollowings: SnsLegacyFollowings | undefined;
->>>>>>> d556b3cd
     closeModal: () => void;
     openNextStep: () => void;
     removeFollowing: (args: {
@@ -49,11 +45,7 @@
     topicInfos,
     selectedTopics = $bindable(),
     followings,
-<<<<<<< HEAD
-    catchAllFollowings,
-=======
     catchAllLegacyFollowings,
->>>>>>> d556b3cd
     closeModal,
     openNextStep,
     removeFollowing,
@@ -129,11 +121,7 @@
           >{$i18n.follow_sns_topics.topics_critical_tooltip}</TooltipIcon
         ></h5
       >
-<<<<<<< HEAD
-      {#if nonNullish(catchAllFollowings)}
-=======
       {#if nonNullish(catchAllLegacyFollowings)}
->>>>>>> d556b3cd
         <button
           data-tid="deactivate-catch-all-button"
           class="ghost"

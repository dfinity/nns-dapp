--- conflicted
+++ resolved
@@ -23,15 +23,12 @@
   } from "$lib/types/sns-neuron-detail.modal";
   import SnsStakeMaturityModal from "$lib/modals/sns/neurons/SnsStakeMaturityModal.svelte";
   import SnsAutoStakeMaturityModal from "$lib/modals/sns/neurons/SnsAutoStakeMaturityModal.svelte";
-<<<<<<< HEAD
   import SplitSnsNeuronModal from "$lib/modals/sns/neurons/SplitSnsNeuronModal.svelte";
   import type { NervousSystemParameters } from "@dfinity/sns";
   import { snsParametersStore } from "$lib/stores/sns-parameters.store";
   import { snsSelectedTransactionFeeStore } from "$lib/derived/sns/sns-selected-transaction-fee.store";
   import { isDefined } from "$lib/utils/utils.js";
-=======
   import SnsIncreaseStakeNeuronModal from "$lib/modals/sns/neurons/SnsIncreaseStakeNeuronModal.svelte";
->>>>>>> 4477c972
 
   // Modal events
 
@@ -60,7 +57,6 @@
   let neuronState: NeuronState | undefined;
   $: neuronState = isNullish(neuron) ? undefined : getSnsNeuronState(neuron);
 
-<<<<<<< HEAD
   let token: Token;
   $: token = $snsTokenSymbolSelectedStore as Token;
 
@@ -71,10 +67,6 @@
 
   let transactionFee: E8s | undefined;
   $: transactionFee = $snsSelectedTransactionFeeStore?.toE8s();
-=======
-  let token: Token | undefined;
-  $: token = $snsTokenSymbolSelectedStore;
->>>>>>> 4477c972
 </script>
 
 <svelte:window on:snsNeuronDetailModal={({ detail }) => (modal = detail)} />
@@ -138,7 +130,6 @@
         />
       {/if}
 
-<<<<<<< HEAD
       {#if isDefined(parameters) && isDefined(transactionFee)}
         {#if type === "split-neuron"}
           <SplitSnsNeuronModal
@@ -151,7 +142,8 @@
             on:nnsClose={close}
           />
         {/if}
-=======
+      {/if}
+
       {#if type === "increase-stake"}
         <SnsIncreaseStakeNeuronModal
           {rootCanisterId}
@@ -160,7 +152,6 @@
           {reloadNeuron}
           on:nnsClose={close}
         />
->>>>>>> 4477c972
       {/if}
     {/if}
   {/if}

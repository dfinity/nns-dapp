<script lang="ts">
  import { IS_TESTNET } from "$lib/constants/environment.constants";
  import { snsParametersStore } from "$lib/derived/sns-parameters.derived";
  import { snsSelectedTransactionFeeStore } from "$lib/derived/sns/sns-selected-transaction-fee.store";
  import { snsTokenSymbolSelectedStore } from "$lib/derived/sns/sns-token-symbol-selected.store";
  import DisburseSnsNeuronModal from "$lib/modals/neurons/DisburseSnsNeuronModal.svelte";
  import AddMaturityModal from "$lib/modals/sns/neurons/AddMaturityModal.svelte";
  import AddPermissionsModal from "$lib/modals/sns/neurons/AddPermissionsModal.svelte";
  import AddSnsHotkeyModal from "$lib/modals/sns/neurons/AddSnsHotkeyModal.svelte";
  import DissolveSnsNeuronModal from "$lib/modals/sns/neurons/DissolveSnsNeuronModal.svelte";
  import FollowSnsNeuronsModal from "$lib/modals/sns/neurons/FollowSnsNeuronsModal.svelte";
  import IncreaseSnsDissolveDelayModal from "$lib/modals/sns/neurons/IncreaseSnsDissolveDelayModal.svelte";
  import SnsActiveDisbursementsModal from "$lib/modals/sns/neurons/SnsActiveDisbursementsModal.svelte";
  import SnsAutoStakeMaturityModal from "$lib/modals/sns/neurons/SnsAutoStakeMaturityModal.svelte";
  import SnsDisburseMaturityModal from "$lib/modals/sns/neurons/SnsDisburseMaturityModal.svelte";
  import SnsIncreaseStakeNeuronModal from "$lib/modals/sns/neurons/SnsIncreaseStakeNeuronModal.svelte";
  import SnsStakeMaturityModal from "$lib/modals/sns/neurons/SnsStakeMaturityModal.svelte";
  import SplitSnsNeuronModal from "$lib/modals/sns/neurons/SplitSnsNeuronModal.svelte";
  import {
    SELECTED_SNS_NEURON_CONTEXT_KEY,
    type SelectedSnsNeuronContext,
  } from "$lib/types/sns-neuron-detail.context";
  import type {
    SnsNeuronModal,
    SnsNeuronModalType,
  } from "$lib/types/sns-neuron-detail.modal";
  import { getSnsNeuronState } from "$lib/utils/sns-neuron.utils";
  import type { E8s, NeuronState } from "@dfinity/nns";
  import type { Principal } from "@dfinity/principal";
  import type {
    SnsNervousSystemParameters,
    SnsNeuron,
    SnsNeuronId,
  } from "@dfinity/sns";
  import {
    fromDefinedNullable,
    isNullish,
    nonNullish,
    type Token,
  } from "@dfinity/utils";
  import { getContext } from "svelte";
  import FollowSnsNeuronsByTopicModal from "$lib/modals/sns/neurons/FollowSnsNeuronsByTopicModal.svelte";
  import SnsTopicDefinitionsModal from "$lib/modals/sns/neurons/SnsTopicDefinitionsModal.svelte";

  // Modal events

  let modal: SnsNeuronModal | undefined;
  const close = () => (modal = undefined);

  let type: SnsNeuronModalType | undefined;
  $: type = modal?.type;

  // Context data

  const context: SelectedSnsNeuronContext =
    getContext<SelectedSnsNeuronContext>(SELECTED_SNS_NEURON_CONTEXT_KEY);
  const { store, reload: reloadNeuron }: SelectedSnsNeuronContext = context;

  let neuron: SnsNeuron | undefined | null;
  $: ({ neuron } = $store);

  let rootCanisterId: Principal | undefined;
  $: rootCanisterId = $store.selected?.rootCanisterId;

  let neuronId: SnsNeuronId | undefined;
  $: neuronId =
    neuron?.id !== undefined ? fromDefinedNullable(neuron.id) : undefined;

  let neuronState: NeuronState | undefined;
  $: neuronState = isNullish(neuron) ? undefined : getSnsNeuronState(neuron);

  let token: Token;
  $: token = $snsTokenSymbolSelectedStore as Token;

  let parameters: SnsNervousSystemParameters | undefined;
  $: parameters = nonNullish(rootCanisterId)
    ? $snsParametersStore?.[rootCanisterId.toText()]?.parameters
    : undefined;

  let transactionFee: E8s | undefined;
  $: transactionFee = $snsSelectedTransactionFeeStore?.toE8s();

  const onSnsNeuronDetailModal = ({ detail }: CustomEvent<SnsNeuronModal>) =>
    (modal = detail);
</script>

<svelte:window on:snsNeuronDetailModal={onSnsNeuronDetailModal} />

{#if nonNullish(neuron)}
  {#if type === "dissolve" && nonNullish(neuronId) && nonNullish(neuronState)}
    <DissolveSnsNeuronModal
      {neuronId}
      {neuronState}
      {reloadNeuron}
      on:nnsClose={close}
    />
  {/if}

  {#if type === "add-hotkey"}
    <AddSnsHotkeyModal on:nnsClose={close} />
  {/if}

  {#if type === "increase-dissolve-delay" && nonNullish(rootCanisterId) && nonNullish(token)}
    <IncreaseSnsDissolveDelayModal
      {rootCanisterId}
      {neuron}
      {token}
      {reloadNeuron}
      on:nnsClose={close}
    />
  {/if}

  {#if type === "disburse" && nonNullish(rootCanisterId)}
    <DisburseSnsNeuronModal
      {rootCanisterId}
      {neuron}
      {reloadNeuron}
      on:nnsClose={close}
    />
  {/if}

  {#if type === "follow" && nonNullish(rootCanisterId)}
    <FollowSnsNeuronsModal {neuron} on:nnsClose={close} {rootCanisterId} />
  {/if}

  {#if type === "follow-by-topic" && nonNullish(rootCanisterId) && nonNullish(neuron)}
    <FollowSnsNeuronsByTopicModal
      {neuron}
      {rootCanisterId}
<<<<<<< HEAD
      on:nnsClose={close}
=======
      closeModal={close}
>>>>>>> 0df874ce
      {reloadNeuron}
    />
  {/if}

  {#if type === "sns-topic-definitions" && nonNullish(rootCanisterId)}
    <SnsTopicDefinitionsModal {rootCanisterId} on:nnsClose={close} />
  {/if}

  {#if type === "stake-maturity" && nonNullish(rootCanisterId) && nonNullish(neuronId)}
    <SnsStakeMaturityModal
      {reloadNeuron}
      on:nnsClose={close}
      {neuronId}
      {neuron}
      {rootCanisterId}
    />
  {/if}

  {#if type === "disburse-maturity" && nonNullish(rootCanisterId) && nonNullish(neuronId)}
    <SnsDisburseMaturityModal
      {reloadNeuron}
      on:nnsClose={close}
      {neuronId}
      {neuron}
      {rootCanisterId}
    />
  {/if}

  {#if type === "view-active-disbursements"}
    <SnsActiveDisbursementsModal on:nnsClose={close} {neuron} />
  {/if}

  {#if type === "auto-stake-maturity" && nonNullish(rootCanisterId) && nonNullish(neuronId)}
    <SnsAutoStakeMaturityModal
      {reloadNeuron}
      on:nnsClose={close}
      {neuronId}
      {neuron}
      {rootCanisterId}
    />
  {/if}

  {#if type === "split-neuron" && nonNullish(rootCanisterId) && nonNullish(neuronId) && nonNullish(token) && nonNullish(parameters) && nonNullish(transactionFee)}
    <SplitSnsNeuronModal
      {rootCanisterId}
      {neuron}
      {token}
      {parameters}
      {transactionFee}
      {reloadNeuron}
      on:nnsClose={close}
    />
  {/if}

  {#if type === "increase-stake" && nonNullish(rootCanisterId) && nonNullish(token) && nonNullish(neuronId)}
    <SnsIncreaseStakeNeuronModal
      {rootCanisterId}
      {token}
      {neuronId}
      {reloadNeuron}
      on:nnsClose={close}
    />
  {/if}

  {#if type === "dev-add-permissions" && IS_TESTNET && nonNullish(rootCanisterId) && nonNullish(neuronId)}
    <AddPermissionsModal
      {rootCanisterId}
      {neuronId}
      {reloadNeuron}
      on:nnsClose={close}
      mode="add"
    />
  {/if}

  {#if type === "dev-remove-permissions" && IS_TESTNET && nonNullish(rootCanisterId) && nonNullish(neuronId)}
    <AddPermissionsModal
      {rootCanisterId}
      {neuronId}
      {reloadNeuron}
      on:nnsClose={close}
      mode="remove"
    />
  {/if}

  {#if type === "dev-add-maturity" && IS_TESTNET && nonNullish(rootCanisterId) && nonNullish(neuronId)}
    <AddMaturityModal
      {rootCanisterId}
      {neuronId}
      {reloadNeuron}
      on:nnsClose={close}
    />
  {/if}
{/if}<|MERGE_RESOLUTION|>--- conflicted
+++ resolved
@@ -127,11 +127,7 @@
     <FollowSnsNeuronsByTopicModal
       {neuron}
       {rootCanisterId}
-<<<<<<< HEAD
-      on:nnsClose={close}
-=======
       closeModal={close}
->>>>>>> 0df874ce
       {reloadNeuron}
     />
   {/if}

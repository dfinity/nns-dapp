--- conflicted
+++ resolved
@@ -4,11 +4,7 @@
   import { startBusy, stopBusy } from "$lib/stores/busy.store";
   import { toastsSuccess } from "$lib/stores/toasts.store";
   import type { Principal } from "@icp-sdk/core/principal";
-<<<<<<< HEAD
-  import type { SnsNeuron, SnsNeuronId } from "@icp-sdk/canisters/sns";
-=======
   import type { SnsNeuron, SnsNeuronId } from "@dfinity/sns";
->>>>>>> d34effd1
   import { createEventDispatcher } from "svelte";
 
   export let neuron: SnsNeuron;

<script lang="ts">
  import { Collapsible, Tag, Tooltip } from "@dfinity/gix-components";
  import type { TopicInfoWithUnknown } from "$lib/types/sns-aggregator";
  import { fromDefinedNullable, fromNullable } from "@dfinity/utils";
  import { getAllSnsNSFunctions } from "$lib/utils/sns-topics.utils";
<<<<<<< HEAD
  import type { SnsNervousSystemFunction } from "@icp-sdk/canisters/sns";
=======
  import type { SnsNervousSystemFunction } from "@dfinity/sns";
>>>>>>> d34effd1
  import TestIdWrapper from "$lib/components/common/TestIdWrapper.svelte";

  export let topicInfo: TopicInfoWithUnknown;

  let name: string;
  $: name = fromDefinedNullable(topicInfo.name);
  let description: string;
  $: description = fromDefinedNullable(topicInfo.description);

  let nsFunctions: SnsNervousSystemFunction[];
  $: nsFunctions = getAllSnsNSFunctions(topicInfo);
</script>

<div class="topic-item" data-tid="sns-topic-definitions-topic-component">
  <Collapsible testId="topic-collapsible" wrapHeight>
    {#snippet header()}<div class="header" data-tid="topic-name"
        >{name}
      </div>{/snippet}
    <div class="expandable-content">
      <div>
        <p class="description" data-tid="topic-description">
          {description}
        </p>

        <div class="functions">
          {#each nsFunctions as nsFunction (nsFunction.id.toString())}
            <TestIdWrapper testId="ns-function">
              <Tooltip text={fromNullable(nsFunction.description)}>
                <Tag testId="ns-function-name">{nsFunction.name}</Tag>
              </Tooltip>
            </TestIdWrapper>
          {/each}
        </div>
      </div>
    </div>
  </Collapsible>
</div>

<style lang="scss">
  .header {
    padding: var(--padding) 0;
  }

  .description {
    margin: 0 0 var(--padding-2x);
  }

  .functions {
    display: flex;
    flex-wrap: wrap;
    gap: var(--padding-0_5x);
    margin-bottom: var(--padding-2x);
  }
</style><|MERGE_RESOLUTION|>--- conflicted
+++ resolved
@@ -3,11 +3,7 @@
   import type { TopicInfoWithUnknown } from "$lib/types/sns-aggregator";
   import { fromDefinedNullable, fromNullable } from "@dfinity/utils";
   import { getAllSnsNSFunctions } from "$lib/utils/sns-topics.utils";
-<<<<<<< HEAD
-  import type { SnsNervousSystemFunction } from "@icp-sdk/canisters/sns";
-=======
   import type { SnsNervousSystemFunction } from "@dfinity/sns";
->>>>>>> d34effd1
   import TestIdWrapper from "$lib/components/common/TestIdWrapper.svelte";
 
   export let topicInfo: TopicInfoWithUnknown;

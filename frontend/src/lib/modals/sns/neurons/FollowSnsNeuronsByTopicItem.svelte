<script lang="ts">
  import {
    Checkbox,
    Collapsible,
    IconCheckCircleFill,
    IconErrorOutline,
    IconExpandMore,
  } from "@dfinity/gix-components";
  import type { TopicInfoWithUnknown } from "$lib/types/sns-aggregator";
  import { fromDefinedNullable } from "@dfinity/utils";
<<<<<<< HEAD
  import type {
    SnsLegacyFollowings,
    SnsTopicFollowee,
    SnsTopicKey,
  } from "$lib/types/sns";
  import { getSnsTopicInfoKey } from "$lib/utils/sns-topics.utils";
  import type { SnsNervousSystemFunction, SnsNeuronId } from "@dfinity/sns";
  import FollowSnsNeuronsByTopicFollowee from "$lib/modals/sns/neurons/FollowSnsNeuronsByTopicFollowee.svelte";
  import { subaccountToHexString } from "$lib/utils/sns-neuron.utils";
  import FollowSnsNeuronsByTopicLegacyFollowee from "$lib/modals/sns/neurons/FollowSnsNeuronsByTopicLegacyFollowee.svelte";
  import { i18n } from "$lib/stores/i18n";
=======
  import type { SnsTopicFollowee, SnsTopicKey } from "$lib/types/sns";
  import { getSnsTopicInfoKey } from "$lib/utils/sns-topics.utils";
  import type { SnsNeuronId } from "@dfinity/sns";
  import FollowSnsNeuronsByTopicFollowee from "$lib/modals/sns/neurons/FollowSnsNeuronsByTopicFollowee.svelte";
  import { subaccountToHexString } from "$lib/utils/sns-neuron.utils";
>>>>>>> 76928d71

  type Props = {
    topicInfo: TopicInfoWithUnknown;
    followees: SnsTopicFollowee[];
<<<<<<< HEAD
    legacyFollowees: SnsLegacyFollowings[];
=======
>>>>>>> 76928d71
    checked: boolean;
    onNnsChange: (args: { topicKey: SnsTopicKey; checked: boolean }) => void;
    onNnsRemove: (args: {
      topicKey: SnsTopicKey;
      neuronId: SnsNeuronId;
    }) => void;
<<<<<<< HEAD
    onNnsLegacyRemove: (args: {
      nsFunction: SnsNervousSystemFunction;
      followee: SnsNeuronId;
    }) => void;
=======
>>>>>>> 76928d71
  };

  let {
    topicInfo,
    followees,
<<<<<<< HEAD
    legacyFollowees,
    checked = false,
    onNnsChange,
    onNnsRemove,
    onNnsLegacyRemove,
=======
    checked = false,
    onNnsChange,
    onNnsRemove,
>>>>>>> 76928d71
  }: Props = $props();

  let topicKey: SnsTopicKey = $derived(getSnsTopicInfoKey(topicInfo));
  let name: string = $derived(fromDefinedNullable(topicInfo.name));
  let description: string = $derived(
    fromDefinedNullable(topicInfo.description)
  );

  const onChange = () => {
    // Checkbox doesn't support two-way binding
    checked = !checked;
    onNnsChange({ topicKey, checked });
  };

  let toggleContent: () => void = $state(() => {});
  let expanded: boolean = $state(false);
<<<<<<< HEAD
  let isTopicFollowing = $derived(followees.length > 0);
=======
>>>>>>> 76928d71

  // TODO(sns-topics): Add "stopPropagation" prop to the gix/Checkbox component
  // to avoid collapsable toggling
</script>

<div class="topic-item" data-tid="follow-sns-neurons-by-topic-item-component">
  <Collapsible
    testId="topic-collapsible"
    expandButton={false}
    externalToggle={true}
    bind:toggleContent
    bind:expanded
    wrapHeight
  >
    <div slot="header" class="header" class:expanded>
      <Checkbox
        inputId={topicKey}
        text="block"
        {checked}
        on:nnsChange={onChange}
        preventDefault
        --checkbox-label-order="1"
        --checkbox-padding="var(--padding) 0"
      >
        <span data-tid="topic-name">{name}</span>
      </Checkbox>

      <div
        class="icon"
        data-tid="topic-following-status"
        class:isTopicFollowing
      >
        {#if isTopicFollowing}
          <IconCheckCircleFill />
        {:else}
          <IconErrorOutline />
        {/if}
      </div>

      <button
        data-tid="expand-button"
        class="expand-button"
        class:expanded
        onclick={toggleContent}
      >
        <IconExpandMore />
      </button>
    </div>
    <div class="expandable-content">
      <p class="description" data-tid="topic-description">
        {description}
      </p>

      <div class="followees">
        {#if followees.length > 0}
<<<<<<< HEAD
          <h5 class="followee-header"
            >{$i18n.follow_sns_topics.topics_following}</h5
          >
=======
          <h5 class="headline description"> Followees</h5>
>>>>>>> 76928d71
          <ul class="followee-list">
            {#each followees as followee (subaccountToHexString(followee.neuronId.id))}
              <li
                ><FollowSnsNeuronsByTopicFollowee
<<<<<<< HEAD
                  neuronId={followee.neuronId}
=======
                  {followee}
>>>>>>> 76928d71
                  onRemoveClick={() => {
                    onNnsRemove({
                      topicKey,
                      neuronId: followee.neuronId,
                    });
                  }}
                />
              </li>
            {/each}
          </ul>
        {/if}
<<<<<<< HEAD

        {#if legacyFollowees.length > 0}
          <h5 class="followee-header"
            >{$i18n.follow_sns_topics.topics_following}</h5
          >
          <p class="description legacy-description"
            >{$i18n.follow_sns_topics.topics_legacy_following_description}</p
          >
          <ul class="followee-list">
            {#each legacyFollowees as followees (followees.nsFunction.id)}
              {#each followees.followees as neuronId (subaccountToHexString(neuronId.id))}
                <li>
                  <FollowSnsNeuronsByTopicLegacyFollowee
                    nsFunction={followees.nsFunction}
                    {neuronId}
                    onRemoveClick={() => {
                      onNnsLegacyRemove({
                        nsFunction: followees.nsFunction,
                        followee: neuronId,
                      });
                    }}
                  />
                </li>
              {/each}
            {/each}
          </ul>
        {/if}
=======
>>>>>>> 76928d71
      </div>
    </div></Collapsible
  >
</div>

<style lang="scss">
  @use "@dfinity/gix-components/dist/styles/mixins/fonts";

  .header {
    display: grid;
    grid-template-columns: auto min-content min-content;
    gap: var(--padding);
    align-items: center;

    // stretching to the full Collapsible header width
    flex: 1 1 100%;
  }

  .expand-button {
    padding: 0;
    display: flex;
    align-items: center;
    justify-content: center;
    color: var(--primary);

    transition: transform ease-out var(--animation-time-normal);
    &.expanded {
      transform: rotate(-180deg);
    }
  }

  .expandable-content {
    // Aligning with the checkbox label
    margin-left: calc(20px + var(--padding));
  }

  .followee-header {
    margin-top: var(--padding-3x);
    color: var(--description-color);
  }

  .legacy-description {
    @include fonts.small();
    margin-bottom: var(--padding);
  }

  .followee-list {
    padding: 0;
    list-style-type: none;

    display: flex;
    flex-wrap: wrap;
    gap: var(--padding);
  }

  .icon {
    display: flex;
    align-items: center;
    color: var(--tertiary);

    &.isTopicFollowing {
      color: var(--positive-emphasis);
    }
  }

  .followee-list {
    padding: 0;
    list-style-type: none;

    display: flex;
    flex-wrap: wrap;
    gap: var(--padding-0_5x);
  }
</style><|MERGE_RESOLUTION|>--- conflicted
+++ resolved
@@ -8,7 +8,6 @@
   } from "@dfinity/gix-components";
   import type { TopicInfoWithUnknown } from "$lib/types/sns-aggregator";
   import { fromDefinedNullable } from "@dfinity/utils";
-<<<<<<< HEAD
   import type {
     SnsLegacyFollowings,
     SnsTopicFollowee,
@@ -20,50 +19,31 @@
   import { subaccountToHexString } from "$lib/utils/sns-neuron.utils";
   import FollowSnsNeuronsByTopicLegacyFollowee from "$lib/modals/sns/neurons/FollowSnsNeuronsByTopicLegacyFollowee.svelte";
   import { i18n } from "$lib/stores/i18n";
-=======
-  import type { SnsTopicFollowee, SnsTopicKey } from "$lib/types/sns";
-  import { getSnsTopicInfoKey } from "$lib/utils/sns-topics.utils";
-  import type { SnsNeuronId } from "@dfinity/sns";
-  import FollowSnsNeuronsByTopicFollowee from "$lib/modals/sns/neurons/FollowSnsNeuronsByTopicFollowee.svelte";
-  import { subaccountToHexString } from "$lib/utils/sns-neuron.utils";
->>>>>>> 76928d71
 
   type Props = {
     topicInfo: TopicInfoWithUnknown;
     followees: SnsTopicFollowee[];
-<<<<<<< HEAD
     legacyFollowees: SnsLegacyFollowings[];
-=======
->>>>>>> 76928d71
     checked: boolean;
     onNnsChange: (args: { topicKey: SnsTopicKey; checked: boolean }) => void;
     onNnsRemove: (args: {
       topicKey: SnsTopicKey;
       neuronId: SnsNeuronId;
     }) => void;
-<<<<<<< HEAD
     onNnsLegacyRemove: (args: {
       nsFunction: SnsNervousSystemFunction;
       followee: SnsNeuronId;
     }) => void;
-=======
->>>>>>> 76928d71
   };
 
   let {
     topicInfo,
     followees,
-<<<<<<< HEAD
     legacyFollowees,
     checked = false,
     onNnsChange,
     onNnsRemove,
     onNnsLegacyRemove,
-=======
-    checked = false,
-    onNnsChange,
-    onNnsRemove,
->>>>>>> 76928d71
   }: Props = $props();
 
   let topicKey: SnsTopicKey = $derived(getSnsTopicInfoKey(topicInfo));
@@ -80,10 +60,7 @@
 
   let toggleContent: () => void = $state(() => {});
   let expanded: boolean = $state(false);
-<<<<<<< HEAD
   let isTopicFollowing = $derived(followees.length > 0);
-=======
->>>>>>> 76928d71
 
   // TODO(sns-topics): Add "stopPropagation" prop to the gix/Checkbox component
   // to avoid collapsable toggling
@@ -139,22 +116,14 @@
 
       <div class="followees">
         {#if followees.length > 0}
-<<<<<<< HEAD
           <h5 class="followee-header"
             >{$i18n.follow_sns_topics.topics_following}</h5
           >
-=======
-          <h5 class="headline description"> Followees</h5>
->>>>>>> 76928d71
           <ul class="followee-list">
             {#each followees as followee (subaccountToHexString(followee.neuronId.id))}
               <li
                 ><FollowSnsNeuronsByTopicFollowee
-<<<<<<< HEAD
                   neuronId={followee.neuronId}
-=======
-                  {followee}
->>>>>>> 76928d71
                   onRemoveClick={() => {
                     onNnsRemove({
                       topicKey,
@@ -166,7 +135,6 @@
             {/each}
           </ul>
         {/if}
-<<<<<<< HEAD
 
         {#if legacyFollowees.length > 0}
           <h5 class="followee-header"
@@ -194,8 +162,6 @@
             {/each}
           </ul>
         {/if}
-=======
->>>>>>> 76928d71
       </div>
     </div></Collapsible
   >

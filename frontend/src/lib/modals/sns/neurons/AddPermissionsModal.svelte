--- conflicted
+++ resolved
@@ -16,14 +16,7 @@
     type WizardSteps,
   } from "@dfinity/gix-components";
   import type { Principal } from "@icp-sdk/core/principal";
-<<<<<<< HEAD
-  import {
-    SnsNeuronPermissionType,
-    type SnsNeuronId,
-  } from "@icp-sdk/canisters/sns";
-=======
   import { SnsNeuronPermissionType, type SnsNeuronId } from "@dfinity/sns";
->>>>>>> d34effd1
   import { createEventDispatcher } from "svelte";
 
   export let neuronId: SnsNeuronId;

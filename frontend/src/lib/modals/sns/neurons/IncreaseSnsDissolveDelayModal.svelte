--- conflicted
+++ resolved
@@ -15,11 +15,7 @@
     type WizardSteps,
   } from "@dfinity/gix-components";
   import type { Principal } from "@icp-sdk/core/principal";
-<<<<<<< HEAD
-  import type { SnsNeuron } from "@icp-sdk/canisters/sns";
-=======
   import type { SnsNeuron } from "@dfinity/sns";
->>>>>>> d34effd1
   import type { Token } from "@dfinity/utils";
   import { createEventDispatcher } from "svelte";
 

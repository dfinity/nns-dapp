--- conflicted
+++ resolved
@@ -17,11 +17,7 @@
   import { replacePlaceholders } from "$lib/utils/i18n.utils";
   import type { WizardStep } from "@dfinity/gix-components";
   import type { Principal } from "@icp-sdk/core/principal";
-<<<<<<< HEAD
-  import type { SnsNervousSystemParameters } from "@icp-sdk/canisters/sns";
-=======
   import type { SnsNervousSystemParameters } from "@dfinity/sns";
->>>>>>> d34effd1
   import {
     fromNullable,
     nonNullish,

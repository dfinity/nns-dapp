<script lang="ts">
  import { i18n } from "$lib/stores/i18n";
  import { ICPToken, TokenAmount } from "@dfinity/nns";
  import { createEventDispatcher, getContext, onDestroy } from "svelte";
  import {
    PROJECT_DETAIL_CONTEXT_KEY,
    type ProjectDetailContext,
  } from "$lib/types/project-detail.context";
  import type { SnsParams } from "@dfinity/sns";
  import {
    currentUserMaxCommitment,
    hasUserParticipatedToSwap,
    validParticipation,
  } from "$lib/utils/projects.utils";
  import type { SnsSummary, SnsSwapCommitment } from "$lib/types/sns";
  import TransactionModal from "$lib/modals/accounts/NewTransaction/TransactionModal.svelte";
  import { isNullish, nonNullish } from "@dfinity/utils";
  import { getSwapAccount } from "$lib/services/sns.services";
  import type {
    NewTransaction,
    ValidateAmountFn,
  } from "$lib/types/transaction";
  import AdditionalInfoForm from "./AdditionalInfoForm.svelte";
  import AdditionalInfoReview from "./AdditionalInfoReview.svelte";
  import { OWN_CANISTER_ID } from "$lib/constants/canister-ids.constants";
  import type { WizardStep } from "@dfinity/gix-components";
  import { replacePlaceholders, translate } from "$lib/utils/i18n.utils";
  import { mainTransactionFeeStoreAsToken } from "$lib/derived/main-transaction-fee.derived";
<<<<<<< HEAD
  import { initiateSnsSaleParticipation } from "$lib/services/sns-sale.services";
  import { snsTicketsStore } from "../../../stores/sns-tickets.store";
=======
  import {
    initiateSnsSaleParticipation,
    participateInSnsSale,
  } from "$lib/services/sns-sale.services";
  import { logWithTimestamp } from "$lib/utils/dev.utils";
>>>>>>> e96fe6cb

  const { store: projectDetailStore, reload } =
    getContext<ProjectDetailContext>(PROJECT_DETAIL_CONTEXT_KEY);

  let summary: SnsSummary;
  let swapCommitment: SnsSwapCommitment | undefined | null;
  // type safety validation is done in ProjectDetail component
  $: summary = $projectDetailStore.summary as SnsSummary;
  $: swapCommitment = $projectDetailStore.swapCommitment;
  let userHasParticipatedToSwap = false;
  $: userHasParticipatedToSwap = hasUserParticipatedToSwap({
    swapCommitment,
  });

  let destinationAddress: string | undefined;
  $: (async () => {
    destinationAddress =
      $projectDetailStore.summary?.swapCanisterId !== undefined
        ? (
            await getSwapAccount($projectDetailStore.summary?.swapCanisterId)
          ).toHex()
        : undefined;
  })();

  let params: SnsParams;
  $: ({
    swap: { params },
  } = summary);

  let currentStep: WizardStep;
  let title: string | undefined;
  $: title =
    currentStep?.name === "Form"
      ? userHasParticipatedToSwap
        ? $i18n.sns_project_detail.increase_participation
        : $i18n.sns_project_detail.participate
      : $i18n.accounts.review_transaction;

  let maxCommitment: TokenAmount;
  $: maxCommitment = TokenAmount.fromE8s({
    amount: currentUserMaxCommitment({
      summary,
      swapCommitment,
    }),
    token: ICPToken,
  });

  let minCommitment: TokenAmount;
  $: minCommitment = TokenAmount.fromE8s({
    amount: userHasParticipatedToSwap
      ? BigInt(0)
      : params.min_participant_icp_e8s,
    token: ICPToken,
  });

  let accepted: boolean;

  let busy = true;
  $: busy = isNullish($projectDetailStore.summary)
    ? true
    : $projectDetailStore.summary.rootCanisterId === undefined ||
      $snsTicketsStore[$projectDetailStore.summary.rootCanisterId.toText()]
        ?.ticket !== null;

  const dispatcher = createEventDispatcher();
  const participate = async ({
    detail: { sourceAccount, amount },
  }: CustomEvent<NewTransaction>) => {
    if (nonNullish($projectDetailStore.summary)) {
      await initiateSnsSaleParticipation({
        account: sourceAccount,
        amount: TokenAmount.fromNumber({ amount, token: ICPToken }),
        rootCanisterId: $projectDetailStore.summary.rootCanisterId,
        postprocess: async () => {
          await reload();
          dispatcher("nnsClose");
        },
      });
    }
  };

  // Used for form inline validation
  let validateAmount: ValidateAmountFn;
  $: validateAmount = (amount: number | undefined) => {
    if (
      swapCommitment !== undefined &&
      swapCommitment !== null &&
      amount !== undefined
    ) {
      try {
        const tokenAmount = TokenAmount.fromNumber({ amount, token: ICPToken });
        const { valid, labelKey, substitutions } = validParticipation({
          project: {
            rootCanisterId: summary.rootCanisterId,
            summary,
            swapCommitment,
          },
          amount: tokenAmount,
        });
        // `validParticipation` does not return `valid` as `false` without a labelKey.
        // But we need to check because of type safety.
        return valid || labelKey === undefined
          ? undefined
          : replacePlaceholders(translate({ labelKey }), substitutions ?? {});
      } catch (error) {
        return $i18n.error.amount_not_valid;
      }
    }
    // We allow the user to try to participate even though the swap commitment is not yet available.
    return undefined;
  };

  onDestroy(() => {
    const rootCanisterId = $projectDetailStore.summary?.rootCanisterId;
    if (rootCanisterId === undefined) {
      return;
    }
  });
</script>

<!-- Edge case. If it's not defined, button to open this modal is not shown -->
{#if destinationAddress !== undefined}
  <TransactionModal
    rootCanisterId={OWN_CANISTER_ID}
    bind:currentStep
    on:nnsClose
    on:nnsSubmit={participate}
    {validateAmount}
    {destinationAddress}
    disableSubmit={!accepted || busy}
    skipHardwareWallets
    transactionFee={$mainTransactionFeeStoreAsToken}
    maxAmount={currentUserMaxCommitment({ summary, swapCommitment })}
  >
    <svelte:fragment slot="title"
      >{title ?? $i18n.sns_project_detail.participate}</svelte:fragment
    >
    <div class="additional-info" slot="additional-info-form">
      <AdditionalInfoForm
        {minCommitment}
        {maxCommitment}
        userHasParticipated={userHasParticipatedToSwap}
      />
    </div>
    <div class="additional-info" slot="additional-info-review">
      <AdditionalInfoReview bind:accepted />
    </div>
    <p
      slot="destination-info"
      data-tid="sns-swap-participate-project-name"
      class="value"
    >
      {$projectDetailStore.summary?.metadata.name}
    </p>
    <p slot="description" class="value">
      {$i18n.sns_project_detail.participate_swap_description}
    </p>
  </TransactionModal>
{/if}

<style lang="scss">
  .additional-info {
    padding-top: var(--padding-2x);
  }
</style><|MERGE_RESOLUTION|>--- conflicted
+++ resolved
@@ -26,16 +26,8 @@
   import type { WizardStep } from "@dfinity/gix-components";
   import { replacePlaceholders, translate } from "$lib/utils/i18n.utils";
   import { mainTransactionFeeStoreAsToken } from "$lib/derived/main-transaction-fee.derived";
-<<<<<<< HEAD
   import { initiateSnsSaleParticipation } from "$lib/services/sns-sale.services";
-  import { snsTicketsStore } from "../../../stores/sns-tickets.store";
-=======
-  import {
-    initiateSnsSaleParticipation,
-    participateInSnsSale,
-  } from "$lib/services/sns-sale.services";
-  import { logWithTimestamp } from "$lib/utils/dev.utils";
->>>>>>> e96fe6cb
+  import { snsTicketsStore } from "$lib/stores/sns-tickets.store";
 
   const { store: projectDetailStore, reload } =
     getContext<ProjectDetailContext>(PROJECT_DETAIL_CONTEXT_KEY);

--- conflicted
+++ resolved
@@ -11,12 +11,9 @@
   import { ckBTCTransferTokens } from "$lib/services/ckbtc-accounts.services";
   import type { TokenAmount } from "@dfinity/nns";
   import type { IcrcTokenMetadata } from "$lib/types/icrc";
-<<<<<<< HEAD
-  import { CKBTC_UNIVERSE_CANISTER_ID } from "$lib/constants/ckbtc-canister-ids.constants";
-=======
   import type { TransactionNetwork } from "$lib/types/transaction";
   import { ENABLE_CKBTC_MINTER } from "$lib/stores/feature-flags.store";
->>>>>>> e96fe6cb
+  import { CKBTC_UNIVERSE_CANISTER_ID } from "$lib/constants/ckbtc-canister-ids.constants";
 
   export let selectedAccount: Account | undefined = undefined;
   export let loadTransactions = false;

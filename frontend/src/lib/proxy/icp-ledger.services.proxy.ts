import type { LedgerIdentity } from "$lib/identities/ledger.identity";
import type {
  ConnectToHardwareWalletParams,
  RegisterHardwareWalletParams,
} from "$lib/services/icp-ledger.services";
<<<<<<< HEAD
import type { NeuronInfo } from "@icp-sdk/canisters/nns";
=======
import type { NeuronInfo } from "@dfinity/nns";
>>>>>>> d34effd1
import type { Identity } from "@icp-sdk/core/agent";

const importLedgerServices = () => import("../services/icp-ledger.services");

export const connectToHardwareWalletProxy = async (
  callback: (params: ConnectToHardwareWalletParams) => void
): Promise<void> => {
  const { connectToHardwareWallet } = await importLedgerServices();

  return connectToHardwareWallet(callback);
};

export const registerHardwareWalletProxy = async (
  params: RegisterHardwareWalletParams
): Promise<void> => {
  const { registerHardwareWallet } = await importLedgerServices();

  return registerHardwareWallet(params);
};

export const getLedgerIdentityProxy = async (
  identifier: string
): Promise<LedgerIdentity> => {
  const { getLedgerIdentity } = await importLedgerServices();

  return getLedgerIdentity(identifier);
};

export const showAddressAndPubKeyOnHardwareWalletProxy = async () => {
  const { showAddressAndPubKeyOnHardwareWallet } = await importLedgerServices();
  return showAddressAndPubKeyOnHardwareWallet();
};

export const listNeuronsHardwareWalletProxy = async (): Promise<{
  neurons: NeuronInfo[];
  err?: string;
}> => {
  const { listNeuronsHardwareWallet } = await importLedgerServices();
  return listNeuronsHardwareWallet();
};

export const isLedgerIdentityProxy = async (
  identity: Identity
): Promise<boolean> => {
  const { LedgerIdentity } = await import("../identities/ledger.identity");
  return identity instanceof LedgerIdentity;
};<|MERGE_RESOLUTION|>--- conflicted
+++ resolved
@@ -3,11 +3,7 @@
   ConnectToHardwareWalletParams,
   RegisterHardwareWalletParams,
 } from "$lib/services/icp-ledger.services";
-<<<<<<< HEAD
-import type { NeuronInfo } from "@icp-sdk/canisters/nns";
-=======
 import type { NeuronInfo } from "@dfinity/nns";
->>>>>>> d34effd1
 import type { Identity } from "@icp-sdk/core/agent";
 
 const importLedgerServices = () => import("../services/icp-ledger.services");

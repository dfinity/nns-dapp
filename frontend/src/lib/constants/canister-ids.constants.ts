--- conflicted
+++ resolved
@@ -12,41 +12,10 @@
 export const CYCLES_MINTING_CANISTER_ID = Principal.fromText(
   import.meta.env.VITE_CYCLES_MINTING_CANISTER_ID as string
 );
-<<<<<<< HEAD
 export const WASM_CANISTER_ID = import.meta.env.VITE_WASM_CANISTER_ID;
-=======
-export const WASM_CANISTER_ID = import.meta.env.VITE_WASM_CANISTER_ID;
-
-// TODO: environment variables for ckBTC "minter" canister ID
-export const CKBTC_MINTER_CANISTER_ID = Principal.fromText(
-  "q3fc5-haaaa-aaaaa-aaahq-cai"
-);
-
-// We fallback to hardcoded canister IDs because ckBTC is not deployed on every environment at the moment and, we do not want to introduce constants that can be undefined.
-// The feature flags should be set accordingly. The feature is active on mainnet, therefore the fallback values are the one to use on mainnet.
-const MAINNET_CKBTC_LEDGER_CANISTER_ID = "mxzaz-hqaaa-aaaar-qaada-cai";
-const MAINNET_CKBTC_INDEX_CANISTER_ID = "n5wcd-faaaa-aaaar-qaaea-cai";
-
-const ENV_CKBTC_LEDGER_CANISTER_ID = import.meta.env
-  .VITE_CKBTC_LEDGER_CANISTER_ID;
-const ENV_CKBTC_INDEX_CANISTER_ID = import.meta.env
-  .VITE_CKBTC_INDEX_CANISTER_ID;
-
-export const CKBTC_LEDGER_CANISTER_ID = Principal.fromText(
-  notEmptyString(ENV_CKBTC_LEDGER_CANISTER_ID)
-    ? ENV_CKBTC_LEDGER_CANISTER_ID
-    : MAINNET_CKBTC_LEDGER_CANISTER_ID
-);
-export const CKBTC_INDEX_CANISTER_ID = Principal.fromText(
-  notEmptyString(ENV_CKBTC_INDEX_CANISTER_ID)
-    ? ENV_CKBTC_INDEX_CANISTER_ID
-    : MAINNET_CKBTC_INDEX_CANISTER_ID
-);
-export const CKBTC_UNIVERSE_CANISTER_ID = CKBTC_LEDGER_CANISTER_ID;
 
 // TVL Canister ID on mainnet. Use for readonly.
 
 export const TVL_CANISTER_ID = Principal.fromText(
   "ewh3f-3qaaa-aaaap-aazjq-cai"
-);
->>>>>>> bd8c11da
+);
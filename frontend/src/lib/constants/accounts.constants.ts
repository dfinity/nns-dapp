import { SECONDS_IN_MINUTE } from "$lib/constants/constants";

export const HARDWARE_WALLET_NAME_MIN_LENGTH = 2;
export const SYNC_ACCOUNTS_RETRY_SECONDS = 2;
export const SYNC_ACCOUNTS_RETRY_MAX_ATTEMPTS = 50;

// Workers
<<<<<<< HEAD
export const SYNC_ACCOUNTS_TIMER_INTERVAL = (SECONDS_IN_MINUTE / 2) * 1000; // 30 seconds in milliseconds
=======
export const SYNC_ACCOUNTS_TIMER_INTERVAL_MILLIS =
  (SECONDS_IN_MINUTE / 2) * 1000; // 30 seconds in milliseconds
>>>>>>> c9ac1ced
<|MERGE_RESOLUTION|>--- conflicted
+++ resolved
@@ -5,9 +5,5 @@
 export const SYNC_ACCOUNTS_RETRY_MAX_ATTEMPTS = 50;
 
 // Workers
-<<<<<<< HEAD
-export const SYNC_ACCOUNTS_TIMER_INTERVAL = (SECONDS_IN_MINUTE / 2) * 1000; // 30 seconds in milliseconds
-=======
 export const SYNC_ACCOUNTS_TIMER_INTERVAL_MILLIS =
-  (SECONDS_IN_MINUTE / 2) * 1000; // 30 seconds in milliseconds
->>>>>>> c9ac1ced
+  (SECONDS_IN_MINUTE / 2) * 1000; // 30 seconds in milliseconds
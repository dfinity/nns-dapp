--- conflicted
+++ resolved
@@ -19,7 +19,6 @@
   TEST_FLAG_NOT_EDITABLE: T;
 }
 export const defaultFeatureFlagValues: FeatureFlags<boolean> = {
-  ENABLE_CKBTC: true,
   ENABLE_CKTESTBTC: false,
   DISABLE_IMPORT_TOKEN_VALIDATION_FOR_TESTING: false,
   ENABLE_PERIODIC_FOLLOWING_CONFIRMATION: false,
@@ -46,15 +45,9 @@
  *
  * @see feature-flags.store.ts to use feature flags
  */
-<<<<<<< HEAD
+
 export const FEATURE_FLAG_ENVIRONMENT: FeatureFlags<boolean> =
   getFeatureFlagsFromEnv();
-=======
-export const FEATURE_FLAG_ENVIRONMENT: FeatureFlags<boolean> = JSON.parse(
-  envVars?.featureFlags ??
-    '{"ENABLE_CKTESTBTC": false, "ENABLE_SNS_TYPES_FILTER": false, "ENABLE_EXPORT_NEURONS_REPORT": false}'
-);
->>>>>>> abd2f5a1
 
 export const IS_TESTNET: boolean =
   DFX_NETWORK !== "mainnet" &&

--- conflicted
+++ resolved
@@ -1,10 +1,5 @@
 import { getEnvVars } from "$lib/utils/env-vars.utils";
-<<<<<<< HEAD
-import { addRawToUrl,isLocalhost } from "$lib/utils/env.utils";
-import { isBrowser } from "@dfinity/auth-client/lib/cjs/storage";
-=======
 import { addRawToUrl, isBrowser, isLocalhost } from "$lib/utils/env.utils";
->>>>>>> 711ae854
 
 const envVars = getEnvVars();
 

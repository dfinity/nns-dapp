--- conflicted
+++ resolved
@@ -5,16 +5,8 @@
   import.meta.env.VITE_FETCH_ROOT_KEY === "true";
 export const WASM_CANISTER_ID = import.meta.env.VITE_WASM_CANISTER_ID;
 
-<<<<<<< HEAD
 export const ENABLE_SNS = import.meta.env
   .VITE_FEATURE_FLAGS_ENABLE_SNS as string;
-export const VOTING_UI = import.meta.env
-  .VITE_FEATURE_FLAGS_VOTING_UI as "legacy" | "modern";
-=======
-export const { ENABLE_SNS }: { ENABLE_SNS: boolean } = JSON.parse(
-  process.env.FEATURE_FLAGS ?? '{"ENABLE_SNS":false}'
-);
->>>>>>> 411d5d33
 
 export const IS_TESTNET: boolean =
   DFX_NETWORK !== "mainnet" &&

import { snsAggregatorDerived } from "$lib/derived/sns-aggregator.derived";
import { convertDtoRewardEvent } from "$lib/utils/sns-aggregator-converters.utils";
<<<<<<< HEAD
import type { SnsRewardEvent } from "@dfinity/sns";
import { isNullish } from "@dfinity/utils";
import type { CanisterIdString } from "@icp-sdk/canisters/nns";
=======
import type { CanisterIdString } from "@dfinity/nns";
import { isNullish } from "@dfinity/utils";
import type { SnsRewardEvent } from "@icp-sdk/canisters/sns";
>>>>>>> 95eddd96
import { type Readable } from "svelte/store";

export interface SnsLatestRewardEventStoreData {
  // Root canister id is the key to identify the latest reward events for a specific project.
  [rootCanisterId: CanisterIdString]: SnsRewardEvent | undefined;
}

/**
 * A store that contains the latest sns reward events for each project.
 */
export const snsLatestRewardEventStore: Readable<SnsLatestRewardEventStoreData> =
  snsAggregatorDerived((sns) =>
    isNullish(sns.latest_reward_event)
      ? undefined
      : convertDtoRewardEvent(sns.latest_reward_event)
  );<|MERGE_RESOLUTION|>--- conflicted
+++ resolved
@@ -1,14 +1,8 @@
 import { snsAggregatorDerived } from "$lib/derived/sns-aggregator.derived";
 import { convertDtoRewardEvent } from "$lib/utils/sns-aggregator-converters.utils";
-<<<<<<< HEAD
-import type { SnsRewardEvent } from "@dfinity/sns";
-import { isNullish } from "@dfinity/utils";
-import type { CanisterIdString } from "@icp-sdk/canisters/nns";
-=======
 import type { CanisterIdString } from "@dfinity/nns";
 import { isNullish } from "@dfinity/utils";
 import type { SnsRewardEvent } from "@icp-sdk/canisters/sns";
->>>>>>> 95eddd96
 import { type Readable } from "svelte/store";
 
 export interface SnsLatestRewardEventStoreData {

import {
  addHotkey,
  autoStakeMaturity,
  changeNeuronVisibility,
  claimOrRefreshNeuron,
  claimOrRefreshNeuronByMemo,
  disburse,
  disburseMaturity,
  getGovernanceMetrics,
  getNetworkEconomicsParameters,
  increaseDissolveDelay,
  joinCommunityFund,
  leaveCommunityFund,
  mergeNeurons,
  queryKnownNeurons,
  queryLastestRewardEvent,
  queryNeuron,
  queryNeurons,
  refreshVotingPower,
  registerVote,
  removeHotkey,
  setFollowees,
  setFollowing,
  simulateMergeNeurons,
  spawnNeuron,
  splitNeuron,
  stakeMaturity,
  stakeNeuron,
  startDissolving,
  stopDissolving,
  type ApiAutoStakeMaturityParams,
  type ApiChangeNeuronVisibilityParams,
  type ApiClaimNeuronParams,
  type ApiDisburseMaturityParams,
  type ApiDisburseParams,
  type ApiIncreaseDissolveDelayParams,
  type ApiManageHotkeyParams,
  type ApiManageNeuronParams,
  type ApiMergeNeuronsParams,
  type ApiQueryNeuronParams,
  type ApiQueryNeuronsParams,
  type ApiQueryParams,
  type ApiRefreshVotingPowerParams,
  type ApiSetFolloweesParams,
  type ApiSetFollowingParams,
  type ApiSpawnNeuronParams,
  type ApiSplitNeuronParams,
  type ApiStakeMaturityParams,
  type ApiStakeNeuronParams,
  type RegisterVoteParams,
} from "$lib/api/governance.api";
import { SECONDS_IN_MINUTE } from "$lib/constants/constants";
import { nowInSeconds } from "$lib/utils/date.utils";
import { registerCleanupForTesting } from "$lib/utils/test-support.utils";
<<<<<<< HEAD
import { isNullish, nonNullish } from "@dfinity/utils";
import type { KnownNeuron, NeuronInfo } from "@icp-sdk/canisters/nns";
=======
import type { KnownNeuron, NeuronInfo } from "@dfinity/nns";
import { isNullish, nonNullish } from "@dfinity/utils";
>>>>>>> d34effd1
import type { Identity } from "@icp-sdk/core/agent";

const cacheExpirationDurationSeconds = 5 * SECONDS_IN_MINUTE;

interface KnownNeuronsCache {
  knownNeurons: KnownNeuron[];
  // When the neurons were cached.
  timestampSeconds: number;
}

let knownNeuronsCache: KnownNeuronsCache | null = null;

const hasValidKnownNeuronsCache = (): boolean => {
  if (isNullish(knownNeuronsCache)) {
    return false;
  }
  return (
    nowInSeconds() - knownNeuronsCache.timestampSeconds <=
    cacheExpirationDurationSeconds
  );
};

interface NeuronsCache {
  neurons: NeuronInfo[];
  // When the neurons were cached.
  timestampSeconds: number;
  // The principal of the identity for which the neurons were cached.
  principalText: string;
}

let neuronsCache: NeuronsCache | null = null;

export const clearCache = () => {
  neuronsCache = null;
  knownNeuronsCache = null;
};

const hasValidCachedNeurons = (identity: Identity): boolean => {
  if (isNullish(neuronsCache)) {
    return false;
  }
  if (
    nowInSeconds() - neuronsCache.timestampSeconds >
    cacheExpirationDurationSeconds
  ) {
    return false;
  }
  return neuronsCache.principalText === identity.getPrincipal().toText();
};

const clearCacheAfter = async <R>(promise: Promise<R>) => {
  let result: R;
  try {
    result = await promise;
  } finally {
    clearCache();
  }
  return result;
};

// Should be called in between tests to clean up state.
const resetNeuronsApiService = () => {
  clearCache();
};

export const governanceApiService = {
  // Read calls
  async queryKnownNeurons(params: ApiQueryParams) {
    if (nonNullish(knownNeuronsCache) && hasValidKnownNeuronsCache()) {
      return knownNeuronsCache.knownNeurons;
    }
    const promise = queryKnownNeurons(params);
    if (!params.certified) {
      return promise;
    }
    knownNeuronsCache = {
      knownNeurons: await promise,
      timestampSeconds: nowInSeconds(),
    };
    return knownNeuronsCache.knownNeurons;
  },
  queryLastestRewardEvent(params: ApiQueryParams) {
    return queryLastestRewardEvent(params);
  },
  queryNeuron(params: ApiQueryNeuronParams) {
    return queryNeuron(params);
  },
  async queryNeurons(params: ApiQueryNeuronsParams) {
    if (nonNullish(neuronsCache) && hasValidCachedNeurons(params.identity)) {
      return neuronsCache.neurons;
    }
    const promise = queryNeurons(params);
    if (!params.certified) {
      return promise;
    }
    neuronsCache = {
      neurons: await promise,
      timestampSeconds: nowInSeconds(),
      principalText: params.identity.getPrincipal().toText(),
    };
    return neuronsCache.neurons;
  },
  getNetworkEconomicsParameters(params: ApiQueryParams) {
    return getNetworkEconomicsParameters(params);
  },
  getGovernanceMetrics(params: ApiQueryParams) {
    return getGovernanceMetrics(params);
  },

  // Action calls
  async addHotkey(params: ApiManageHotkeyParams) {
    return clearCacheAfter(addHotkey(params));
  },
  autoStakeMaturity(params: ApiAutoStakeMaturityParams) {
    return clearCacheAfter(autoStakeMaturity(params));
  },
  claimOrRefreshNeuronByMemo(params: ApiClaimNeuronParams) {
    return clearCacheAfter(claimOrRefreshNeuronByMemo(params));
  },
  claimOrRefreshNeuron(params: ApiManageNeuronParams) {
    return clearCacheAfter(claimOrRefreshNeuron(params));
  },
  disburse(params: ApiDisburseParams) {
    return clearCacheAfter(disburse(params));
  },
  refreshVotingPower(params: ApiRefreshVotingPowerParams) {
    return clearCacheAfter(refreshVotingPower(params));
  },
  increaseDissolveDelay(params: ApiIncreaseDissolveDelayParams) {
    return clearCacheAfter(increaseDissolveDelay(params));
  },
  joinCommunityFund(params: ApiManageNeuronParams) {
    return clearCacheAfter(joinCommunityFund(params));
  },
  leaveCommunityFund(params: ApiManageNeuronParams) {
    return clearCacheAfter(leaveCommunityFund(params));
  },
  mergeNeurons(params: ApiMergeNeuronsParams) {
    return clearCacheAfter(mergeNeurons(params));
  },
  registerVote(params: RegisterVoteParams) {
    return clearCacheAfter(registerVote(params));
  },
  removeHotkey(params: ApiManageHotkeyParams) {
    return clearCacheAfter(removeHotkey(params));
  },
  setFollowees(params: ApiSetFolloweesParams) {
    return clearCacheAfter(setFollowees(params));
  },
  setFollowing(params: ApiSetFollowingParams) {
    return clearCacheAfter(setFollowing(params));
  },
  simulateMergeNeurons(params: ApiMergeNeuronsParams) {
    return clearCacheAfter(simulateMergeNeurons(params));
  },
  spawnNeuron(params: ApiSpawnNeuronParams) {
    return clearCacheAfter(spawnNeuron(params));
  },
  disburseMaturity(params: ApiDisburseMaturityParams) {
    return clearCacheAfter(disburseMaturity(params));
  },
  splitNeuron(params: ApiSplitNeuronParams) {
    return clearCacheAfter(splitNeuron(params));
  },
  stakeMaturity(params: ApiStakeMaturityParams) {
    return clearCacheAfter(stakeMaturity(params));
  },
  stakeNeuron(params: ApiStakeNeuronParams) {
    return clearCacheAfter(stakeNeuron(params));
  },
  startDissolving(params: ApiManageNeuronParams) {
    return clearCacheAfter(startDissolving(params));
  },
  stopDissolving(params: ApiManageNeuronParams) {
    return clearCacheAfter(stopDissolving(params));
  },
  changeNeuronVisibility(params: ApiChangeNeuronVisibilityParams) {
    return clearCacheAfter(changeNeuronVisibility(params));
  },
};

registerCleanupForTesting(resetNeuronsApiService);<|MERGE_RESOLUTION|>--- conflicted
+++ resolved
@@ -52,13 +52,8 @@
 import { SECONDS_IN_MINUTE } from "$lib/constants/constants";
 import { nowInSeconds } from "$lib/utils/date.utils";
 import { registerCleanupForTesting } from "$lib/utils/test-support.utils";
-<<<<<<< HEAD
-import { isNullish, nonNullish } from "@dfinity/utils";
-import type { KnownNeuron, NeuronInfo } from "@icp-sdk/canisters/nns";
-=======
 import type { KnownNeuron, NeuronInfo } from "@dfinity/nns";
 import { isNullish, nonNullish } from "@dfinity/utils";
->>>>>>> d34effd1
 import type { Identity } from "@icp-sdk/core/agent";
 
 const cacheExpirationDurationSeconds = 5 * SECONDS_IN_MINUTE;

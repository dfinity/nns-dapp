--- conflicted
+++ resolved
@@ -40,15 +40,9 @@
   RenameSubAccountResponse,
   SubAccountDetails,
 } from "$lib/canisters/nns-dapp/nns-dapp.types";
-<<<<<<< HEAD
-import { nonNullish, toNullable } from "@dfinity/utils";
-import { AccountIdentifier } from "@icp-sdk/canisters/ledger/icp";
-import type { ProposalId } from "@icp-sdk/canisters/nns";
-=======
 import { AccountIdentifier } from "@dfinity/ledger-icp";
 import type { ProposalId } from "@dfinity/nns";
 import { nonNullish, toNullable } from "@dfinity/utils";
->>>>>>> d34effd1
 import { Actor } from "@icp-sdk/core/agent";
 import type { Principal } from "@icp-sdk/core/principal";
 

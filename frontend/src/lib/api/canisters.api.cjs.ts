--- conflicted
+++ resolved
@@ -2,11 +2,7 @@
 import type { CanisterDetails } from "$lib/canisters/ic-management/ic-management.canister.types";
 import { mapError } from "$lib/canisters/ic-management/ic-management.errors";
 import type { CanisterStatusResponse } from "$lib/canisters/ic-management/ic-management.types";
-<<<<<<< HEAD
-import type { CanisterActorParams } from "$lib/types/canister";
-=======
 import type { CanisterActorParams } from "$lib/types/worker";
->>>>>>> ecbdbc8c
 import { mapCanisterId } from "$lib/utils/canisters.utils";
 import { HttpAgentCjs, getManagementCanisterCjs } from "$lib/utils/cjs.utils";
 import { logWithTimestamp } from "$lib/utils/dev.utils";
@@ -17,11 +13,7 @@
   canisterId,
   host,
   fetchRootKey,
-<<<<<<< HEAD
-}: CanisterActorParams): Promise<CanisterDetails> => {
-=======
 }: { canisterId: string } & CanisterActorParams): Promise<CanisterDetails> => {
->>>>>>> ecbdbc8c
   logWithTimestamp(`Getting canister ${canisterId} details call...`);
   const {
     icMgtService: { canister_status },
@@ -51,11 +43,7 @@
   identity,
   host,
   fetchRootKey,
-<<<<<<< HEAD
-}: Omit<CanisterActorParams, "canisterId">): Promise<{
-=======
 }: CanisterActorParams): Promise<{
->>>>>>> ecbdbc8c
   icMgtService: ManagementCanisterRecord;
 }> => {
   const agent = new HttpAgentCjs({

--- conflicted
+++ resolved
@@ -3,22 +3,13 @@
 import { HOST } from "$lib/constants/environment.constants";
 import { logWithTimestamp } from "$lib/utils/dev.utils";
 import { isMethodNotSupportedError } from "$lib/utils/error.utils";
-<<<<<<< HEAD
-import { toNullable } from "@dfinity/utils";
-=======
->>>>>>> d34effd1
 import type {
   SnsGetAutoFinalizationStatusResponse,
   SnsRefreshBuyerTokensResponse,
   SnsSwapTicket,
-<<<<<<< HEAD
-} from "@icp-sdk/canisters/sns";
-import { SnsSwapCanister } from "@icp-sdk/canisters/sns";
-=======
 } from "@dfinity/sns";
 import { SnsSwapCanister } from "@dfinity/sns";
 import { toNullable } from "@dfinity/utils";
->>>>>>> d34effd1
 import type { Identity } from "@icp-sdk/core/agent";
 import type { Principal } from "@icp-sdk/core/principal";
 

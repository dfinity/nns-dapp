--- conflicted
+++ resolved
@@ -27,19 +27,9 @@
 import { nowInBigIntNanoSeconds } from "$lib/utils/date.utils";
 import { logWithTimestamp } from "$lib/utils/dev.utils";
 import { poll, pollingLimit } from "$lib/utils/utils";
-<<<<<<< HEAD
-import { nonNullish, principalToSubAccount } from "@dfinity/utils";
-import {
-  CMCCanister,
-  ProcessingError,
-  type Cycles,
-} from "@icp-sdk/canisters/cmc";
-import { AccountIdentifier, SubAccount } from "@icp-sdk/canisters/ledger/icp";
-=======
 import { CMCCanister, ProcessingError, type Cycles } from "@dfinity/cmc";
 import { AccountIdentifier, SubAccount } from "@dfinity/ledger-icp";
 import { nonNullish, principalToSubAccount } from "@dfinity/utils";
->>>>>>> d34effd1
 import type { Identity } from "@icp-sdk/core/agent";
 import type { Principal } from "@icp-sdk/core/principal";
 

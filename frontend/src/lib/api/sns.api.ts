--- conflicted
+++ resolved
@@ -7,22 +7,14 @@
 } from "$lib/types/sns.query";
 import { nowInBigIntNanoSeconds } from "$lib/utils/date.utils";
 import { logWithTimestamp } from "$lib/utils/dev.utils";
-<<<<<<< HEAD
-import type { IcrcAccount } from "@icp-sdk/canisters/ledger/icrc";
-=======
 import type { IcrcAccount } from "@dfinity/ledger-icrc";
->>>>>>> d34effd1
 import type {
   SnsGetDerivedStateResponse,
   SnsGetLifecycleResponse,
   SnsNeuronId,
   SnsSwapBuyerState,
   SnsWrapper,
-<<<<<<< HEAD
-} from "@icp-sdk/canisters/sns";
-=======
 } from "@dfinity/sns";
->>>>>>> d34effd1
 import type { Identity } from "@icp-sdk/core/agent";
 import { Principal } from "@icp-sdk/core/principal";
 

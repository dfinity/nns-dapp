import { logWithTimestamp } from "$lib/utils/dev.utils";
import { subaccountToHexString } from "$lib/utils/sns-neuron.utils";
import type { Identity } from "@dfinity/agent";
import type { Principal } from "@dfinity/principal";
import type {
  SnsNervousSystemFunction,
  SnsNeuronId,
  SnsNeuronPermissionType,
} from "@dfinity/sns";
import type { NervousSystemParameters } from "@dfinity/sns/dist/candid/sns_governance";
import { wrapper } from "./sns-wrapper.api";

export const addNeuronPermissions = async ({
  identity,
  rootCanisterId,
  permissions,
  principal,
  neuronId,
}: {
  identity: Identity;
  rootCanisterId: Principal;
  permissions: SnsNeuronPermissionType[];
  principal: Principal;
  neuronId: SnsNeuronId;
}): Promise<void> => {
  logWithTimestamp("Adding neuron permissions: call...");
  const { addNeuronPermissions } = await wrapper({
    identity,
    rootCanisterId: rootCanisterId.toText(),
    certified: true,
  });
  await addNeuronPermissions({
    permissions,
    principal,
    neuronId,
  });

  logWithTimestamp("Adding neuron permissions: done");
};

export const removeNeuronPermissions = async ({
  identity,
  rootCanisterId,
  permissions,
  principal,
  neuronId,
}: {
  identity: Identity;
  rootCanisterId: Principal;
  permissions: SnsNeuronPermissionType[];
  principal: Principal;
  neuronId: SnsNeuronId;
}): Promise<void> => {
  logWithTimestamp("Removing neuron permissions: call...");
  const { removeNeuronPermissions } = await wrapper({
    identity,
    rootCanisterId: rootCanisterId.toText(),
    certified: true,
  });
  await removeNeuronPermissions({
    permissions,
    principal,
    neuronId,
  });

  logWithTimestamp("Removing neuron permissions: done");
};

export const disburse = async ({
  identity,
  rootCanisterId,
  neuronId,
}: {
  identity: Identity;
  rootCanisterId: Principal;
  neuronId: SnsNeuronId;
}): Promise<void> => {
  logWithTimestamp(`Disburse sns neuron call...`);

  const { disburse } = await wrapper({
    identity,
    rootCanisterId: rootCanisterId.toText(),
    certified: true,
  });

  await disburse({
    neuronId,
  });

  logWithTimestamp(`Disburse sns neuron complete.`);
};

export const startDissolving = async ({
  identity,
  rootCanisterId,
  neuronId,
}: {
  identity: Identity;
  rootCanisterId: Principal;
  neuronId: SnsNeuronId;
}): Promise<void> => {
  logWithTimestamp(`Start dissolving sns neuron call...`);

  const { startDissolving } = await wrapper({
    identity,
    rootCanisterId: rootCanisterId.toText(),
    certified: true,
  });

  await startDissolving(neuronId);

  logWithTimestamp(`Start dissolving sns neuron complete.`);
};

export const stopDissolving = async ({
  identity,
  rootCanisterId,
  neuronId,
}: {
  identity: Identity;
  rootCanisterId: Principal;
  neuronId: SnsNeuronId;
}): Promise<void> => {
  logWithTimestamp(`Stop dissolving sns neuron call...`);

  const { stopDissolving } = await wrapper({
    identity,
    rootCanisterId: rootCanisterId.toText(),
    certified: true,
  });

  await stopDissolving(neuronId);

  logWithTimestamp(`Stop dissolving sns neuron complete.`);
};

export const increaseDissolveDelay = async ({
  identity,
  rootCanisterId,
  neuronId,
  additionalDissolveDelaySeconds,
}: {
  identity: Identity;
  rootCanisterId: Principal;
  neuronId: SnsNeuronId;
  additionalDissolveDelaySeconds: number;
}): Promise<void> => {
  logWithTimestamp(`Increase sns dissolve delay call...`);

  const { increaseDissolveDelay } = await wrapper({
    identity,
    rootCanisterId: rootCanisterId.toText(),
    certified: true,
  });
  await increaseDissolveDelay({ neuronId, additionalDissolveDelaySeconds });

  logWithTimestamp(`Increase sns dissolve delay complete.`);
};

export const getNeuronBalance = async ({
  neuronId,
  rootCanisterId,
  certified,
  identity,
}: {
  neuronId: SnsNeuronId;
  rootCanisterId: Principal;
  certified: boolean;
  identity: Identity;
}): Promise<bigint> => {
  logWithTimestamp(
    `Getting neuron ${subaccountToHexString(neuronId.id)} balance call...`
  );

  const { getNeuronBalance: getNeuronBalanceApi } = await wrapper({
    identity,
    rootCanisterId: rootCanisterId.toText(),
    certified,
  });

  const balance = await getNeuronBalanceApi(neuronId);

  logWithTimestamp(
    `Getting neuron ${subaccountToHexString(
      neuronId.id
    )} balance call complete.`
  );
  return balance;
};

export const refreshNeuron = async ({
  rootCanisterId,
  identity,
  neuronId,
}: {
  rootCanisterId: Principal;
  identity: Identity;
  neuronId: SnsNeuronId;
}): Promise<void> => {
  logWithTimestamp(
    `Refreshing neuron ${subaccountToHexString(neuronId.id)} call...`
  );

  const { refreshNeuron: refreshNeuronApi } = await wrapper({
    identity,
    rootCanisterId: rootCanisterId.toText(),
    certified: true,
  });

  await refreshNeuronApi(neuronId);

  logWithTimestamp(
    `Refreshing neuron ${subaccountToHexString(neuronId.id)} call complete.`
  );
};

export const claimNeuron = async ({
  rootCanisterId,
  identity,
  memo,
  controller,
  subaccount,
}: {
  rootCanisterId: Principal;
  identity: Identity;
  memo: bigint;
  controller: Principal;
  subaccount: Uint8Array;
}): Promise<SnsNeuronId> => {
  logWithTimestamp(`Claiming neuron call...`);

  const { claimNeuron: claimNeuronApi } = await wrapper({
    identity,
    rootCanisterId: rootCanisterId.toText(),
    certified: true,
  });

  const neuronId = await claimNeuronApi({
    subaccount,
    memo,
    controller,
  });

  logWithTimestamp(`Claiming neuron call complete.`);
  return neuronId;
};

export const getNervousSystemFunctions = async ({
  rootCanisterId,
  identity,
  certified,
}: {
  rootCanisterId: Principal;
  identity: Identity;
  certified: boolean;
}): Promise<SnsNervousSystemFunction[]> => {
  logWithTimestamp(`Getting nervous system functions call...`);

  const { listNervousSystemFunctions } = await wrapper({
    identity,
    rootCanisterId: rootCanisterId.toText(),
    certified,
  });

  const { functions } = await listNervousSystemFunctions({});

  logWithTimestamp(`Getting nervous system functions call complete.`);
  return functions;
};

<<<<<<< HEAD
export const nervousSystemParameters = async ({
  rootCanisterId,
  identity,
  certified,
}: {
  rootCanisterId: Principal;
  identity: Identity;
  certified: boolean;
}): Promise<NervousSystemParameters> => {
  logWithTimestamp(`Querying nervous system parameters...`);

  const { nervousSystemParameters: nervousSystemParametersApi } = await wrapper(
    {
      identity,
      rootCanisterId: rootCanisterId.toText(),
      certified,
    }
  );

  const parameters = await nervousSystemParametersApi({});

  logWithTimestamp(`Querying nervous system parameters complete.`);
  return parameters;
=======
export const setFollowees = async ({
  rootCanisterId,
  identity,
  neuronId,
  functionId,
  followees,
}: {
  rootCanisterId: Principal;
  identity: Identity;
  neuronId: SnsNeuronId;
  functionId: bigint;
  followees: SnsNeuronId[];
}): Promise<void> => {
  logWithTimestamp(`Setting sns neuron followee call...`);

  const { setTopicFollowees } = await wrapper({
    identity,
    rootCanisterId: rootCanisterId.toText(),
    certified: true,
  });

  await setTopicFollowees({
    neuronId,
    functionId,
    followees,
  });

  logWithTimestamp(`Setting sns neuron followee call complete.`);
>>>>>>> 2c16d49c
};<|MERGE_RESOLUTION|>--- conflicted
+++ resolved
@@ -268,7 +268,6 @@
   return functions;
 };
 
-<<<<<<< HEAD
 export const nervousSystemParameters = async ({
   rootCanisterId,
   identity,
@@ -292,7 +291,8 @@
 
   logWithTimestamp(`Querying nervous system parameters complete.`);
   return parameters;
-=======
+};
+
 export const setFollowees = async ({
   rootCanisterId,
   identity,
@@ -321,5 +321,4 @@
   });
 
   logWithTimestamp(`Setting sns neuron followee call complete.`);
->>>>>>> 2c16d49c
 };
import { wrapper } from "$lib/api/sns-wrapper.api";
import { logWithTimestamp } from "$lib/utils/dev.utils";
import { subaccountToHexString } from "$lib/utils/sns-neuron.utils";
<<<<<<< HEAD
import type { IcrcAccount } from "@icp-sdk/canisters/ledger/icrc";
=======
import type { IcrcAccount } from "@dfinity/ledger-icrc";
>>>>>>> d34effd1
import type {
  SnsListProposalsParams,
  SnsNervousSystemParameters,
  SnsNeuron,
  SnsNeuronId,
  SnsNeuronPermissionType,
  SnsProposalId,
  SnsTopic,
  SnsVote,
<<<<<<< HEAD
} from "@icp-sdk/canisters/sns";
=======
} from "@dfinity/sns";
>>>>>>> d34effd1
import type { Identity } from "@icp-sdk/core/agent";
import type { Principal } from "@icp-sdk/core/principal";

export const querySnsNeurons = async ({
  identity,
  rootCanisterId,
  certified,
}: {
  identity: Identity;
  rootCanisterId: Principal;
  certified: boolean;
}): Promise<SnsNeuron[]> => {
  logWithTimestamp("Getting sns neurons: call...");
  const { listNeurons } = await wrapper({
    identity,
    rootCanisterId: rootCanisterId.toText(),
    certified,
  });
  const neurons = await listNeurons({
    principal: identity.getPrincipal(),
  });

  logWithTimestamp("Getting sns neurons: done");
  return neurons;
};

/**
 * Returns the neuron or raises an error if not found.
 */
export const getSnsNeuron = async ({
  identity,
  rootCanisterId,
  certified,
  neuronId,
}: {
  identity: Identity;
  rootCanisterId: Principal;
  certified: boolean;
  neuronId: SnsNeuronId;
}): Promise<SnsNeuron> => {
  logWithTimestamp("Getting sns neuron: call...");
  const { getNeuron } = await wrapper({
    identity,
    rootCanisterId: rootCanisterId.toText(),
    certified,
  });
  const neuron = await getNeuron({
    neuronId,
  });

  logWithTimestamp("Getting sns neuron: done");
  return neuron;
};

/**
 * Returns the neuron or undefined.
 */
export const querySnsNeuron = async ({
  identity,
  rootCanisterId,
  certified,
  neuronId,
}: {
  identity: Identity;
  rootCanisterId: Principal;
  certified: boolean;
  neuronId: SnsNeuronId;
}): Promise<SnsNeuron | undefined> => {
  logWithTimestamp("Querying sns neuron: call...");
  const { queryNeuron } = await wrapper({
    identity,
    rootCanisterId: rootCanisterId.toText(),
    certified,
  });
  const neuron = await queryNeuron({
    neuronId,
  });

  logWithTimestamp("Getting sns neuron: done");
  return neuron;
};

export const addNeuronPermissions = async ({
  identity,
  rootCanisterId,
  permissions,
  principal,
  neuronId,
}: {
  identity: Identity;
  rootCanisterId: Principal;
  permissions: SnsNeuronPermissionType[];
  principal: Principal;
  neuronId: SnsNeuronId;
}): Promise<void> => {
  logWithTimestamp("Adding neuron permissions: call...");
  const { addNeuronPermissions } = await wrapper({
    identity,
    rootCanisterId: rootCanisterId.toText(),
    certified: true,
  });
  await addNeuronPermissions({
    permissions,
    principal,
    neuronId,
  });

  logWithTimestamp("Adding neuron permissions: done");
};

export const removeNeuronPermissions = async ({
  identity,
  rootCanisterId,
  permissions,
  principal,
  neuronId,
}: {
  identity: Identity;
  rootCanisterId: Principal;
  permissions: SnsNeuronPermissionType[];
  principal: Principal;
  neuronId: SnsNeuronId;
}): Promise<void> => {
  logWithTimestamp("Removing neuron permissions: call...");
  const { removeNeuronPermissions } = await wrapper({
    identity,
    rootCanisterId: rootCanisterId.toText(),
    certified: true,
  });
  await removeNeuronPermissions({
    permissions,
    principal,
    neuronId,
  });

  logWithTimestamp("Removing neuron permissions: done");
};

export const disburse = async ({
  identity,
  rootCanisterId,
  neuronId,
}: {
  identity: Identity;
  rootCanisterId: Principal;
  neuronId: SnsNeuronId;
}): Promise<void> => {
  logWithTimestamp(`Disburse sns neuron call...`);

  const { disburse } = await wrapper({
    identity,
    rootCanisterId: rootCanisterId.toText(),
    certified: true,
  });

  await disburse({
    neuronId,
  });

  logWithTimestamp(`Disburse sns neuron complete.`);
};

export const splitNeuron = async ({
  identity,
  rootCanisterId,
  neuronId,
  amount,
  memo,
}: {
  identity: Identity;
  rootCanisterId: Principal;
  neuronId: SnsNeuronId;
  amount: bigint;
  memo: bigint;
}): Promise<void> => {
  logWithTimestamp(`Split sns neuron call...`);

  const { splitNeuron } = await wrapper({
    identity,
    rootCanisterId: rootCanisterId.toText(),
    certified: true,
  });

  await splitNeuron({
    neuronId,
    amount,
    memo,
  });

  logWithTimestamp(`Split sns neuron complete.`);
};

export const startDissolving = async ({
  identity,
  rootCanisterId,
  neuronId,
}: {
  identity: Identity;
  rootCanisterId: Principal;
  neuronId: SnsNeuronId;
}): Promise<void> => {
  logWithTimestamp(`Start dissolving sns neuron call...`);

  const { startDissolving } = await wrapper({
    identity,
    rootCanisterId: rootCanisterId.toText(),
    certified: true,
  });

  await startDissolving(neuronId);

  logWithTimestamp(`Start dissolving sns neuron complete.`);
};

export const stopDissolving = async ({
  identity,
  rootCanisterId,
  neuronId,
}: {
  identity: Identity;
  rootCanisterId: Principal;
  neuronId: SnsNeuronId;
}): Promise<void> => {
  logWithTimestamp(`Stop dissolving sns neuron call...`);

  const { stopDissolving } = await wrapper({
    identity,
    rootCanisterId: rootCanisterId.toText(),
    certified: true,
  });

  await stopDissolving(neuronId);

  logWithTimestamp(`Stop dissolving sns neuron complete.`);
};

export const increaseDissolveDelay = async ({
  identity,
  rootCanisterId,
  neuronId,
  additionalDissolveDelaySeconds,
}: {
  identity: Identity;
  rootCanisterId: Principal;
  neuronId: SnsNeuronId;
  additionalDissolveDelaySeconds: number;
}): Promise<void> => {
  logWithTimestamp(`Increase sns dissolve delay call...`);

  const { increaseDissolveDelay } = await wrapper({
    identity,
    rootCanisterId: rootCanisterId.toText(),
    certified: true,
  });
  await increaseDissolveDelay({
    neuronId,
    additionalDissolveDelaySeconds: additionalDissolveDelaySeconds,
  });

  logWithTimestamp(`Increase sns dissolve delay complete.`);
};

export const getNeuronBalance = async ({
  neuronId,
  rootCanisterId,
  certified,
  identity,
}: {
  neuronId: SnsNeuronId;
  rootCanisterId: Principal;
  certified: boolean;
  identity: Identity;
}): Promise<bigint> => {
  logWithTimestamp(
    `Getting neuron ${subaccountToHexString(neuronId.id)} balance call...`
  );

  const { getNeuronBalance: getNeuronBalanceApi } = await wrapper({
    identity,
    rootCanisterId: rootCanisterId.toText(),
    certified,
  });

  const balance = await getNeuronBalanceApi(neuronId);

  logWithTimestamp(
    `Getting neuron ${subaccountToHexString(
      neuronId.id
    )} balance call complete.`
  );
  return balance;
};

export const refreshNeuron = async ({
  rootCanisterId,
  identity,
  neuronId,
}: {
  rootCanisterId: Principal;
  identity: Identity;
  neuronId: SnsNeuronId;
}): Promise<void> => {
  logWithTimestamp(
    `Refreshing neuron ${subaccountToHexString(neuronId.id)} call...`
  );

  const { refreshNeuron: refreshNeuronApi } = await wrapper({
    identity,
    rootCanisterId: rootCanisterId.toText(),
    certified: true,
  });

  await refreshNeuronApi(neuronId);

  logWithTimestamp(
    `Refreshing neuron ${subaccountToHexString(neuronId.id)} call complete.`
  );
};

export const claimNeuron = async ({
  rootCanisterId,
  identity,
  memo,
  controller,
  subaccount,
}: {
  rootCanisterId: Principal;
  identity: Identity;
  memo: bigint;
  controller: Principal;
  subaccount: Uint8Array | number[];
}): Promise<SnsNeuronId> => {
  logWithTimestamp(`Claiming neuron call...`);

  const { claimNeuron: claimNeuronApi } = await wrapper({
    identity,
    rootCanisterId: rootCanisterId.toText(),
    certified: true,
  });

  const neuronId = await claimNeuronApi({
    subaccount,
    memo,
    controller,
  });

  logWithTimestamp(`Claiming neuron call complete.`);
  return neuronId;
};

export const nervousSystemParameters = async ({
  rootCanisterId,
  identity,
  certified,
}: {
  rootCanisterId: Principal;
  identity: Identity;
  certified: boolean;
}): Promise<SnsNervousSystemParameters> => {
  logWithTimestamp(`Querying nervous system parameters...`);

  const { nervousSystemParameters: nervousSystemParametersApi } = await wrapper(
    {
      identity,
      rootCanisterId: rootCanisterId.toText(),
      certified,
    }
  );

  const parameters = await nervousSystemParametersApi({});

  logWithTimestamp(`Querying nervous system parameters complete.`);
  return parameters;
};

export const setFollowees = async ({
  rootCanisterId,
  identity,
  neuronId,
  functionId,
  followees,
}: {
  rootCanisterId: Principal;
  identity: Identity;
  neuronId: SnsNeuronId;
  functionId: bigint;
  followees: SnsNeuronId[];
}): Promise<void> => {
  logWithTimestamp(`Setting sns neuron followee call...`);

  const { setTopicFollowees } = await wrapper({
    identity,
    rootCanisterId: rootCanisterId.toText(),
    certified: true,
  });

  await setTopicFollowees({
    neuronId,
    functionId,
    followees,
  });

  logWithTimestamp(`Setting sns neuron followee call complete.`);
};

export const setFollowing = async ({
  neuronId,
  rootCanisterId,
  identity,
  topicFollowing,
}: {
  neuronId: SnsNeuronId;
  rootCanisterId: Principal;
  identity: Identity;
  topicFollowing: Array<{
    topic: SnsTopic;
    followees: Array<{
      neuronId: SnsNeuronId;
      alias?: string;
    }>;
  }>;
}): Promise<void> => {
  logWithTimestamp(`Set following: call...`);

  const { setFollowing } = await wrapper({
    identity,
    rootCanisterId: rootCanisterId.toText(),
    certified: true,
  });

  await setFollowing({
    neuronId,
    topicFollowing,
  });

  logWithTimestamp(`Set following: complete`);
};

export const stakeMaturity = async ({
  neuronId,
  rootCanisterId,
  identity,
  percentageToStake,
}: {
  neuronId: SnsNeuronId;
  rootCanisterId: Principal;
  identity: Identity;
  percentageToStake: number;
}): Promise<void> => {
  logWithTimestamp(`Stake maturity: call...`);

  const { stakeMaturity: stakeMaturityApi } = await wrapper({
    identity,
    rootCanisterId: rootCanisterId.toText(),
    certified: true,
  });

  await stakeMaturityApi({
    neuronId,
    percentageToStake,
  });

  logWithTimestamp(`Stake maturity: complete`);
};

export const disburseMaturity = async ({
  neuronId,
  rootCanisterId,
  identity,
  percentageToDisburse,
  toAccount,
}: {
  neuronId: SnsNeuronId;
  rootCanisterId: Principal;
  identity: Identity;
  percentageToDisburse: number;
  toAccount?: IcrcAccount;
}): Promise<void> => {
  logWithTimestamp(`Disburse maturity: call...`);

  const { disburseMaturity: percentageToDisburseApi } = await wrapper({
    identity,
    rootCanisterId: rootCanisterId.toText(),
    certified: true,
  });

  await percentageToDisburseApi({
    neuronId,
    percentageToDisburse,
    toAccount,
  });

  logWithTimestamp(`Disburse maturity: complete`);
};

export const registerVote = async ({
  neuronId,
  rootCanisterId,
  identity,
  proposalId,
  vote,
}: {
  neuronId: SnsNeuronId;
  rootCanisterId: Principal;
  identity: Identity;
  proposalId: SnsProposalId;
  vote: SnsVote;
}): Promise<void> => {
  logWithTimestamp(`Register vote: call...`);

  const { registerVote: registerVoteApi } = await wrapper({
    identity,
    rootCanisterId: rootCanisterId.toText(),
    certified: true,
  });

  await registerVoteApi({
    neuronId,
    proposalId,
    vote,
  });

  logWithTimestamp(`Register vote: complete`);
};

export const autoStakeMaturity = async ({
  neuronId,
  rootCanisterId,
  identity,
  autoStake,
}: {
  neuronId: SnsNeuronId;
  rootCanisterId: Principal;
  identity: Identity;
  autoStake: boolean;
}): Promise<void> => {
  logWithTimestamp(
    `${autoStake ? "Enable" : "Disable"} auto stake maturity call...`
  );

  const { autoStakeMaturity: autoStakeMaturityApi } = await wrapper({
    identity,
    rootCanisterId: rootCanisterId.toText(),
    certified: true,
  });

  await autoStakeMaturityApi({
    neuronId,
    autoStake,
  });

  logWithTimestamp(
    `${autoStake ? "Enable" : "Disable"} auto stake maturity complete.`
  );
};

export const queryProposals = async ({
  rootCanisterId,
  identity,
  certified,
  params,
}: {
  rootCanisterId: Principal;
  identity: Identity;
  certified: boolean;
  params: SnsListProposalsParams;
}) => {
  logWithTimestamp(`Getting proposals call...`);

  const { listProposals } = await wrapper({
    identity,
    rootCanisterId: rootCanisterId.toText(),
    certified,
  });

  const response = await listProposals(params);

  logWithTimestamp(`Getting proposals call complete.`);
  return response;
};

export const queryProposal = async ({
  rootCanisterId,
  identity,
  certified,
  proposalId,
}: {
  rootCanisterId: Principal;
  identity: Identity;
  certified: boolean;
  proposalId: SnsProposalId;
}) => {
  try {
    logWithTimestamp(`Getting proposal ${proposalId.id} call...`);

    const { getProposal } = await wrapper({
      identity,
      rootCanisterId: rootCanisterId.toText(),
      certified,
    });

    return getProposal({ proposalId });
  } finally {
    logWithTimestamp(`Getting proposal ${proposalId.id} call complete.`);
  }
};<|MERGE_RESOLUTION|>--- conflicted
+++ resolved
@@ -1,11 +1,7 @@
 import { wrapper } from "$lib/api/sns-wrapper.api";
 import { logWithTimestamp } from "$lib/utils/dev.utils";
 import { subaccountToHexString } from "$lib/utils/sns-neuron.utils";
-<<<<<<< HEAD
-import type { IcrcAccount } from "@icp-sdk/canisters/ledger/icrc";
-=======
 import type { IcrcAccount } from "@dfinity/ledger-icrc";
->>>>>>> d34effd1
 import type {
   SnsListProposalsParams,
   SnsNervousSystemParameters,
@@ -15,11 +11,7 @@
   SnsProposalId,
   SnsTopic,
   SnsVote,
-<<<<<<< HEAD
-} from "@icp-sdk/canisters/sns";
-=======
 } from "@dfinity/sns";
->>>>>>> d34effd1
 import type { Identity } from "@icp-sdk/core/agent";
 import type { Principal } from "@icp-sdk/core/principal";
 

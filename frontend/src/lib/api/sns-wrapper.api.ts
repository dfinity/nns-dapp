--- conflicted
+++ resolved
@@ -2,20 +2,13 @@
 import { HOST } from "$lib/constants/environment.constants";
 import { ApiErrorKey } from "$lib/types/api.errors";
 import type { QueryRootCanisterId } from "$lib/types/sns.query";
+import { IcrcIndexCanister, IcrcLedgerCanister } from "@dfinity/ledger-icrc";
 import {
   SnsGovernanceCanister,
   SnsRootCanister,
   SnsSwapCanister,
   SnsWrapper,
-<<<<<<< HEAD
-} from "@dfinity/sns";
-import {
-  IcrcIndexCanister,
-  IcrcLedgerCanister,
-} from "@icp-sdk/canisters/ledger/icrc";
-=======
 } from "@icp-sdk/canisters/sns";
->>>>>>> bdcdace4
 import type { Agent, Identity } from "@icp-sdk/core/agent";
 import { Principal } from "@icp-sdk/core/principal";
 // The API layer should not depend on the services layer.

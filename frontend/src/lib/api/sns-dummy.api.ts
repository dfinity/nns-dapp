<<<<<<< HEAD
import type { SnsAction } from "@icp-sdk/canisters/sns";
=======
import type { SnsAction } from "@dfinity/sns";
>>>>>>> d34effd1
import { Principal } from "@icp-sdk/core/principal";

const motionProposal1 = {
  url: "internet-computer.org",
  title: "Dummy Motion Proposal",
  summary: "# Summary\nThis is a dummy *motion* proposal.",
  action: [
    {
      Motion: { motion_text: "This is a dummy motion." },
    },
  ] as [SnsAction],
};

const motionProposal2 = {
  url: "internet-computer.org",
  title: "Dummy Motion Proposal 2",
  summary: "# Summary\nThis is a second dummy *motion* proposal.",
  action: [
    {
      Motion: { motion_text: "This is the second dummy motion." },
    },
  ] as [SnsAction],
};

const manageSnsMetadataproposal = {
  url: "internet-computer.org",
  title: "Dummy Metadata Proposal",
  summary: "# Summary\nThis is a dummy *metadata* proposal.",
  action: [
    {
      ManageSnsMetadata: {
        url: [],
        logo: [],
        name: [],
        description: ["Description changed by proposal"],
      },
    },
  ] as [SnsAction],
};

const nsFunctionProposal1 = {
  url: "internet-computer.org",
  title: "Dummy NS Function Proposal",
  summary: "# Summary\nThis is a dummy *NS function* proposal.",
  action: [
    {
      AddGenericNervousSystemFunction: {
        id: 1_002n,
        name: "Dummy System Function",
        description: ["This is a dummy system function."],
        function_type: [
          {
            GenericNervousSystemFunction: {
              validator_canister_id: [
                Principal.fromText("pin7y-wyaaa-aaaaa-aacpa-cai"),
              ],
              target_canister_id: [
                Principal.fromText("pin7y-wyaaa-aaaaa-aacpa-cai"),
              ],
              validator_method_name: ["test"],
              target_method_name: ["test"],
              topic: [{ Governance: null }],
            },
          },
        ],
      },
    },
  ] as [SnsAction],
};

const nsFunctionProposal2 = {
  url: "internet-computer.org",
  title: "Dummy NS Function Proposal 2",
  summary: "# Summary\nThis is a second dummy *NS function* proposal.",
  action: [
    {
      AddGenericNervousSystemFunction: {
        id: 1_003n,
        name: "Dummy System Function 2",
        description: ["This is the second dummy system function."],
        function_type: [
          {
            GenericNervousSystemFunction: {
              validator_canister_id: [
                Principal.fromText("pin7y-wyaaa-aaaaa-aacpa-cai"),
              ],
              target_canister_id: [
                Principal.fromText("pin7y-wyaaa-aaaaa-aacpa-cai"),
              ],
              validator_method_name: ["test"],
              target_method_name: ["test"],
              topic: [{ Governance: null }],
            },
          },
        ],
      },
    },
  ] as [SnsAction],
};

// We need to pass a proposal to add a function to the nervous system first
// eslint-disable-next-line @typescript-eslint/no-unused-vars
const executeNSFunctionProposal = {
  url: "internet-computer.org",
  title: "Execute Generic Nervous system Function",
  summary:
    "# Summary\nThis is a dummy proposal to execute a *nervous system function*.",
  action: [
    {
      ExecuteGenericNervousSystemFunction: {
        function_id: 1_002n,
        payload: new Uint8Array(),
      },
    },
  ] as [SnsAction],
};

// We need to pass a proposal to add a function to the nervous system first
// const removeNSFunctionProposal = {
//   url: "internet-computer.org",
//   title: "Remove Generic Nervoys system Function",
//   summary:
//     "# Summary\nThis is a dummy proposal to remove a *nervous system function*.",
//   action: [
//     {
//       RemoveGenericNervousSystemFunction: 1_002n,
//     },
//   ] as [SnsAction],
// };

// We need to deploy new version of the SNS canisters first.
// const upgradeProposal = {
//   url: "internet-computer.org",
//   title: "Upgrade to next version",
//   summary:
//     "# Summary\nThis is a dummy proposal to *upgrade* to the next version.",
//   action: [
//     {
//       UpgradeSnsToNextVersion: {},
//     },
//   ] as [SnsAction],
// };

const registerDappCanisterProposal = {
  url: "internet-computer.org",
  title: "Register Dapp Canister",
  summary:
    "# Summary\nThis is a dummy proposal to register a new dapp canister.",
  action: [
    {
      RegisterDappCanisters: {
        canister_ids: [Principal.fromText("pin7y-wyaaa-aaaaa-aacpa-cai")],
      },
    },
  ] as [SnsAction],
};

const transferFundsProposal = {
  url: "internet-computer.org",
  title: "Transfer tokens",
  summary: "# Summary\nThis is a dummy proposal to *transfer* funds.",
  action: [
    {
      TransferSnsTreasuryFunds: {
        from_treasury: 1,
        to_principal: [Principal.fromText("pin7y-wyaaa-aaaaa-aacpa-cai")],
        to_subaccount: [],
        memo: [33_333n],
        amount_e8s: 10_000_000_000n,
      },
    },
  ] as [SnsAction],
};

// TODO: Find a valid new_canister_wasm
// const upgradeControlledCanisterProposal = {
//   url: "internet-computer.org",
//   title: "Upgrade canister",
//   summary: "# Summary\nThis is a dummy proposal to *upgrade* a canister.",
//   action: [
//     {
//       UpgradeSnsControlledCanister: {
//         new_canister_wasm: new Uint8Array(),
//         canister_id: [Principal.fromText("pin7y-wyaaa-aaaaa-aacpa-cai")],
//         canister_upgrade_arg: [],
//       },
//     },
//   ] as [SnsAction],
// };

const deregisterCanisterProposal = {
  url: "internet-computer.org",
  title: "Deregister canister",
  summary:
    "# Summary\nThis is a dummy proposal to *deregister* a controlled canister.",
  action: [
    {
      DeregisterDappCanisters: {
        canister_ids: [Principal.fromText("pin7y-wyaaa-aaaaa-aacpa-cai")],
        new_controllers: [
          Principal.fromText(
            "xlmdg-vkosz-ceopx-7wtgu-g3xmd-koiyc-awqaq-7modz-zf6r6-364rh-oqe"
          ),
        ],
      },
    },
  ] as [SnsAction],
};

export const snsProposals = [
  motionProposal1,
  motionProposal2,
  manageSnsMetadataproposal,
  nsFunctionProposal1,
  nsFunctionProposal2,
  // The following proposals require specific state to be set up first.
  // executeNSFunctionProposal,
  // removeNSFunctionProposal,
  // upgradeProposal,
  // upgradeControlledCanisterProposal,
  registerDappCanisterProposal,
  transferFundsProposal,
  deregisterCanisterProposal,
];<|MERGE_RESOLUTION|>--- conflicted
+++ resolved
@@ -1,8 +1,4 @@
-<<<<<<< HEAD
-import type { SnsAction } from "@icp-sdk/canisters/sns";
-=======
 import type { SnsAction } from "@dfinity/sns";
->>>>>>> d34effd1
 import { Principal } from "@icp-sdk/core/principal";
 
 const motionProposal1 = {

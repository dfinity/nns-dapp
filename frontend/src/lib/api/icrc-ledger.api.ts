--- conflicted
+++ resolved
@@ -6,30 +6,18 @@
 import { nowInBigIntNanoSeconds } from "$lib/utils/date.utils";
 import { logWithTimestamp } from "$lib/utils/dev.utils";
 import { mapOptionalToken } from "$lib/utils/icrc-tokens.utils";
-<<<<<<< HEAD
-=======
 import {
   IcrcLedgerCanister,
   type IcrcAccount,
   type IcrcBlockIndex,
   type TransferParams,
 } from "@dfinity/ledger-icrc";
->>>>>>> d34effd1
 import {
   arrayOfNumberToUint8Array,
   isNullish,
   nonNullish,
   toNullable,
 } from "@dfinity/utils";
-<<<<<<< HEAD
-import {
-  IcrcLedgerCanister,
-  type IcrcAccount,
-  type IcrcBlockIndex,
-  type TransferParams,
-} from "@icp-sdk/canisters/ledger/icrc";
-=======
->>>>>>> d34effd1
 import type { Agent, Identity } from "@icp-sdk/core/agent";
 import type { Principal } from "@icp-sdk/core/principal";
 

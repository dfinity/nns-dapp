import { createAgent } from "$lib/api/agent.api";
import type { SubAccountArray } from "$lib/canisters/nns-dapp/nns-dapp.types";
import { DFINITY_NEURON, IC_NEURON } from "$lib/constants/api.constants";
import { GOVERNANCE_CANISTER_ID } from "$lib/constants/canister-ids.constants";
import { HOST } from "$lib/constants/environment.constants";
import { nowInBigIntNanoSeconds } from "$lib/utils/date.utils";
import { hashCode, logWithTimestamp } from "$lib/utils/dev.utils";
import type { Agent, Identity } from "@dfinity/agent";
import type {
  E8s,
  KnownNeuron,
  NeuronId,
  NeuronInfo,
  ProposalId,
  Topic,
  Vote,
} from "@dfinity/nns";
import {
  GovernanceCanister,
  NeuronVisibility,
  type RewardEvent,
} from "@dfinity/nns";
import type { Principal } from "@dfinity/principal";
import { ledgerCanister as getLedgerCanister } from "./icp-ledger.api";

/**
 * COMMON TYPES
 */

// Type for ANY call
type ApiCallParams = {
  identity: Identity;
};

// Type for read-only calls.
export type ApiQueryParams = ApiCallParams & {
  certified: boolean;
};

// Shared type for calls to manage a neuron
export type ApiManageNeuronParams = ApiCallParams & {
  neuronId: NeuronId;
};

/**
 * API FUNCTIONS
 */

export type ApiQueryNeuronParams = ApiQueryParams & {
  neuronId: NeuronId;
};

export const queryNeuron = async ({
  neuronId,
  identity,
  certified,
}: ApiQueryNeuronParams): Promise<NeuronInfo | undefined> => {
  logWithTimestamp(
    `Querying Neuron(${hashCode(neuronId)}) certified:${certified} call...`
  );
  const { canister } = await governanceCanister({ identity });

  const response = await canister.getNeuron({
    certified,
    neuronId,
  });
  logWithTimestamp(
    `Querying Neuron(${hashCode(neuronId)}) certified:${certified} complete.`
  );
  return response;
};

export type ApiIncreaseDissolveDelayParams = ApiManageNeuronParams & {
  dissolveDelayInSeconds: number;
};

export const increaseDissolveDelay = async ({
  neuronId,
  dissolveDelayInSeconds,
  identity,
}: ApiIncreaseDissolveDelayParams): Promise<void> => {
  logWithTimestamp(
    `Increasing Dissolve Delay(${hashCode(neuronId)}, ${hashCode(
      dissolveDelayInSeconds
    )}) call...`
  );
  const { canister } = await governanceCanister({ identity });

  await canister.increaseDissolveDelay({
    neuronId,
    additionalDissolveDelaySeconds: dissolveDelayInSeconds,
  });
  logWithTimestamp(
    `Increasing Dissolve Delay(${hashCode(neuronId)}, ${hashCode(
      dissolveDelayInSeconds
    )}) complete.`
  );
};

export const joinCommunityFund = async ({
  neuronId,
  identity,
}: ApiManageNeuronParams): Promise<void> => {
  logWithTimestamp(`Joining Community Fund (${hashCode(neuronId)}) call...`);
  const { canister } = await governanceCanister({ identity });

  await canister.joinCommunityFund(neuronId);
  logWithTimestamp(`Joining Community Fund (${hashCode(neuronId)}) complete.`);
};

export const leaveCommunityFund = async ({
  neuronId,
  identity,
}: ApiManageNeuronParams): Promise<void> => {
  logWithTimestamp(`Leaving Community Fund (${hashCode(neuronId)}) call...`);
  const { canister } = await governanceCanister({ identity });

  await canister.leaveCommunityFund(neuronId);
  logWithTimestamp(`Leaving Community Fund (${hashCode(neuronId)}) complete.`);
};

export type ApiAutoStakeMaturityParams = ApiManageNeuronParams & {
  autoStake: boolean;
};

export const autoStakeMaturity = async ({
  neuronId,
  autoStake,
  identity,
}: ApiAutoStakeMaturityParams): Promise<void> => {
  logWithTimestamp(
    `${autoStake ? "Enable" : "Disable"} auto stake maturity (${hashCode(
      neuronId
    )}) call...`
  );

  const {
    canister: { autoStakeMaturity: autoStakeMaturityApi },
  } = await governanceCanister({ identity });

  await autoStakeMaturityApi({
    neuronId,
    autoStake,
  });

  logWithTimestamp(
    `${autoStake ? "Enable" : "Disable"} auto stake maturity (${hashCode(
      neuronId
    )}) complete.`
  );
};

export type ApiDisburseParams = ApiManageNeuronParams & {
  toAccountId?: string;
  amount?: E8s;
};

export const disburse = async ({
  neuronId,
  toAccountId,
  amount,
  identity,
}: ApiDisburseParams): Promise<void> => {
  logWithTimestamp(`Disburse neuron (${hashCode(neuronId)}) call...`);
  const { canister } = await governanceCanister({ identity });

  await canister.disburse({ neuronId, toAccountId, amount });
  logWithTimestamp(`Disburse neuron (${hashCode(neuronId)}) complete.`);
};

export type ApiStakeMaturityParams = ApiManageNeuronParams & {
  percentageToStake: number;
};

export const stakeMaturity = async ({
  neuronId,
  percentageToStake,
  identity,
}: ApiStakeMaturityParams): Promise<void> => {
  logWithTimestamp(`Stake maturity (${hashCode(neuronId)}) call...`);

  const {
    canister: { stakeMaturity: stakeMaturityApi },
  } = await governanceCanister({ identity });

  await stakeMaturityApi({ neuronId, percentageToStake });

  logWithTimestamp(`Stake maturity (${hashCode(neuronId)}) complete.`);
};

export type ApiSpawnNeuronParams = ApiManageNeuronParams & {
  // percentageToSpawn is not yet supported by the ledger IC app
  percentageToSpawn?: number;
};

export const spawnNeuron = async ({
  neuronId,
  percentageToSpawn,
  identity,
}: ApiSpawnNeuronParams): Promise<NeuronId> => {
  logWithTimestamp(`Spawn neuron (${hashCode(neuronId)}) call...`);
  const { canister } = await governanceCanister({ identity });

  const newNeuronId = await canister.spawnNeuron({
    neuronId,
    percentageToSpawn,
  });
  logWithTimestamp(`Spawn neuron (${hashCode(neuronId)}) complete.`);
  return newNeuronId;
};

// Shared by addHotkey and removeHotkey
export type ApiManageHotkeyParams = ApiManageNeuronParams & {
  principal: Principal;
};

export const addHotkey = async ({
  neuronId,
  principal,
  identity,
}: ApiManageHotkeyParams): Promise<void> => {
  logWithTimestamp(`Add hotkey (for neuron ${hashCode(neuronId)}) call...`);
  const { canister } = await governanceCanister({ identity });

  await canister.addHotkey({ neuronId, principal });
  logWithTimestamp(`Add hotkey (for neuron ${hashCode(neuronId)}) complete.`);
};

export const removeHotkey = async ({
  neuronId,
  principal,
  identity,
}: ApiManageHotkeyParams): Promise<void> => {
  logWithTimestamp(`Remove hotkey (for neuron ${hashCode(neuronId)}) call...`);
  const { canister } = await governanceCanister({ identity });

  await canister.removeHotkey({ neuronId, principal });
  logWithTimestamp(
    `Remove hotkey (for neuron ${hashCode(neuronId)}) complete.`
  );
};

export type ApiSplitNeuronParams = ApiManageNeuronParams & {
  amount: bigint;
};

export const splitNeuron = async ({
  neuronId,
  amount,
  identity,
}: ApiSplitNeuronParams): Promise<NeuronId> => {
  logWithTimestamp(`Splitting Neuron (${hashCode(neuronId)}) call...`);
  const { canister } = await governanceCanister({ identity });

  const response = await canister.splitNeuron({
    neuronId,
    amount,
  });
  logWithTimestamp(`Splitting Neuron (${hashCode(neuronId)}) complete.`);
  return response;
};

export type ApiMergeNeuronsParams = ApiCallParams & {
  sourceNeuronId: NeuronId;
  targetNeuronId: NeuronId;
};

export const mergeNeurons = async ({
  sourceNeuronId,
  targetNeuronId,
  identity,
}: ApiMergeNeuronsParams): Promise<void> => {
  logWithTimestamp(
    `Merging neurons (${hashCode(sourceNeuronId)}, ${hashCode(
      targetNeuronId
    )}) call...`
  );
  const { canister } = await governanceCanister({ identity });

  await canister.mergeNeurons({
    sourceNeuronId,
    targetNeuronId,
  });
  logWithTimestamp(
    `Merging neurons (${hashCode(sourceNeuronId)}, ${hashCode(
      targetNeuronId
    )}) complete.`
  );
};

export const simulateMergeNeurons = async ({
  sourceNeuronId,
  targetNeuronId,
  identity,
}: ApiMergeNeuronsParams): Promise<NeuronInfo> => {
  try {
    logWithTimestamp(
      `Simulating merging neurons (${hashCode(sourceNeuronId)}, ${hashCode(
        targetNeuronId
      )}) call...`
    );
    const { canister } = await governanceCanister({ identity });
    return await canister.simulateMergeNeurons({
      sourceNeuronId,
      targetNeuronId,
    });
  } finally {
    logWithTimestamp(
      `Simulating merging neurons (${hashCode(sourceNeuronId)}, ${hashCode(
        targetNeuronId
      )}) complete.`
    );
  }
};

export const startDissolving = async ({
  neuronId,
  identity,
}: ApiManageNeuronParams): Promise<void> => {
  logWithTimestamp(`Starting Dissolving (${hashCode(neuronId)}) call...`);
  const { canister } = await governanceCanister({ identity });

  await canister.startDissolving(neuronId);
  logWithTimestamp(`Starting Dissolving (${hashCode(neuronId)}) complete.`);
};

export const stopDissolving = async ({
  neuronId,
  identity,
}: ApiManageNeuronParams): Promise<void> => {
  logWithTimestamp(`Stopping Dissolving (${hashCode(neuronId)}) call...`);
  const { canister } = await governanceCanister({ identity });

  await canister.stopDissolving(neuronId);
  logWithTimestamp(`Stopping Dissolving (${hashCode(neuronId)}) complete.`);
};

export type ApiSetFolloweesParams = ApiManageNeuronParams & {
  topic: Topic;
  followees: NeuronId[];
};

export const setFollowees = async ({
  identity,
  neuronId,
  topic,
  followees,
}: ApiSetFolloweesParams): Promise<void> => {
  logWithTimestamp(`Setting Followees (${hashCode(neuronId)}) call...`);
  const { canister } = await governanceCanister({ identity });

  await canister.setFollowees({
    neuronId,
    topic,
    followees,
  });
  logWithTimestamp(`Setting Followees (${hashCode(neuronId)}) complete.`);
};

export type ApiQueryNeuronsParams = ApiQueryParams & {
  // undefined is interpreted as true by the backend.
  includeEmptyNeurons?: boolean | undefined;
};

export const queryNeurons = async ({
  identity,
  certified,
  includeEmptyNeurons,
}: ApiQueryNeuronsParams): Promise<NeuronInfo[]> => {
  logWithTimestamp(`Querying Neurons certified:${certified} call...`);
  const { canister } = await governanceCanister({ identity });

  const response = await canister.listNeurons({
    certified,
    includeEmptyNeurons,
  });
  logWithTimestamp(`Querying Neurons certified:${certified} complete.`);
  return response;
};

export type ApiStakeNeuronParams = ApiCallParams & {
  stake: bigint;
  controller: Principal;
  ledgerCanisterIdentity: Identity;
  fromSubAccount?: SubAccountArray;
  fee: bigint;
};

/**
 * Uses governance and ledger canisters to create a neuron
 */
export const stakeNeuron = async ({
  stake,
  controller,
  ledgerCanisterIdentity,
  identity,
  fromSubAccount,
  fee,
}: ApiStakeNeuronParams): Promise<NeuronId> => {
  logWithTimestamp(`Staking Neuron call...`);
  const { canister } = await governanceCanister({ identity });

  // The use case of staking from Hardware wallet uses a different agent for governance and ledger canister.
  const { canister: ledgerCanister } = await getLedgerCanister({
    identity: ledgerCanisterIdentity,
  });

  const createdAt = nowInBigIntNanoSeconds();
  const response = await canister.stakeNeuron({
    stake,
    principal: controller,
    fromSubAccount,
    ledgerCanister,
    createdAt,
    fee,
  });
  logWithTimestamp(`Staking Neuron complete.`);
  return response;
};

export type ApiStakeNeuronIcrc1Params = ApiCallParams & {
  stake: bigint;
  controller: Principal;
  ledgerCanisterIdentity: Identity;
  fromSubAccount?: Uint8Array;
};

/**
 * Uses governance and ledger canisters to create a neuron
 */
export const stakeNeuronIcrc1 = async ({
  stake,
  controller,
  ledgerCanisterIdentity,
  identity,
  fromSubAccount,
}: ApiStakeNeuronIcrc1Params): Promise<NeuronId> => {
  // Ledger HW app currently (2023-09-21) doesn't support staking with ICRC-1
  // but it should be supported in the future so we keep the code similar to the
  // non-ICRC-1 flow above.
  logWithTimestamp(`Staking Neuron ICRC-1 call...`);
  const { canister } = await governanceCanister({ identity });

  // The use case of staking from Hardware wallet uses a different agent for governance and ledger canister.
  const { canister: ledgerCanister } = await getLedgerCanister({
    identity: ledgerCanisterIdentity,
  });

  const createdAt = nowInBigIntNanoSeconds();
  const response = await canister.stakeNeuronIcrc1({
    stake,
    principal: controller,
    fromSubAccount,
    ledgerCanister,
    createdAt,
  });
  logWithTimestamp(`Staking Neuron ICRC-1 complete.`);
  return response;
};

export const queryKnownNeurons = async ({
  identity,
  certified,
}: ApiQueryParams): Promise<KnownNeuron[]> => {
  logWithTimestamp(`Querying Known Neurons certified:${certified} call...`);
  const { canister } = await governanceCanister({ identity });

  const knownNeurons = await canister.listKnownNeurons(certified);

  if (knownNeurons.find(({ id }) => id === DFINITY_NEURON.id) === undefined) {
    knownNeurons.push(DFINITY_NEURON);
  }

  if (knownNeurons.find(({ id }) => id === IC_NEURON.id) === undefined) {
    knownNeurons.push(IC_NEURON);
  }

  logWithTimestamp(`Querying Known Neurons certified:${certified} complete.`);
  return knownNeurons;
};

export const claimOrRefreshNeuron = async ({
  neuronId,
  identity,
}: ApiManageNeuronParams): Promise<NeuronId | undefined> => {
  logWithTimestamp(
    `ClaimingOrRefreshing Neurons (${hashCode(neuronId)}) call...`
  );
  const { canister } = await governanceCanister({ identity });

  const response = await canister.claimOrRefreshNeuron({
    neuronId,
    by: { NeuronIdOrSubaccount: {} },
  });
  logWithTimestamp(
    `ClaimingOrRefreshing Neurons (${hashCode(neuronId)}) complete.`
  );
  return response;
};

export type RegisterVoteParams = {
  neuronId: NeuronId;
  proposalId: ProposalId;
  vote: Vote;
  identity: Identity;
};
export const registerVote = async ({
  neuronId,
  proposalId,
  vote,
  identity,
}: RegisterVoteParams): Promise<void> => {
  logWithTimestamp(
    `Registering Vote (${hashCode(proposalId)}, ${hashCode(neuronId)}) call...`
  );

  const governance: GovernanceCanister = GovernanceCanister.create({
    agent: await createAgent({ identity, host: HOST }),
  });

  await governance.registerVote({
    neuronId,
    vote,
    proposalId,
  });

  logWithTimestamp(
    `Registering Vote (${hashCode(proposalId)}, ${hashCode(
      neuronId
    )}) complete.`
  );
};

export const queryLastestRewardEvent = async ({
  identity,
  certified,
}: ApiQueryParams): Promise<RewardEvent> => {
  logWithTimestamp(
    `Getting latest reward event call certified: ${certified}...`
  );

  const { canister: governance } = await governanceCanister({ identity });

  try {
    return governance.getLastestRewardEvent(certified);
  } finally {
    logWithTimestamp(
      `Getting latest reward event call certified: ${certified} complete.`
    );
  }
};

/**
 * CANISTER SERVICE CREATION
 */

// TODO: Apply pattern to other canister instantiation L2-371
export const governanceCanister = async ({
  identity,
}: {
  identity: Identity;
}): Promise<{
  canister: GovernanceCanister;
  agent: Agent;
}> => {
  const agent = await createAgent({
    identity,
    host: HOST,
  });

  const canister = GovernanceCanister.create({
    agent,
    canisterId: GOVERNANCE_CANISTER_ID,
  });

  return {
    canister,
    agent,
  };
};
export type ApiChangeNeuronVisibilityParams = ApiCallParams & {
  neuronIds: NeuronId[];
  visibility: NeuronVisibility;
};

export const changeNeuronVisibility = async ({
  neuronIds,
  visibility,
  identity,
}: ApiChangeNeuronVisibilityParams): Promise<void> => {
<<<<<<< HEAD
  // Log the start of the operation with more details
  logWithTimestamp(
    `Changing visibility for ${neuronIds.length} neurons. IDs: ${neuronIds.join(", ")}. New visibility: ${visibility}`
  );
=======
  logWithTimestamp(
    `Changing visibility for ${neuronIds.length} neurons. IDs: ${neuronIds.join(", ")}. New visibility: ${visibility}`
  );

>>>>>>> 009d8afe
  const { canister } = await governanceCanister({ identity });

  await Promise.all(
    neuronIds.map((neuronId) => canister.setVisibility(neuronId, visibility))
  );

<<<<<<< HEAD
  // Log the completion of the operation with more details
  logWithTimestamp(
    `Visibility change complete for ${neuronIds.length} neurons. IDs: ${neuronIds.join(", ")}. New visibility: ${visibility}`
  );
};

// ... existing code ...
=======
  logWithTimestamp(
    `Visibility change complete for ${neuronIds.length} neurons. IDs: ${neuronIds.join(", ")}. New visibility: ${visibility}`
  );
};
>>>>>>> 009d8afe
<|MERGE_RESOLUTION|>--- conflicted
+++ resolved
@@ -588,34 +588,17 @@
   visibility,
   identity,
 }: ApiChangeNeuronVisibilityParams): Promise<void> => {
-<<<<<<< HEAD
-  // Log the start of the operation with more details
   logWithTimestamp(
     `Changing visibility for ${neuronIds.length} neurons. IDs: ${neuronIds.join(", ")}. New visibility: ${visibility}`
   );
-=======
-  logWithTimestamp(
-    `Changing visibility for ${neuronIds.length} neurons. IDs: ${neuronIds.join(", ")}. New visibility: ${visibility}`
-  );
-
->>>>>>> 009d8afe
+
   const { canister } = await governanceCanister({ identity });
 
   await Promise.all(
     neuronIds.map((neuronId) => canister.setVisibility(neuronId, visibility))
   );
 
-<<<<<<< HEAD
-  // Log the completion of the operation with more details
   logWithTimestamp(
     `Visibility change complete for ${neuronIds.length} neurons. IDs: ${neuronIds.join(", ")}. New visibility: ${visibility}`
   );
-};
-
-// ... existing code ...
-=======
-  logWithTimestamp(
-    `Visibility change complete for ${neuronIds.length} neurons. IDs: ${neuronIds.join(", ")}. New visibility: ${visibility}`
-  );
-};
->>>>>>> 009d8afe
+};
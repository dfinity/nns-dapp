--- conflicted
+++ resolved
@@ -5,6 +5,7 @@
 import { HOST } from "$lib/constants/environment.constants";
 import { nowInBigIntNanoSeconds } from "$lib/utils/date.utils";
 import { hashCode, logWithTimestamp } from "$lib/utils/dev.utils";
+import type { AccountIdentifierHex } from "@dfinity/ledger-icp";
 import type {
   E8s,
   FolloweesForTopic,
@@ -21,12 +22,7 @@
   GovernanceCanister,
   NeuronVisibility,
   type RewardEvent,
-<<<<<<< HEAD
-} from "@dfinity/nns";
-import type { AccountIdentifierHex } from "@icp-sdk/canisters/ledger/icp";
-=======
 } from "@icp-sdk/canisters/nns";
->>>>>>> 4e59d83b
 import type { Agent, Identity } from "@icp-sdk/core/agent";
 import type { Principal } from "@icp-sdk/core/principal";
 

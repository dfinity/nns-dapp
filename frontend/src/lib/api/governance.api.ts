import { createAgent } from "$lib/api/agent.api";
import { ledgerCanister as getLedgerCanister } from "$lib/api/icp-ledger.api";
import type { SubAccountArray } from "$lib/canisters/nns-dapp/nns-dapp.types";
import { GOVERNANCE_CANISTER_ID } from "$lib/constants/canister-ids.constants";
import { HOST } from "$lib/constants/environment.constants";
import { nowInBigIntNanoSeconds } from "$lib/utils/date.utils";
import { hashCode, logWithTimestamp } from "$lib/utils/dev.utils";
import type { Agent, Identity } from "@dfinity/agent";
import type {
  E8s,
  KnownNeuron,
  NetworkEconomics,
  NeuronId,
  NeuronInfo,
  ProposalId,
  Topic,
  Vote,
} from "@dfinity/nns";
import {
  GovernanceCanister,
  NeuronVisibility,
  type RewardEvent,
} from "@dfinity/nns";
import type { Principal } from "@dfinity/principal";

/**
 * COMMON TYPES
 */

// Type for ANY call
type ApiCallParams = {
  identity: Identity;
};

// Type for read-only calls.
export type ApiQueryParams = ApiCallParams & {
  certified: boolean;
};

// Shared type for calls to manage a neuron
export type ApiManageNeuronParams = ApiCallParams & {
  neuronId: NeuronId;
};

export type ApiClaimNeuronParams = ApiCallParams & {
  memo: bigint;
  controller: Principal;
};

/**
 * API FUNCTIONS
 */

export type ApiQueryNeuronParams = ApiQueryParams & {
  neuronId: NeuronId;
};

export const queryNeuron = async ({
  neuronId,
  identity,
  certified,
}: ApiQueryNeuronParams): Promise<NeuronInfo | undefined> => {
  logWithTimestamp(
    `Querying Neuron(${hashCode(neuronId)}) certified:${certified} call...`
  );
  const { canister } = await governanceCanister({ identity });

  const response = await canister.getNeuron({
    certified,
    neuronId,
  });
  logWithTimestamp(
    `Querying Neuron(${hashCode(neuronId)}) certified:${certified} complete.`
  );
  return response;
};

export type ApiIncreaseDissolveDelayParams = ApiManageNeuronParams & {
  dissolveDelayInSeconds: number;
};

export const increaseDissolveDelay = async ({
  neuronId,
  dissolveDelayInSeconds,
  identity,
}: ApiIncreaseDissolveDelayParams): Promise<void> => {
  logWithTimestamp(
    `Increasing Dissolve Delay(${hashCode(neuronId)}, ${hashCode(
      dissolveDelayInSeconds
    )}) call...`
  );
  const { canister } = await governanceCanister({ identity });

  await canister.increaseDissolveDelay({
    neuronId,
    additionalDissolveDelaySeconds: dissolveDelayInSeconds,
  });
  logWithTimestamp(
    `Increasing Dissolve Delay(${hashCode(neuronId)}, ${hashCode(
      dissolveDelayInSeconds
    )}) complete.`
  );
};

export const joinCommunityFund = async ({
  neuronId,
  identity,
}: ApiManageNeuronParams): Promise<void> => {
  logWithTimestamp(`Joining Community Fund (${hashCode(neuronId)}) call...`);
  const { canister } = await governanceCanister({ identity });

  await canister.joinCommunityFund(neuronId);
  logWithTimestamp(`Joining Community Fund (${hashCode(neuronId)}) complete.`);
};

export const leaveCommunityFund = async ({
  neuronId,
  identity,
}: ApiManageNeuronParams): Promise<void> => {
  logWithTimestamp(`Leaving Community Fund (${hashCode(neuronId)}) call...`);
  const { canister } = await governanceCanister({ identity });

  await canister.leaveCommunityFund(neuronId);
  logWithTimestamp(`Leaving Community Fund (${hashCode(neuronId)}) complete.`);
};

export type ApiAutoStakeMaturityParams = ApiManageNeuronParams & {
  autoStake: boolean;
};

export const autoStakeMaturity = async ({
  neuronId,
  autoStake,
  identity,
}: ApiAutoStakeMaturityParams): Promise<void> => {
  logWithTimestamp(
    `${autoStake ? "Enable" : "Disable"} auto stake maturity (${hashCode(
      neuronId
    )}) call...`
  );

  const {
    canister: { autoStakeMaturity: autoStakeMaturityApi },
  } = await governanceCanister({ identity });

  await autoStakeMaturityApi({
    neuronId,
    autoStake,
  });

  logWithTimestamp(
    `${autoStake ? "Enable" : "Disable"} auto stake maturity (${hashCode(
      neuronId
    )}) complete.`
  );
};

export type ApiDisburseParams = ApiManageNeuronParams & {
  toAccountId?: string;
  amount?: E8s;
};

export const disburse = async ({
  neuronId,
  toAccountId,
  amount,
  identity,
}: ApiDisburseParams): Promise<void> => {
  logWithTimestamp(`Disburse neuron (${hashCode(neuronId)}) call...`);
  const { canister } = await governanceCanister({ identity });

  await canister.disburse({ neuronId, toAccountId, amount });
  logWithTimestamp(`Disburse neuron (${hashCode(neuronId)}) complete.`);
};

export type ApiRefreshVotingPowerParams = ApiManageNeuronParams;
export const refreshVotingPower = async ({
  neuronId,
  identity,
}: ApiRefreshVotingPowerParams): Promise<void> => {
  logWithTimestamp(`Refresh voting power (${hashCode(neuronId)}) call...`);
  const { canister } = await governanceCanister({ identity });

  await canister.refreshVotingPower({ neuronId });
  logWithTimestamp(`Refresh voting power (${hashCode(neuronId)}) complete.`);
};

export type ApiStakeMaturityParams = ApiManageNeuronParams & {
  percentageToStake: number;
};

export const stakeMaturity = async ({
  neuronId,
  percentageToStake,
  identity,
}: ApiStakeMaturityParams): Promise<void> => {
  logWithTimestamp(`Stake maturity (${hashCode(neuronId)}) call...`);

  const {
    canister: { stakeMaturity: stakeMaturityApi },
  } = await governanceCanister({ identity });

  await stakeMaturityApi({ neuronId, percentageToStake });

  logWithTimestamp(`Stake maturity (${hashCode(neuronId)}) complete.`);
};

export type ApiSpawnNeuronParams = ApiManageNeuronParams & {
  // percentageToSpawn is not yet supported by the ledger IC app
  percentageToSpawn?: number;
};

export const spawnNeuron = async ({
  neuronId,
  percentageToSpawn,
  identity,
}: ApiSpawnNeuronParams): Promise<NeuronId> => {
  logWithTimestamp(`Spawn neuron (${hashCode(neuronId)}) call...`);
  const { canister } = await governanceCanister({ identity });

  const newNeuronId = await canister.spawnNeuron({
    neuronId,
    percentageToSpawn,
  });
  logWithTimestamp(`Spawn neuron (${hashCode(neuronId)}) complete.`);
  return newNeuronId;
};

export type ApiDisburseMaturityParams = ApiManageNeuronParams & {
<<<<<<< HEAD
=======
  // TODO(disburse-maturity): Add sub and external accounts support.
>>>>>>> b0fac343
  // account?: Principal;
  // subAccount?: string;
  percentageToDisburse: number;
};
<<<<<<< HEAD
// disburseMaturity is not yet supported by the ledger
export const disburseMaturity = async ({
  neuronId,
  percentageToDisburse,
  // TODO(disburse-maturity): Add external account support
  // eslint-disable-next-line @typescript-eslint/no-unused-vars
  // account,
  // TODO(disburse-maturity): Add subAccount support
  // eslint-disable-next-line @typescript-eslint/no-unused-vars
  // subAccount,
=======

export const disburseMaturity = async ({
  neuronId,
  percentageToDisburse,
>>>>>>> b0fac343
  identity,
}: ApiDisburseMaturityParams): Promise<void> => {
  logWithTimestamp(`Disburse maturity (${hashCode(neuronId)}) call...`);

  const { canister } = await governanceCanister({ identity });
  await canister.disburseMaturity({
    neuronId,
<<<<<<< HEAD
    // account,
    // subAccount,
=======
>>>>>>> b0fac343
    percentageToDisburse,
  });

  logWithTimestamp(`Disburse maturity (${hashCode(neuronId)}) complete.`);
};

// Shared by addHotkey and removeHotkey
export type ApiManageHotkeyParams = ApiManageNeuronParams & {
  principal: Principal;
};

export const addHotkey = async ({
  neuronId,
  principal,
  identity,
}: ApiManageHotkeyParams): Promise<void> => {
  logWithTimestamp(`Add hotkey (for neuron ${hashCode(neuronId)}) call...`);
  const { canister } = await governanceCanister({ identity });

  await canister.addHotkey({ neuronId, principal });
  logWithTimestamp(`Add hotkey (for neuron ${hashCode(neuronId)}) complete.`);
};

export const removeHotkey = async ({
  neuronId,
  principal,
  identity,
}: ApiManageHotkeyParams): Promise<void> => {
  logWithTimestamp(`Remove hotkey (for neuron ${hashCode(neuronId)}) call...`);
  const { canister } = await governanceCanister({ identity });

  await canister.removeHotkey({ neuronId, principal });
  logWithTimestamp(
    `Remove hotkey (for neuron ${hashCode(neuronId)}) complete.`
  );
};

export type ApiSplitNeuronParams = ApiManageNeuronParams & {
  amount: bigint;
};

export const splitNeuron = async ({
  neuronId,
  amount,
  identity,
}: ApiSplitNeuronParams): Promise<NeuronId> => {
  logWithTimestamp(`Splitting Neuron (${hashCode(neuronId)}) call...`);
  const { canister } = await governanceCanister({ identity });

  const response = await canister.splitNeuron({
    neuronId,
    amount,
  });
  logWithTimestamp(`Splitting Neuron (${hashCode(neuronId)}) complete.`);
  return response;
};

export type ApiMergeNeuronsParams = ApiCallParams & {
  sourceNeuronId: NeuronId;
  targetNeuronId: NeuronId;
};

export const mergeNeurons = async ({
  sourceNeuronId,
  targetNeuronId,
  identity,
}: ApiMergeNeuronsParams): Promise<void> => {
  logWithTimestamp(
    `Merging neurons (${hashCode(sourceNeuronId)}, ${hashCode(
      targetNeuronId
    )}) call...`
  );
  const { canister } = await governanceCanister({ identity });

  await canister.mergeNeurons({
    sourceNeuronId,
    targetNeuronId,
  });
  logWithTimestamp(
    `Merging neurons (${hashCode(sourceNeuronId)}, ${hashCode(
      targetNeuronId
    )}) complete.`
  );
};

export const simulateMergeNeurons = async ({
  sourceNeuronId,
  targetNeuronId,
  identity,
}: ApiMergeNeuronsParams): Promise<NeuronInfo> => {
  try {
    logWithTimestamp(
      `Simulating merging neurons (${hashCode(sourceNeuronId)}, ${hashCode(
        targetNeuronId
      )}) call...`
    );
    const { canister } = await governanceCanister({ identity });
    return await canister.simulateMergeNeurons({
      sourceNeuronId,
      targetNeuronId,
    });
  } finally {
    logWithTimestamp(
      `Simulating merging neurons (${hashCode(sourceNeuronId)}, ${hashCode(
        targetNeuronId
      )}) complete.`
    );
  }
};

export const startDissolving = async ({
  neuronId,
  identity,
}: ApiManageNeuronParams): Promise<void> => {
  logWithTimestamp(`Starting Dissolving (${hashCode(neuronId)}) call...`);
  const { canister } = await governanceCanister({ identity });

  await canister.startDissolving(neuronId);
  logWithTimestamp(`Starting Dissolving (${hashCode(neuronId)}) complete.`);
};

export const stopDissolving = async ({
  neuronId,
  identity,
}: ApiManageNeuronParams): Promise<void> => {
  logWithTimestamp(`Stopping Dissolving (${hashCode(neuronId)}) call...`);
  const { canister } = await governanceCanister({ identity });

  await canister.stopDissolving(neuronId);
  logWithTimestamp(`Stopping Dissolving (${hashCode(neuronId)}) complete.`);
};

export type ApiSetFolloweesParams = ApiManageNeuronParams & {
  topic: Topic;
  followees: NeuronId[];
};

export const setFollowees = async ({
  identity,
  neuronId,
  topic,
  followees,
}: ApiSetFolloweesParams): Promise<void> => {
  logWithTimestamp(`Setting Followees (${hashCode(neuronId)}) call...`);
  const { canister } = await governanceCanister({ identity });

  await canister.setFollowees({
    neuronId,
    topic,
    followees,
  });
  logWithTimestamp(`Setting Followees (${hashCode(neuronId)}) complete.`);
};

export type ApiQueryNeuronsParams = ApiQueryParams & {
  // undefined is interpreted as true by the backend.
  includeEmptyNeurons?: boolean | undefined;
};

export const queryNeurons = async ({
  identity,
  certified,
  includeEmptyNeurons,
}: ApiQueryNeuronsParams): Promise<NeuronInfo[]> => {
  logWithTimestamp(`Querying Neurons certified:${certified} call...`);
  const { canister } = await governanceCanister({ identity });

  const response = await canister.listNeurons({
    certified,
    includeEmptyNeurons,
  });
  logWithTimestamp(`Querying Neurons certified:${certified} complete.`);
  return response;
};

export type ApiStakeNeuronParams = ApiCallParams & {
  stake: bigint;
  controller: Principal;
  ledgerCanisterIdentity: Identity;
  fromSubAccount?: SubAccountArray;
  fee: bigint;
};

/**
 * Uses governance and ledger canisters to create a neuron
 */
export const stakeNeuron = async ({
  stake,
  controller,
  ledgerCanisterIdentity,
  identity,
  fromSubAccount,
  fee,
}: ApiStakeNeuronParams): Promise<NeuronId> => {
  logWithTimestamp(`Staking Neuron call...`);
  const { canister } = await governanceCanister({ identity });

  // The use case of staking from Ledger device uses a different agent for governance and ledger canister.
  const { canister: ledgerCanister } = await getLedgerCanister({
    identity: ledgerCanisterIdentity,
  });

  const createdAt = nowInBigIntNanoSeconds();
  const response = await canister.stakeNeuron({
    stake,
    principal: controller,
    fromSubAccount,
    ledgerCanister,
    createdAt,
    fee,
  });
  logWithTimestamp(`Staking Neuron complete.`);
  return response;
};

export type ApiStakeNeuronIcrc1Params = ApiCallParams & {
  stake: bigint;
  controller: Principal;
  ledgerCanisterIdentity: Identity;
  fromSubAccount?: Uint8Array;
};

export const queryKnownNeurons = async ({
  identity,
  certified,
}: ApiQueryParams): Promise<KnownNeuron[]> => {
  logWithTimestamp(`Querying Known Neurons certified:${certified} call...`);
  const { canister } = await governanceCanister({ identity });

  const knownNeurons = await canister.listKnownNeurons(certified);

  logWithTimestamp(`Querying Known Neurons certified:${certified} complete.`);
  return knownNeurons;
};

export const claimOrRefreshNeuron = async ({
  neuronId,
  identity,
}: ApiManageNeuronParams): Promise<NeuronId | undefined> => {
  logWithTimestamp(
    `ClaimingOrRefreshing Neurons (${hashCode(neuronId)}) call...`
  );
  const { canister } = await governanceCanister({ identity });

  const response = await canister.claimOrRefreshNeuron({
    neuronId,
    by: { NeuronIdOrSubaccount: {} },
  });
  logWithTimestamp(
    `ClaimingOrRefreshing Neurons (${hashCode(neuronId)}) complete.`
  );
  return response;
};

export const claimOrRefreshNeuronByMemo = async ({
  memo,
  controller,
  identity,
}: ApiClaimNeuronParams): Promise<NeuronId | undefined> => {
  logWithTimestamp(`claimOrRefreshNeuronByMemo call...`);
  const { canister } = await governanceCanister({ identity });

  const response = await canister.claimOrRefreshNeuronFromAccount({
    memo,
    controller,
  });
  logWithTimestamp(`claimOrRefreshNeuronByMemo complete.`);
  return response;
};

export type RegisterVoteParams = {
  neuronId: NeuronId;
  proposalId: ProposalId;
  vote: Vote;
  identity: Identity;
};
export const registerVote = async ({
  neuronId,
  proposalId,
  vote,
  identity,
}: RegisterVoteParams): Promise<void> => {
  logWithTimestamp(
    `Registering Vote (${hashCode(proposalId)}, ${hashCode(neuronId)}) call...`
  );

  const governance: GovernanceCanister = GovernanceCanister.create({
    agent: await createAgent({ identity, host: HOST }),
  });

  await governance.registerVote({
    neuronId,
    vote,
    proposalId,
  });

  logWithTimestamp(
    `Registering Vote (${hashCode(proposalId)}, ${hashCode(
      neuronId
    )}) complete.`
  );
};

export const queryLastestRewardEvent = async ({
  identity,
  certified,
}: ApiQueryParams): Promise<RewardEvent> => {
  logWithTimestamp(
    `Getting latest reward event call certified: ${certified}...`
  );

  const { canister: governance } = await governanceCanister({ identity });

  try {
    return governance.getLastestRewardEvent(certified);
  } finally {
    logWithTimestamp(
      `Getting latest reward event call certified: ${certified} complete.`
    );
  }
};

/**
 * CANISTER SERVICE CREATION
 */

// TODO: Apply pattern to other canister instantiation L2-371
export const governanceCanister = async ({
  identity,
}: {
  identity: Identity;
}): Promise<{
  canister: GovernanceCanister;
  agent: Agent;
}> => {
  const agent = await createAgent({
    identity,
    host: HOST,
  });

  const canister = GovernanceCanister.create({
    agent,
    canisterId: GOVERNANCE_CANISTER_ID,
  });

  return {
    canister,
    agent,
  };
};
export type ApiChangeNeuronVisibilityParams = ApiCallParams & {
  neuronIds: NeuronId[];
  visibility: NeuronVisibility;
};

export const changeNeuronVisibility = async ({
  neuronIds,
  visibility,
  identity,
}: ApiChangeNeuronVisibilityParams): Promise<void> => {
  logWithTimestamp(
    `Changing visibility for ${neuronIds.length} neurons. IDs: ${neuronIds.join(", ")}. New visibility: ${visibility}`
  );

  const { canister } = await governanceCanister({ identity });

  await Promise.all(
    neuronIds.map((neuronId) => canister.setVisibility(neuronId, visibility))
  );

  logWithTimestamp(
    `Visibility change complete for ${neuronIds.length} neurons. IDs: ${neuronIds.join(", ")}. New visibility: ${visibility}`
  );
};

export const getNetworkEconomicsParameters = async ({
  identity,
  certified,
}: ApiQueryParams): Promise<NetworkEconomics> => {
  logWithTimestamp(
    `Getting network economics parameters call certified: ${certified}...`
  );

  const { canister: governance } = await governanceCanister({ identity });
  const response = await governance.getNetworkEconomicsParameters({
    certified,
  });

  logWithTimestamp(
    `Getting network economics parameters call certified: ${certified} complete.`
  );

  return response;
};<|MERGE_RESOLUTION|>--- conflicted
+++ resolved
@@ -227,31 +227,15 @@
 };
 
 export type ApiDisburseMaturityParams = ApiManageNeuronParams & {
-<<<<<<< HEAD
-=======
   // TODO(disburse-maturity): Add sub and external accounts support.
->>>>>>> b0fac343
   // account?: Principal;
   // subAccount?: string;
   percentageToDisburse: number;
 };
-<<<<<<< HEAD
-// disburseMaturity is not yet supported by the ledger
+
 export const disburseMaturity = async ({
   neuronId,
   percentageToDisburse,
-  // TODO(disburse-maturity): Add external account support
-  // eslint-disable-next-line @typescript-eslint/no-unused-vars
-  // account,
-  // TODO(disburse-maturity): Add subAccount support
-  // eslint-disable-next-line @typescript-eslint/no-unused-vars
-  // subAccount,
-=======
-
-export const disburseMaturity = async ({
-  neuronId,
-  percentageToDisburse,
->>>>>>> b0fac343
   identity,
 }: ApiDisburseMaturityParams): Promise<void> => {
   logWithTimestamp(`Disburse maturity (${hashCode(neuronId)}) call...`);
@@ -259,11 +243,6 @@
   const { canister } = await governanceCanister({ identity });
   await canister.disburseMaturity({
     neuronId,
-<<<<<<< HEAD
-    // account,
-    // subAccount,
-=======
->>>>>>> b0fac343
     percentageToDisburse,
   });
 

--- conflicted
+++ resolved
@@ -5,11 +5,7 @@
 import { HOST } from "$lib/constants/environment.constants";
 import { nowInBigIntNanoSeconds } from "$lib/utils/date.utils";
 import { hashCode, logWithTimestamp } from "$lib/utils/dev.utils";
-<<<<<<< HEAD
-import type { AccountIdentifierHex } from "@icp-sdk/canisters/ledger/icp";
-=======
 import type { AccountIdentifierHex } from "@dfinity/ledger-icp";
->>>>>>> d34effd1
 import type {
   E8s,
   FolloweesForTopic,
@@ -21,16 +17,12 @@
   ProposalId,
   Topic,
   Vote,
-} from "@icp-sdk/canisters/nns";
+} from "@dfinity/nns";
 import {
   GovernanceCanister,
   NeuronVisibility,
   type RewardEvent,
-<<<<<<< HEAD
-} from "@icp-sdk/canisters/nns";
-=======
 } from "@dfinity/nns";
->>>>>>> d34effd1
 import type { Agent, Identity } from "@icp-sdk/core/agent";
 import type { Principal } from "@icp-sdk/core/principal";
 

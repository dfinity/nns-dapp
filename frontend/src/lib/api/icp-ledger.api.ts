--- conflicted
+++ resolved
@@ -5,22 +5,11 @@
 import type { IcpAccountIdentifierText } from "$lib/types/account";
 import { nowInBigIntNanoSeconds } from "$lib/utils/date.utils";
 import { logWithTimestamp } from "$lib/utils/dev.utils";
-<<<<<<< HEAD
-import type { TokenAmount } from "@dfinity/utils";
-import { toNullable } from "@dfinity/utils";
-import type { BlockHeight } from "@icp-sdk/canisters/ledger/icp";
-import {
-  AccountIdentifier,
-  LedgerCanister,
-} from "@icp-sdk/canisters/ledger/icp";
-import type { IcrcAccount } from "@icp-sdk/canisters/ledger/icrc";
-=======
 import type { BlockHeight } from "@dfinity/ledger-icp";
 import { AccountIdentifier, LedgerCanister } from "@dfinity/ledger-icp";
 import type { IcrcAccount } from "@dfinity/ledger-icrc";
 import type { TokenAmount } from "@dfinity/utils";
 import { toNullable } from "@dfinity/utils";
->>>>>>> d34effd1
 import type { Agent, Identity } from "@icp-sdk/core/agent";
 
 /**

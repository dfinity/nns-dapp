--- conflicted
+++ resolved
@@ -70,15 +70,10 @@
   return fee;
 };
 
-<<<<<<< HEAD
-// TODO: GIX-1704 use ICRC
-// @deprecated
-=======
 /**
  * TODO(GIX-1704): fetch accounts' balances with ICRC
  * @deprecated
  */
->>>>>>> 06530403
 export const queryAccountBalance = async ({
   icpAccountIdentifier,
   identity,

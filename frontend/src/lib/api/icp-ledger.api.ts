--- conflicted
+++ resolved
@@ -5,13 +5,6 @@
 import type { IcpAccountIdentifierText } from "$lib/types/account";
 import { nowInBigIntNanoSeconds } from "$lib/utils/date.utils";
 import { logWithTimestamp } from "$lib/utils/dev.utils";
-<<<<<<< HEAD
-import type { BlockHeight } from "@dfinity/ledger-icp";
-import { AccountIdentifier, LedgerCanister } from "@dfinity/ledger-icp";
-import type { TokenAmount } from "@dfinity/utils";
-import { toNullable } from "@dfinity/utils";
-import type { IcrcAccount } from "@icp-sdk/canisters/ledger/icrc";
-=======
 import type { IcrcAccount } from "@dfinity/ledger-icrc";
 import type { TokenAmount } from "@dfinity/utils";
 import { toNullable } from "@dfinity/utils";
@@ -20,7 +13,6 @@
   AccountIdentifier,
   LedgerCanister,
 } from "@icp-sdk/canisters/ledger/icp";
->>>>>>> bdcdace4
 import type { Agent, Identity } from "@icp-sdk/core/agent";
 
 /**

--- conflicted
+++ resolved
@@ -27,18 +27,12 @@
   maxResults: max_results,
   start,
   account,
-<<<<<<< HEAD
-  getTransactions,
+  getTransactions: getTransactionsApi,
 }: Omit<
   GetTransactionsParams,
   "canisterId"
 >): Promise<GetTransactionsResponse> => {
-  const { oldest_tx_id, ...rest } = await getTransactions({
-=======
-  getTransactions: getTransactionsApi,
-}: GetTransactionsParams): Promise<GetTransactionsResponse> => {
   const { oldest_tx_id, ...rest } = await getTransactionsApi({
->>>>>>> ec29b40b
     max_results,
     start,
     account,

--- conflicted
+++ resolved
@@ -9,20 +9,17 @@
 import type { BlockHeight } from "@dfinity/ledger-icp";
 import { AccountIdentifier, LedgerCanister } from "@dfinity/ledger-icp";
 import { IcrcLedgerCanister, decodeIcrcAccount } from "@dfinity/ledger-icrc";
+import type { E8s, NeuronId } from "@dfinity/nns";
 import {
   arrayOfNumberToUint8Array,
   createAgent as createAgentUtils,
   toNullable,
 } from "@dfinity/utils";
-<<<<<<< HEAD
-import type { E8s, NeuronId } from "@icp-sdk/canisters/nns";
-=======
 import {
   SnsGovernanceCanister,
   SnsGovernanceTestCanister,
   type SnsNeuronId,
 } from "@icp-sdk/canisters/sns";
->>>>>>> 95eddd96
 import type { Identity } from "@icp-sdk/core/agent";
 import { Actor, HttpAgent, type Agent } from "@icp-sdk/core/agent";
 import type { IDL } from "@icp-sdk/core/candid";

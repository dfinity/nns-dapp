--- conflicted
+++ resolved
@@ -4,13 +4,9 @@
 import { Ed25519KeyIdentity } from "@dfinity/identity";
 import type { BlockHeight, E8s, NeuronId } from "@dfinity/nns";
 import { AccountIdentifier, LedgerCanister } from "@dfinity/nns";
-<<<<<<< HEAD
-=======
 import type { Principal } from "@dfinity/principal";
 import { arrayOfNumberToUint8Array, toNullable } from "@dfinity/utils";
-import { HOST, IS_TESTNET } from "../constants/environment.constants";
-import type { Account } from "../types/account";
->>>>>>> 411d5d33
+import type { Account } from "$lib/types/account";
 import { governanceCanister } from "./governance.api";
 import { initSns } from "./sns-wrapper.api";
 

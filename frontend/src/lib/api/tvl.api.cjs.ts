import { TVLCanister } from "$lib/canisters/tvl/tvl.canister";
import type { TvlResult } from "$lib/canisters/tvl/tvl.types";
<<<<<<< HEAD
import { TVL_CANISTER_ID } from "$lib/constants/canister-ids.constants";
import type { CanisterActorParams } from "$lib/types/canister";
=======
import type { CanisterId } from "$lib/types/canister";
import type { CanisterActorParams } from "$lib/types/worker";
>>>>>>> ecbdbc8c
import { mapCanisterId } from "$lib/utils/canisters.utils";
import {
  createCanisterCjs,
  type CreateCanisterCjsParams,
} from "$lib/utils/cjs.utils";
import { logWithTimestamp } from "$lib/utils/dev.utils";
import { isNullish } from "@dfinity/utils";

export const queryTVL = async ({
  identity,
  certified,
<<<<<<< HEAD
  fetchRootKey,
  host,
}: {
  certified: boolean;
} & Omit<CanisterActorParams, "canisterId">): Promise<
  TvlResult | undefined
> => {
  if (isNullish(TVL_CANISTER_ID)) {
=======
  tvlCanisterId,
  fetchRootKey,
  host,
}: {
  tvlCanisterId: string | undefined;
  certified: boolean;
} & CanisterActorParams): Promise<TvlResult | undefined> => {
  if (isNullish(tvlCanisterId)) {
>>>>>>> ecbdbc8c
    return undefined;
  }

  const canisterId = mapCanisterId(tvlCanisterId);

<<<<<<< HEAD
  const { getTVL } = await canister({
    identity,
    canisterId: TVL_CANISTER_ID,
=======
  logWithTimestamp(`Getting canister ${canisterId.toText()} TVL call...`);

  const { getTVL } = await canister({
    identity,
    canisterId,
>>>>>>> ecbdbc8c
    host,
    fetchRootKey,
  });

  const result = getTVL({ certified });

  logWithTimestamp(`Getting canister ${canisterId.toText()} TVL complete.`);

  return result;
};

<<<<<<< HEAD
const canister = (params: CanisterActorParams): Promise<TVLCanister> =>
=======
const canister = (
  params: CanisterActorParams & { canisterId: CanisterId }
): Promise<TVLCanister> =>
>>>>>>> ecbdbc8c
  createCanisterCjs<TVLCanister>({
    ...params,
    create: ({ agent, canisterId }: CreateCanisterCjsParams) =>
      TVLCanister.create({
        agent,
        canisterId: mapCanisterId(canisterId),
      }),
  });<|MERGE_RESOLUTION|>--- conflicted
+++ resolved
@@ -1,12 +1,7 @@
 import { TVLCanister } from "$lib/canisters/tvl/tvl.canister";
 import type { TvlResult } from "$lib/canisters/tvl/tvl.types";
-<<<<<<< HEAD
-import { TVL_CANISTER_ID } from "$lib/constants/canister-ids.constants";
-import type { CanisterActorParams } from "$lib/types/canister";
-=======
 import type { CanisterId } from "$lib/types/canister";
 import type { CanisterActorParams } from "$lib/types/worker";
->>>>>>> ecbdbc8c
 import { mapCanisterId } from "$lib/utils/canisters.utils";
 import {
   createCanisterCjs,
@@ -18,16 +13,6 @@
 export const queryTVL = async ({
   identity,
   certified,
-<<<<<<< HEAD
-  fetchRootKey,
-  host,
-}: {
-  certified: boolean;
-} & Omit<CanisterActorParams, "canisterId">): Promise<
-  TvlResult | undefined
-> => {
-  if (isNullish(TVL_CANISTER_ID)) {
-=======
   tvlCanisterId,
   fetchRootKey,
   host,
@@ -36,23 +21,16 @@
   certified: boolean;
 } & CanisterActorParams): Promise<TvlResult | undefined> => {
   if (isNullish(tvlCanisterId)) {
->>>>>>> ecbdbc8c
     return undefined;
   }
 
   const canisterId = mapCanisterId(tvlCanisterId);
 
-<<<<<<< HEAD
-  const { getTVL } = await canister({
-    identity,
-    canisterId: TVL_CANISTER_ID,
-=======
   logWithTimestamp(`Getting canister ${canisterId.toText()} TVL call...`);
 
   const { getTVL } = await canister({
     identity,
     canisterId,
->>>>>>> ecbdbc8c
     host,
     fetchRootKey,
   });
@@ -64,18 +42,14 @@
   return result;
 };
 
-<<<<<<< HEAD
-const canister = (params: CanisterActorParams): Promise<TVLCanister> =>
-=======
 const canister = (
   params: CanisterActorParams & { canisterId: CanisterId }
 ): Promise<TVLCanister> =>
->>>>>>> ecbdbc8c
   createCanisterCjs<TVLCanister>({
     ...params,
     create: ({ agent, canisterId }: CreateCanisterCjsParams) =>
       TVLCanister.create({
         agent,
-        canisterId: mapCanisterId(canisterId),
+        canisterId,
       }),
   });
--- conflicted
+++ resolved
@@ -6,14 +6,10 @@
   } from "$lib/derived/selected-project.derived";
   import { ENABLE_SNS_VOTING } from "$lib/constants/environment.constants";
   import SnsProposals from "$lib/pages/SnsProposals.svelte";
-<<<<<<< HEAD
   import SummaryUniverse from "$lib/components/summary/SummaryUniverse.svelte";
-=======
-  import Summary from "$lib/components/summary/Summary.svelte";
   import type { AppPath } from "$lib/constants/routes.constants";
 
   export let referrerPath: AppPath | undefined = undefined;
->>>>>>> f796ec65
 </script>
 
 <main>

<script lang="ts">
  import { goto } from "$app/navigation";
  import SignInGuard from "$lib/components/common/SignInGuard.svelte";
  import TestIdWrapper from "$lib/components/common/TestIdWrapper.svelte";
  import IslandWidthMain from "$lib/components/layout/IslandWidthMain.svelte";
  import LosingRewardsBanner from "$lib/components/neurons/LosingRewardsBanner.svelte";
  import ProjectsTable from "$lib/components/staking/ProjectsTable.svelte";
  import { OWN_CANISTER_ID_TEXT } from "$lib/constants/canister-ids.constants";
  import { authSignedInStore } from "$lib/derived/auth.derived";
  import { selectableUniversesStore } from "$lib/derived/selectable-universes.derived";
  import { snsProjectsRecordStore } from "$lib/derived/sns/sns-projects.derived";
  import NnsStakeNeuronModal from "$lib/modals/neurons/NnsStakeNeuronModal.svelte";
  import SnsStakeNeuronModal from "$lib/modals/sns/neurons/SnsStakeNeuronModal.svelte";
  import { loadSnsAccounts } from "$lib/services/sns-accounts.services";
  import { i18n } from "$lib/stores/i18n";
  import { neuronsStore } from "$lib/stores/neurons.store";
  import { snsNeuronsStore } from "$lib/stores/sns-neurons.store";
  import type { Universe } from "$lib/types/universe";
  import { buildNeuronsUrl } from "$lib/utils/navigation.utils";
  import { IconStakedTokens, PageBanner } from "@dfinity/gix-components";
<<<<<<< HEAD
  import type { NeuronInfo } from "@icp-sdk/canisters/nns";
  import type { Principal } from "@icp-sdk/core/principal";
  import type { SnsNeuron } from "@icp-sdk/canisters/sns";
=======
  import type { NeuronInfo } from "@dfinity/nns";
  import type { Principal } from "@icp-sdk/core/principal";
  import type { SnsNeuron } from "@dfinity/sns";
>>>>>>> d34effd1
  import {
    TokenAmountV2,
    isNullish,
    nonNullish,
    type Token,
  } from "@dfinity/utils";
  import { get } from "svelte/store";

  const getShowStakingBanner = ({
    isSignedIn,
    universes,
    nnsNeurons,
    snsNeurons,
  }: {
    isSignedIn: boolean;
    universes: Universe[];
    nnsNeurons: NeuronInfo[] | undefined;
    snsNeurons: { [rootCanisterId: string]: { neurons: SnsNeuron[] } };
  }) => {
    if (!isSignedIn) {
      return true;
    }
    // If the user is signed in, we show the staking banner if we know the user
    // has 0 neurons.
    if (nnsNeurons?.length !== 0) {
      return false;
    }
    for (const universe of universes) {
      if (universe.canisterId === OWN_CANISTER_ID_TEXT) {
        continue;
      }
      if (snsNeurons[universe.canisterId]?.neurons?.length !== 0) {
        return false;
      }
    }
    return true;
  };

  let showStakingBanner: boolean;
  $: showStakingBanner = getShowStakingBanner({
    isSignedIn: $authSignedInStore,
    universes: $selectableUniversesStore,
    nnsNeurons: $neuronsStore?.neurons,
    snsNeurons: $snsNeuronsStore,
  });

  let isNnsStakingModalOpen: boolean = false;

  const openNnsStakingModal = () => {
    isNnsStakingModalOpen = true;
  };

  let snsStakingModalData:
    | {
        rootCanisterId: Principal;
        governanceCanisterId: Principal;
        token: Token;
        transactionFee: TokenAmountV2;
      }
    | undefined = undefined;

  const openSnsStakingModal = async (rootCanisterIdText: string) => {
    const summary = get(snsProjectsRecordStore)[rootCanisterIdText].summary;

    // Accounts need to be loaded to display the account and balance used for
    // staking.
    loadSnsAccounts({
      rootCanisterId: summary.rootCanisterId,
    });

    snsStakingModalData = {
      rootCanisterId: summary.rootCanisterId,
      governanceCanisterId: summary.governanceCanisterId,
      token: summary.token,
      transactionFee: TokenAmountV2.fromUlps({
        amount: summary.token.fee,
        token: summary.token,
      }),
    };
  };

  const openStakingModal = ({
    detail: { universeId },
  }: {
    detail: { universeId: string };
  }) => {
    if (universeId === OWN_CANISTER_ID_TEXT) {
      openNnsStakingModal();
    } else {
      openSnsStakingModal(universeId);
    }
  };

  const closeNnsStakingModal = () => {
    const neurons = get(neuronsStore).neurons;

    // If a neuron was created, navigate to the neurons table.
    if (nonNullish(neurons) && neurons?.length > 0) {
      goto(buildNeuronsUrl({ universe: OWN_CANISTER_ID_TEXT }));
    }
    isNnsStakingModalOpen = false;
  };

  const closeSnsStakingModal = () => {
    if (isNullish(snsStakingModalData)) {
      // The modal can only be open if snsStakingModalData is not nullish.
      return;
    }
    const snsNeurons = get(snsNeuronsStore);
    const neuronCount =
      snsNeurons[snsStakingModalData.rootCanisterId.toText()]?.neurons
        ?.length ?? 0;

    // If a neuron was created, navigate to the neurons table.
    if (neuronCount > 0) {
      goto(
        buildNeuronsUrl({
          universe: snsStakingModalData.rootCanisterId.toText(),
        })
      );
    }
    snsStakingModalData = undefined;
  };
</script>

<TestIdWrapper testId="staking-component">
  <IslandWidthMain>
    <div class="content">
      {#if showStakingBanner}
        <PageBanner testId="staking-page-banner">
          <IconStakedTokens slot="image" />
          <svelte:fragment slot="title">{$i18n.staking.title}</svelte:fragment>
          <p class="description" slot="description">{$i18n.staking.text}</p>
          <SignInGuard slot="actions" />
        </PageBanner>
      {/if}

      <LosingRewardsBanner />

      <ProjectsTable on:nnsStakeTokens={openStakingModal} />
    </div>
  </IslandWidthMain>

  {#if isNnsStakingModalOpen}
    <NnsStakeNeuronModal on:nnsClose={closeNnsStakingModal} />
  {/if}

  {#if nonNullish(snsStakingModalData)}
    <SnsStakeNeuronModal
      token={snsStakingModalData.token}
      on:nnsClose={closeSnsStakingModal}
      rootCanisterId={snsStakingModalData.rootCanisterId}
      transactionFee={snsStakingModalData.transactionFee}
      governanceCanisterId={snsStakingModalData.governanceCanisterId}
    />
  {/if}
</TestIdWrapper>

<style lang="scss">
  .content {
    display: flex;
    flex-direction: column;
    gap: var(--padding-2x);
  }
</style><|MERGE_RESOLUTION|>--- conflicted
+++ resolved
@@ -18,15 +18,9 @@
   import type { Universe } from "$lib/types/universe";
   import { buildNeuronsUrl } from "$lib/utils/navigation.utils";
   import { IconStakedTokens, PageBanner } from "@dfinity/gix-components";
-<<<<<<< HEAD
-  import type { NeuronInfo } from "@icp-sdk/canisters/nns";
-  import type { Principal } from "@icp-sdk/core/principal";
-  import type { SnsNeuron } from "@icp-sdk/canisters/sns";
-=======
   import type { NeuronInfo } from "@dfinity/nns";
   import type { Principal } from "@icp-sdk/core/principal";
   import type { SnsNeuron } from "@dfinity/sns";
->>>>>>> d34effd1
   import {
     TokenAmountV2,
     isNullish,

--- conflicted
+++ resolved
@@ -5,21 +5,12 @@
 import type { PostMessageDataRequestCycles } from "$lib/types/post-message.canister";
 import type { PostMessage } from "$lib/types/post-messages";
 import {
-<<<<<<< HEAD
-  WorkerTimer,
-  type WorkerTimerJobData,
-} from "$lib/workers/worker.timer";
-
-// Worker context to start and stop job
-const worker = new WorkerTimer();
-=======
   TimerWorkerUtil,
   type TimerWorkerUtilJobData,
 } from "$lib/worker-utils/timer.worker-util";
 
 // Worker context to start and stop job
 const worker = new TimerWorkerUtil();
->>>>>>> 29f6ceae
 
 onmessage = async ({
   data: dataMsg,
@@ -43,11 +34,7 @@
 const syncCanister = async ({
   identity,
   data: { canisterId },
-<<<<<<< HEAD
-}: WorkerTimerJobData<PostMessageDataRequestCycles>) => {
-=======
 }: TimerWorkerUtilJobData<PostMessageDataRequestCycles>) => {
->>>>>>> 29f6ceae
   try {
     const canisterInfo: CanisterDetails = await queryCanisterDetails({
       canisterId,

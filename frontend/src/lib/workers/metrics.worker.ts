import { fetchTransactionRate } from "$lib/api/dashboard.api";
import type { TvlResult } from "$lib/canisters/tvl/tvl.types";
import {
  SYNC_METRICS_CONFIG,
  SYNC_METRICS_TIMER_INTERVAL,
} from "$lib/constants/metrics.constants";
import { queryTVL } from "$lib/services/$public/tvl.service";
import type { DashboardMessageExecutionRateResponse } from "$lib/types/dashboard";
import type { MetricsSync } from "$lib/types/metrics";
import type { PostMessageDataRequestMetrics } from "$lib/types/post-message.metrics";
import type { PostMessage } from "$lib/types/post-messages";

onmessage = async ({
  data: dataMsg,
}: MessageEvent<PostMessage<PostMessageDataRequestMetrics>>) => {
  const { msg, data } = dataMsg;

  switch (msg) {
    case "nnsStopMetricsTimer":
      stopMetricsTimer();
      return;
    case "nnsStartMetricsTimer":
      await startMetricsTimer(data);
      return;
  }
};

let timer: NodeJS.Timeout | undefined = undefined;

const startMetricsTimer = async (params: PostMessageDataRequestMetrics) => {
  // This worker has already been started
  if (timer !== undefined) {
    return;
  }

  const sync = async () =>
    await syncMetrics({
      syncTvl: SYNC_METRICS_CONFIG.tvl === "sync",
      syncTransactionRate: SYNC_METRICS_CONFIG.transactionRate === "sync",
      ...params,
    });

  // We sync now but also schedule the update afterwards
  await syncMetrics({
    syncTvl: true,
    syncTransactionRate: true,
    ...params,
  });

  timer = setInterval(sync, SYNC_METRICS_TIMER_INTERVAL);
};

const stopMetricsTimer = () => {
  if (timer === undefined) {
    return;
  }

  clearInterval(timer);
  timer = undefined;
};

let syncInProgress = false;

const syncMetrics = async ({
  syncTvl,
  syncTransactionRate,
<<<<<<< HEAD
  host,
  fetchRootKey,
=======
  ...rest
>>>>>>> ecbdbc8c
}: {
  syncTvl: boolean;
  syncTransactionRate: boolean;
} & PostMessageDataRequestMetrics) => {
  // Avoid to duplicate the sync if already in progress and not yet finished
  if (syncInProgress) {
    return;
  }

  syncInProgress = true;

  try {
    const metrics = await Promise.all([
<<<<<<< HEAD
      syncTvl ? queryTVL({ host, fetchRootKey }) : Promise.resolve(undefined),
=======
      syncTvl ? queryTVL({ ...rest }) : Promise.resolve(undefined),
>>>>>>> ecbdbc8c
      syncTransactionRate ? fetchTransactionRate() : Promise.resolve(undefined),
    ]);

    emitCanister(metrics);
  } catch (err: unknown) {
    // We silence the error here as it is not an information crucial for the usage of the dapp
    console.error(err);
  }

  syncInProgress = false;
};

const emitCanister = ([tvl, transactionRate]: [
  TvlResult | undefined,
  DashboardMessageExecutionRateResponse | undefined
]) =>
  postMessage({
    msg: "nnsSyncMetrics",
    data: {
      metrics: {
        tvl,
        transactionRate,
      } as MetricsSync,
    },
  });<|MERGE_RESOLUTION|>--- conflicted
+++ resolved
@@ -64,12 +64,7 @@
 const syncMetrics = async ({
   syncTvl,
   syncTransactionRate,
-<<<<<<< HEAD
-  host,
-  fetchRootKey,
-=======
   ...rest
->>>>>>> ecbdbc8c
 }: {
   syncTvl: boolean;
   syncTransactionRate: boolean;
@@ -83,11 +78,7 @@
 
   try {
     const metrics = await Promise.all([
-<<<<<<< HEAD
-      syncTvl ? queryTVL({ host, fetchRootKey }) : Promise.resolve(undefined),
-=======
       syncTvl ? queryTVL({ ...rest }) : Promise.resolve(undefined),
->>>>>>> ecbdbc8c
       syncTransactionRate ? fetchTransactionRate() : Promise.resolve(undefined),
     ]);
 

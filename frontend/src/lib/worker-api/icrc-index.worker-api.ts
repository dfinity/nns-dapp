import type {
  GetTransactionsParams,
  GetTransactionsResponse,
} from "$lib/api/icrc-index.api";
import type { CanisterId } from "$lib/types/canister";
import type { CanisterActorParams } from "$lib/types/worker";
import { mapCanisterId } from "$lib/utils/canisters.utils";
import { logWithTimestamp } from "$lib/utils/dev.utils";
import {
  createCanisterWorker,
  type CreateCanisterWorkerParams,
} from "$lib/worker-utils/canister.worker-utils";
<<<<<<< HEAD
=======
import { IcrcIndexNgCanister } from "@dfinity/ledger-icrc";
>>>>>>> d34effd1
import { fromNullable } from "@dfinity/utils";
import { IcrcIndexCanister } from "@icp-sdk/canisters/ledger/icrc";

export const getIcrcTransactions = async ({
  identity,
  indexCanisterId,
  maxResults: max_results,
  start,
  account,
  fetchRootKey,
  host,
}: Omit<GetTransactionsParams, "identity" | "indexCanisterId"> &
  CanisterActorParams & {
    indexCanisterId: string;
  }): Promise<GetTransactionsResponse> => {
  const canister_id = mapCanisterId(indexCanisterId);

  logWithTimestamp(
    `Getting transactions from Index canister ID ${canister_id.toText()}...`
  );

  const { getTransactions } = await createCanister({
    identity,
    canisterId: canister_id,
    fetchRootKey,
    host,
  });

  const { oldest_tx_id, ...rest } = await getTransactions({
    max_results,
    start,
    account,
  });

  logWithTimestamp(
    `Getting transactions from Index canister ID ${canister_id.toText()} complete.`
  );

  return {
    oldestTxId: fromNullable(oldest_tx_id),
    ...rest,
  };
};

const createCanister = (
  params: CanisterActorParams & { canisterId: CanisterId }
): Promise<IcrcIndexNgCanister> =>
  createCanisterWorker<IcrcIndexNgCanister>({
    ...params,
    create: ({ agent, canisterId }: CreateCanisterWorkerParams) =>
      IcrcIndexNgCanister.create({
        agent,
        canisterId: mapCanisterId(canisterId),
      }),
  });<|MERGE_RESOLUTION|>--- conflicted
+++ resolved
@@ -10,12 +10,8 @@
   createCanisterWorker,
   type CreateCanisterWorkerParams,
 } from "$lib/worker-utils/canister.worker-utils";
-<<<<<<< HEAD
-=======
 import { IcrcIndexNgCanister } from "@dfinity/ledger-icrc";
->>>>>>> d34effd1
 import { fromNullable } from "@dfinity/utils";
-import { IcrcIndexCanister } from "@icp-sdk/canisters/ledger/icrc";
 
 export const getIcrcTransactions = async ({
   identity,

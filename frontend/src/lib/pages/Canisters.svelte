--- conflicted
+++ resolved
@@ -125,11 +125,7 @@
   @use "@dfinity/gix-components/dist/styles/mixins/fonts";
 
   h2 {
-<<<<<<< HEAD
-    font-size: 28px;
-=======
     @include fonts.h1;
->>>>>>> 7f85a539
   }
   main {
     padding-bottom: var(--footer-height);

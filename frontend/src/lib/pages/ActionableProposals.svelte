<script lang="ts">
  import TestIdWrapper from "$lib/components/common/TestIdWrapper.svelte";
<<<<<<< HEAD
  import ActionableSnses from "$lib/components/proposals/ActionableSnses.svelte";
</script>

<TestIdWrapper testId="actionable-proposals-component">
  <ActionableSnses />
=======
  import ActionableNnsProposals from "$lib/components/proposals/ActionableNnsProposals.svelte";
</script>

<TestIdWrapper testId="actionable-proposals-component">
  <!-- TODO: Loading state -->
  <ActionableNnsProposals />
  <!-- TODO: Actionable sns proposals -->
  <!-- TODO: No proposals banner -->
>>>>>>> 5c459bb2
</TestIdWrapper><|MERGE_RESOLUTION|>--- conflicted
+++ resolved
@@ -1,19 +1,12 @@
 <script lang="ts">
   import TestIdWrapper from "$lib/components/common/TestIdWrapper.svelte";
-<<<<<<< HEAD
   import ActionableSnses from "$lib/components/proposals/ActionableSnses.svelte";
-</script>
-
-<TestIdWrapper testId="actionable-proposals-component">
-  <ActionableSnses />
-=======
   import ActionableNnsProposals from "$lib/components/proposals/ActionableNnsProposals.svelte";
 </script>
 
 <TestIdWrapper testId="actionable-proposals-component">
   <!-- TODO: Loading state -->
   <ActionableNnsProposals />
-  <!-- TODO: Actionable sns proposals -->
+  <ActionableSnses />
   <!-- TODO: No proposals banner -->
->>>>>>> 5c459bb2
 </TestIdWrapper>
--- conflicted
+++ resolved
@@ -26,11 +26,7 @@
     sortSnsProposalsById,
   } from "$lib/utils/sns-proposals.utils";
   import type { Principal } from "@icp-sdk/core/principal";
-<<<<<<< HEAD
-  import type { SnsNervousSystemFunction } from "@icp-sdk/canisters/sns";
-=======
   import type { SnsNervousSystemFunction } from "@dfinity/sns";
->>>>>>> d34effd1
   import { isNullish, nonNullish } from "@dfinity/utils";
   import type { Readable } from "svelte/store";
 

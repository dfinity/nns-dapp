--- conflicted
+++ resolved
@@ -12,13 +12,9 @@
   import CkBTCWithdrawalAccount from "$lib/components/accounts/CkBTCWithdrawalAccount.svelte";
   import type { TokensStoreUniverseData } from "$lib/stores/tokens.store";
   import { ckBTCTokenStore } from "$lib/derived/universes-tokens.derived";
-<<<<<<< HEAD
-  import CkBTCInfoLoader from "$lib/components/accounts/CkBTCInfoLoader.svelte";
-=======
   import type { CkBTCAdditionalCanisters } from "$lib/types/ckbtc-canisters";
   import { CKBTC_ADDITIONAL_CANISTERS } from "$lib/constants/ckbtc-additional-canister-ids.constants";
   import { loadCkBTCInfo } from "$lib/services/ckbtc-info.services";
->>>>>>> 939f6768
 
   export let goToWallet: (account: Account) => Promise<void>;
 
@@ -70,23 +66,20 @@
     }))();
 </script>
 
-<CkBTCInfoLoader>
-  <div class="card-grid" data-tid="ckbtc-accounts-body">
-    {#if loading}
-      <SkeletonCard size="medium" />
-    {:else}
-      {#each accounts as account}
-        <AccountCard
-          role="link"
-          on:click={() => goToWallet(account)}
-          hash
-          {account}
-          token={token?.token}
-          >{account.name ?? $i18n.accounts.main}</AccountCard
-        >
-      {/each}
+<div class="card-grid" data-tid="ckbtc-accounts-body">
+  {#if loading}
+    <SkeletonCard size="medium" />
+  {:else}
+    {#each accounts as account}
+      <AccountCard
+        role="link"
+        on:click={() => goToWallet(account)}
+        hash
+        {account}
+        token={token?.token}>{account.name ?? $i18n.accounts.main}</AccountCard
+      >
+    {/each}
 
-      <CkBTCWithdrawalAccount />
-    {/if}
-  </div>
-</CkBTCInfoLoader>+    <CkBTCWithdrawalAccount />
+  {/if}
+</div>
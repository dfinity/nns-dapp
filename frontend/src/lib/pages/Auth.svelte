--- conflicted
+++ resolved
@@ -77,25 +77,16 @@
     >
   </li>
   <li>
-<<<<<<< HEAD
-    <IconPassword />
-    {$i18n.auth.stake}
-  </li>
-  <li>
-    <IconUsers />
-    {$i18n.auth.earn}
-=======
     <a href={AppPath.Neurons} data-tid="auth-link-neurons"
-      ><IconPsychology />
+      ><IconPassword />
       {$i18n.auth.stake}</a
     >
   </li>
   <li>
     <a href={AppPath.Proposals} data-tid="auth-link-proposals"
-      ><IconHowToVote />
+      ><IconUsers />
       {$i18n.auth.earn}</a
     >
->>>>>>> 458d548c
   </li>
 </ul>
 
@@ -220,5 +211,10 @@
 
   a {
     color: inherit;
+    text-decoration: none;
+
+    &:hover, &:active, &:focus {
+      text-decoration: underline;
+    }
   }
 </style>
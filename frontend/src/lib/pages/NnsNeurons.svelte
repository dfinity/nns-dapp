--- conflicted
+++ resolved
@@ -7,16 +7,12 @@
   import SkeletonCard from "$lib/components/ui/SkeletonCard.svelte";
   import Tooltip from "$lib/components/ui/Tooltip.svelte";
   import { isSpawning } from "$lib/utils/neuron.utils";
-<<<<<<< HEAD
-  import Value from "$lib/components/ui/Value.svelte";
   import { goto } from "$app/navigation";
   import { AppPath } from "$lib/constants/routes.constants";
   import { pageStore } from "$lib/derived/page.derived";
   import { buildUrl } from "$lib/utils/navigation.utils";
-=======
   import { Value } from "@dfinity/gix-components";
   import { neuronPathStore } from "$lib/derived/paths.derived";
->>>>>>> 85fbdb22
 
   // Neurons are fetch on page load. No need to do it in the route.
 

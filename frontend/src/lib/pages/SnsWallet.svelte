<script lang="ts">
  import { Spinner } from "@dfinity/gix-components";
  import { onMount } from "svelte";
<<<<<<< HEAD
  import { ENABLE_SNS } from "$lib/constants/environment.constants";
  import { AppPath } from "$lib/constants/routes.constants";
  import { routeStore } from "$lib/stores/route.store";
=======
  import { onDestroy, setContext } from "svelte/internal";
  import { writable, type Unsubscriber } from "svelte/store";
  import WalletSummary from "../components/accounts/WalletSummary.svelte";
  import { ENABLE_SNS } from "../constants/environment.constants";
  import { AppPath } from "../constants/routes.constants";
  import { snsOnlyProjectStore } from "../derived/selected-project.derived";
  import { snsProjectAccountsStore } from "../derived/sns/sns-project-accounts.derived";
  import { routePathAccountIdentifier } from "../services/accounts.services";
  import { loadSnsAccounts } from "../services/sns-accounts.services";
  import { debugSelectedAccountStore } from "../stores/debug.store";
  import { routeStore } from "../stores/route.store";
  import {
    SELECTED_ACCOUNT_CONTEXT_KEY,
    type SelectedAccountContext,
    type SelectedAccountStore,
  } from "../types/selected-account.context";
>>>>>>> 411d5d33

  // TODO: Clean after enabling sns https://dfinity.atlassian.net/browse/GIX-1013
  onMount(() => {
    if (!ENABLE_SNS) {
      routeStore.update({ path: AppPath.LegacyAccounts });
    }
  });

  const unsubscribe: Unsubscriber = snsOnlyProjectStore.subscribe(
    async (selectedProjectCanisterId) => {
      if (selectedProjectCanisterId !== undefined) {
        // Reload accounts always.
        // Do not set to loading because we might use the account in the store.
        await loadSnsAccounts(selectedProjectCanisterId);
      }
    }
  );

  onDestroy(unsubscribe);

  const selectedAccountStore = writable<SelectedAccountStore>({
    account: undefined,
  });

  // TODO: Add transactions to debug store https://dfinity.atlassian.net/browse/GIX-1043
  debugSelectedAccountStore(selectedAccountStore);

  setContext<SelectedAccountContext>(SELECTED_ACCOUNT_CONTEXT_KEY, {
    store: selectedAccountStore,
  });

  let routeAccountIdentifier:
    | { accountIdentifier: string | undefined }
    | undefined;
  $: routeAccountIdentifier = routePathAccountIdentifier($routeStore.path);

  $: {
    if (routeAccountIdentifier?.accountIdentifier !== undefined) {
      const selectedAccount = $snsProjectAccountsStore?.find(
        ({ identifier }) =>
          identifier === routeAccountIdentifier?.accountIdentifier
      );

      selectedAccountStore.update(() => ({
        account: selectedAccount,
      }));
    }
  }
</script>

<main class="legacy" data-tid="sns-wallet">
  <section>
    {#if $selectedAccountStore.account !== undefined}
      <WalletSummary />
    {:else}
      <Spinner />
    {/if}
  </section>
</main><|MERGE_RESOLUTION|>--- conflicted
+++ resolved
@@ -1,11 +1,6 @@
 <script lang="ts">
   import { Spinner } from "@dfinity/gix-components";
   import { onMount } from "svelte";
-<<<<<<< HEAD
-  import { ENABLE_SNS } from "$lib/constants/environment.constants";
-  import { AppPath } from "$lib/constants/routes.constants";
-  import { routeStore } from "$lib/stores/route.store";
-=======
   import { onDestroy, setContext } from "svelte/internal";
   import { writable, type Unsubscriber } from "svelte/store";
   import WalletSummary from "../components/accounts/WalletSummary.svelte";
@@ -22,7 +17,6 @@
     type SelectedAccountContext,
     type SelectedAccountStore,
   } from "../types/selected-account.context";
->>>>>>> 411d5d33
 
   // TODO: Clean after enabling sns https://dfinity.atlassian.net/browse/GIX-1013
   onMount(() => {

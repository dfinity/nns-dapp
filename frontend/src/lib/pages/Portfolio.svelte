<script lang="ts">
  import ApyCard from "$lib/components/portfolio/ApyCard.svelte";
  import ApyFallbackCard from "$lib/components/portfolio/ApyFallbackCard.svelte";
  import HeldTokensCard from "$lib/components/portfolio/HeldTokensCard.svelte";
  import LoginCard from "$lib/components/portfolio/LoginCard.svelte";
  import NoHeldTokensCard from "$lib/components/portfolio/NoHeldTokensCard.svelte";
  import NoStakedTokensCard from "$lib/components/portfolio/NoStakedTokensCard.svelte";
  import SkeletonTokensCard from "$lib/components/portfolio/SkeletonTokensCard.svelte";
  import StakedTokensCard from "$lib/components/portfolio/StakedTokensCard.svelte";
  import StartStakingCard from "$lib/components/portfolio/StartStakingCard.svelte";
  import TotalAssetsCard from "$lib/components/portfolio/TotalAssetsCard.svelte";
  import { authSignedInStore } from "$lib/derived/auth.derived";
  import { isDesktopViewportStore } from "$lib/derived/viewport.derived";
  import { ENABLE_APY_PORTFOLIO } from "$lib/stores/feature-flags.store";
  import type { TableProject } from "$lib/types/staking";
  import type { UserToken } from "$lib/types/tokens-page";
  import {
    getTopHeldTokens,
    getTopStakedTokens,
  } from "$lib/utils/portfolio.utils";
  import {
    isStakingRewardDataError,
    isStakingRewardDataLoading,
    isStakingRewardDataReady,
    type StakingRewardResult,
  } from "$lib/utils/staking-rewards.utils";
  import { getTotalStakeInUsd } from "$lib/utils/staking.utils";
  import { getTotalBalanceInUsd } from "$lib/utils/token.utils";
  import { isUserTokenData } from "$lib/utils/user-token.utils";
  import { TokenAmountV2, isNullish, nonNullish } from "@dfinity/utils";

  type Props = {
    icpToken: UserToken | undefined;
    nonIcpTokens: UserToken[];
    icpTableProject: TableProject | undefined;
    nonIcpTableProjects: TableProject[];
    stakingRewardResult?: StakingRewardResult;
  };

  // {icpTableProject}
  // {nonIcpTableProjects}
  const {
    icpToken,
    nonIcpTokens = [],
    icpTableProject,
    nonIcpTableProjects,
    stakingRewardResult,
  }: Props = $props();
  const icpBalanceInUsd = $derived(
    nonNullish(icpToken) ? getTotalBalanceInUsd([icpToken]) : 0
  );
  const nonIcpTokensBalanceInUsd = $derived(getTotalBalanceInUsd(nonIcpTokens));
  const hasUnpricedNonIcpTokens = $derived(
    nonIcpTokens.some(
      (token) =>
        token.balance instanceof TokenAmountV2 &&
        token.balance.toUlps() > 0n &&
        (!("balanceInUsd" in token) || isNullish(token.balanceInUsd))
    )
  );

  const icpStakedInUsd = $derived(
    nonNullish(icpTableProject) ? getTotalStakeInUsd([icpTableProject]) : 0
  );
  const nonIcpStakedInUsd = $derived(getTotalStakeInUsd(nonIcpTableProjects));
  const hasUnpricedNonIcpStake = $derived(
    nonIcpTableProjects.some(
      (project) =>
        project.stake instanceof TokenAmountV2 &&
        project.stake.toUlps() > 0n &&
        (!("stakeInUsd" in project) || isNullish(project.stakeInUsd))
    )
  );

  const hasUnpricedTokensOrStake = $derived(
    hasUnpricedNonIcpTokens || hasUnpricedNonIcpStake
  );

  const totalAssetsUsdAmount = $derived(
    $authSignedInStore
      ? icpBalanceInUsd +
          icpStakedInUsd +
          nonIcpTokensBalanceInUsd +
          nonIcpStakedInUsd
      : undefined
  );

  // Determines the display state of the held tokens card
  // - 'full': Shows card with data (or when user is not signed in, visitor data)
  // - 'loading': Shows skeleton while data is being fetched
  // - 'empty': Shows empty state when user has no tokens
  type TokensCardType = "empty" | "skeleton" | "full";

  const areHeldTokensLoading = $derived(
    nonIcpTokens.some((token) => token.balance === "loading")
  );
  const heldNonIcpTokensCard: TokensCardType = $derived(
    !$authSignedInStore
      ? "empty"
      : areHeldTokensLoading
        ? "skeleton"
        : nonIcpTokensBalanceInUsd === 0
          ? "empty"
          : "full"
  );

  const areStakedTokensLoading = $derived(
    nonIcpTableProjects.some((project) => project.isStakeLoading)
  );
  const stakedTokensCard: TokensCardType = $derived(
    !$authSignedInStore
      ? "empty"
      : areStakedTokensLoading
        ? "skeleton"
        : nonIcpStakedInUsd === 0
          ? "empty"
          : "full"
  );

  // Global loading state that tracks if either held or staked tokens are loading
  // TotalAssetsCard will show this if either held or staked are loading
  const isSomethingLoading = $derived(
    areHeldTokensLoading || areStakedTokensLoading
  );

  const icpHeldToken = $derived(
    nonNullish(icpToken) && isUserTokenData(icpToken) ? icpToken : undefined
  );
  const topHeldNonIcpTokens = $derived(
    getTopHeldTokens({
      userTokens: nonIcpTokens,
    })
  );

  const topStakedNonIcpTokens = $derived(
    getTopStakedTokens({
      projects: nonIcpTableProjects,
    })
  );

  const hasNonIcpBalance = $derived(
    nonIcpTokensBalanceInUsd + nonIcpStakedInUsd > 0
  );
</script>

<main data-tid="portfolio-page-component">
  <div class="top" class:apy-card={$ENABLE_APY_PORTFOLIO}>
    {#if !$authSignedInStore}
      <LoginCard />
      <StartStakingCard />
    {:else}
      <TotalAssetsCard
        usdAmount={totalAssetsUsdAmount}
        hasUnpricedTokens={hasUnpricedTokensOrStake}
        isLoading={isSomethingLoading}
        isFullWidth={!$ENABLE_APY_PORTFOLIO}
      />

      {#if $ENABLE_APY_PORTFOLIO && $isDesktopViewportStore && nonNullish(totalAssetsUsdAmount)}
        {#if isStakingRewardDataReady(stakingRewardResult)}
          <ApyCard
<<<<<<< HEAD
            rewardBalanceUSD={stakingRewardResult.rewardBalanceUSD}
            rewardEstimateWeekUSD={stakingRewardResult.rewardEstimateWeekUSD}
            stakingPower={stakingRewardResult.stakingPower}
            stakingPowerUSD={stakingRewardResult.stakingPowerUSD}
            totalAmountUSD={totalAssetsUsdAmount}
=======
            icpOnlyMaturityBalance={stakingRewardResult.icpOnly.maturityBalance}
            icpOnlyMaturityEstimateWeek={stakingRewardResult.icpOnly
              .maturityEstimateWeek}
            icpOnlyStakingPower={stakingRewardResult.icpOnly.stakingPower}
>>>>>>> a950346d
          />
        {:else}
          <ApyFallbackCard stakingRewardData={stakingRewardResult} />
        {/if}
      {/if}
    {/if}

    {#if $ENABLE_APY_PORTFOLIO && !$isDesktopViewportStore && $authSignedInStore && nonNullish(totalAssetsUsdAmount) && nonNullish(stakingRewardResult)}
      {#if isStakingRewardDataReady(stakingRewardResult)}
        <ApyCard
<<<<<<< HEAD
          rewardBalanceUSD={stakingRewardResult.rewardBalanceUSD}
          rewardEstimateWeekUSD={stakingRewardResult.rewardEstimateWeekUSD}
          stakingPower={stakingRewardResult.stakingPower}
          stakingPowerUSD={stakingRewardResult.stakingPowerUSD}
          totalAmountUSD={totalAssetsUsdAmount}
=======
          icpOnlyMaturityBalance={stakingRewardResult.icpOnly.maturityBalance}
          icpOnlyMaturityEstimateWeek={stakingRewardResult.icpOnly
            .maturityEstimateWeek}
          icpOnlyStakingPower={stakingRewardResult.icpOnly.stakingPower}
>>>>>>> a950346d
        />
      {:else}
        <ApyFallbackCard stakingRewardData={stakingRewardResult} />
      {/if}
    {/if}
  </div>

  <div class="content">
    <!-- ICP TOKEN -->
    {#if !$authSignedInStore}
      <NoHeldTokensCard />
    {:else if isNullish(icpHeldToken)}
      <SkeletonTokensCard testId="held-icp-skeleton-card" icpOnlyTable />
    {:else}
      <HeldTokensCard
        topHeldTokens={[icpHeldToken]}
        usdAmount={icpBalanceInUsd}
        numberOfTopStakedTokens={1}
        icpOnlyTable
      />
    {/if}

    <!-- ICP NEURONS -->
    {#if !$authSignedInStore || isNullish(icpTableProject)}
      <NoStakedTokensCard />
    {:else if icpTableProject?.isStakeLoading}
      <SkeletonTokensCard testId="staked-icp-skeleton-card" icpOnlyTable />
    {:else}
      <StakedTokensCard
        topStakedTokens={[icpTableProject]}
        usdAmount={icpStakedInUsd}
        numberOfTopHeldTokens={1}
        hasApyCalculationErrored={isStakingRewardDataError(stakingRewardResult)}
        isApyLoading={isStakingRewardDataLoading(stakingRewardResult)}
        icpOnlyTable
      />
    {/if}

    {#if hasNonIcpBalance}
      <!-- REST TOKENS -->
      {#if heldNonIcpTokensCard === "skeleton"}
        <SkeletonTokensCard testId="held-tokens-skeleton-card" />
      {:else if heldNonIcpTokensCard === "empty"}
        {#if $authSignedInStore}
          <NoHeldTokensCard />
        {/if}
      {:else}
        <HeldTokensCard
          topHeldTokens={topHeldNonIcpTokens}
          usdAmount={nonIcpTokensBalanceInUsd}
          numberOfTopStakedTokens={topStakedNonIcpTokens.length}
        />
      {/if}

      <!-- REST NEURONS -->
      {#if stakedTokensCard === "skeleton"}
        <SkeletonTokensCard testId="staked-tokens-skeleton-card" />
      {:else if stakedTokensCard === "empty"}
        {#if $authSignedInStore}
          <NoStakedTokensCard />
        {/if}
      {:else}
        <StakedTokensCard
          topStakedTokens={topStakedNonIcpTokens}
          usdAmount={nonIcpStakedInUsd}
          numberOfTopHeldTokens={topHeldNonIcpTokens.length}
          hasApyCalculationErrored={isStakingRewardDataError(
            stakingRewardResult
          )}
          isApyLoading={isStakingRewardDataLoading(stakingRewardResult)}
        />
      {/if}
    {/if}
  </div>
</main>

<style lang="scss">
  @use "@dfinity/gix-components/dist/styles/mixins/media";

  main {
    display: flex;
    flex-direction: column;
    gap: var(--padding-2x);

    @include media.min-width(medium) {
      padding: var(--padding-2x);
    }

    @include media.min-width(large) {
      display: grid;
      grid-template-rows: auto auto auto 1fr;
      gap: var(--padding-3x);
      padding: var(--padding-3x);
    }

    .top {
      display: grid;
      grid-template-columns: 1fr;
      gap: var(--padding-2x);

      @include media.min-width(large) {
        grid-template-columns: 2fr 1fr;
      }
    }

    .content {
      display: grid;
      grid-template-columns: 1fr;
      gap: var(--padding-2x);

      @include media.min-width(large) {
        row-gap: var(--padding-3x);
        column-gap: var(--padding-2x);

        grid-template-columns: repeat(2, 1fr);
        // minimum height with the icp only row
        grid-auto-rows: minmax(224px, min-content);
      }
    }
  }
</style><|MERGE_RESOLUTION|>--- conflicted
+++ resolved
@@ -159,18 +159,10 @@
       {#if $ENABLE_APY_PORTFOLIO && $isDesktopViewportStore && nonNullish(totalAssetsUsdAmount)}
         {#if isStakingRewardDataReady(stakingRewardResult)}
           <ApyCard
-<<<<<<< HEAD
-            rewardBalanceUSD={stakingRewardResult.rewardBalanceUSD}
-            rewardEstimateWeekUSD={stakingRewardResult.rewardEstimateWeekUSD}
-            stakingPower={stakingRewardResult.stakingPower}
-            stakingPowerUSD={stakingRewardResult.stakingPowerUSD}
-            totalAmountUSD={totalAssetsUsdAmount}
-=======
             icpOnlyMaturityBalance={stakingRewardResult.icpOnly.maturityBalance}
             icpOnlyMaturityEstimateWeek={stakingRewardResult.icpOnly
               .maturityEstimateWeek}
             icpOnlyStakingPower={stakingRewardResult.icpOnly.stakingPower}
->>>>>>> a950346d
           />
         {:else}
           <ApyFallbackCard stakingRewardData={stakingRewardResult} />
@@ -181,18 +173,10 @@
     {#if $ENABLE_APY_PORTFOLIO && !$isDesktopViewportStore && $authSignedInStore && nonNullish(totalAssetsUsdAmount) && nonNullish(stakingRewardResult)}
       {#if isStakingRewardDataReady(stakingRewardResult)}
         <ApyCard
-<<<<<<< HEAD
-          rewardBalanceUSD={stakingRewardResult.rewardBalanceUSD}
-          rewardEstimateWeekUSD={stakingRewardResult.rewardEstimateWeekUSD}
-          stakingPower={stakingRewardResult.stakingPower}
-          stakingPowerUSD={stakingRewardResult.stakingPowerUSD}
-          totalAmountUSD={totalAssetsUsdAmount}
-=======
           icpOnlyMaturityBalance={stakingRewardResult.icpOnly.maturityBalance}
           icpOnlyMaturityEstimateWeek={stakingRewardResult.icpOnly
             .maturityEstimateWeek}
           icpOnlyStakingPower={stakingRewardResult.icpOnly.stakingPower}
->>>>>>> a950346d
         />
       {:else}
         <ApyFallbackCard stakingRewardData={stakingRewardResult} />

--- conflicted
+++ resolved
@@ -195,11 +195,8 @@
           {#if IS_TESTNET}
             <Separator spacing="none" />
             <SnsNeuronProposalsCard />
-<<<<<<< HEAD
+            <Separator spacing="none" />
             <SnsNeuronTestnetFunctionsCard />
-=======
-            <Separator spacing="none" />
->>>>>>> b859d43d
             <SnsPermissionsCard />
           {/if}
         {/if}

--- conflicted
+++ resolved
@@ -41,14 +41,7 @@
   import { toTokenAmountV2 } from "$lib/utils/token.utils";
   import { Island } from "@dfinity/gix-components";
   import { Principal } from "@icp-sdk/core/principal";
-<<<<<<< HEAD
-  import type {
-    SnsNervousSystemParameters,
-    SnsNeuron,
-  } from "@icp-sdk/canisters/sns";
-=======
   import type { SnsNervousSystemParameters, SnsNeuron } from "@dfinity/sns";
->>>>>>> d34effd1
   import {
     isNullish,
     nonNullish,

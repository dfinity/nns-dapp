<script lang="ts">
  import { Principal } from "@dfinity/principal";
  import type { SnsNeuron } from "@dfinity/sns";
  import SnsNeuronHotkeysCard from "$lib/components/sns-neuron-detail/SnsNeuronHotkeysCard.svelte";
  import SnsNeuronMetaInfoCard from "$lib/components/sns-neuron-detail/SnsNeuronMetaInfoCard.svelte";
  import { AppPath } from "$lib/constants/routes.constants";
  import { getSnsNeuron } from "$lib/services/sns-neurons.services";
  import { layoutBackStore } from "$lib/stores/layout.store";
  import {
    type SelectedSnsNeuronContext,
    type SelectedSnsNeuronStore,
    SELECTED_SNS_NEURON_CONTEXT_KEY,
  } from "$lib/types/sns-neuron-detail.context";
  import { writable } from "svelte/store";
  import { onMount, setContext } from "svelte";
  import { toastsError } from "$lib/stores/toasts.store";
  import SkeletonCard from "$lib/components/ui/SkeletonCard.svelte";
<<<<<<< HEAD
  import { goto } from "$app/navigation";
  import { pageStore } from "$lib/derived/page.derived";

  export let neuronId: string | null | undefined;

  const selectedSnsNeuronStore = writable<SelectedSnsNeuronStore>({
    selected: undefined,
    neuron: undefined,
  });

  setContext<SelectedSnsNeuronContext>(SELECTED_SNS_NEURON_CONTEXT_KEY, {
    store: selectedSnsNeuronStore,
    reload: () => loadNeuron({ forceFetch: true }),
  });

  // BEGIN: loading and navigation

  const goBack = (replaceState: boolean): Promise<void> =>
    goto(AppPath.Neurons, { replaceState });

  layoutBackStore.set(async () => goBack(false));
=======
  import { neuronsPathStore } from "$lib/derived/paths.derived";
  import SnsNeuronMaturityCard from "$lib/components/neuron-detail/SnsNeuronMaturityCard.svelte";
>>>>>>> cff112cd

  const loadNeuron = async (
    { forceFetch }: { forceFetch: boolean } = { forceFetch: false }
  ) => {
    const { selected } = $selectedSnsNeuronStore;
    if (selected !== undefined) {
      await getSnsNeuron({
        forceFetch,
        rootCanisterId: selected.rootCanisterId,
        neuronIdHex: selected.neuronIdHex,
        onLoad: ({ neuron: snsNeuron }: { neuron: SnsNeuron }) => {
          selectedSnsNeuronStore.update((store) => ({
            ...store,
            neuron: snsNeuron,
          }));
        },
        onError: () => {
          toastsError({
            labelKey: "error.neuron_not_found",
          });

          // For simplicity reason we do not catch the promise here
          goBack(true);
        },
      });
    }
  };

  onMount(async () => {
    if (neuronId === undefined || neuronId === null) {
      await goBack(true);
      return;
    }

    try {
      // `loadNeuron` relies on neuronId and rootCanisterId to be set in the store
      selectedSnsNeuronStore.set({
        selected: {
          neuronIdHex: neuronId,
          rootCanisterId: Principal.fromText($pageStore.universe),
        },
        neuron: null,
      });

      await loadNeuron();
    } catch (err: unknown) {
      // $pageStore.universe might be an invalid principal, like empty or yolo
      await goBack(true);
    }
  });

  // END: loading and navigation

  let loading: boolean;
  $: loading = $selectedSnsNeuronStore.neuron === null;
</script>

<main>
  <section data-tid="sns-neuron-detail-page">
    {#if loading}
      <SkeletonCard size="large" cardType="info" />
      <SkeletonCard cardType="info" />
    {:else}
      <SnsNeuronMetaInfoCard />
      <SnsNeuronMaturityCard />
      <SnsNeuronHotkeysCard />
    {/if}
  </section>
</main><|MERGE_RESOLUTION|>--- conflicted
+++ resolved
@@ -15,9 +15,9 @@
   import { onMount, setContext } from "svelte";
   import { toastsError } from "$lib/stores/toasts.store";
   import SkeletonCard from "$lib/components/ui/SkeletonCard.svelte";
-<<<<<<< HEAD
   import { goto } from "$app/navigation";
   import { pageStore } from "$lib/derived/page.derived";
+  import SnsNeuronMaturityCard from "$lib/components/neuron-detail/SnsNeuronMaturityCard.svelte";
 
   export let neuronId: string | null | undefined;
 
@@ -37,10 +37,6 @@
     goto(AppPath.Neurons, { replaceState });
 
   layoutBackStore.set(async () => goBack(false));
-=======
-  import { neuronsPathStore } from "$lib/derived/paths.derived";
-  import SnsNeuronMaturityCard from "$lib/components/neuron-detail/SnsNeuronMaturityCard.svelte";
->>>>>>> cff112cd
 
   const loadNeuron = async (
     { forceFetch }: { forceFetch: boolean } = { forceFetch: false }

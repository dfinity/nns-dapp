<script lang="ts">
  import type { NeuronId, NeuronInfo } from "@dfinity/nns";
  import { onDestroy } from "svelte";
  import { routePathNeuronId, loadNeuron } from "../services/neurons.services";
  import NeuronFollowingCard from "../components/neuron-detail/NeuronFollowingCard/NeuronFollowingCard.svelte";
  import NeuronHotkeysCard from "../components/neuron-detail/NeuronHotkeysCard.svelte";
  import NeuronMaturityCard from "../components/neuron-detail/NeuronMaturityCard.svelte";
  import NeuronMetaInfoCard from "../components/neuron-detail/NeuronMetaInfoCard.svelte";
  import NeuronProposalsCard from "../components/neuron-detail/NeuronProposalsCard.svelte";
  import NeuronVotingHistoryCard from "../components/neuron-detail/NeuronVotingHistoryCard.svelte";
  import { AppPath } from "../constants/routes.constants";
  import { routeStore } from "../stores/route.store";
  import { neuronsStore } from "../stores/neurons.store";
  import { IS_TESTNET } from "../constants/environment.constants";
  import SkeletonCard from "../components/ui/SkeletonCard.svelte";
  import { isRoutePath } from "../utils/app-path.utils";
  import {
    getNeuronById,
    isSpawning,
    neuronVoting,
  } from "../utils/neuron.utils";
  import { layoutBackStore, layoutTitleStore } from "../stores/layout.store";
  import NeuronJoinFundCard from "../components/neuron-detail/NeuronJoinFundCard.svelte";
  import { toastsError } from "../stores/toasts.store";
  import { voteRegistrationStore } from "../stores/vote-registration.store";
<<<<<<< HEAD
  import { i18n } from "../stores/i18n";
=======
  import { neuronsPathStore } from "../derived/paths.derived";
>>>>>>> 2ec4d2b8

  // Neurons are fetch on page load. No need to do it in the route.

  let neuronId: NeuronId | undefined;
  let neuron: NeuronInfo | undefined;
  $: neuron =
    neuronId !== undefined
      ? getNeuronById({ neuronsStore: $neuronsStore, neuronId })
      : undefined;

  $: {
    // Spawning neuron can't access the details
    // TODO: Test with a spawning neuron
    if (neuron && isSpawning(neuron)) {
      toastsError({
        labelKey: "error.neuron_spawning",
      });
      routeStore.replace({ path: AppPath.LegacyNeurons });
    }
  }

  const unsubscribe = routeStore.subscribe(async ({ path }) => {
    if (
      !isRoutePath({
        paths: [AppPath.LegacyNeuronDetail, AppPath.NeuronDetail],
        routePath: path,
      })
    ) {
      return;
    }
    const neuronIdMaybe = routePathNeuronId(path);
    if (neuronIdMaybe === undefined) {
      unsubscribe();
      routeStore.replace({ path: AppPath.LegacyNeurons });
      return;
    }
    neuronId = neuronIdMaybe;

    const onError = () => {
      unsubscribe();

      // Wait a bit before redirection so the user recognizes on which page the error occures
      setTimeout(() => {
        routeStore.replace({ path: AppPath.LegacyNeurons });
      }, 1500);
    };

    await loadNeuron({
      neuronId: neuronIdMaybe,
      setNeuron: ({ neuron, certified }) =>
        neuronsStore.pushNeurons({ neurons: [neuron], certified }),
      handleError: onError,
    });
  });

  onDestroy(unsubscribe);

  const goBack = () => {
    unsubscribe();

    routeStore.navigate({
      path: $neuronsPathStore,
    });
  };

  layoutBackStore.set(goBack);

  let inVotingProcess: boolean = false;
  $: inVotingProcess =
    neuron !== undefined &&
    neuronVoting({
      neuronId: neuron.neuronId,
      store: $voteRegistrationStore,
    });

  $: layoutTitleStore.set(
    neuronId !== undefined ? `${$i18n.core.icp} – ${neuronId}` : ""
  );
</script>

<main class="legacy">
  <section data-tid="neuron-detail">
    {#if neuron && !inVotingProcess}
      <NeuronMetaInfoCard {neuron} />
      <NeuronMaturityCard {neuron} />
      <NeuronJoinFundCard {neuron} />
      <NeuronFollowingCard {neuron} />
      {#if IS_TESTNET}
        <NeuronProposalsCard {neuron} />
      {/if}
      <NeuronHotkeysCard {neuron} />
      <NeuronVotingHistoryCard {neuron} />
    {:else}
      <SkeletonCard size="large" cardType="info" />
      <SkeletonCard cardType="info" />
      <SkeletonCard cardType="info" />
      <SkeletonCard cardType="info" />
    {/if}
  </section>
</main><|MERGE_RESOLUTION|>--- conflicted
+++ resolved
@@ -23,11 +23,8 @@
   import NeuronJoinFundCard from "../components/neuron-detail/NeuronJoinFundCard.svelte";
   import { toastsError } from "../stores/toasts.store";
   import { voteRegistrationStore } from "../stores/vote-registration.store";
-<<<<<<< HEAD
   import { i18n } from "../stores/i18n";
-=======
   import { neuronsPathStore } from "../derived/paths.derived";
->>>>>>> 2ec4d2b8
 
   // Neurons are fetch on page load. No need to do it in the route.
 

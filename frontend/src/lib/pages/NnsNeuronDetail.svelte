<script lang="ts">
  import type { NeuronId, NeuronInfo } from "@dfinity/nns";
  import { onDestroy } from "svelte";
  import {
    routePathNeuronId,
    loadNeuron,
  } from "$lib/services/neurons.services";
  import NeuronFollowingCard from "$lib/components/neuron-detail/NeuronFollowingCard/NeuronFollowingCard.svelte";
  import NeuronHotkeysCard from "$lib/components/neuron-detail/NeuronHotkeysCard.svelte";
  import NeuronMaturityCard from "$lib/components/neuron-detail/NeuronMaturityCard.svelte";
  import NeuronMetaInfoCard from "$lib/components/neuron-detail/NeuronMetaInfoCard.svelte";
  import NeuronProposalsCard from "$lib/components/neuron-detail/NeuronProposalsCard.svelte";
  import NeuronVotingHistoryCard from "$lib/components/neuron-detail/NeuronVotingHistoryCard.svelte";
  import { AppPath } from "$lib/constants/routes.constants";
  import { routeStore } from "$lib/stores/route.store";
  import { neuronsStore } from "$lib/stores/neurons.store";
  import { IS_TESTNET } from "$lib/constants/environment.constants";
  import SkeletonCard from "$lib/components/ui/SkeletonCard.svelte";
  import { isRoutePath } from "$lib/utils/app-path.utils";
  import {
    getNeuronById,
    isSpawning,
    neuronVoting,
<<<<<<< HEAD
  } from "$lib/utils/neuron.utils";
  import { layoutBackStore } from "$lib/stores/layout.store";
  import NeuronJoinFundCard from "$lib/components/neuron-detail/NeuronJoinFundCard.svelte";
  import { toastsError } from "$lib/stores/toasts.store";
  import { voteRegistrationStore } from "$lib/stores/vote-registration.store";
  import { neuronsPathStore } from "$lib/derived/paths.derived";
=======
  } from "../utils/neuron.utils";
  import { layoutBackStore, layoutTitleStore } from "../stores/layout.store";
  import NeuronJoinFundCard from "../components/neuron-detail/NeuronJoinFundCard.svelte";
  import { toastsError } from "../stores/toasts.store";
  import { voteRegistrationStore } from "../stores/vote-registration.store";
  import { i18n } from "../stores/i18n";
  import { neuronsPathStore } from "../derived/paths.derived";
>>>>>>> 411d5d33

  // Neurons are fetch on page load. No need to do it in the route.

  let neuronId: NeuronId | undefined;
  let neuron: NeuronInfo | undefined;
  $: neuron =
    neuronId !== undefined
      ? getNeuronById({ neuronsStore: $neuronsStore, neuronId })
      : undefined;

  $: {
    // Spawning neuron can't access the details
    // TODO: Test with a spawning neuron
    if (neuron && isSpawning(neuron)) {
      toastsError({
        labelKey: "error.neuron_spawning",
      });
      routeStore.replace({ path: AppPath.LegacyNeurons });
    }
  }

  const unsubscribe = routeStore.subscribe(async ({ path }) => {
    if (
      !isRoutePath({
        paths: [AppPath.LegacyNeuronDetail, AppPath.NeuronDetail],
        routePath: path,
      })
    ) {
      return;
    }
    const neuronIdMaybe = routePathNeuronId(path);
    if (neuronIdMaybe === undefined) {
      unsubscribe();
      routeStore.replace({ path: AppPath.LegacyNeurons });
      return;
    }
    neuronId = neuronIdMaybe;

    const onError = () => {
      unsubscribe();

      // Wait a bit before redirection so the user recognizes on which page the error occures
      setTimeout(() => {
        routeStore.replace({ path: AppPath.LegacyNeurons });
      }, 1500);
    };

    await loadNeuron({
      neuronId: neuronIdMaybe,
      setNeuron: ({ neuron, certified }) =>
        neuronsStore.pushNeurons({ neurons: [neuron], certified }),
      handleError: onError,
    });
  });

  onDestroy(unsubscribe);

  const goBack = () => {
    unsubscribe();

    routeStore.navigate({
      path: $neuronsPathStore,
    });
  };

  layoutBackStore.set(goBack);

  let inVotingProcess = false;
  $: inVotingProcess =
    neuron !== undefined &&
    neuronVoting({
      neuronId: neuron.neuronId,
      store: $voteRegistrationStore,
    });

  $: layoutTitleStore.set(
    neuronId !== undefined ? `${$i18n.core.icp} – ${neuronId}` : ""
  );
</script>

<main class="legacy">
  <section data-tid="neuron-detail">
    {#if neuron && !inVotingProcess}
      <NeuronMetaInfoCard {neuron} />
      <NeuronMaturityCard {neuron} />
      <NeuronJoinFundCard {neuron} />
      <NeuronFollowingCard {neuron} />
      {#if IS_TESTNET}
        <NeuronProposalsCard {neuron} />
      {/if}
      <NeuronHotkeysCard {neuron} />
      <NeuronVotingHistoryCard {neuron} />
    {:else}
      <SkeletonCard size="large" cardType="info" />
      <SkeletonCard cardType="info" />
      <SkeletonCard cardType="info" />
      <SkeletonCard cardType="info" />
    {/if}
  </section>
</main><|MERGE_RESOLUTION|>--- conflicted
+++ resolved
@@ -1,34 +1,23 @@
 <script lang="ts">
   import type { NeuronId, NeuronInfo } from "@dfinity/nns";
   import { onDestroy } from "svelte";
-  import {
-    routePathNeuronId,
-    loadNeuron,
-  } from "$lib/services/neurons.services";
-  import NeuronFollowingCard from "$lib/components/neuron-detail/NeuronFollowingCard/NeuronFollowingCard.svelte";
-  import NeuronHotkeysCard from "$lib/components/neuron-detail/NeuronHotkeysCard.svelte";
-  import NeuronMaturityCard from "$lib/components/neuron-detail/NeuronMaturityCard.svelte";
-  import NeuronMetaInfoCard from "$lib/components/neuron-detail/NeuronMetaInfoCard.svelte";
-  import NeuronProposalsCard from "$lib/components/neuron-detail/NeuronProposalsCard.svelte";
-  import NeuronVotingHistoryCard from "$lib/components/neuron-detail/NeuronVotingHistoryCard.svelte";
-  import { AppPath } from "$lib/constants/routes.constants";
-  import { routeStore } from "$lib/stores/route.store";
-  import { neuronsStore } from "$lib/stores/neurons.store";
-  import { IS_TESTNET } from "$lib/constants/environment.constants";
-  import SkeletonCard from "$lib/components/ui/SkeletonCard.svelte";
-  import { isRoutePath } from "$lib/utils/app-path.utils";
+  import { routePathNeuronId, loadNeuron } from "../services/neurons.services";
+  import NeuronFollowingCard from "../components/neuron-detail/NeuronFollowingCard/NeuronFollowingCard.svelte";
+  import NeuronHotkeysCard from "../components/neuron-detail/NeuronHotkeysCard.svelte";
+  import NeuronMaturityCard from "../components/neuron-detail/NeuronMaturityCard.svelte";
+  import NeuronMetaInfoCard from "../components/neuron-detail/NeuronMetaInfoCard.svelte";
+  import NeuronProposalsCard from "../components/neuron-detail/NeuronProposalsCard.svelte";
+  import NeuronVotingHistoryCard from "../components/neuron-detail/NeuronVotingHistoryCard.svelte";
+  import { AppPath } from "../constants/routes.constants";
+  import { routeStore } from "../stores/route.store";
+  import { neuronsStore } from "../stores/neurons.store";
+  import { IS_TESTNET } from "../constants/environment.constants";
+  import SkeletonCard from "../components/ui/SkeletonCard.svelte";
+  import { isRoutePath } from "../utils/app-path.utils";
   import {
     getNeuronById,
     isSpawning,
     neuronVoting,
-<<<<<<< HEAD
-  } from "$lib/utils/neuron.utils";
-  import { layoutBackStore } from "$lib/stores/layout.store";
-  import NeuronJoinFundCard from "$lib/components/neuron-detail/NeuronJoinFundCard.svelte";
-  import { toastsError } from "$lib/stores/toasts.store";
-  import { voteRegistrationStore } from "$lib/stores/vote-registration.store";
-  import { neuronsPathStore } from "$lib/derived/paths.derived";
-=======
   } from "../utils/neuron.utils";
   import { layoutBackStore, layoutTitleStore } from "../stores/layout.store";
   import NeuronJoinFundCard from "../components/neuron-detail/NeuronJoinFundCard.svelte";
@@ -36,7 +25,6 @@
   import { voteRegistrationStore } from "../stores/vote-registration.store";
   import { i18n } from "../stores/i18n";
   import { neuronsPathStore } from "../derived/paths.derived";
->>>>>>> 411d5d33
 
   // Neurons are fetch on page load. No need to do it in the route.
 

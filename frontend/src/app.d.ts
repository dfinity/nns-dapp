// See https://kit.svelte.dev/docs/types#app
// for information about these interfaces
// and what to do when importing types
declare namespace App {
  // interface Locals {}
  // interface PageData {}
  // interface Error {}
  // interface Platform {}
}

// eslint window checks for custom events
declare namespace svelte.JSX {
  // Svelte needs help to support typing of custom events.
  // Source: https://github.com/sveltejs/language-tools/blob/master/docs/preprocessors/typescript.md#im-using-an-attributeevent-on-a-dom-element-and-it-throws-a-type-error
  // We use `<any>` because we cannot import the types we use in the dapps that needs to be explicitely imported in the components - i.e. we cannot use .d.ts for these types.
  interface HTMLAttributes<T> {
    onnnsIntersecting?: (event: CustomEvent<any>) => void;
    onnnsCanisterDetailModal?: (event: CustomEvent<any>) => void;
<<<<<<< HEAD
    onnnsNeuronDetailModal?: (event: CustomEvent<any>) => void;
    onsnsNeuronDetailModal?: (event: CustomEvent<any>) => void;
=======
    onnnsWalletModal?: (event: CustomEvent<any>) => void;
>>>>>>> b2b4bed8
  }
}

// Solves following lint warning:
//
// Hint: Could not find a declaration file for module '@dfinity/.../dist/esm/...'. '...js' implicitly has an 'any' type.
// If the '@dfinity/...' package actually exposes this module, try adding a new declaration (.d.ts) file containing `declare module '@dfinity/.../dist/esm/...';`
declare module "@dfinity/nns/dist/esm/sns_wasm.canister";
declare module "@dfinity/sns/dist/esm/sns";<|MERGE_RESOLUTION|>--- conflicted
+++ resolved
@@ -16,12 +16,9 @@
   interface HTMLAttributes<T> {
     onnnsIntersecting?: (event: CustomEvent<any>) => void;
     onnnsCanisterDetailModal?: (event: CustomEvent<any>) => void;
-<<<<<<< HEAD
     onnnsNeuronDetailModal?: (event: CustomEvent<any>) => void;
     onsnsNeuronDetailModal?: (event: CustomEvent<any>) => void;
-=======
     onnnsWalletModal?: (event: CustomEvent<any>) => void;
->>>>>>> b2b4bed8
   }
 }
 

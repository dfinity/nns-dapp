<script lang="ts">
  import Route from "./lib/components/common/Route.svelte";
  import PrivateRoute from "./lib/components/common/PrivateRoute.svelte";
  import Guard from "./lib/components/common/Guard.svelte";
  import type { Unsubscriber } from "svelte/types/runtime/store";
  import { onDestroy } from "svelte";
  import { authStore } from "./lib/stores/auth.store";
  import type { AuthStore } from "./lib/stores/auth.store";
  import { routeStore } from "./lib/stores/route.store";
  import { AppPath } from "./lib/constants/routes.constants";
  import Toasts from "./lib/components/ui/Toasts.svelte";
  import BusyScreen from "./lib/components/ui/BusyScreen.svelte";
  import { worker } from "./lib/services/worker.services";
  import { initApp } from "./lib/services/app.services";
  import { voteInProgressStore } from "./lib/stores/voting.store";
  import { syncBeforeUnload } from "./lib/utils/before-unload.utils";
  import { voteRegistrationActive } from "./lib/utils/proposals.utils";

  const unsubscribeAuth: Unsubscriber = authStore.subscribe(
    async (auth: AuthStore) => {
      await worker.syncAuthIdle(auth);

      if (!auth.identity) {
        return;
      }

      await initApp();
    }
  );

  const unsubscribeRoute: Unsubscriber = routeStore.subscribe(
    ({ isKnownPath }) => {
      if (isKnownPath) {
        return;
      }
      // if the path is unsupported (to mock the flutter dapp) the user will be redirected to the first page (/accounts/) page (unknown path will not be saved in session History)
      routeStore.replace({ path: AppPath.Accounts });
    }
  );

  const unsubscribeVoteInProgress: Unsubscriber = voteInProgressStore.subscribe(
    ({ votes }) => syncBeforeUnload(voteRegistrationActive(votes))
  );

  onDestroy(() => {
    unsubscribeAuth();
    unsubscribeRoute();
    unsubscribeVoteInProgress();
  });
</script>

<Guard>
  <Route path={AppPath.Authentication} />
  <PrivateRoute path={AppPath.Accounts} />
  <PrivateRoute path={AppPath.Neurons} />
  <PrivateRoute path={AppPath.Proposals} />
  <PrivateRoute path={AppPath.Canisters} />
  <PrivateRoute path={AppPath.Wallet} />
  <PrivateRoute path={AppPath.ProposalDetail} />
  <PrivateRoute path={AppPath.NeuronDetail} />
  <PrivateRoute path={AppPath.CanisterDetail} />
  <PrivateRoute path={AppPath.Launchpad} />
  <PrivateRoute path={AppPath.ProjectDetail} />
  <PrivateRoute path={AppPath.SnsNeuronDetail} />
</Guard>

<Toasts />
<BusyScreen />

<style lang="scss" global>
<<<<<<< HEAD
  @import "lib/themes/fonts";
  @import "lib/themes/variables";
  @import "lib/themes/theme";
  @import "lib/themes/button";
  @import "lib/themes/link";
  @import "lib/themes/modal";
  @import "lib/themes/themes/dark";
  @import "lib/themes/themes/light";
  @import "lib/themes/colors";
  @import "lib/themes/grid";
=======
  @import "@dfinity/gix-components/styles/global.scss";
>>>>>>> 82d8f16e
</style><|MERGE_RESOLUTION|>--- conflicted
+++ resolved
@@ -68,18 +68,5 @@
 <BusyScreen />
 
 <style lang="scss" global>
-<<<<<<< HEAD
-  @import "lib/themes/fonts";
-  @import "lib/themes/variables";
-  @import "lib/themes/theme";
-  @import "lib/themes/button";
-  @import "lib/themes/link";
-  @import "lib/themes/modal";
-  @import "lib/themes/themes/dark";
-  @import "lib/themes/themes/light";
-  @import "lib/themes/colors";
-  @import "lib/themes/grid";
-=======
   @import "@dfinity/gix-components/styles/global.scss";
->>>>>>> 82d8f16e
 </style>
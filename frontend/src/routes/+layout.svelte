--- conflicted
+++ resolved
@@ -2,11 +2,7 @@
   import { onDestroy, onMount } from "svelte";
   import { authStore } from "$lib/stores/auth.store";
   import type { AuthStore } from "$lib/stores/auth.store";
-<<<<<<< HEAD
-  import { initWorker } from "$lib/services/worker-auth.services";
-=======
   import { initAuthWorker } from "$lib/services/worker-auth.services";
->>>>>>> 0789df2d
   import { initAppPrivateDataProxy } from "$lib/proxy/app.services.proxy";
   import { toastsReset } from "$lib/stores/toasts.store";
 

--- conflicted
+++ resolved
@@ -97,34 +97,14 @@
     });
 </script>
 
-<<<<<<< HEAD
 <section data-tid="neuron-detail">
-  {#if neuron}
+  {#if neuron && !inVotingProcess}
     <NeuronMetaInfoCard {neuron} />
     <NeuronMaturityCard {neuron} />
     <NeuronJoinFundCard {neuron} />
     <NeuronFollowingCard {neuron} />
     {#if IS_TESTNET}
       <NeuronProposalsCard {neuron} />
-=======
-<MainContentWrapper>
-  <section data-tid="neuron-detail">
-    {#if neuron && !inVotingProcess}
-      <NeuronMetaInfoCard {neuron} />
-      <NeuronMaturityCard {neuron} />
-      <NeuronJoinFundCard {neuron} />
-      <NeuronFollowingCard {neuron} />
-      {#if IS_TESTNET}
-        <NeuronProposalsCard {neuron} />
-      {/if}
-      <NeuronHotkeysCard {neuron} />
-      <NeuronVotingHistoryCard {neuron} />
-    {:else}
-      <SkeletonCard size="large" cardType="info" />
-      <SkeletonCard cardType="info" />
-      <SkeletonCard cardType="info" />
-      <SkeletonCard cardType="info" />
->>>>>>> 39099fe5
     {/if}
     <NeuronHotkeysCard {neuron} />
     <NeuronVotingHistoryCard {neuron} />

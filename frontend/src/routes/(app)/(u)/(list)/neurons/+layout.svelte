--- conflicted
+++ resolved
@@ -1,18 +1,8 @@
 <script lang="ts">
   import Layout from "$lib/components/layout/Layout.svelte";
   import UniverseSplitContent from "$lib/components/layout/UniverseSplitContent.svelte";
-<<<<<<< HEAD
-  import type { ComponentType } from "svelte";
-  import { authSignedInStore } from "$lib/derived/auth.derived";
   import LayoutList from "$lib/components/layout/LayoutList.svelte";
   import { i18n } from "$lib/stores/i18n";
-
-  let cmp: ComponentType;
-  $: cmp = $authSignedInStore ? UniverseSplitContent : Content;
-=======
-  import LayoutList from "$lib/components/layout/LayoutList.svelte";
-  import { i18n } from "$lib/stores/i18n";
->>>>>>> 3b6836ca
 </script>
 
 <LayoutList title={$i18n.navigation.neurons}>

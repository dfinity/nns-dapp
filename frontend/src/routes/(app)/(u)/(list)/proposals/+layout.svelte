--- conflicted
+++ resolved
@@ -1,16 +1,8 @@
 <script lang="ts">
   import Layout from "$lib/components/layout/Layout.svelte";
   import UniverseSplitContent from "$lib/components/layout/UniverseSplitContent.svelte";
-<<<<<<< HEAD
-  import type { ComponentType } from "svelte";
-  import { ENABLE_SNS_VOTING } from "$lib/stores/feature-flags.store";
-
-  let cmp: ComponentType;
-  $: cmp = $ENABLE_SNS_VOTING ? UniverseSplitContent : Content;
-=======
   import { i18n } from "$lib/stores/i18n";
   import LayoutList from "$lib/components/layout/LayoutList.svelte";
->>>>>>> 74337d51
 </script>
 
 <LayoutList title={$i18n.navigation.voting}>

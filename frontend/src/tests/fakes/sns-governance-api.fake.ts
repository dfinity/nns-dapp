import { getSnsNeuronIdAsHexString } from "$lib/utils/sns-neuron.utils";
import { mockIdentity } from "$tests/mocks/auth.store.mock";
import { nervousSystemFunctionMock } from "$tests/mocks/sns-functions.mock";
import {
  mockSnsNeuron,
  snsNervousSystemParametersMock,
} from "$tests/mocks/sns-neurons.mock";
import { mockSnsProposal } from "$tests/mocks/sns-proposals.mock";
import {
  installImplAndBlockRest,
  makePausable,
} from "$tests/utils/module.test-utils";
<<<<<<< HEAD
import { fromNullable, isNullish, toNullable } from "@dfinity/utils";
=======
>>>>>>> d34effd1
import type {
  SnsListProposalsParams,
  SnsNervousSystemFunction,
  SnsNervousSystemParameters,
  SnsNeuronId,
  SnsNeuronPermissionType,
  SnsProposalData,
  SnsProposalId,
} from "@icp-sdk/canisters/sns";
import {
  SnsGovernanceError,
  neuronSubaccount,
  type SnsListProposalsResponse,
  type SnsNeuron,
<<<<<<< HEAD
} from "@icp-sdk/canisters/sns";
=======
} from "@dfinity/sns";
import { fromNullable, isNullish, toNullable } from "@dfinity/utils";
>>>>>>> d34effd1
import type { Identity } from "@icp-sdk/core/agent";
import type { Principal } from "@icp-sdk/core/principal";

const modulePath = "$lib/api/sns-governance.api";

const fakeFunctions = {
  querySnsNeurons,
  getSnsNeuron,
  nervousSystemParameters,
  getNeuronBalance,
  refreshNeuron,
  claimNeuron,
  queryProposals,
  queryProposal,
  addNeuronPermissions,
  removeNeuronPermissions,
};

//////////////////////////////////////////////
// State and helpers for fake implementations:
//////////////////////////////////////////////

// Maps a key representing identity + rootCanisterId (`mapKey` function) to a list of neurons
const neurons: Map<string, SnsNeuron[]> = new Map();
// Maps a key representing identity + rootCanisterId (`mapKey` function) to a list of proposals
const proposals: Map<string, SnsListProposalsResponse> = new Map();
// Maps a key representing rootCanisterId to a list of nervous system functions
const nervousFunctions: Map<string, SnsNervousSystemFunction[]> = new Map();

type KeyParams = {
  identity: Identity;
  rootCanisterId: Principal;
};

const mapKey = ({ identity, rootCanisterId }: KeyParams) =>
  JSON.stringify([identity.getPrincipal().toText(), rootCanisterId.toText()]);

const getNeurons = (keyParams: KeyParams) => {
  const key = mapKey(keyParams);
  let neuronList = neurons.get(key);
  if (isNullish(neuronList)) {
    neuronList = [];
    neurons.set(key, neuronList);
  }
  return neuronList;
};

const snsNeuronIdToHexString = (id: SnsNeuronId): string =>
  getSnsNeuronIdAsHexString({ ...mockSnsNeuron, id: [id] });

const getNeuron = ({
  neuronId,
  ...keyParams
}: {
  identity: Identity;
  rootCanisterId: Principal;
  neuronId: SnsNeuronId;
}): SnsNeuron | undefined => {
  const neuronIdText = snsNeuronIdToHexString(neuronId);
  return getNeurons(keyParams).find(
    (neuron) => getSnsNeuronIdAsHexString(neuron) === neuronIdText
  );
};

const getNeuronOrThrow = (params: {
  identity: Identity;
  rootCanisterId: Principal;
  neuronId: SnsNeuronId;
}): SnsNeuron => {
  const neuron = getNeuron(params);
  if (isNullish(neuron)) {
    throw new SnsGovernanceError("No neuron for given NeuronId.");
  }
  return neuron;
};

// We update neuron permissions in place, so we need to copy the neurons when
// responding to API queries.
const copyNeuron = (neuron: SnsNeuron): SnsNeuron =>
  neuron && {
    ...neuron,
    permissions: neuron.permissions.map((entry) => ({ ...entry })),
  };

const getProposals = (keyParams: KeyParams): SnsListProposalsResponse => {
  const key = mapKey(keyParams);

  if (isNullish(proposals.get(key))) {
    proposals.set(key, {
      proposals: [],
      include_ballots_by_caller: [true],
      include_topic_filtering: [],
    });
  }
  return proposals.get(key);
};

const getNervousFunctions = (rootCanisterId: Principal) => {
  const key = rootCanisterId.toText();
  let nervousFunctionsList = nervousFunctions.get(key);
  if (isNullish(nervousFunctionsList)) {
    nervousFunctionsList = [];
    nervousFunctions.set(key, nervousFunctionsList);
  }
  return nervousFunctionsList;
};

const getOrCreateNeuronPrincipalPermissionEntry = ({
  principal,
  neuronId,
  ...keyParams
}: {
  identity: Identity;
  rootCanisterId: Principal;
  principal: Principal;
  neuronId: SnsNeuronId;
}): { permission_type: Int32Array | number[] } => {
  const neuron = getNeuronOrThrow({ ...keyParams, neuronId });
  let permissionEntry = neuron.permissions.find(
    (entry) => fromNullable(entry.principal).toText() === principal.toText()
  );
  if (isNullish(permissionEntry)) {
    permissionEntry = {
      principal: toNullable(principal),
      permission_type: new Int32Array(),
    };
    neuron.permissions.push(permissionEntry);
  }
  return permissionEntry;
};

const getNeuronPrincipalPermissions = (entryParams: {
  identity: Identity;
  rootCanisterId: Principal;
  principal: Principal;
  neuronId: SnsNeuronId;
}): SnsNeuronPermissionType[] => {
  const entry = getOrCreateNeuronPrincipalPermissionEntry(entryParams);
  return Array.from(entry.permission_type);
};

const setNeuronPrincipalPermissions = ({
  permissions,
  ...entryParams
}: {
  identity: Identity;
  rootCanisterId: Principal;
  permissions: SnsNeuronPermissionType[];
  principal: Principal;
  neuronId: SnsNeuronId;
}) => {
  const entry = getOrCreateNeuronPrincipalPermissionEntry(entryParams);
  entry.permission_type = Int32Array.from(permissions);
};

////////////////////////
// Fake implementations:
////////////////////////

async function nervousSystemParameters({
  rootCanisterId: _,
  identity: __,
  certified: ___,
}: {
  rootCanisterId: Principal;
  identity: Identity;
  certified: boolean;
}): Promise<SnsNervousSystemParameters> {
  return snsNervousSystemParametersMock;
}

async function getNeuronBalance({
  neuronId,
  rootCanisterId,
  certified,
  identity,
}: {
  neuronId: SnsNeuronId;
  rootCanisterId: Principal;
  certified: boolean;
  identity: Identity;
}): Promise<bigint> {
  const neuron = await querySnsNeuron({
    neuronId,
    rootCanisterId,
    certified,
    identity,
  });
  if (neuron) {
    // In reality the neuron balance can be different from the stake if
    // the user has made a transaction to increase the stake and the
    // neuron is not yet refreshed. But this is not yet implemented in
    // the fake.
    return neuron.cached_neuron_stake_e8s;
  }
  return 0n;
}

async function refreshNeuron(params: {
  rootCanisterId: Principal;
  identity: Identity;
  neuronId: SnsNeuronId;
}): Promise<void> {
  getNeuronOrThrow(params);
}

async function claimNeuron({
  rootCanisterId: _1,
  identity: _2,
  memo: _3,
  controller: _4,
  subaccount,
}: {
  rootCanisterId: Principal;
  identity: Identity;
  memo: bigint;
  controller: Principal;
  subaccount: Uint8Array;
}): Promise<SnsNeuronId> {
  return { id: subaccount };
}

async function querySnsNeurons({
  identity,
  rootCanisterId,
  certified: _,
}: {
  identity: Identity;
  rootCanisterId: Principal;
  certified: boolean;
}): Promise<SnsNeuron[]> {
  return (neurons.get(mapKey({ identity, rootCanisterId })) || []).map(
    copyNeuron
  );
}

async function querySnsNeuron({
  certified: _,
  neuronId,
  ...keyParams
}: {
  identity: Identity;
  rootCanisterId: Principal;
  certified: boolean;
  neuronId: SnsNeuronId;
}): Promise<SnsNeuron | undefined> {
  return copyNeuron(getNeuron({ ...keyParams, neuronId }));
}

async function getSnsNeuron({
  certified: _,
  neuronId,
  ...keyParams
}: {
  identity: Identity;
  rootCanisterId: Principal;
  certified: boolean;
  neuronId: SnsNeuronId;
}): Promise<SnsNeuron> {
  return copyNeuron(getNeuronOrThrow({ ...keyParams, neuronId }));
}

async function queryProposals({
  identity,
  rootCanisterId,
  certified: _,
  params: __,
}: {
  rootCanisterId: Principal;
  identity: Identity;
  certified: boolean;
  params: SnsListProposalsParams;
}): Promise<SnsListProposalsResponse> {
  return (
    proposals.get(mapKey({ identity, rootCanisterId })) || {
      proposals: [],
      include_ballots_by_caller: [true],
      include_topic_filtering: [],
    }
  );
}

/**
 * Throws if no proposal is found for the given proposalId.
 */
async function queryProposal({
  identity,
  rootCanisterId,
  certified: _,
  proposalId,
}: {
  rootCanisterId: Principal;
  identity: Identity;
  certified: boolean;
  proposalId: SnsProposalId;
}): Promise<SnsProposalData> {
  const proposal = proposals
    .get(mapKey({ identity, rootCanisterId }))
    ?.proposals.find(({ id }) => fromNullable(id).id === proposalId.id);
  if (isNullish(proposal)) {
    throw new SnsGovernanceError(
      `No proposal for given proposalId ${proposalId.id}`
    );
  }
  return proposal;
}

async function addNeuronPermissions({
  permissions,
  ...permissionEntryParams
}: {
  identity: Identity;
  rootCanisterId: Principal;
  permissions: SnsNeuronPermissionType[];
  principal: Principal;
  neuronId: SnsNeuronId;
}): Promise<void> {
  const currentPermissions = getNeuronPrincipalPermissions(
    permissionEntryParams
  );
  const newPermissions = Array.from(
    new Set([...currentPermissions, ...permissions])
  );
  setNeuronPrincipalPermissions({
    ...permissionEntryParams,
    permissions: newPermissions,
  });
}

async function removeNeuronPermissions({
  permissions,
  ...permissionEntryParams
}: {
  identity: Identity;
  rootCanisterId: Principal;
  permissions: SnsNeuronPermissionType[];
  principal: Principal;
  neuronId: SnsNeuronId;
}): Promise<void> {
  const currentPermissions = getNeuronPrincipalPermissions(
    permissionEntryParams
  );
  const toRemove = new Set(permissions);
  const newPermissions = currentPermissions.filter((p) => !toRemove.has(p));
  setNeuronPrincipalPermissions({
    ...permissionEntryParams,
    permissions: newPermissions,
  });
}

/////////////////////////////////
// Functions to control the fake:
/////////////////////////////////

const {
  pause,
  pauseFor,
  getPendingCount: getPendingCallsCount,
  resolvePending: resolvePendingCalls,
  resume,
  reset: resetPaused,
  pausableFunctions: implementedFunctions,
} = makePausable(fakeFunctions);

const reset = () => {
  neurons.clear();
  proposals.clear();
  nervousFunctions.clear();
  resetPaused();
};

export { getPendingCallsCount, pause, pauseFor, resolvePendingCalls, resume };

const createNeuronId = ({
  identity,
  index,
}: {
  identity: Identity;
  index: number;
}): SnsNeuronId => {
  const controller = identity.getPrincipal();
  const subaccount = neuronSubaccount({
    controller,
    index,
  });
  return { id: subaccount };
};

// This follows the same logic to determine neuron IDs as the real code because
// the real code will look for neurons with these IDs without even knowing if
// they exist.
const addNeuronToList = ({
  identity,
  rootCanisterId,
  overrideById,
  ...neuronParams
}: {
  identity?: Identity;
  rootCanisterId: Principal;
  overrideById?: boolean;
} & Partial<SnsNeuron>): SnsNeuron => {
  const currentNeurons = getNeurons({ identity, rootCanisterId });
  const index = currentNeurons.length;
  const defaultNeuronId = createNeuronId({ identity, index });
  const neuron: SnsNeuron = {
    ...mockSnsNeuron,
    id: [defaultNeuronId],
    ...neuronParams,
  };
  if (overrideById) {
    const newHexId = snsNeuronIdToHexString(neuron.id[0]);
    const filteredNeurons = currentNeurons.filter((currentNeuron) => {
      const currentHexId = snsNeuronIdToHexString(currentNeuron.id[0]);
      return currentHexId !== newHexId;
    });
    filteredNeurons.push(neuron);
    const key = mapKey({ identity, rootCanisterId });
    neurons.set(key, filteredNeurons);
  } else {
    currentNeurons.push(neuron);
  }
  return neuron;
};

export const addNeuronWith = ({
  identity = mockIdentity,
  rootCanisterId,
  ...neuronParams
}: {
  identity?: Identity;
  rootCanisterId: Principal;
} & Partial<SnsNeuron>): SnsNeuron => {
  return addNeuronToList({
    identity,
    rootCanisterId,
    overrideById: false,
    ...neuronParams,
  });
};

export const setNeuronWith = ({
  identity = mockIdentity,
  rootCanisterId,
  ...neuronParams
}: {
  identity?: Identity;
  rootCanisterId: Principal;
} & Partial<SnsNeuron>): SnsNeuron => {
  return addNeuronToList({
    identity,
    rootCanisterId,
    overrideById: true,
    ...neuronParams,
  });
};

export const addProposalWith = ({
  identity = mockIdentity,
  rootCanisterId,
  includeBallotsByCaller,
  ...proposalParams
}: {
  identity?: Identity;
  rootCanisterId: Principal;
  includeBallotsByCaller?: boolean;
} & Partial<SnsProposalData>): SnsProposalData => {
  const response = getProposals({
    identity,
    rootCanisterId,
  });
  const proposalsList = response.proposals;
  const index = proposalsList.length;
  const defaultProposalId = { id: BigInt(index + 1) };
  const proposal: SnsProposalData = {
    ...mockSnsProposal,
    id: [defaultProposalId],
    ...proposalParams,
  };
  proposalsList.push(proposal);
  response.include_ballots_by_caller = [includeBallotsByCaller ?? true];

  return proposal;
};

export const addNervousSystemFunctionWith = ({
  rootCanisterId,
  ...functionParams
}: {
  rootCanisterId: Principal;
} & Partial<SnsNervousSystemFunction>): SnsNervousSystemFunction => {
  const nervousFunctions = getNervousFunctions(rootCanisterId);
  const index = nervousFunctions.length;
  const defaultFunctionId = BigInt(index + 1);
  const nervousFunction: SnsNervousSystemFunction = {
    ...nervousSystemFunctionMock,
    id: defaultFunctionId,
    ...functionParams,
  };
  nervousFunctions.push(nervousFunction);
  return nervousFunction;
};

// Call this inside a describe() block outside beforeEach() because it defines
// its own beforeEach() and afterEach().
export const install = () => {
  beforeEach(() => {
    reset();
  });
  installImplAndBlockRest({
    modulePath,
    implementedFunctions,
  });
};<|MERGE_RESOLUTION|>--- conflicted
+++ resolved
@@ -10,10 +10,6 @@
   installImplAndBlockRest,
   makePausable,
 } from "$tests/utils/module.test-utils";
-<<<<<<< HEAD
-import { fromNullable, isNullish, toNullable } from "@dfinity/utils";
-=======
->>>>>>> d34effd1
 import type {
   SnsListProposalsParams,
   SnsNervousSystemFunction,
@@ -22,18 +18,14 @@
   SnsNeuronPermissionType,
   SnsProposalData,
   SnsProposalId,
-} from "@icp-sdk/canisters/sns";
+} from "@dfinity/sns";
 import {
   SnsGovernanceError,
   neuronSubaccount,
   type SnsListProposalsResponse,
   type SnsNeuron,
-<<<<<<< HEAD
-} from "@icp-sdk/canisters/sns";
-=======
 } from "@dfinity/sns";
 import { fromNullable, isNullish, toNullable } from "@dfinity/utils";
->>>>>>> d34effd1
 import type { Identity } from "@icp-sdk/core/agent";
 import type { Principal } from "@icp-sdk/core/principal";
 

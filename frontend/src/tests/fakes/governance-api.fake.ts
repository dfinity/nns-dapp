--- conflicted
+++ resolved
@@ -12,23 +12,14 @@
   installImplAndBlockRest,
   makePausable,
 } from "$tests/utils/module.test-utils";
-<<<<<<< HEAD
-import { isNullish, nonNullish } from "@dfinity/utils";
-=======
->>>>>>> d34effd1
 import type {
   KnownNeuron,
   NeuronId,
   NeuronInfo,
   RewardEvent,
-<<<<<<< HEAD
-} from "@icp-sdk/canisters/nns";
-import { NeuronState, NeuronType } from "@icp-sdk/canisters/nns";
-=======
 } from "@dfinity/nns";
 import { NeuronState, NeuronType } from "@dfinity/nns";
 import { isNullish, nonNullish } from "@dfinity/utils";
->>>>>>> d34effd1
 import { AnonymousIdentity, type Identity } from "@icp-sdk/core/agent";
 
 const modulePath = "$lib/api/governance.api";

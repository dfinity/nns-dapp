--- conflicted
+++ resolved
@@ -2,13 +2,9 @@
 import {
   mainTransactionFeeStore,
   transactionsFeesStore,
-<<<<<<< HEAD
 } from "$lib/stores/transaction-fees.store";
 import { get } from "svelte/store";
-=======
-} from "../../../lib/stores/transaction-fees.store";
 import { mockPrincipal } from "../../mocks/auth.store.mock";
->>>>>>> 90a733c5
 
 describe("transactionsFeesStore", () => {
   beforeEach(() =>

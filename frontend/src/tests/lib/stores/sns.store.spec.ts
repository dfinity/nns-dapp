--- conflicted
+++ resolved
@@ -22,16 +22,12 @@
   mockSnsSwapCommitment,
 } from "$tests/mocks/sns-projects.mock";
 import { rootCanisterIdMock } from "$tests/mocks/sns.api.mock";
+import { ProposalStatus } from "@dfinity/nns";
 import {
   SnsSwapLifecycle,
   type SnsGetDerivedStateResponse,
   type SnsGetLifecycleResponse,
-<<<<<<< HEAD
-} from "@dfinity/sns";
-import { ProposalStatus } from "@icp-sdk/canisters/nns";
-=======
 } from "@icp-sdk/canisters/sns";
->>>>>>> 95eddd96
 import { get } from "svelte/store";
 
 describe("sns.store", () => {

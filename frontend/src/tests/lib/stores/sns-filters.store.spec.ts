--- conflicted
+++ resolved
@@ -8,11 +8,7 @@
   SnsProposalTypeFilterId,
 } from "$lib/types/filters";
 import { mockPrincipal } from "$tests/mocks/auth.store.mock";
-<<<<<<< HEAD
-import { SnsProposalDecisionStatus } from "@icp-sdk/canisters/sns";
-=======
 import { SnsProposalDecisionStatus } from "@dfinity/sns";
->>>>>>> d34effd1
 import { Principal } from "@icp-sdk/core/principal";
 import { get } from "svelte/store";
 

import { neuronsTableOrderStore } from "$lib/stores/neurons-table.store";
import { snsNeuronsTableOrderSortedNeuronIdsStore } from "$lib/stores/sns-neurons-table-order-sorted-neuron-ids-store";
import { snsNeuronsStore } from "$lib/stores/sns-neurons.store";
import { getSnsNeuronIdAsHexString } from "$lib/utils/sns-neuron.utils";
import { page } from "$mocks/$app/stores";
import { createMockSnsNeuron } from "$tests/mocks/sns-neurons.mock";
import { setSnsProjects } from "$tests/utils/sns.test-utils";
<<<<<<< HEAD
import type { SnsNeuron } from "@icp-sdk/canisters/sns";
import { SnsSwapLifecycle } from "@icp-sdk/canisters/sns";
=======
import type { SnsNeuron } from "@dfinity/sns";
import { SnsSwapLifecycle } from "@dfinity/sns";
>>>>>>> d34effd1
import { Principal } from "@icp-sdk/core/principal";
import { get } from "svelte/store";

describe("snsNeuronsTableOrderSortedNeuronIdsStore", () => {
  const testSnsNeurons: SnsNeuron[] = [
    createMockSnsNeuron({
      id: [1],
      stake: 400_000_000n,
      dissolveDelaySeconds: 3000n,
    }),
    createMockSnsNeuron({
      id: [2],
      stake: 200_000_000n,
      dissolveDelaySeconds: 2000n,
    }),
    createMockSnsNeuron({
      id: [3],
      stake: 300_000_000n,
      dissolveDelaySeconds: 2000n,
    }),
    createMockSnsNeuron({
      id: [4],
      stake: 100_000_000n,
      dissolveDelaySeconds: 4000n,
    }),
  ];

  const mockRootCanisterId = Principal.fromText("rrkah-fqaaa-aaaaa-aaaaq-cai");

  beforeEach(() => {
    snsNeuronsStore.setNeurons({
      rootCanisterId: mockRootCanisterId,
      neurons: testSnsNeurons,
      certified: true,
    });
    setSnsProjects([
      {
        rootCanisterId: mockRootCanisterId,
        lifecycle: SnsSwapLifecycle.Committed,
      },
    ]);
    page.mock({ data: { universe: mockRootCanisterId.toText() } });
  });

  it("should sort neurons by stake in descending order", () => {
    neuronsTableOrderStore.set([{ columnId: "stake" }]);

    const sortedNeuronIds = get(snsNeuronsTableOrderSortedNeuronIdsStore);
    expect(sortedNeuronIds).toEqual(["01", "03", "02", "04"]);
  });

  it("should sort neurons by dissolve delay in descending order", () => {
    neuronsTableOrderStore.set([{ columnId: "dissolveDelay" }]);

    const sortedNeuronIds = get(snsNeuronsTableOrderSortedNeuronIdsStore);
    expect(sortedNeuronIds).toEqual(["04", "01", "02", "03"]);
  });

  it("should use multiple sort criteria", () => {
    neuronsTableOrderStore.set([
      { columnId: "dissolveDelay" },
      { columnId: "stake" },
    ]);

    const sortedNeuronIds = get(snsNeuronsTableOrderSortedNeuronIdsStore);
    expect(sortedNeuronIds).toEqual(["04", "01", "03", "02"]);
  });

  it("should update when neurons are added or removed", () => {
    neuronsTableOrderStore.set([{ columnId: "stake" }]);

    let sortedNeuronIds = get(snsNeuronsTableOrderSortedNeuronIdsStore);
    expect(sortedNeuronIds).toEqual(["01", "03", "02", "04"]);

    const newNeuron = createMockSnsNeuron({
      id: [5],
      stake: 500_000_000n,
      dissolveDelaySeconds: 4000n,
    });

    snsNeuronsStore.addNeurons({
      rootCanisterId: mockRootCanisterId,
      neurons: [newNeuron],
      certified: true,
    });

    expect(
      get(snsNeuronsStore)[mockRootCanisterId.toText()].neurons.map((n) =>
        getSnsNeuronIdAsHexString(n)
      )
    ).toEqual(["05", "01", "02", "03", "04"]);

    sortedNeuronIds = get(snsNeuronsTableOrderSortedNeuronIdsStore);
    expect(sortedNeuronIds).toEqual(["05", "01", "03", "02", "04"]);
  });
});<|MERGE_RESOLUTION|>--- conflicted
+++ resolved
@@ -5,13 +5,8 @@
 import { page } from "$mocks/$app/stores";
 import { createMockSnsNeuron } from "$tests/mocks/sns-neurons.mock";
 import { setSnsProjects } from "$tests/utils/sns.test-utils";
-<<<<<<< HEAD
-import type { SnsNeuron } from "@icp-sdk/canisters/sns";
-import { SnsSwapLifecycle } from "@icp-sdk/canisters/sns";
-=======
 import type { SnsNeuron } from "@dfinity/sns";
 import { SnsSwapLifecycle } from "@dfinity/sns";
->>>>>>> d34effd1
 import { Principal } from "@icp-sdk/core/principal";
 import { get } from "svelte/store";
 

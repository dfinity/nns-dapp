--- conflicted
+++ resolved
@@ -1,27 +1,18 @@
-<<<<<<< HEAD
-import TotalValueLocked from "$lib/components/metrics/TotalValueLocked.svelte";
-=======
 /**
  * @jest-environment jsdom
  */
 
 import type { FiatCurrency } from "$lib/canisters/tvl/tvl.types";
->>>>>>> 5ae5af53
 import type { MetricsCallback } from "$lib/services/$public/worker-metrics.services";
 import { metricsStore } from "$lib/stores/metrics.store";
 import { nonNullish } from "@dfinity/utils";
 import { render, waitFor } from "@testing-library/svelte";
-<<<<<<< HEAD
-import { tick } from "svelte";
-import { vi } from "vitest";
-=======
->>>>>>> 5ae5af53
 import TotalValueLockedTest from "./TotalValueLockedTest.svelte";
 
 let metricsCallback: MetricsCallback | undefined;
 
-vi.mock("$lib/services/$public/worker-metrics.services", () => ({
-  initMetricsWorker: vi.fn(() =>
+jest.mock("$lib/services/$public/worker-metrics.services", () => ({
+  initMetricsWorker: jest.fn(() =>
     Promise.resolve({
       startMetricsTimer: ({ callback }: { callback: MetricsCallback }) => {
         metricsCallback = callback;
@@ -37,8 +28,8 @@
   beforeEach(() => metricsStore.set(undefined));
 
   afterEach(() => {
-    vi.clearAllMocks();
-    vi.resetAllMocks();
+    jest.clearAllMocks();
+    jest.resetAllMocks();
   });
 
   const tvl = {

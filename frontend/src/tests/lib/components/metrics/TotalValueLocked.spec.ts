--- conflicted
+++ resolved
@@ -2,11 +2,8 @@
  * @jest-environment jsdom
  */
 
-<<<<<<< HEAD
 import type { FiatCurrency } from "$lib/canisters/tvl/tvl.types";
 import TotalValueLocked from "$lib/components/metrics/TotalValueLocked.svelte";
-=======
->>>>>>> a57694f3
 import type { MetricsCallback } from "$lib/services/$public/worker-metrics.services";
 import { metricsStore } from "$lib/stores/metrics.store";
 import { nonNullish } from "@dfinity/utils";

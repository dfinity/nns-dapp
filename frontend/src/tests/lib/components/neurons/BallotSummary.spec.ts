import * as agent from "$lib/api/agent.api";
import BallotSummary from "$lib/components/neuron-detail/Ballots/BallotSummary.svelte";
import { resetIdentity } from "$tests/mocks/auth.store.mock";
import { MockGovernanceCanister } from "$tests/mocks/governance.canister.mock";
import { mockProposals } from "$tests/mocks/proposals.store.mock";
import { BallotSummaryPo } from "$tests/page-objects/BallotSummary.page-object";
import { JestPageObjectElement } from "$tests/page-objects/jest.page-object";
import { runResolvedPromises } from "$tests/utils/timers.test-utils";
import { silentConsoleErrors } from "$tests/utils/utils.test-utils";
<<<<<<< HEAD
import type { BallotInfo } from "@icp-sdk/canisters/nns";
import { GovernanceCanister, Vote } from "@icp-sdk/canisters/nns";
=======
import type { BallotInfo } from "@dfinity/nns";
import { GovernanceCanister, Vote } from "@dfinity/nns";
>>>>>>> d34effd1
import type { HttpAgent } from "@icp-sdk/core/agent";
import { render, waitFor } from "@testing-library/svelte";
import { mock } from "vitest-mock-extended";

describe("BallotSummary", () => {
  const mockBallot: BallotInfo = {
    vote: Vote.Yes,
    proposalId: mockProposals[0].id,
  };

  const mockGovernanceCanister: MockGovernanceCanister =
    new MockGovernanceCanister(mockProposals);

  beforeEach(() => {
    silentConsoleErrors();

    vi.spyOn(GovernanceCanister, "create").mockImplementation(
      (): GovernanceCanister => mockGovernanceCanister
    );

    resetIdentity();
    vi.spyOn(agent, "createAgent").mockResolvedValue(mock<HttpAgent>());
  });

  const renderComponent = async (ballot) => {
    const { container } = render(BallotSummary, {
      props: {
        ballot: {
          ...mockBallot,
          ...ballot,
        },
      },
    });
    await runResolvedPromises();
    return BallotSummaryPo.under(new JestPageObjectElement(container));
  };

  it("should render proposal id", async () => {
    const po = await renderComponent({});
    expect(await po.getProposalId()).toBe(`${mockProposals[0].id}`);
  });

  it("should render proposal summary", async () => {
    const po = await renderComponent({});
    await po.waitForLoaded();

    expect(await po.getBallotSummary()).toBe(mockProposals[0].proposal.summary);
  });

  it("should render ballot vote yes", async () => {
    const po = await renderComponent({
      vote: Vote.Yes,
    });
    expect(await po.getVote()).toBe("Yes");
  });

  it("should render ballot vote no", async () => {
    const po = await renderComponent({
      vote: Vote.No,
    });
    expect(await po.getVote()).toBe("No");
  });

  it("should render ballot vote unspecified", async () => {
    const po = await renderComponent({
      vote: Vote.Unspecified,
    });
    expect(await po.getVote()).toBe("Unspecified");
  });

  it("should show ballot summary on info click", async () => {
    const po = await renderComponent({});
    await po.waitForLoaded();

    await runResolvedPromises();
    expect(await po.isBallotSummaryVisible()).toBe(false);

    po.clickInfoIcon();

    await runResolvedPromises();
    expect(await po.isBallotSummaryVisible()).toBe(true);

    await waitFor(async () =>
      expect(await po.getBallotSummary()).toBe(
        "Initialize datacenter records. For more info about this proposal, read the forum announcement: https://forum.dfinity.org/t/improvements-to-node-provider-remuneration/10553"
      )
    );
  });
});<|MERGE_RESOLUTION|>--- conflicted
+++ resolved
@@ -7,13 +7,8 @@
 import { JestPageObjectElement } from "$tests/page-objects/jest.page-object";
 import { runResolvedPromises } from "$tests/utils/timers.test-utils";
 import { silentConsoleErrors } from "$tests/utils/utils.test-utils";
-<<<<<<< HEAD
-import type { BallotInfo } from "@icp-sdk/canisters/nns";
-import { GovernanceCanister, Vote } from "@icp-sdk/canisters/nns";
-=======
 import type { BallotInfo } from "@dfinity/nns";
 import { GovernanceCanister, Vote } from "@dfinity/nns";
->>>>>>> d34effd1
 import type { HttpAgent } from "@icp-sdk/core/agent";
 import { render, waitFor } from "@testing-library/svelte";
 import { mock } from "vitest-mock-extended";

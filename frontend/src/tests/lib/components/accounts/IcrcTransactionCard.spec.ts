/**
 * @jest-environment jsdom
 */

import IcrcTransactionCard from "$lib/components/accounts/IcrcTransactionCard.svelte";
import { snsProjectsStore } from "$lib/derived/sns/sns-projects.derived";
import type { Account } from "$lib/types/account";
import { replacePlaceholders } from "$lib/utils/i18n.utils";
import { formatToken } from "$lib/utils/token.utils";
import { mockSubAccountArray } from "$tests/mocks/accounts.store.mock";
import { mockPrincipal } from "$tests/mocks/auth.store.mock";
import en from "$tests/mocks/i18n.mock";
import { createIcrcTransactionWithId } from "$tests/mocks/icrc-transactions.mock";
import {
  mockSnsMainAccount,
  mockSnsSubAccount,
} from "$tests/mocks/sns-accounts.mock";
import {
  mockProjectSubscribe,
  mockSnsFullProject,
  mockSnsToken,
} from "$tests/mocks/sns-projects.mock";
import { normalizeWhitespace } from "$tests/utils/utils.test-utils";
import type { IcrcTransactionWithId } from "@dfinity/ledger";
import type { Token } from "@dfinity/nns";
import type { Principal } from "@dfinity/principal";
import { render } from "@testing-library/svelte";

describe("IcrcTransactionCard", () => {
  const renderTransactionCard = ({
    account,
    transactionWithId,
    governanceCanisterId = undefined,
    token,
  }: {
    account: Account;
    transactionWithId: IcrcTransactionWithId;
    governanceCanisterId?: Principal;
    token: Token | undefined;
  }) =>
    render(IcrcTransactionCard, {
      props: {
        account,
        transactionWithId,
        toSelfTransaction: false,
        governanceCanisterId,
<<<<<<< HEAD
        token: mockSnsToken,
=======
        token,
>>>>>>> 74bad331
      },
    });

  const to = {
    owner: mockPrincipal,
    subaccount: [Uint8Array.from(mockSubAccountArray)] as [Uint8Array],
  };
  const from = {
    owner: mockPrincipal,
    subaccount: [] as [],
  };
  const transactionFromMainToSubaccount = createIcrcTransactionWithId({
    to,
    from,
  });
  const transactionToMainFromSubaccount = createIcrcTransactionWithId({
    to: from,
    from: to,
  });

  beforeEach(() => {
    jest
      .spyOn(snsProjectsStore, "subscribe")
      .mockImplementation(mockProjectSubscribe([mockSnsFullProject]));
  });

  it("renders received headline", () => {
    const { getByText } = renderTransactionCard({
      account: mockSnsSubAccount,
      transactionWithId: transactionFromMainToSubaccount,
      token: mockSnsToken,
    });

    const expectedText = replacePlaceholders(en.transaction_names.receive, {
      $tokenSymbol: mockSnsToken.symbol,
    });
    expect(getByText(expectedText)).toBeInTheDocument();
  });

  it("renders sent headline", () => {
    const { getByText } = renderTransactionCard({
      account: mockSnsMainAccount,
      transactionWithId: transactionFromMainToSubaccount,
      token: mockSnsToken,
    });

    const expectedText = replacePlaceholders(en.transaction_names.send, {
      $tokenSymbol: mockSnsToken.symbol,
    });
    expect(getByText(expectedText)).toBeInTheDocument();
  });

  it("renders stake neuron headline", () => {
    const toGov = {
      owner: mockSnsFullProject.summary.governanceCanisterId,
      subaccount: [Uint8Array.from([0, 0, 1])] as [Uint8Array],
    };
    const stakeNeuronTransaction = createIcrcTransactionWithId({
      to: toGov,
      from,
    });
    stakeNeuronTransaction.transaction.transfer[0].memo = [new Uint8Array()];
    const { getByText } = renderTransactionCard({
      account: mockSnsMainAccount,
      transactionWithId: stakeNeuronTransaction,
      governanceCanisterId: mockSnsFullProject.summary.governanceCanisterId,
      token: mockSnsToken,
    });

    const expectedText = replacePlaceholders(en.transaction_names.stakeNeuron, {
      $tokenSymbol: mockSnsToken.symbol,
    });
    expect(getByText(expectedText)).toBeInTheDocument();
  });

  it("renders transaction Token symbol with - sign", () => {
    const account = mockSnsMainAccount;
    const transaction = transactionFromMainToSubaccount;
    const { getByTestId } = renderTransactionCard({
      account,
      transactionWithId: transaction,
      token: mockSnsToken,
    });

    const fee = transaction.transaction.transfer[0]?.fee[0];
    const amount = transaction.transaction.transfer[0]?.amount;
    expect(getByTestId("token-value")?.textContent).toBe(
      `-${formatToken({
        value: amount + fee,
        detailed: true,
      })}`
    );
  });

  it("renders transaction Tokens with + sign", () => {
    const account = mockSnsSubAccount;
    const transaction = transactionFromMainToSubaccount;
    const { getByTestId } = renderTransactionCard({
      account,
      transactionWithId: transaction,
      token: mockSnsToken,
    });

    const amount = transaction.transaction.transfer[0]?.amount;
    expect(getByTestId("token-value")?.textContent).toBe(
      `+${formatToken({ value: amount, detailed: true })}`
    );
  });

  it("displays transaction date and time", () => {
    const { getByTestId } = renderTransactionCard({
      account: mockSnsMainAccount,
      transactionWithId: transactionFromMainToSubaccount,
      token: mockSnsToken,
    });

    const div = getByTestId("transaction-date");

    expect(div?.textContent).toContain("Jan 1, 1970");
    expect(normalizeWhitespace(div?.textContent)).toContain("12:00 AM");
  });

  it("displays identifier for received", () => {
    const { getByTestId } = renderTransactionCard({
      account: mockSnsSubAccount,
      transactionWithId: transactionFromMainToSubaccount,
      token: mockSnsToken,
    });
    const identifier = getByTestId("identifier")?.textContent;

    expect(identifier).toContain(mockSnsMainAccount.identifier);
    expect(identifier).toContain(en.wallet.direction_from);
  });

  it("displays identifier for sent for main sns account", () => {
    const { getByTestId } = renderTransactionCard({
      account: mockSnsMainAccount,
      transactionWithId: transactionFromMainToSubaccount,
      token: mockSnsToken,
    });
    const identifier = getByTestId("identifier")?.textContent;

    expect(identifier).toContain(mockSnsMainAccount.identifier);
    expect(identifier).toContain(en.wallet.direction_to);
  });

  it("displays identifier for sent for sub sns account", () => {
    const { getByTestId } = renderTransactionCard({
      account: mockSnsMainAccount,
      transactionWithId: transactionToMainFromSubaccount,
      token: mockSnsToken,
    });
    const identifier = getByTestId("identifier")?.textContent;

    expect(identifier).toContain(mockSnsSubAccount.identifier);
  });

  it("renders no transaction card if token is unlikely undefined", () => {
    const { getByTestId } = renderTransactionCard({
      account: mockSnsSubAccount,
      transactionWithId: transactionFromMainToSubaccount,
      token: undefined,
    });

    expect(() => getByTestId("transaction-card")).toThrow();
  });
});<|MERGE_RESOLUTION|>--- conflicted
+++ resolved
@@ -44,11 +44,7 @@
         transactionWithId,
         toSelfTransaction: false,
         governanceCanisterId,
-<<<<<<< HEAD
-        token: mockSnsToken,
-=======
         token,
->>>>>>> 74bad331
       },
     });
 

import SelectDestinationAddress from "$lib/components/accounts/SelectDestinationAddress.svelte";
import { OWN_CANISTER_ID } from "$lib/constants/canister-ids.constants";
import { icpAccountsStore } from "$lib/stores/icp-accounts.store";
import { snsAccountsStore } from "$lib/stores/sns-accounts.store";
import { mockPrincipal } from "$tests/mocks/auth.store.mock";
import {
  mockAccountsStoreSubscribe,
  mockHardwareWalletAccount,
  mockSubAccount,
} from "$tests/mocks/icp-accounts.store.mock";
import { mockSnsAccountsStoreSubscribe } from "$tests/mocks/sns-accounts.mock";
import { queryToggleById } from "$tests/utils/toggle.test-utils";
import { fireEvent, render, waitFor } from "@testing-library/svelte";

describe("SelectDestinationAddress", () => {
  describe("nns accounts", () => {
    const mockSubAccount2 = {
      ...mockSubAccount,
      identifier: "test-identifier",
    };
    const subaccounts = [mockSubAccount, mockSubAccount2];
    const hardwareWallets = [mockHardwareWalletAccount];

<<<<<<< HEAD
    vi.spyOn(accountsStore, "subscribe").mockImplementation(
      mockAccountsStoreSubscribe(subaccounts, hardwareWallets)
    );
=======
    jest
      .spyOn(icpAccountsStore, "subscribe")
      .mockImplementation(
        mockAccountsStoreSubscribe(subaccounts, hardwareWallets)
      );
>>>>>>> 3b05b3e0

    it("should render address input as default", () => {
      const { container } = render(SelectDestinationAddress, {
        props: {
          rootCanisterId: OWN_CANISTER_ID,
        },
      });

      expect(
        container.querySelector("input[name='accounts-address']")
      ).toBeInTheDocument();
    });

    it("should render toggle", () => {
      const { container } = render(SelectDestinationAddress, {
        props: {
          rootCanisterId: OWN_CANISTER_ID,
        },
      });

      const toggle = queryToggleById(container);
      expect(toggle).toBeInTheDocument();
    });

    it("should not render toggle if no extra accounts to choose from", () => {
      const { container } = render(SelectDestinationAddress, {
        props: {
          filterAccounts: () => false,
          rootCanisterId: OWN_CANISTER_ID,
        },
      });

      const toggle = queryToggleById(container);
      expect(toggle).not.toBeInTheDocument();
    });

    it("should render select account dropdown when toggle is clicked", async () => {
      const { container, queryByTestId } = render(SelectDestinationAddress, {
        props: {
          rootCanisterId: OWN_CANISTER_ID,
        },
      });

      expect(
        container.querySelector("input[name='accounts-address']")
      ).toBeInTheDocument();

      const toggle = queryToggleById(container);
      toggle && fireEvent.click(toggle);

      await waitFor(() =>
        expect(queryByTestId("select-account-dropdown")).toBeInTheDocument()
      );
    });

    it("should not render toggle and address input if selection methods is dropdown", () => {
      const { container } = render(SelectDestinationAddress, {
        props: {
          rootCanisterId: OWN_CANISTER_ID,
          selectMethods: "dropdown",
        },
      });

      expect(container.querySelector("input[id='toggle']")).toBeNull();
      expect(
        container.querySelector("input[name='accounts-address']")
      ).toBeNull();
    });

    it("should not render dropdown and toggle if selection methods is manual", () => {
      const { container, queryByTestId } = render(SelectDestinationAddress, {
        props: {
          rootCanisterId: OWN_CANISTER_ID,
          selectMethods: "manual",
        },
      });

      expect(container.querySelector("input[id='toggle']")).toBeNull();
      expect(queryByTestId("select-account-dropdown")).toBeNull();
    });
  });

  describe("sns accounts", () => {
    vi.spyOn(snsAccountsStore, "subscribe").mockImplementation(
      mockSnsAccountsStoreSubscribe(mockPrincipal)
    );

    it("should render the sns account", async () => {
      const { container, queryByTestId } = render(SelectDestinationAddress, {
        props: {
          rootCanisterId: mockPrincipal,
        },
      });

      expect(
        container.querySelector("input[name='accounts-address']")
      ).toBeInTheDocument();

      const toggle = queryToggleById(container);
      toggle && fireEvent.click(toggle);

      await waitFor(() =>
        expect(queryByTestId("select-account-dropdown")).toBeInTheDocument()
      );
    });
  });
});<|MERGE_RESOLUTION|>--- conflicted
+++ resolved
@@ -21,17 +21,9 @@
     const subaccounts = [mockSubAccount, mockSubAccount2];
     const hardwareWallets = [mockHardwareWalletAccount];
 
-<<<<<<< HEAD
-    vi.spyOn(accountsStore, "subscribe").mockImplementation(
+    vi.spyOn(icpAccountsStore, "subscribe").mockImplementation(
       mockAccountsStoreSubscribe(subaccounts, hardwareWallets)
     );
-=======
-    jest
-      .spyOn(icpAccountsStore, "subscribe")
-      .mockImplementation(
-        mockAccountsStoreSubscribe(subaccounts, hardwareWallets)
-      );
->>>>>>> 3b05b3e0
 
     it("should render address input as default", () => {
       const { container } = render(SelectDestinationAddress, {

import RenameSubAccountAction from "$lib/components/accounts/RenameSubAccountAction.svelte";
import { renameSubAccount } from "$lib/services/icp-accounts.services";
import type { Account } from "$lib/types/account";
import { renderSelectedAccountContext } from "$tests/mocks/context-wrapper.mock";
import en from "$tests/mocks/i18n.mock";
import { mockSubAccount } from "$tests/mocks/icp-accounts.store.mock";
import { fireEvent } from "@testing-library/dom";
import { vi, type Mock } from "vitest";

<<<<<<< HEAD
vi.mock("$lib/services/accounts.services");
=======
jest.mock("$lib/services/icp-accounts.services");
>>>>>>> 3b05b3e0

describe("RenameSubAccountAction", () => {
  afterEach(() => {
    vi.clearAllMocks();
    vi.restoreAllMocks();
  });

  let spy;

  beforeAll(() => {
    spy = (renameSubAccount as Mock).mockImplementation(async () => {
      // Do nothing test
    });
  });

  const renderTestCmp = (account: Account | undefined) =>
    renderSelectedAccountContext({
      Component: RenameSubAccountAction,
      account,
    });

  it("should render a cta text", () => {
    const { getByText } = renderTestCmp(undefined);

    expect(
      getByText(en.accounts.rename_account_enter_new_name)
    ).toBeInTheDocument();
  });

  it("should not enable rename action if no new name", () => {
    const { getByTestId } = renderTestCmp(undefined);

    const button = getByTestId(
      "confirm-text-input-screen-button"
    ) as HTMLButtonElement;

    expect(button).not.toBeNull();
    expect(button.getAttribute("disabled")).not.toBeNull();
  });

  it("should pre-fill input with current sub-account name", async () => {
    const { container } = renderTestCmp(mockSubAccount);

    const { value } = container.querySelector("input") as HTMLInputElement;
    expect(value).not.toBeUndefined();
    expect(value).not.toEqual("");
    expect(value).toEqual(mockSubAccount.name);
  });

  it("should enable and disable action according input", async () => {
    const { container, getByTestId } = renderTestCmp(mockSubAccount);

    const input = container.querySelector("input") as HTMLInputElement;

    const button = getByTestId(
      "confirm-text-input-screen-button"
    ) as HTMLButtonElement;
    expect(button.getAttribute("disabled")).toBeNull();

    await fireEvent.input(input, { target: { value: "test" } });
    expect(button.getAttribute("disabled")).toBeNull();

    await fireEvent.input(input, { target: { value: "" } });
    expect(button.getAttribute("disabled")).not.toBeNull();
  });

  it("should disable action even if text entered if not account", async () => {
    const { container, getByTestId } = renderTestCmp(undefined);

    const input = container.querySelector("input") as HTMLInputElement;
    const button = getByTestId(
      "confirm-text-input-screen-button"
    ) as HTMLButtonElement;

    await fireEvent.input(input, { target: { value: "test" } });

    expect(button.getAttribute("disabled")).not.toBeNull();
  });

  it("should call rename action", async () => {
    const { container, getByTestId } = renderTestCmp(mockSubAccount);

    const input = container.querySelector("input") as HTMLInputElement;
    await fireEvent.input(input, { target: { value: "test" } });

    const button = getByTestId(
      "confirm-text-input-screen-button"
    ) as HTMLButtonElement;
    await fireEvent.click(button);

    expect(spy).toHaveBeenCalled();
  });
});<|MERGE_RESOLUTION|>--- conflicted
+++ resolved
@@ -5,13 +5,8 @@
 import en from "$tests/mocks/i18n.mock";
 import { mockSubAccount } from "$tests/mocks/icp-accounts.store.mock";
 import { fireEvent } from "@testing-library/dom";
-import { vi, type Mock } from "vitest";
 
-<<<<<<< HEAD
-vi.mock("$lib/services/accounts.services");
-=======
-jest.mock("$lib/services/icp-accounts.services");
->>>>>>> 3b05b3e0
+vi.mock("$lib/services/icp-accounts.services");
 
 describe("RenameSubAccountAction", () => {
   afterEach(() => {
@@ -22,7 +17,7 @@
   let spy;
 
   beforeAll(() => {
-    spy = (renameSubAccount as Mock).mockImplementation(async () => {
+    spy = (renameSubAccount as vi.Mock).mockImplementation(async () => {
       // Do nothing test
     });
   });

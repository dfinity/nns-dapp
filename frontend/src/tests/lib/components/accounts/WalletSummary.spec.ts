/**
 * @jest-environment jsdom
 */

import WalletSummary from "$lib/components/accounts/WalletSummary.svelte";
import { dispatchIntersecting } from "$lib/directives/intersection.directives";
import { layoutTitleStore } from "$lib/stores/layout.store";
import {
  WALLET_CONTEXT_KEY,
  type WalletContext,
  type WalletStore,
} from "$lib/types/wallet.context";
import { replacePlaceholders } from "$lib/utils/i18n.utils";
import { formatToken } from "$lib/utils/token.utils";
import { mockMainAccount } from "$tests/mocks/accounts.store.mock";
import en from "$tests/mocks/i18n.mock";
<<<<<<< HEAD
import { ICPToken } from "@dfinity/nns";
=======
import { ICPToken, type Token } from "@dfinity/nns";
>>>>>>> 74bad331
import { render, waitFor } from "@testing-library/svelte";
import { get, writable } from "svelte/store";
import ContextWrapperTest from "../ContextWrapperTest.svelte";

describe("WalletSummary", () => {
  const renderWalletSummary = ({
    detailedBalance,
    token,
  }: {
    detailedBalance?: boolean;
    token: Token | undefined;
  }) =>
    render(ContextWrapperTest, {
      props: {
        contextKey: WALLET_CONTEXT_KEY,
        contextValue: {
          store: writable<WalletStore>({
            account: mockMainAccount,
            neurons: [],
          }),
        } as WalletContext,
        Component: WalletSummary,
        props: {
          detailedBalance,
<<<<<<< HEAD
          token: ICPToken,
=======
          token,
>>>>>>> 74bad331
        },
      },
    });

  const props = { token: ICPToken };

  it("should render title", () => {
    const { getByText } = renderWalletSummary(props);

    expect(getByText(en.accounts.main)).toBeInTheDocument();
  });

  it("should render an account identifier", () => {
    const { getByText } = renderWalletSummary(props);

    expect(
      getByText(mockMainAccount.identifier, { exact: false })
    ).toBeInTheDocument();
  });

  it("should render a shortened balance in ICP", () => {
    const { getByText, queryByTestId } = renderWalletSummary(props);

    const icp: HTMLSpanElement | null = queryByTestId("token-value");

    expect(icp?.innerHTML).toEqual(
      `${formatToken({ value: mockMainAccount.balanceE8s })}`
    );
    expect(getByText(`ICP`)).toBeTruthy();
  });

  it("should render a detailed balance in ICP", () => {
    const { queryByTestId } = renderWalletSummary({
      ...props,
      detailedBalance: true,
    });

    const icp: HTMLSpanElement | null = queryByTestId("token-value");

    expect(icp?.innerHTML).toEqual(
      `${formatToken({
        value: mockMainAccount.balanceE8s,
        detailed: true,
      })}`
    );
  });

  it("should contain a tooltip", () => {
    const { container } = renderWalletSummary(props);

    expect(container.querySelector(".tooltip-wrapper")).toBeInTheDocument();
  });

  it("should render a detailed balance in ICP in a tooltip", () => {
    const { container } = renderWalletSummary(props);

    const icp: HTMLDivElement | null = container.querySelector(
      "#wallet-detailed-icp"
    );

    expect(icp?.textContent).toEqual(
      replacePlaceholders(en.accounts.current_balance_detail, {
        $amount: `${formatToken({
          value: mockMainAccount.balanceE8s,
          detailed: true,
        })}`,
        $token: en.core.icp,
      })
    );
  });

  const testTitle = async ({
    intersecting,
    text,
  }: {
    intersecting: boolean;
    text: string;
  }) => {
    const { getByTestId } = renderWalletSummary(props);

    const element = getByTestId("wallet-summary") as HTMLElement;
    dispatchIntersecting({ element, intersecting });

    const title = get(layoutTitleStore);
    await waitFor(() => expect(title).toEqual(text));
  };

  it("should render account name and balance if title not intersecting viewport", async () =>
    await testTitle({
      intersecting: false,
      text: `${en.accounts.main} – ${formatToken({
        value: mockMainAccount.balanceE8s,
      })} ${ICPToken.symbol}`,
    }));

  it("should render a static title if title is intersecting viewport", async () =>
    await testTitle({ intersecting: true, text: en.wallet.title }));

  it("should not render a balance if token is unlikely undefined", () => {
    const { container } = renderWalletSummary({
      ...props,
      token: undefined,
    });

    expect(container.querySelector("#wallet-detailed-icp")).toBeNull();
  });
});<|MERGE_RESOLUTION|>--- conflicted
+++ resolved
@@ -14,11 +14,7 @@
 import { formatToken } from "$lib/utils/token.utils";
 import { mockMainAccount } from "$tests/mocks/accounts.store.mock";
 import en from "$tests/mocks/i18n.mock";
-<<<<<<< HEAD
-import { ICPToken } from "@dfinity/nns";
-=======
 import { ICPToken, type Token } from "@dfinity/nns";
->>>>>>> 74bad331
 import { render, waitFor } from "@testing-library/svelte";
 import { get, writable } from "svelte/store";
 import ContextWrapperTest from "../ContextWrapperTest.svelte";
@@ -43,11 +39,7 @@
         Component: WalletSummary,
         props: {
           detailedBalance,
-<<<<<<< HEAD
-          token: ICPToken,
-=======
           token,
->>>>>>> 74bad331
         },
       },
     });

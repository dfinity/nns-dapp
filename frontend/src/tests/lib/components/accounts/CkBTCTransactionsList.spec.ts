import CkBTCTransactionsList from "$lib/components/accounts/CkBTCTransactionsList.svelte";
import { CKBTC_UNIVERSE_CANISTER_ID } from "$lib/constants/ckbtc-canister-ids.constants";
import * as services from "$lib/services/ckbtc-transactions.services";
import { icrcTransactionsStore } from "$lib/stores/icrc-transactions.store";
import { mockCkBTCAdditionalCanisters } from "$tests/mocks/canisters.mock";
import {
  mockCkBTCMainAccount,
  mockCkBTCToken,
} from "$tests/mocks/ckbtc-accounts.mock";
import {
  mockIcrcTransactionBurn,
  mockIcrcTransactionMint,
  mockIcrcTransactionWithId,
  mockIcrcTransactionsStoreSubscribe,
} from "$tests/mocks/icrc-transactions.mock";
<<<<<<< HEAD
import { render } from "@testing-library/svelte";
import { vi } from "vitest";
=======
import { advanceTime } from "$tests/utils/timers.test-utils";
import { render, waitFor } from "@testing-library/svelte";
>>>>>>> 5ae5af53

vi.mock("$lib/services/ckbtc-transactions.services", () => {
  return {
<<<<<<< HEAD
    loadCkBTCAccountNextTransactions: vi.fn().mockResolvedValue(undefined),
=======
    loadCkBTCAccountNextTransactions: jest.fn().mockResolvedValue(undefined),
    loadCkBTCAccountTransactions: jest.fn().mockResolvedValue(undefined),
>>>>>>> 5ae5af53
  };
});

jest.mock("$lib/services/worker-transactions.services", () => ({
  initTransactionsWorker: jest.fn(() =>
    Promise.resolve({
      startTransactionsTimer: () => {
        // Do nothing
      },
      stopTransactionsTimer: () => {
        // Do nothing
      },
    })
  ),
}));

describe("CkBTCTransactionList", () => {
  const renderCkBTCTransactionList = () =>
    render(CkBTCTransactionsList, {
      props: {
        account: mockCkBTCMainAccount,
        universeId: CKBTC_UNIVERSE_CANISTER_ID,
        indexCanisterId: mockCkBTCAdditionalCanisters.indexCanisterId,
        token: mockCkBTCToken,
      },
    });

<<<<<<< HEAD
  afterEach(() => vi.clearAllMocks());
=======
  beforeEach(() => {
    jest.clearAllMocks();
    jest.useFakeTimers().setSystemTime(new Date());
  });

  afterAll(() => jest.useRealTimers());
>>>>>>> 5ae5af53

  it("should call service to load transactions", () => {
    const spy = vi.spyOn(services, "loadCkBTCAccountNextTransactions");

    renderCkBTCTransactionList();

    expect(spy).toBeCalled();
  });

  it("should call service to load transactions on imperative function call", async () => {
    const spy = jest.spyOn(services, "loadCkBTCAccountNextTransactions");
    const spyReload = jest.spyOn(services, "loadCkBTCAccountTransactions");

    const { component } = render(CkBTCTransactionsList, {
      props: {
        account: mockCkBTCMainAccount,
        universeId: CKBTC_UNIVERSE_CANISTER_ID,
        indexCanisterId: mockCkBTCAdditionalCanisters.indexCanisterId,
        token: mockCkBTCToken,
      },
    });

    await waitFor(() => expect(component.loading).toBeTruthy());
    await waitFor(() => expect(component.loading).toBeFalsy());

    expect(spy).toBeCalledTimes(1);
    expect(spyReload).toBeCalledTimes(0);

    component.reloadTransactions();

    await advanceTime(5000);

    expect(spy).toBeCalledTimes(1);
    await waitFor(() => expect(spyReload).toBeCalledTimes(1));
  });

  it("should render transactions from store", () => {
    const store = {
      [CKBTC_UNIVERSE_CANISTER_ID.toText()]: {
        [mockCkBTCMainAccount.identifier]: {
          transactions: [mockIcrcTransactionWithId],
          completed: false,
          oldestTxId: BigInt(0),
        },
      },
    };

    vi.spyOn(icrcTransactionsStore, "subscribe").mockImplementation(
      mockIcrcTransactionsStoreSubscribe(store)
    );

    const { queryAllByTestId } = renderCkBTCTransactionList();

    expect(queryAllByTestId("transaction-card").length).toBe(1);
  });

  it("should render description burn to btc network", () => {
    const store = {
      [CKBTC_UNIVERSE_CANISTER_ID.toText()]: {
        [mockCkBTCMainAccount.identifier]: {
          transactions: [
            {
              id: BigInt(123),
              transaction: mockIcrcTransactionBurn,
            },
          ],
          completed: false,
          oldestTxId: BigInt(0),
        },
      },
    };

    vi.spyOn(icrcTransactionsStore, "subscribe").mockImplementation(
      mockIcrcTransactionsStoreSubscribe(store)
    );

    const { getByTestId } = renderCkBTCTransactionList();

    expect(getByTestId("transaction-description")?.textContent).toEqual(
      "To: BTC Network"
    );
  });

  it("should render description mint from btc network", () => {
    const store = {
      [CKBTC_UNIVERSE_CANISTER_ID.toText()]: {
        [mockCkBTCMainAccount.identifier]: {
          transactions: [
            {
              id: BigInt(123),
              transaction: mockIcrcTransactionMint,
            },
          ],
          completed: false,
          oldestTxId: BigInt(0),
        },
      },
    };

    vi.spyOn(icrcTransactionsStore, "subscribe").mockImplementation(
      mockIcrcTransactionsStoreSubscribe(store)
    );

    const { getByTestId } = renderCkBTCTransactionList();

    expect(getByTestId("transaction-description")?.textContent).toEqual(
      "From: BTC Network"
    );
  });
});<|MERGE_RESOLUTION|>--- conflicted
+++ resolved
@@ -1,3 +1,7 @@
+/**
+ * @jest-environment jsdom
+ */
+
 import CkBTCTransactionsList from "$lib/components/accounts/CkBTCTransactionsList.svelte";
 import { CKBTC_UNIVERSE_CANISTER_ID } from "$lib/constants/ckbtc-canister-ids.constants";
 import * as services from "$lib/services/ckbtc-transactions.services";
@@ -13,22 +17,13 @@
   mockIcrcTransactionWithId,
   mockIcrcTransactionsStoreSubscribe,
 } from "$tests/mocks/icrc-transactions.mock";
-<<<<<<< HEAD
-import { render } from "@testing-library/svelte";
-import { vi } from "vitest";
-=======
 import { advanceTime } from "$tests/utils/timers.test-utils";
 import { render, waitFor } from "@testing-library/svelte";
->>>>>>> 5ae5af53
 
-vi.mock("$lib/services/ckbtc-transactions.services", () => {
+jest.mock("$lib/services/ckbtc-transactions.services", () => {
   return {
-<<<<<<< HEAD
-    loadCkBTCAccountNextTransactions: vi.fn().mockResolvedValue(undefined),
-=======
     loadCkBTCAccountNextTransactions: jest.fn().mockResolvedValue(undefined),
     loadCkBTCAccountTransactions: jest.fn().mockResolvedValue(undefined),
->>>>>>> 5ae5af53
   };
 });
 
@@ -56,19 +51,15 @@
       },
     });
 
-<<<<<<< HEAD
-  afterEach(() => vi.clearAllMocks());
-=======
   beforeEach(() => {
     jest.clearAllMocks();
     jest.useFakeTimers().setSystemTime(new Date());
   });
 
   afterAll(() => jest.useRealTimers());
->>>>>>> 5ae5af53
 
   it("should call service to load transactions", () => {
-    const spy = vi.spyOn(services, "loadCkBTCAccountNextTransactions");
+    const spy = jest.spyOn(services, "loadCkBTCAccountNextTransactions");
 
     renderCkBTCTransactionList();
 
@@ -113,9 +104,9 @@
       },
     };
 
-    vi.spyOn(icrcTransactionsStore, "subscribe").mockImplementation(
-      mockIcrcTransactionsStoreSubscribe(store)
-    );
+    jest
+      .spyOn(icrcTransactionsStore, "subscribe")
+      .mockImplementation(mockIcrcTransactionsStoreSubscribe(store));
 
     const { queryAllByTestId } = renderCkBTCTransactionList();
 
@@ -138,9 +129,9 @@
       },
     };
 
-    vi.spyOn(icrcTransactionsStore, "subscribe").mockImplementation(
-      mockIcrcTransactionsStoreSubscribe(store)
-    );
+    jest
+      .spyOn(icrcTransactionsStore, "subscribe")
+      .mockImplementation(mockIcrcTransactionsStoreSubscribe(store));
 
     const { getByTestId } = renderCkBTCTransactionList();
 
@@ -165,9 +156,9 @@
       },
     };
 
-    vi.spyOn(icrcTransactionsStore, "subscribe").mockImplementation(
-      mockIcrcTransactionsStoreSubscribe(store)
-    );
+    jest
+      .spyOn(icrcTransactionsStore, "subscribe")
+      .mockImplementation(mockIcrcTransactionsStoreSubscribe(store));
 
     const { getByTestId } = renderCkBTCTransactionList();
 

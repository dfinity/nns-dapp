import AccountMenu from "$lib/components/header/AccountMenu.svelte";
import { overrideFeatureFlagsStore } from "$lib/stores/feature-flags.store";
import {
  mockLinkClickEvent,
  resetNavigationCallbacks,
} from "$mocks/$app/navigation";
import { resetIdentity, setNoIdentity } from "$tests/mocks/auth.store.mock";
import { AccountMenuPo } from "$tests/page-objects/AccountMenu.page-object";
import { JestPageObjectElement } from "$tests/page-objects/jest.page-object";
import { runResolvedPromises } from "$tests/utils/timers.test-utils";
import { render, waitFor } from "@testing-library/svelte";

describe("AccountMenu", () => {
  const renderComponent = () => {
    const { container } = render(AccountMenu);

    const accountMenuPo = AccountMenuPo.under(
      new JestPageObjectElement(container)
    );
    const canistersLinkPo = accountMenuPo.getCanistersLinkPo();
    const linkToSettingsPo = accountMenuPo.getLinkToSettingsPo();

    canistersLinkPo.root.addEventListener("click", mockLinkClickEvent);
    linkToSettingsPo.root.addEventListener("click", mockLinkClickEvent);

    return { accountMenuPo, canistersLinkPo, linkToSettingsPo };
  };

  it("should be closed by default", async () => {
    const { accountMenuPo } = renderComponent();
    expect(await accountMenuPo.isOpen()).toBe(false);
  });

  it("should display a sign-in button if not signed in", async () => {
    setNoIdentity();
    const { accountMenuPo } = renderComponent();

    expect(await accountMenuPo.getSignInButtonPo().isPresent()).toBe(true);
  });

  describe("signed in", () => {
    beforeEach(() => {
      resetNavigationCallbacks();
      resetIdentity();
    });

    it("should be open", async () => {
      const { accountMenuPo } = renderComponent();
      await accountMenuPo.openMenu();
      expect(await accountMenuPo.isOpen()).toBe(true);
    });

    it("should display logout button", async () => {
      const { accountMenuPo } = renderComponent();
      await accountMenuPo.openMenu();

      expect(await accountMenuPo.getSignOutButtonPo().isPresent()).toBe(true);
    });

    it("should display settings button", async () => {
      const { accountMenuPo } = renderComponent();
      await accountMenuPo.openMenu();

      expect(await accountMenuPo.getLinkToSettingsPo().isPresent()).toBe(true);
    });

    it('should display "Manage ii" button', async () => {
      const { accountMenuPo } = renderComponent();
      await accountMenuPo.openMenu();

      expect(await accountMenuPo.getManangeIILinkPo().isPresent()).toBe(true);
    });

    it('should display "Canisters" button', async () => {
      const { accountMenuPo } = renderComponent();

      await accountMenuPo.openMenu();

      expect(await accountMenuPo.getCanistersLinkPo().isPresent()).toBe(true);
    });

    it("should close popover on click on settings", async () => {
      const { accountMenuPo, linkToSettingsPo } = renderComponent();
      await accountMenuPo.openMenu();

      await linkToSettingsPo.click();

      //wait for goto to be triggered
      await runResolvedPromises();

      expect(await accountMenuPo.isOpen()).toBe(false);
    });

    it("should render account details component", async () => {
      const renderResult = render(AccountMenu);

      const accountMenuPo = AccountMenuPo.under(
        new JestPageObjectElement(renderResult.container)
      );

      await accountMenuPo.openMenu();

      expect(await accountMenuPo.getAccountDetailsPo().isPresent()).toBe(true);
    });

    it("should close the account menu when LinkToCanisters is clicked", async () => {
      const { accountMenuPo, canistersLinkPo } = renderComponent();

      await accountMenuPo.openMenu();

      expect(await accountMenuPo.getAccountDetailsPo().isPresent()).toBe(true);

      await canistersLinkPo.click();

      //wait for goto to be triggered
      await runResolvedPromises();

      expect(await accountMenuPo.isOpen()).toBe(false);
    });

    describe("export feature flag", () => {
      beforeEach(() => {
        vi.spyOn(console, "error").mockImplementation(() => {});
      });

      it("should not show the Export Neurons Report button if feature flag is off(by default)", async () => {
        const { accountMenuPo } = renderComponent();

        await accountMenuPo.openMenu();

        expect(await accountMenuPo.getExportNeuronsButtonPo().isPresent()).toBe(
          false
        );
      });

      it("should show the Export Neurons Report button if feature flag is on", async () => {
        overrideFeatureFlagsStore.setFlag("ENABLE_EXPORT_NEURONS_REPORT", true);
        const { accountMenuPo } = renderComponent();

        await accountMenuPo.openMenu();

        expect(await accountMenuPo.getExportNeuronsButtonPo().isPresent()).toBe(
          true
        );
      });

      it("should close the menu once the Export Neurons Report button is clicked", async () => {
        overrideFeatureFlagsStore.setFlag("ENABLE_EXPORT_NEURONS_REPORT", true);
        const { accountMenuPo } = renderComponent();

        await accountMenuPo.openMenu();

        expect(await accountMenuPo.getAccountDetailsPo().isPresent()).toBe(
          true
        );

        await accountMenuPo.getExportNeuronsButtonPo().click();

        await waitFor(async () => {
          expect(await accountMenuPo.isOpen()).toBe(false);
        });
      });

      it("should not show the Export ICP Transactions Report button if feature flag is off(by default)", async () => {
        const { accountMenuPo } = renderComponent();

        await accountMenuPo.openMenu();

        expect(
          await accountMenuPo.getExportIcpTransactionsButtonPo().isPresent()
        ).toBe(false);
      });

<<<<<<< HEAD
      it("should show Export Icp Transactinos Report button if feature flag is on", async () => {
=======
      it("should show Export Icp Transactions Report button if feature flag is on", async () => {
>>>>>>> 5834794d
        overrideFeatureFlagsStore.setFlag("ENABLE_EXPORT_NEURONS_REPORT", true);
        const { accountMenuPo } = renderComponent();

        await accountMenuPo.openMenu();

        expect(
          await accountMenuPo.getExportIcpTransactionsButtonPo().isPresent()
        ).toBe(true);
      });

      it("should close the menu once the Export Icp Transactions Report button is clicked", async () => {
        overrideFeatureFlagsStore.setFlag("ENABLE_EXPORT_NEURONS_REPORT", true);
        const { accountMenuPo } = renderComponent();

        expect(await accountMenuPo.isOpen()).toBe(false);

        await accountMenuPo.openMenu();
        expect(await accountMenuPo.isOpen()).toBe(true);

        await accountMenuPo.getExportIcpTransactionsButtonPo().click();
        await waitFor(async () => {
          expect(await accountMenuPo.isOpen()).toBe(false);
        });
      });
    });
  });
});<|MERGE_RESOLUTION|>--- conflicted
+++ resolved
@@ -171,11 +171,7 @@
         ).toBe(false);
       });
 
-<<<<<<< HEAD
-      it("should show Export Icp Transactinos Report button if feature flag is on", async () => {
-=======
       it("should show Export Icp Transactions Report button if feature flag is on", async () => {
->>>>>>> 5834794d
         overrideFeatureFlagsStore.setFlag("ENABLE_EXPORT_NEURONS_REPORT", true);
         const { accountMenuPo } = renderComponent();
 

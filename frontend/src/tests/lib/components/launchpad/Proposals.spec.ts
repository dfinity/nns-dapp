import * as api from "$lib/api/proposals.api";
import Proposals from "$lib/components/launchpad/Proposals.svelte";
import { snsProposalsStore } from "$lib/stores/sns.store";
import en from "$tests/mocks/i18n.mock";
import { mockProposalInfo } from "$tests/mocks/proposal.mock";
<<<<<<< HEAD
import {
  ProposalStatus,
  Topic,
  type ProposalInfo,
} from "@icp-sdk/canisters/nns";
=======
import { ProposalStatus, Topic, type ProposalInfo } from "@dfinity/nns";
>>>>>>> d34effd1
import { AnonymousIdentity } from "@icp-sdk/core/agent";
import { render, waitFor } from "@testing-library/svelte";

describe("Proposals", () => {
  const mockProposals = (proposals: ProposalInfo[] | null) =>
    proposals === null
      ? snsProposalsStore.reset()
      : snsProposalsStore.setProposals({ proposals, certified: true });

  let queryProposalsSpy;

  beforeEach(() => {
    queryProposalsSpy = vi
      .spyOn(api, "queryProposals")
      .mockResolvedValue([mockProposalInfo]);
  });

  it("should trigger call to query proposals", () => {
    render(Proposals);

    expect(queryProposalsSpy).toBeCalledWith({
      beforeProposal: undefined,
      certified: false,
      identity: new AnonymousIdentity(),
      includeTopics: [Topic.SnsAndCommunityFund],
      includeStatus: [ProposalStatus.Open],
      omitLargeFields: true,
    });
  });

  it("should not trigger call to query proposals if already loaded", () => {
    snsProposalsStore.setProposals({
      proposals: [],
      certified: true,
    });

    render(Proposals);

    expect(queryProposalsSpy).not.toBeCalled();
  });

  it("should display skeletons", async () => {
    mockProposals(null);

    const { container } = render(Proposals);

    await waitFor(() =>
      expect(
        container.querySelector('[data-tid="skeleton-card"]')
      ).toBeInTheDocument()
    );
  });

  it("should display proposal cards", async () => {
    mockProposals([{ ...mockProposalInfo, status: ProposalStatus.Open }]);

    const { queryAllByTestId } = render(Proposals);

    await waitFor(() =>
      expect(queryAllByTestId("proposal-card").length).toBeGreaterThan(0)
    );
  });

  it("should hide skeletons", async () => {
    mockProposals([{ ...mockProposalInfo, status: ProposalStatus.Open }]);

    const { container } = render(Proposals);

    await waitFor(() =>
      expect(
        container.querySelectorAll('[data-tid="proposal-card"]').length
      ).toBeGreaterThan(0)
    );

    expect(container.querySelector('[data-tid="skeleton-card"]')).toBeNull();
  });

  it("should display no_message", async () => {
    mockProposals([]);

    const { queryByText } = render(Proposals);

    await waitFor(() =>
      expect(queryByText(en.sns_launchpad.no_proposals)).toBeInTheDocument()
    );
  });
});<|MERGE_RESOLUTION|>--- conflicted
+++ resolved
@@ -3,15 +3,7 @@
 import { snsProposalsStore } from "$lib/stores/sns.store";
 import en from "$tests/mocks/i18n.mock";
 import { mockProposalInfo } from "$tests/mocks/proposal.mock";
-<<<<<<< HEAD
-import {
-  ProposalStatus,
-  Topic,
-  type ProposalInfo,
-} from "@icp-sdk/canisters/nns";
-=======
 import { ProposalStatus, Topic, type ProposalInfo } from "@dfinity/nns";
->>>>>>> d34effd1
 import { AnonymousIdentity } from "@icp-sdk/core/agent";
 import { render, waitFor } from "@testing-library/svelte";
 

--- conflicted
+++ resolved
@@ -29,17 +29,8 @@
       beforeProposal: undefined,
       certified: false,
       identity: new AnonymousIdentity(),
-<<<<<<< HEAD
-      filters: {
-        topics: [Topic.SnsAndCommunityFund],
-        status: [ProposalStatus.Open],
-        excludeVotedProposals: false,
-        lastAppliedFilter: undefined,
-      },
-=======
       includeTopics: [Topic.SnsAndCommunityFund],
       includeStatus: [ProposalStatus.Open],
->>>>>>> b8d25604
     });
   });
 

--- conflicted
+++ resolved
@@ -32,48 +32,6 @@
 
   afterEach(jest.clearAllMocks);
 
-<<<<<<< HEAD
-=======
-  it("should trigger loadSnsFullProjects", () => {
-    render(Projects);
-
-    expect(loadSnsSummaries).toBeCalled();
-  });
-
-  it("should trigger loadSnsSwapStates", () => {
-    render(Projects);
-
-    expect(loadSnsSwapCommitments).toBeCalled();
-  });
-
-  it("should not load data when already loaded", () => {
-    const principal = mockSnsSummaryList[0].rootCanisterId;
-
-    snsQueryStore.setResponse(
-      snsResponsesForLifecycle({ lifecycles: [SnsSwapLifecycle.Open] })
-    );
-    snsSwapCommitmentsStore.setSwapCommitment({
-      swapCommitment: mockSnsSwapCommitment(principal),
-      certified: false,
-    });
-
-    render(Projects);
-
-    expect(loadSnsSummaries).not.toBeCalled();
-    expect(loadSnsSwapCommitments).not.toBeCalled();
-  });
-
-  it("should not load data if store-state is null (loading)", () => {
-    snsQueryStore.setLoadingState();
-    snsSwapCommitmentsStore.setLoadingState();
-
-    render(Projects);
-
-    expect(loadSnsSummaries).not.toBeCalled();
-    expect(loadSnsSwapCommitments).not.toBeCalled();
-  });
-
->>>>>>> d175b051
   it("should render projects", () => {
     const principal = mockSnsSummaryList[0].rootCanisterId;
 

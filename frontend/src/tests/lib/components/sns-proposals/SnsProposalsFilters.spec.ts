--- conflicted
+++ resolved
@@ -3,30 +3,13 @@
 
 describe("SnsProposalsFilters", () => {
   it("should render types filter button", () => {
-<<<<<<< HEAD
-    const { queryByTestId } = render(SnsProposalsFilters, {
-      props: {
-        nsFunctions: [],
-      },
-    });
-=======
     const { queryByTestId } = render(SnsProposalsFilters);
->>>>>>> aaebd0bc
 
     expect(queryByTestId("filters-by-types")).toBeInTheDocument();
   });
 
   it("should show filter modal when types filter is clicked", async () => {
-<<<<<<< HEAD
-    const { queryByTestId } = render(SnsProposalsFilters, {
-      props: {
-        nsFunctions: [],
-      },
-    });
-=======
     const { queryByTestId } = render(SnsProposalsFilters);
->>>>>>> aaebd0bc
-
     const statusFilterButton = queryByTestId("filters-by-types");
     statusFilterButton && fireEvent.click(statusFilterButton);
 

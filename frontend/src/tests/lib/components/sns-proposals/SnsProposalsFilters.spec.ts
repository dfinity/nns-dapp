--- conflicted
+++ resolved
@@ -55,13 +55,7 @@
 
   describe("actionable proposals", () => {
     beforeEach(() => {
-<<<<<<< HEAD
       overrideFeatureFlagsStore.reset();
-      proposalsFiltersStore.reset();
-    });
-
-    describe("when feature flag true", () => {
-=======
       proposalsFiltersStore.reset();
     });
 
@@ -70,7 +64,6 @@
         overrideFeatureFlagsStore.setFlag("ENABLE_VOTING_INDICATION", true);
       });
 
->>>>>>> f044ff04
       it("should render actionable proposals segment", async () => {
         const po = await renderComponent();
 
@@ -86,12 +79,6 @@
         ).toEqual(true);
       });
 
-<<<<<<< HEAD
-      it("should be clickable", async () => {
-        const po = await renderComponent();
-        const segmentPo = po.getActionableProposalsSegmentPo();
-        await segmentPo.clickActionableProposals();
-=======
       it("should switch proposal lists on segment change", async () => {
         const po = await renderComponent();
         const segmentPo = po.getActionableProposalsSegmentPo();
@@ -101,15 +88,11 @@
 
         await segmentPo.clickActionableProposals();
         expect(await segmentPo.isAllProposalsSelected()).toEqual(false);
->>>>>>> f044ff04
         expect(await segmentPo.isActionableProposalsSelected()).toEqual(true);
 
         await segmentPo.clickAllProposals();
         expect(await segmentPo.isAllProposalsSelected()).toEqual(true);
-<<<<<<< HEAD
-=======
         expect(await segmentPo.isActionableProposalsSelected()).toEqual(false);
->>>>>>> f044ff04
       });
 
       it("should hide and show proposal filters", async () => {
@@ -133,11 +116,7 @@
     });
   });
 
-<<<<<<< HEAD
-  describe("when feature flag is false", () => {
-=======
   describe('when "ENABLE_VOTING_INDICATION" feature flag is false', () => {
->>>>>>> f044ff04
     beforeEach(() => {
       overrideFeatureFlagsStore.setFlag("ENABLE_VOTING_INDICATION", false);
     });

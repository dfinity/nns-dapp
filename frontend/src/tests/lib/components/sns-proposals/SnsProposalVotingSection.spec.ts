import SnsProposalVotingSection from "$lib/components/sns-proposals/SnsProposalVotingSection.svelte";
import { mapProposalInfo } from "$lib/utils/sns-proposals.utils";
import { nervousSystemFunctionMock } from "$tests/mocks/sns-functions.mock";
import { mockSnsProposal } from "$tests/mocks/sns-proposals.mock";
import { SnsProposalVotingSectionPo } from "$tests/page-objects/SnsProposalVotingSection.page-object";
<<<<<<< HEAD
=======
import type { VotesResultPo } from "$tests/page-objects/VotesResults.page-object";
>>>>>>> 37463881
import { JestPageObjectElement } from "$tests/page-objects/jest.page-object";
import type { SnsProposalData } from "@dfinity/sns";
import { fromDefinedNullable } from "@dfinity/utils";
import { render } from "@testing-library/svelte";

describe("SnsProposalVotingSection", () => {
  const proposal: SnsProposalData = {
    ...mockSnsProposal,
    latest_tally: [
      {
        ...fromDefinedNullable(mockSnsProposal.latest_tally),
        yes: 1_000_000_000n,
        no: 2_000_000_000n,
        total: 3_000_000_000n,
      },
    ],
    wait_for_quiet_state: [
      {
        current_deadline_timestamp_seconds: 10000n,
      },
    ],
  };
  const proposalDataMap = mapProposalInfo({
    proposalData: proposal,
    nsFunctions: [{ ...nervousSystemFunctionMock }],
  });
<<<<<<< HEAD

  it("should render vote results", async () => {
=======
  const renderComponent = async (): Promise<VotesResultPo> => {
>>>>>>> 37463881
    const { container } = render(SnsProposalVotingSection, {
      props: {
        reloadProposal: () => {
          // do nothing
        },
        proposal: {
          ...proposal,
        },
        proposalDataMap,
      },
    });
    const containerPo = new JestPageObjectElement(container);
    const po = SnsProposalVotingSectionPo.under(containerPo);
    const votesResultsPo = await po.getVotingsResultsPo();
    return votesResultsPo;
  };

  beforeEach(() => {
    vi.useFakeTimers().setSystemTime(0);
  });

  afterAll(() => {
    vi.useRealTimers();
  });

  it("should render vote results", async () => {
    const po = await renderComponent();

    expect(await po.isPresent()).toBeTruthy();
    expect(await po.getAdoptVotingPower()).toEqual(10);
    expect(await po.getRejectVotingPower()).toEqual(20);
  });

  it("should render expiration date", async () => {
    const po = await renderComponent();

    expect(await po.getExpirationDateText()).toEqual(
      "Expiration date 2 hours, 46 minutes remaining"
    );
  });
});<|MERGE_RESOLUTION|>--- conflicted
+++ resolved
@@ -3,10 +3,7 @@
 import { nervousSystemFunctionMock } from "$tests/mocks/sns-functions.mock";
 import { mockSnsProposal } from "$tests/mocks/sns-proposals.mock";
 import { SnsProposalVotingSectionPo } from "$tests/page-objects/SnsProposalVotingSection.page-object";
-<<<<<<< HEAD
-=======
 import type { VotesResultPo } from "$tests/page-objects/VotesResults.page-object";
->>>>>>> 37463881
 import { JestPageObjectElement } from "$tests/page-objects/jest.page-object";
 import type { SnsProposalData } from "@dfinity/sns";
 import { fromDefinedNullable } from "@dfinity/utils";
@@ -33,12 +30,7 @@
     proposalData: proposal,
     nsFunctions: [{ ...nervousSystemFunctionMock }],
   });
-<<<<<<< HEAD
-
-  it("should render vote results", async () => {
-=======
   const renderComponent = async (): Promise<VotesResultPo> => {
->>>>>>> 37463881
     const { container } = render(SnsProposalVotingSection, {
       props: {
         reloadProposal: () => {

import ConfirmSnsDissolveDelay from "$lib/components/sns-neurons/ConfirmSnsDissolveDelay.svelte";
import { SECONDS_IN_DAY, SECONDS_IN_YEAR } from "$lib/constants/constants";
import { mockPrincipal } from "$tests/mocks/auth.store.mock";
import { createMockSnsNeuron } from "$tests/mocks/sns-neurons.mock";
import { mockSnsToken, principal } from "$tests/mocks/sns-projects.mock";
import { ConfirmSnsDissolveDelayPo } from "$tests/page-objects/ConfirmSnsDissolveDelay.page-object";
import { JestPageObjectElement } from "$tests/page-objects/jest.page-object";
import { setSnsProjects } from "$tests/utils/sns.test-utils";
import { render } from "$tests/utils/svelte.test-utils";
<<<<<<< HEAD
=======
import { setTickers } from "$tests/utils/tickers.test-utils";
import { NeuronState } from "@dfinity/nns";
>>>>>>> d34effd1
import { nonNullish } from "@dfinity/utils";
import { NeuronState } from "@icp-sdk/canisters/nns";

describe("ConfirmSnsDissolveDelay", () => {
  const delayInSeconds = Math.round(12.3 * SECONDS_IN_DAY);
  const neuron = createMockSnsNeuron({
    state: NeuronState.Dissolved,
  });

  beforeEach(() => {
    setSnsProjects([
      {
        rootCanisterId: mockPrincipal,
      },
    ]);
  });

  const renderComponent = ({
    props,
    onNnsBack = null,
    onNnsConfirm = null,
  }) => {
    const { container } = render(ConfirmSnsDissolveDelay, {
      props,
      events: {
        ...(nonNullish(onNnsBack) && { nnsBack: onNnsBack }),
        ...(nonNullish(onNnsConfirm) && { nnsConfirm: onNnsConfirm }),
      },
    });

    return ConfirmSnsDissolveDelayPo.under(
      new JestPageObjectElement(container)
    );
  };

  it("renders a delay", async () => {
    const delayInSeconds = Math.round(
      2 * SECONDS_IN_YEAR + 10 * SECONDS_IN_DAY
    );
    const delayDuration = "2 years, 10 days";

    const po = renderComponent({
      props: {
        rootCanisterId: mockPrincipal,
        delayInSeconds,
        neuron,
        token: mockSnsToken,
      },
    });

    expect(await po.getDissolveDelay()).toBe(delayDuration);
  });

  it("renders a neuron ID", async () => {
    const neuron = createMockSnsNeuron({
      id: [1, 2, 3, 4, 10, 11, 12, 13],
    });
    const po = renderComponent({
      props: {
        rootCanisterId: mockPrincipal,
        delayInSeconds,
        neuron,
        token: mockSnsToken,
      },
    });

    expect(await po.getNeuronId()).toBe("010203040a0b0c0d");
  });

  it("renders a neuron stake", async () => {
    const neuron = createMockSnsNeuron({
      stake: 12_300_000_000n,
    });
    const tokenSymbol = "ZZZ";
    const po = renderComponent({
      props: {
        rootCanisterId: mockPrincipal,
        delayInSeconds,
        neuron,
        token: {
          ...mockSnsToken,
          symbol: tokenSymbol,
        },
      },
    });

    expect(await po.getNeuronStake()).toBe("123.00 ZZZ");
  });

  it("renders the fiat value together with the neuron stake", async () => {
    const rootCanisterId = principal(2);
    const ledgerCanisterId = principal(3);
    const tokenSymbol = "ZZZ";
    setSnsProjects([
      {
        rootCanisterId,
        ledgerCanisterId,
        tokenMetadata: {
          symbol: tokenSymbol,
          name: "Token",
          decimals: 8,
        },
      },
    ]);
    setTickers({
      [ledgerCanisterId.toText()]: 0.1,
    });

    const neuron = createMockSnsNeuron({
      stake: 12_300_000_000n,
    });
    const po = renderComponent({
      props: {
        rootCanisterId,
        delayInSeconds,
        neuron,
        token: {
          ...mockSnsToken,
          symbol: tokenSymbol,
        },
      },
    });

    expect(await po.getNeuronStake()).toBe("123.00 ZZZ(~$12.30)");
  });

  it("renders voting power", async () => {
    // Stake of 20.00 with max dissolve delay will result in 40.00 voting power.
    setSnsProjects([
      {
        rootCanisterId: mockPrincipal,
        neuronMinimumDissolveDelayToVoteSeconds: BigInt(delayInSeconds / 5),
        maxDissolveDelaySeconds: BigInt(delayInSeconds),
        maxDissolveDelayBonusPercentage: 100,
        maxAgeBonusPercentage: 0,
      },
    ]);
    const neuron = createMockSnsNeuron({
      stake: 2_000_000_000n,
      stakedMaturity: 0n,
    });

    const po = renderComponent({
      props: {
        rootCanisterId: mockPrincipal,
        delayInSeconds,
        neuron,
        token: mockSnsToken,
      },
    });

    expect(await po.getVotingPower()).toBe("40.00");
  });

  it("edit button dispatches nnsBack", async () => {
    const onNnsBack = vi.fn();
    const onNnsConfirm = vi.fn();
    const po = renderComponent({
      props: {
        rootCanisterId: mockPrincipal,
        delayInSeconds,
        neuron,
        token: mockSnsToken,
      },
      onNnsBack,
      onNnsConfirm,
    });

    expect(onNnsBack).toBeCalledTimes(0);
    await po.getEditButtonPo().click();
    expect(onNnsBack).toBeCalledTimes(1);

    expect(onNnsConfirm).toBeCalledTimes(0);
  });

  it("confirm button dispatches nnsConfirm", async () => {
    const onNnsBack = vi.fn();
    const onNnsConfirm = vi.fn();
    const po = renderComponent({
      props: {
        rootCanisterId: mockPrincipal,
        delayInSeconds,
        neuron,
        token: mockSnsToken,
      },
      onNnsBack,
      onNnsConfirm,
    });
    expect(onNnsConfirm).toBeCalledTimes(0);
    await po.getConfirmButtonPo().click();
    expect(onNnsConfirm).toBeCalledTimes(1);

    expect(onNnsBack).toBeCalledTimes(0);
  });
});<|MERGE_RESOLUTION|>--- conflicted
+++ resolved
@@ -7,13 +7,9 @@
 import { JestPageObjectElement } from "$tests/page-objects/jest.page-object";
 import { setSnsProjects } from "$tests/utils/sns.test-utils";
 import { render } from "$tests/utils/svelte.test-utils";
-<<<<<<< HEAD
-=======
 import { setTickers } from "$tests/utils/tickers.test-utils";
 import { NeuronState } from "@dfinity/nns";
->>>>>>> d34effd1
 import { nonNullish } from "@dfinity/utils";
-import { NeuronState } from "@icp-sdk/canisters/nns";
 
 describe("ConfirmSnsDissolveDelay", () => {
   const delayInSeconds = Math.round(12.3 * SECONDS_IN_DAY);

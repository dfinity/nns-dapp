--- conflicted
+++ resolved
@@ -31,16 +31,10 @@
 
     fireEvent.click(getByTestId("stake-maturity-button") as HTMLButtonElement);
 
-<<<<<<< HEAD
-    expect(
-      getByText(en.neuron_detail.stake_maturity_modal_title)
-    ).toBeInTheDocument();
-=======
     await waitFor(() =>
       expect(
-        getByText(en.neuron_detail.merge_maturity_modal_title)
+        getByText(en.neuron_detail.stake_maturity_modal_title)
       ).toBeInTheDocument()
     );
->>>>>>> 9dc8ec24
   });
 });
--- conflicted
+++ resolved
@@ -118,8 +118,6 @@
       expect(await po.hasDisburseMaturityButton()).toBe(true);
     });
 
-<<<<<<< HEAD
-=======
     // TODO: Remove this once the ENABLE_DISBURSE_MATURITY feature flag is no longer needed.
     it("should not render Disburse button w/o the feature flag", async () => {
       overrideFeatureFlagsStore.setFlag("ENABLE_DISBURSE_MATURITY", false);
@@ -136,7 +134,6 @@
       expect(await po.hasDisburseMaturityButton()).toBe(false);
     });
 
->>>>>>> b9079c71
     it("should render Spawn button if controlled by attached Ledger device", async () => {
       setAccountsForTesting({
         main: mockMainAccount,

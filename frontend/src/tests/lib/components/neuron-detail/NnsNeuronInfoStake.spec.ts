import NnsNeuronInfoStake from "$lib/components/neuron-detail/NnsNeuronInfoStake.svelte";
import { authStore } from "$lib/stores/auth.store";
import { icpAccountsStore } from "$lib/stores/icp-accounts.store";
import { mockAuthStoreSubscribe } from "$tests/mocks/auth.store.mock";
import en from "$tests/mocks/i18n.mock";
import {
  mockAccountsStoreSubscribe,
  mockHardwareWalletAccount,
  mockMainAccount,
} from "$tests/mocks/icp-accounts.store.mock";
import { mockFullNeuron, mockNeuron } from "$tests/mocks/neurons.mock";
import { render } from "@testing-library/svelte";
import NeuronContextActionsTest from "./NeuronContextActionsTest.svelte";

describe("NnsNeuronInfoStake", () => {
  const neuron = {
    ...mockNeuron,
    fullNeuron: {
      ...mockFullNeuron,
      controller: mockMainAccount.principal?.toText() as string,
    },
  };

  beforeAll(() => {
    vi.spyOn(authStore, "subscribe").mockImplementation(mockAuthStoreSubscribe);

<<<<<<< HEAD
    vi.spyOn(accountsStore, "subscribe").mockImplementation(
      mockAccountsStoreSubscribe([], [mockHardwareWalletAccount])
    );
=======
    jest
      .spyOn(icpAccountsStore, "subscribe")
      .mockImplementation(
        mockAccountsStoreSubscribe([], [mockHardwareWalletAccount])
      );
>>>>>>> 3b05b3e0
  });

  it("renders actions", () => {
    // Each action button is tested separately
    const { queryByText } = render(NeuronContextActionsTest, {
      props: {
        neuron,
        testComponent: NnsNeuronInfoStake,
      },
    });

    expect(
      queryByText(en.neuron_detail.increase_dissolve_delay)
    ).toBeInTheDocument();
    expect(queryByText(en.neuron_detail.start_dissolving)).toBeInTheDocument();
    expect(queryByText(en.neuron_detail.increase_stake)).toBeInTheDocument();
  });
});<|MERGE_RESOLUTION|>--- conflicted
+++ resolved
@@ -22,19 +22,15 @@
   };
 
   beforeAll(() => {
-    vi.spyOn(authStore, "subscribe").mockImplementation(mockAuthStoreSubscribe);
+    vi
+      .spyOn(authStore, "subscribe")
+      .mockImplementation(mockAuthStoreSubscribe);
 
-<<<<<<< HEAD
-    vi.spyOn(accountsStore, "subscribe").mockImplementation(
-      mockAccountsStoreSubscribe([], [mockHardwareWalletAccount])
-    );
-=======
-    jest
+    vi
       .spyOn(icpAccountsStore, "subscribe")
       .mockImplementation(
         mockAccountsStoreSubscribe([], [mockHardwareWalletAccount])
       );
->>>>>>> 3b05b3e0
   });
 
   it("renders actions", () => {

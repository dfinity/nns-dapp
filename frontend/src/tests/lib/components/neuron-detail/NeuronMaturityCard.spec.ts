--- conflicted
+++ resolved
@@ -127,12 +127,6 @@
     expect(getByTestId("stake-maturity-button")).not.toBeNull();
   });
 
-<<<<<<< HEAD
-  it("should render auto stake maturity action", async () => {
-    const { container } = render(NeuronMaturityCard, {
-      props,
-    });
-=======
   it("should render stake maturity description", () => {
     const { getByTestId } = render(NeuronMaturityCard, {
       props,
@@ -149,20 +143,61 @@
       .mockImplementation(
         mockAccountsStoreSubscribe([], [mockHardwareWalletAccount])
       );
->>>>>>> 1965b03d
+
+    const props = {
+      neuron: {
+        ...mockNeuron,
+        fullNeuron: {
+          ...mockFullNeuron,
+          maturityE8sEquivalent: maturity,
+          controller: mockIdentity.getPrincipal().toText(),
+        },
+      },
+    };
+
+    const { getByTestId } = render(NeuronMaturityCard, {
+      props: {
+        neuron: {
+          ...props.neuron,
+          fullNeuron: {
+            ...props.neuron.fullNeuron,
+            controller: mockHardwareWalletAccount?.principal?.toText(),
+          },
+        },
+      },
+    });
+
+    expect(getByTestId("merge-maturity-button")).not.toBeNull();
+  });
+
+  it("should render merge maturity description", () => {
+    const { getByTestId } = render(NeuronMaturityCard, {
+      props,
+    });
+
+    expect(getByTestId("maturity-description")?.textContent?.trim()).toEqual(
+      en.neuron_detail.merge_maturity_tooltip
+    );
+  });
+
+
+  it("should render auto stake maturity action", async () => {
+    const { container } = render(NeuronMaturityCard, {
+      props,
+    });
 
     expect(
-      container.querySelector('input[id="auto-stake-maturity-checkbox"]')
+        container.querySelector('input[id="auto-stake-maturity-checkbox"]')
     ).not.toBeNull();
   });
 
   describe("hw", () => {
     beforeAll(() =>
-      jest
-        .spyOn(accountsStore, "subscribe")
-        .mockImplementation(
-          mockAccountsStoreSubscribe([], [mockHardwareWalletAccount])
-        )
+        jest
+            .spyOn(accountsStore, "subscribe")
+            .mockImplementation(
+                mockAccountsStoreSubscribe([], [mockHardwareWalletAccount])
+            )
     );
 
     const propsHW = {
@@ -191,14 +226,4 @@
       expect(() => getByTestId("auto-stake-maturity-checkbox")).toThrow();
     });
   });
-
-  it("should render merge maturity description", () => {
-    const { getByTestId } = render(NeuronMaturityCard, {
-      props,
-    });
-
-    expect(getByTestId("maturity-description")?.textContent?.trim()).toEqual(
-      en.neuron_detail.merge_maturity_tooltip
-    );
-  });
 });
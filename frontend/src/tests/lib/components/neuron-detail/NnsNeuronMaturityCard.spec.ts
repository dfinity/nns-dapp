--- conflicted
+++ resolved
@@ -36,7 +36,9 @@
   };
 
   beforeAll(() =>
-    vi.spyOn(authStore, "subscribe").mockImplementation(mockAuthStoreSubscribe)
+    vi
+      .spyOn(authStore, "subscribe")
+      .mockImplementation(mockAuthStoreSubscribe)
   );
 
   it("renders maturity title", () => {
@@ -198,13 +200,8 @@
 
   describe("hw", () => {
     beforeAll(() =>
-<<<<<<< HEAD
       vi
-        .spyOn(accountsStore, "subscribe")
-=======
-      jest
         .spyOn(icpAccountsStore, "subscribe")
->>>>>>> 3b05b3e0
         .mockImplementation(
           mockAccountsStoreSubscribe([], [mockHardwareWalletAccount])
         )

--- conflicted
+++ resolved
@@ -16,15 +16,9 @@
 import { NnsNeuronPageHeadingPo } from "$tests/page-objects/NnsNeuronPageHeading.page-object";
 import { JestPageObjectElement } from "$tests/page-objects/jest.page-object";
 import { setAccountsForTesting } from "$tests/utils/accounts.test-utils";
-<<<<<<< HEAD
-import { setIcpPrice } from "$tests/utils/icp-swap.test-utils";
-import type { NeuronInfo } from "@icp-sdk/canisters/nns";
-import { NeuronType } from "@icp-sdk/canisters/nns";
-=======
 import { setIcpPrice } from "$tests/utils/tickers.test-utils";
 import type { NeuronInfo } from "@dfinity/nns";
 import { NeuronType } from "@dfinity/nns";
->>>>>>> d34effd1
 import { render } from "@testing-library/svelte";
 
 describe("NnsNeuronPageHeading", () => {

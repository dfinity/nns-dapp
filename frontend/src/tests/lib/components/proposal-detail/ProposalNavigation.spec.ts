--- conflicted
+++ resolved
@@ -26,7 +26,7 @@
       it("should render universe logo", async () => {
         const po = renderComponent({
           title: "Title",
-          currentProposalId: 1n,
+          currentProposalId: toNavigationId(1n),
           currentProposalStatus: "open",
           proposalIds: undefined,
           selectProposal: vi.fn(),
@@ -40,7 +40,7 @@
       it("should render proposal status", async () => {
         const po = renderComponent({
           title: "Title",
-          currentProposalId: 1n,
+          currentProposalId: toNavigationId(1n),
           currentProposalStatus: "open",
           proposalIds: undefined,
           selectProposal: vi.fn(),
@@ -52,7 +52,7 @@
       it("should render proposal title", async () => {
         const po = renderComponent({
           title: "Title",
-          currentProposalId: 1n,
+          currentProposalId: toNavigationId(1n),
           currentProposalStatus: "open",
           proposalIds: undefined,
           selectProposal: vi.fn(),
@@ -64,7 +64,7 @@
       it("should hide buttons if no proposalIds", async () => {
         const po = renderComponent({
           title: "Title",
-          currentProposalId: 1n,
+          currentProposalId: toNavigationId(1n),
           currentProposalStatus: "open",
           proposalIds: undefined,
           selectProposal: vi.fn(),
@@ -79,7 +79,7 @@
       it("should render buttons", async () => {
         const po = renderComponent({
           title: "Title",
-          currentProposalId: 1n,
+          currentProposalId: toNavigationId(1n),
           currentProposalStatus: "open",
           proposalIds: [
             toNavigationId(2n),
@@ -96,7 +96,7 @@
       it("should render test ids", async () => {
         const po = renderComponent({
           title: "Title",
-          currentProposalId: 1n,
+          currentProposalId: toNavigationId(1n),
           currentProposalStatus: "open",
           proposalIds: [
             toNavigationId(2n),
@@ -113,7 +113,7 @@
       it("should enable both buttons", async () => {
         const po = renderComponent({
           title: "Title",
-          currentProposalId: 1n,
+          currentProposalId: toNavigationId(1n),
           currentProposalStatus: "open",
           proposalIds: [
             toNavigationId(2n),
@@ -130,7 +130,7 @@
       it("should be visible even when the current proposal is not in the list", async () => {
         const po = renderComponent({
           title: "Title",
-          currentProposalId: 10n,
+          currentProposalId: toNavigationId(10n),
           currentProposalStatus: "open",
           proposalIds: [toNavigationId(20n), toNavigationId(0n)],
           selectProposal: vi.fn(),
@@ -140,10 +140,10 @@
         expect(await po.isPreviousButtonHidden()).toBe(false);
       });
 
-      it("should hide to-newer-proposal button when the newest proposal is selected", async () => {
-        const po = renderComponent({
-          title: "Title",
-          currentProposalId: 1n,
+      it("should hide to-previous-proposal button when the first proposal is selected", async () => {
+        const po = renderComponent({
+          title: "Title",
+          currentProposalId: toNavigationId(1n),
           currentProposalStatus: "open",
           proposalIds: [toNavigationId(1n), toNavigationId(0n)],
           selectProposal: vi.fn(),
@@ -153,10 +153,10 @@
         expect(await po.isPreviousButtonHidden()).toBe(true);
       });
 
-      it("should hide to-oldest-proposal when the oldest is selected", async () => {
-        const po = renderComponent({
-          title: "Title",
-          currentProposalId: 1n,
+      it("should hide to-next-proposal when the last is selected", async () => {
+        const po = renderComponent({
+          title: "Title",
+          currentProposalId: toNavigationId(1n),
           currentProposalStatus: "open",
           proposalIds: [toNavigationId(2n), toNavigationId(1n)],
           selectProposal: vi.fn(),
@@ -168,11 +168,11 @@
     });
   });
 
-  it("should emmit to-older-proposal click", async () => {
-    const selectProposalSpy = vi.fn();
-    const po = renderComponent({
-      title: "Title",
-      currentProposalId: 2n,
+  it("should emmit to-next-proposal click", async () => {
+    const selectProposalSpy = vi.fn();
+    const po = renderComponent({
+      title: "Title",
+      currentProposalId: toNavigationId(2n),
       currentProposalStatus: "open",
       proposalIds: [
         toNavigationId(4n),
@@ -190,11 +190,11 @@
     expect(selectProposalSpy).toHaveBeenCalledWith(toNavigationId(1n));
   });
 
-  it("should emmit to-newer-proposal click", async () => {
-    const selectProposalSpy = vi.fn();
-    const po = renderComponent({
-      title: "Title",
-      currentProposalId: 2n,
+  it("should emmit to-previous-proposal click", async () => {
+    const selectProposalSpy = vi.fn();
+    const po = renderComponent({
+      title: "Title",
+      currentProposalId: toNavigationId(2n),
       currentProposalStatus: "open",
       proposalIds: [
         toNavigationId(4n),
@@ -216,7 +216,7 @@
     const selectProposalSpy = vi.fn();
     const po = renderComponent({
       title: "Title",
-      currentProposalId: 13n,
+      currentProposalId: toNavigationId(13n),
       currentProposalStatus: "open",
       proposalIds: [
         toNavigationId(99n),
@@ -230,24 +230,17 @@
       selectProposal: selectProposalSpy,
     });
 
-<<<<<<< HEAD
-    await po.clickNewer();
+    await po.clickPrevious();
     expect(selectProposalSpy).toHaveBeenLastCalledWith(toNavigationId(17n));
-    await po.clickOlder();
+    await po.clickNext();
     expect(selectProposalSpy).toHaveBeenLastCalledWith(toNavigationId(4n));
-=======
-    await po.clickPrevious();
-    expect(selectProposalSpy).toHaveBeenLastCalledWith(17n);
-    await po.clickNext();
-    expect(selectProposalSpy).toHaveBeenLastCalledWith(4n);
->>>>>>> bd5e947d
   });
 
   it("should emit with right arguments even when the current id is not in the list", async () => {
     const selectProposalSpy = vi.fn();
     const po = renderComponent({
       title: "Title",
-      currentProposalId: 9n,
+      currentProposalId: toNavigationId(9n),
       currentProposalStatus: "open",
       proposalIds: [
         toNavigationId(99n),
@@ -261,72 +254,43 @@
       selectProposal: selectProposalSpy,
     });
 
-<<<<<<< HEAD
-    await po.clickNewer();
+    await po.clickPrevious();
     expect(selectProposalSpy).toHaveBeenLastCalledWith(toNavigationId(13n));
-    await po.clickOlder();
+    await po.clickNext();
     expect(selectProposalSpy).toHaveBeenLastCalledWith(toNavigationId(4n));
   });
 
-  it("should sort ids", async () => {
-    const selectProposalSpy = vi.fn();
-    const po = renderComponent({
-      title: "Title",
-      currentProposalId: 3n,
-      currentProposalStatus: "open",
-      proposalIds: [
-        toNavigationId(0n),
-        toNavigationId(1n),
-        toNavigationId(5n),
-        toNavigationId(3n),
-        toNavigationId(7n),
-        toNavigationId(9n),
-        toNavigationId(2n),
-      ],
-      selectProposal: selectProposalSpy,
-    });
-
-    await po.clickNewer();
-    expect(selectProposalSpy).toHaveBeenLastCalledWith(toNavigationId(5n));
-    await po.clickOlder();
-    expect(selectProposalSpy).toHaveBeenLastCalledWith(toNavigationId(2n));
-  });
-
-  it("should emmit with different universes", async () => {
-    const selectProposalSpy = vi.fn();
-    const po = renderComponent({
-      title: "Title",
-      currentProposalId: 2n,
-      currentProposalStatus: "open",
-      proposalIds: [
-        { proposalId: 3n, universe: "g3pce-2iaae" },
-        { proposalId: 2n, universe: "f7crg-kabae" },
-        { proposalId: 1n, universe: "atueb-2ycae" },
-      ],
-      selectProposal: selectProposalSpy,
-    });
-
-    await po.clickNewer();
+  it("should search between universes", async () => {
+    const selectProposalSpy = vi.fn();
+    const po = renderComponent({
+      title: "Title",
+      currentProposalId: { proposalId: 2000n, universe: "bbbbb-bbbbb" },
+      currentProposalStatus: "open",
+      proposalIds: [
+        { proposalId: 40n, universe: "aaaaa-aaaaa" },
+        { proposalId: 4n, universe: "aaaaa-aaaaa" },
+        // Removed record -> { proposalId: 2000n, universe: "bbbbb-bbbbb" }
+        { proposalId: 100n, universe: "ccccc-ccccc" },
+        { proposalId: 1n, universe: "ccccc-ccccc" },
+      ],
+      universes: ["aaaaa-aaaaa", "bbbbb-bbbbb", "ccccc-ccccc"],
+      selectProposal: selectProposalSpy,
+    });
+
+    await po.clickPrevious();
 
     expect(selectProposalSpy).toHaveBeenCalledTimes(1);
     expect(selectProposalSpy).toHaveBeenCalledWith({
-      proposalId: 3n,
-      universe: "g3pce-2iaae",
-    });
-
-    await po.clickOlder();
+      proposalId: 4n,
+      universe: "aaaaa-aaaaa",
+    });
+
+    await po.clickNext();
 
     expect(selectProposalSpy).toHaveBeenCalledTimes(2);
     expect(selectProposalSpy).toHaveBeenCalledWith({
-      proposalId: 1n,
-      universe: "atueb-2ycae",
-    });
-  });
-=======
-    await po.clickPrevious();
-    expect(selectProposalSpy).toHaveBeenLastCalledWith(13n);
-    await po.clickNext();
-    expect(selectProposalSpy).toHaveBeenLastCalledWith(4n);
-  });
->>>>>>> bd5e947d
+      proposalId: 100n,
+      universe: "ccccc-ccccc",
+    });
+  });
 });
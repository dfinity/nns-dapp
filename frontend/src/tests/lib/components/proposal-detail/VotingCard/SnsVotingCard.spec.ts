--- conflicted
+++ resolved
@@ -11,18 +11,12 @@
 import { createSnsProposal } from "$tests/mocks/sns-proposals.mock";
 import { mockSnsCanisterId } from "$tests/mocks/sns.api.mock";
 import { setSnsProjects } from "$tests/utils/sns.test-utils";
-<<<<<<< HEAD
-import { fromDefinedNullable } from "@dfinity/utils";
-import { NeuronState, Vote } from "@icp-sdk/canisters/nns";
-import type { SnsNeuron, SnsProposalData } from "@icp-sdk/canisters/sns";
-=======
 import { NeuronState, Vote } from "@dfinity/nns";
 import type {
   SnsNeuron,
   SnsNeuronPermission,
   SnsProposalData,
 } from "@dfinity/sns";
->>>>>>> d34effd1
 import {
   SnsNeuronPermissionType,
   SnsProposalDecisionStatus,
@@ -30,13 +24,8 @@
   SnsSwapLifecycle,
   SnsVote,
   type SnsBallot,
-<<<<<<< HEAD
-  type SnsNeuronPermission,
-} from "@icp-sdk/canisters/sns";
-=======
 } from "@dfinity/sns";
 import { fromDefinedNullable } from "@dfinity/utils";
->>>>>>> d34effd1
 import { fireEvent } from "@testing-library/dom";
 import { render, waitFor } from "@testing-library/svelte";
 import { tick } from "svelte";

import Markdown from "$lib/components/ui/Markdown.svelte";
import { mockWaiting } from "$tests/mocks/timeout.mock";
import { silentConsoleErrors } from "$tests/utils/utils.test-utils";
import { render, waitFor } from "@testing-library/svelte";

let transform: (unknown) => Promise<unknown>;
vi.mock("$lib/utils/html.utils", () => ({
  markdownToHTML: (value) => transform(value),
}));

describe("Markdown", () => {
<<<<<<< HEAD
  beforeEach(silentConsoleErrors);
=======
  beforeEach(() => {
    silentConsoleErrors();
  });
>>>>>>> 303dafba
  afterAll(() => {
    vi.clearAllMocks();
  });

  it("should render html content", async () => {
    transform = (value) => Promise.resolve(value);
    const { getByText, queryByTestId } = render(Markdown, {
      props: { text: "test1" },
    });
    await waitFor(() => expect(getByText("test1")).not.toBeNull());
    expect(queryByTestId("markdown-text")).toBeNull();
  });

  it("should render spinner until the text is transformed", async () => {
    transform = (value) => mockWaiting(0.5, value);
    const { container, queryByText, queryByTestId } = render(Markdown, {
      props: { text: "test2" },
    });

    expect(container.querySelector("svg")).toBeInTheDocument();
    expect(container.querySelector("circle")).toBeInTheDocument();
    await waitFor(() => expect(queryByText("test2")).not.toBeNull());
    expect(queryByTestId("markdown-text")).toBeNull();
    expect(container.querySelector("svg")).not.toBeInTheDocument();
  });

  it("should render text content on marked error", async () => {
    transform = () => {
      throw new Error("test");
    };
    const { queryByTestId, queryByText } = render(Markdown, {
      props: { text: "text" },
    });
    await waitFor(() =>
      expect(queryByTestId("markdown-text")).toBeInTheDocument()
    );
    expect(queryByText("text")).toBeInTheDocument();
  });
});<|MERGE_RESOLUTION|>--- conflicted
+++ resolved
@@ -9,13 +9,9 @@
 }));
 
 describe("Markdown", () => {
-<<<<<<< HEAD
-  beforeEach(silentConsoleErrors);
-=======
   beforeEach(() => {
     silentConsoleErrors();
   });
->>>>>>> 303dafba
   afterAll(() => {
     vi.clearAllMocks();
   });

--- conflicted
+++ resolved
@@ -93,13 +93,8 @@
 
     const po = renderComponent({ usdAmount, hasUnpricedTokens: false });
 
-<<<<<<< HEAD
     expect(await po.getExchangeRateTooltipIconPo().getTooltipText()).toEqual(
-      "1 ICP = $10.00 Token prices are provided by ICPSwap."
-=======
-    expect(await po.getTooltipIconPo().getTooltipText()).toEqual(
       "1 ICP = $10.00 Token prices are in ckUSDC based on data provided by ICPSwap."
->>>>>>> 1899ca76
     );
   });
 

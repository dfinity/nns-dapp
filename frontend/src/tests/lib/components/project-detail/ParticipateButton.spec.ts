/**
 * @jest-environment jsdom
 */

import ParticipateButton from "$lib/components/project-detail/ParticipateButton.svelte";
import type { ParticipateInSnsSaleParameters } from "$lib/services/sns-sale.services";
import { restoreSnsSaleParticipation } from "$lib/services/sns-sale.services";
import { accountsStore } from "$lib/stores/accounts.store";
import { authStore } from "$lib/stores/auth.store";
import { snsTicketsStore } from "$lib/stores/sns-tickets.store";
import { SaleStep } from "$lib/types/sale";
import type { SnsSwapCommitment } from "$lib/types/sns";
import { SnsSwapLifecycle } from "@dfinity/sns";
import { waitFor } from "@testing-library/svelte";
import { mockAccountsStoreData } from "../../../mocks/accounts.store.mock";
import {
  authStoreMock,
  mockIdentity,
  mutableMockAuthStoreSubscribe,
} from "../../../mocks/auth.store.mock";
import en from "../../../mocks/i18n.mock";
import {
  createTransferableAmount,
  mockSnsFullProject,
  mockSnsParams,
  mockSnsSwapCommitment,
  principal,
  summaryForLifecycle,
} from "../../../mocks/sns-projects.mock";
import { rootCanisterIdMock } from "../../../mocks/sns.api.mock";
import { renderContextCmp, snsTicketMock } from "../../../mocks/sns.mock";
import { clickByTestId } from "../../../utils/utils.test-utils";

jest.mock("$lib/services/sns-sale.services", () => ({
  restoreSnsSaleParticipation: jest
    .fn()
    .mockImplementation(
      ({ updateProgress }: ParticipateInSnsSaleParameters) => {
        updateProgress(SaleStep.INITIALIZATION);
      }
    ),
  hidePollingToast: jest.fn().mockResolvedValue(undefined),
}));

describe("ParticipateButton", () => {
  const { ticket: testTicket } = snsTicketMock({
    rootCanisterId: rootCanisterIdMock,
    owner: rootCanisterIdMock,
  });

  jest
    .spyOn(authStore, "subscribe")
    .mockImplementation(mutableMockAuthStoreSubscribe);

  describe("signed in", () => {
    beforeAll(() => {
      authStoreMock.next({
        identity: mockIdentity,
      });
    });

    beforeEach(() => {
      (restoreSnsSaleParticipation as jest.Mock).mockClear();
      snsTicketsStore.reset();
    });

    it("should render a text to increase participation", () => {
      snsTicketsStore.setNoTicket(rootCanisterIdMock);

      const { queryByTestId } = renderContextCmp({
        summary: mockSnsFullProject.summary,
        swapCommitment: mockSnsFullProject.swapCommitment as SnsSwapCommitment,
        Component: ParticipateButton,
      });
      expect(
        (
          queryByTestId("sns-project-participate-button")?.textContent ?? ""
        ).trim()
      ).toEqual(en.sns_project_detail.increase_participation);
    });

    it("should render a text to participate", async () => {
      snsTicketsStore.setNoTicket(rootCanisterIdMock);

      const { queryByTestId } = renderContextCmp({
        summary: mockSnsFullProject.summary,
        swapCommitment: mockSnsSwapCommitment(
          principal(3)
        ) as SnsSwapCommitment,
        Component: ParticipateButton,
      });
      await waitFor(() =>
        expect(
          (
            queryByTestId("sns-project-participate-button")?.textContent ?? ""
          ).trim()
        ).toEqual(en.sns_project_detail.participate)
      );
    });

    it("should open swap participation modal on participate click", async () => {
<<<<<<< HEAD
      snsTicketsStore.setNoTicket(rootCanisterIdMock);

=======
      // When the modal appears, it will trigger `pollAccounts`
      // which trigger api calls if accounts are not loaded.
      accountsStore.set(mockAccountsStoreData);
>>>>>>> ca98eb7d
      const { getByTestId } = renderContextCmp({
        summary: mockSnsFullProject.summary,
        swapCommitment: mockSnsFullProject.swapCommitment as SnsSwapCommitment,
        Component: ParticipateButton,
      });

      await waitFor(() =>
        expect(getByTestId("sns-project-participate-button")).not.toBeNull()
      );

      await clickByTestId(getByTestId, "sns-project-participate-button");
      await waitFor(() =>
        expect(getByTestId("transaction-step-1")).toBeInTheDocument()
      );
    });

    it("should hide button is state is not open", () => {
      const { queryByTestId } = renderContextCmp({
        summary: summaryForLifecycle(SnsSwapLifecycle.Pending),
        swapCommitment: mockSnsFullProject.swapCommitment as SnsSwapCommitment,
        Component: ParticipateButton,
      });
      expect(
        queryByTestId("sns-project-participate-button")
      ).not.toBeInTheDocument();
    });

    it("should display a spinner if user has an open ticket", async () => {
      snsTicketsStore.setTicket({
        rootCanisterId: rootCanisterIdMock,
        ticket: testTicket,
      });

      const { queryByTestId, getByTestId } = renderContextCmp({
        summary: summaryForLifecycle(SnsSwapLifecycle.Open),
        swapCommitment: mockSnsFullProject.swapCommitment as SnsSwapCommitment,
        Component: ParticipateButton,
      });

      expect(restoreSnsSaleParticipation).toBeCalledTimes(1);

      await waitFor(() =>
        expect(getByTestId("connecting_sale_canister")).not.toBeNull()
      );

      expect(queryByTestId("sns-project-participate-button")).toBeNull();
    });

    it("should show progress modal if user has an open ticket", async () => {
      snsTicketsStore.setTicket({
        rootCanisterId: rootCanisterIdMock,
        ticket: testTicket,
      });

      const { getByTestId } = renderContextCmp({
        summary: summaryForLifecycle(SnsSwapLifecycle.Open),
        swapCommitment: mockSnsFullProject.swapCommitment as SnsSwapCommitment,
        Component: ParticipateButton,
      });

      expect(restoreSnsSaleParticipation).toBeCalledTimes(1);

      await waitFor(() =>
        expect(getByTestId("sale-in-progress-modal")).not.toBeNull()
      );
    });

    it("should not show progress modal if user has no no ticket", async () => {
      snsTicketsStore.setNoTicket(rootCanisterIdMock);

      const { getByTestId } = renderContextCmp({
        summary: summaryForLifecycle(SnsSwapLifecycle.Open),
        swapCommitment: mockSnsFullProject.swapCommitment as SnsSwapCommitment,
        Component: ParticipateButton,
      });

      expect(() => getByTestId("sale-in-progress-modal")).toThrow();
    });

    it("should display spinner and hide button when there is loading", async () => {
      const { queryByTestId, getByTestId, container } = renderContextCmp({
        summary: summaryForLifecycle(SnsSwapLifecycle.Open),
        swapCommitment: mockSnsFullProject.swapCommitment as SnsSwapCommitment,
        Component: ParticipateButton,
      });

      expect(restoreSnsSaleParticipation).toBeCalledTimes(1);
      expect(container.querySelector("svg.small")).toBeInTheDocument();
      expect(getByTestId("connecting_sale_canister")).not.toBeNull();
      expect(queryByTestId("sns-project-participate-button")).toBeNull();
    });

    it("should enable button if user has not committed max already", async () => {
      snsTicketsStore.setNoTicket(rootCanisterIdMock);

      const { queryByTestId } = renderContextCmp({
        summary: summaryForLifecycle(SnsSwapLifecycle.Open),
        swapCommitment: mockSnsFullProject.swapCommitment as SnsSwapCommitment,
        Component: ParticipateButton,
      });

      const button = queryByTestId(
        "sns-project-participate-button"
      ) as HTMLButtonElement;

      await waitFor(() => expect(button.getAttribute("disabled")).toBeNull());
      expect(restoreSnsSaleParticipation).toBeCalled();
    });

    it("should disable button if user has committed max already", () => {
      const mock = mockSnsFullProject.swapCommitment as SnsSwapCommitment;

      const { queryByTestId } = renderContextCmp({
        summary: summaryForLifecycle(SnsSwapLifecycle.Open),
        swapCommitment: {
          rootCanisterId: mock.rootCanisterId,
          myCommitment: {
            icp: [
              createTransferableAmount(mockSnsParams.max_participant_icp_e8s),
            ],
          },
        },
        Component: ParticipateButton,
      });

      const button = queryByTestId(
        "sns-project-participate-button"
      ) as HTMLButtonElement;
      expect(button.getAttribute("disabled")).not.toBeNull();
    });
  });

  describe("not signed in", () => {
    beforeAll(() => {
      authStoreMock.next({
        identity: undefined,
      });
    });

    it("should not render participate button", () => {
      const { queryByTestId } = renderContextCmp({
        summary: summaryForLifecycle(SnsSwapLifecycle.Open),
        swapCommitment: mockSnsFullProject.swapCommitment as SnsSwapCommitment,
        Component: ParticipateButton,
      });

      expect(queryByTestId("sns-project-participate-button")).toBeNull();
    });

    it("should render a sign in button", () => {
      const { getByTestId } = renderContextCmp({
        summary: summaryForLifecycle(SnsSwapLifecycle.Open),
        swapCommitment: mockSnsFullProject.swapCommitment as SnsSwapCommitment,
        Component: ParticipateButton,
      });

      expect(getByTestId("login-button")).not.toBeNull();
    });
  });
});<|MERGE_RESOLUTION|>--- conflicted
+++ resolved
@@ -99,14 +99,12 @@
     });
 
     it("should open swap participation modal on participate click", async () => {
-<<<<<<< HEAD
-      snsTicketsStore.setNoTicket(rootCanisterIdMock);
-
-=======
+      snsTicketsStore.setNoTicket(rootCanisterIdMock);
+
       // When the modal appears, it will trigger `pollAccounts`
       // which trigger api calls if accounts are not loaded.
       accountsStore.set(mockAccountsStoreData);
->>>>>>> ca98eb7d
+
       const { getByTestId } = renderContextCmp({
         summary: mockSnsFullProject.summary,
         swapCommitment: mockSnsFullProject.swapCommitment as SnsSwapCommitment,

/**
 * @jest-environment jsdom
 */

import ParticipateButton from "$lib/components/project-detail/ParticipateButton.svelte";
import {
  getOpenTicket,
  initiateSnsSaleParticipation,
  participateInSnsSale,
} from "$lib/services/sns-sale.services";
import { authStore } from "$lib/stores/auth.store";
import type { SnsSwapCommitment, SnsTicket } from "$lib/types/sns";
import { SnsSwapLifecycle } from "@dfinity/sns";
import { waitFor } from "@testing-library/svelte";
import {
  authStoreMock,
  mockIdentity,
  mutableMockAuthStoreSubscribe,
} from "../../../mocks/auth.store.mock";
import en from "../../../mocks/i18n.mock";
import {
  createTransferableAmount,
  mockSnsFullProject,
  mockSnsParams,
  mockSnsSwapCommitment,
  principal,
  summaryForLifecycle,
} from "../../../mocks/sns-projects.mock";
import { rootCanisterIdMock } from "../../../mocks/sns.api.mock";
import { renderContextCmp, snsTicketMock } from "../../../mocks/sns.mock";
import { clickByTestId } from "../../../utils/utils.test-utils";

let getOpenTicketTicket: SnsTicket | undefined = undefined;
const initiateSnsSaleParticipationTicket: SnsTicket | undefined = snsTicketMock(
  { rootCanisterId: rootCanisterIdMock, owner: rootCanisterIdMock }
);
jest.mock("$lib/services/sns-sale.services", () => ({
  getOpenTicket: jest
    .fn()
    .mockImplementation(() => Promise.resolve(getOpenTicketTicket)),
  initiateSnsSaleParticipation: jest
    .fn()
    .mockImplementation(() =>
      Promise.resolve(initiateSnsSaleParticipationTicket)
    ),
  participateInSnsSale: jest
    .fn()
    .mockResolvedValue({ success: true, retry: false }),
}));

describe("ParticipateButton", () => {
  jest
    .spyOn(authStore, "subscribe")
    .mockImplementation(mutableMockAuthStoreSubscribe);

  describe("signed in", () => {
    beforeAll(() => {
      authStoreMock.next({
        identity: mockIdentity,
      });
    });

    beforeEach(() => {
<<<<<<< HEAD
      (getOpenTicket as jest.MockedFn<any>).mockClear();
      (initiateSnsSaleParticipation as jest.MockedFn<any>).mockClear();
      (participateInSnsSale as jest.MockedFn<any>).mockClear();
=======
      (getOpenTicket as jest.Mock).mockClear();
      (initiateSnsSwapParticipation as jest.Mock).mockClear();
      (participateInSnsSwap as jest.Mock).mockClear();
>>>>>>> b46cf5cf
    });

    it("should render a text to increase participation", () => {
      const { queryByTestId } = renderContextCmp({
        summary: mockSnsFullProject.summary,
        swapCommitment: mockSnsFullProject.swapCommitment as SnsSwapCommitment,
        Component: ParticipateButton,
      });
      expect(
        (
          queryByTestId("sns-project-participate-button")?.textContent ?? ""
        ).trim()
      ).toEqual(en.sns_project_detail.increase_participation);
    });

    it("should render a text to participate", () => {
      const { queryByTestId } = renderContextCmp({
        summary: mockSnsFullProject.summary,
        swapCommitment: mockSnsSwapCommitment(
          principal(3)
        ) as SnsSwapCommitment,
        Component: ParticipateButton,
      });
      expect(
        (
          queryByTestId("sns-project-participate-button")?.textContent ?? ""
        ).trim()
      ).toEqual(en.sns_project_detail.participate);
    });

    it("should open swap participation modal on participate click", async () => {
      const { getByTestId } = renderContextCmp({
        summary: mockSnsFullProject.summary,
        swapCommitment: mockSnsFullProject.swapCommitment as SnsSwapCommitment,
        Component: ParticipateButton,
      });

      await clickByTestId(getByTestId, "sns-project-participate-button");
      await waitFor(() =>
        expect(getByTestId("transaction-step-1")).toBeInTheDocument()
      );
    });

    it("should hide button is state is not open", () => {
      const { queryByTestId } = renderContextCmp({
        summary: summaryForLifecycle(SnsSwapLifecycle.Pending),
        swapCommitment: mockSnsFullProject.swapCommitment as SnsSwapCommitment,
        Component: ParticipateButton,
      });
      expect(
        queryByTestId("sns-project-participate-button")
      ).not.toBeInTheDocument();
    });

    it("should disable the button is user has an open ticket", async () => {
      getOpenTicketTicket = snsTicketMock({
        rootCanisterId: rootCanisterIdMock,
        owner: rootCanisterIdMock,
      });

      const { queryByTestId } = renderContextCmp({
        summary: summaryForLifecycle(SnsSwapLifecycle.Open),
        swapCommitment: mockSnsFullProject.swapCommitment as SnsSwapCommitment,
        Component: ParticipateButton,
      });

      const button = queryByTestId(
        "sns-project-participate-button"
      ) as HTMLButtonElement;

      expect(getOpenTicket).toBeCalled();

      await waitFor(() =>
        expect(button.getAttribute("disabled")).not.toBeNull()
      );
      expect(participateInSnsSale).toBeCalledWith({
        ticket: getOpenTicketTicket,
      });
    });

    it("should enable button if user has not committed max already", async () => {
      getOpenTicketTicket = {
        rootCanisterId: rootCanisterIdMock,
        ticket: undefined,
      };

      const { queryByTestId } = renderContextCmp({
        summary: summaryForLifecycle(SnsSwapLifecycle.Open),
        swapCommitment: mockSnsFullProject.swapCommitment as SnsSwapCommitment,
        Component: ParticipateButton,
      });

      const button = queryByTestId(
        "sns-project-participate-button"
      ) as HTMLButtonElement;

      await waitFor(() => expect(button.getAttribute("disabled")).toBeNull());
      expect(getOpenTicket).toBeCalled();
      expect(participateInSnsSale).not.toBeCalled();
    });

    it("should disable button if user has committed max already", () => {
      const mock = mockSnsFullProject.swapCommitment as SnsSwapCommitment;

      const { queryByTestId } = renderContextCmp({
        summary: summaryForLifecycle(SnsSwapLifecycle.Open),
        swapCommitment: {
          rootCanisterId: mock.rootCanisterId,
          myCommitment: {
            icp: [
              createTransferableAmount(mockSnsParams.max_participant_icp_e8s),
            ],
          },
        },
        Component: ParticipateButton,
      });

      const button = queryByTestId(
        "sns-project-participate-button"
      ) as HTMLButtonElement;
      expect(button.getAttribute("disabled")).not.toBeNull();
    });
  });

  describe("not signed in", () => {
    beforeAll(() => {
      authStoreMock.next({
        identity: undefined,
      });
    });

    it("should not render participate button", () => {
      const { queryByTestId } = renderContextCmp({
        summary: summaryForLifecycle(SnsSwapLifecycle.Open),
        swapCommitment: mockSnsFullProject.swapCommitment as SnsSwapCommitment,
        Component: ParticipateButton,
      });

      expect(queryByTestId("sns-project-participate-button")).toBeNull();
    });

    it("should render a sign in button", () => {
      const { getByTestId } = renderContextCmp({
        summary: summaryForLifecycle(SnsSwapLifecycle.Open),
        swapCommitment: mockSnsFullProject.swapCommitment as SnsSwapCommitment,
        Component: ParticipateButton,
      });

      expect(getByTestId("login-button")).not.toBeNull();
    });
  });
});<|MERGE_RESOLUTION|>--- conflicted
+++ resolved
@@ -61,15 +61,9 @@
     });
 
     beforeEach(() => {
-<<<<<<< HEAD
-      (getOpenTicket as jest.MockedFn<any>).mockClear();
-      (initiateSnsSaleParticipation as jest.MockedFn<any>).mockClear();
-      (participateInSnsSale as jest.MockedFn<any>).mockClear();
-=======
       (getOpenTicket as jest.Mock).mockClear();
-      (initiateSnsSwapParticipation as jest.Mock).mockClear();
-      (participateInSnsSwap as jest.Mock).mockClear();
->>>>>>> b46cf5cf
+      (initiateSnsSaleParticipation as jest.Mock).mockClear();
+      (participateInSnsSale as jest.Mock).mockClear();
     });
 
     it("should render a text to increase participation", () => {

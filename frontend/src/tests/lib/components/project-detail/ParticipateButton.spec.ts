import ParticipateButton from "$lib/components/project-detail/ParticipateButton.svelte";
import { NOT_LOADED } from "$lib/constants/stores.constants";
import { accountsStore } from "$lib/stores/accounts.store";
import { authStore } from "$lib/stores/auth.store";
import { snsTicketsStore } from "$lib/stores/sns-tickets.store";
import { userCountryStore } from "$lib/stores/user-country.store";
import type { SnsSwapCommitment } from "$lib/types/sns";
import { mockAccountsStoreData } from "$tests/mocks/accounts.store.mock";
import {
  authStoreMock,
  mockIdentity,
  mutableMockAuthStoreSubscribe,
} from "$tests/mocks/auth.store.mock";
import en from "$tests/mocks/i18n.mock";
import {
  createSummary,
  createTransferableAmount,
  mockSnsFullProject,
  mockSnsParams,
  mockSnsSwapCommitment,
  principal,
  summaryForLifecycle,
} from "$tests/mocks/sns-projects.mock";
import { rootCanisterIdMock } from "$tests/mocks/sns.api.mock";
import { renderContextCmp, snsTicketMock } from "$tests/mocks/sns.mock";
import { TooltipPo } from "$tests/page-objects/Tooltip.page-object";
import { JestPageObjectElement } from "$tests/page-objects/jest.page-object";
import { clickByTestId } from "$tests/utils/utils.test-utils";
import { SnsSwapLifecycle } from "@dfinity/sns";
import { waitFor } from "@testing-library/svelte";
import { vi } from "vitest";

describe("ParticipateButton", () => {
  const { ticket: testTicket } = snsTicketMock({
    rootCanisterId: rootCanisterIdMock,
    owner: rootCanisterIdMock,
  });

  vi.spyOn(authStore, "subscribe").mockImplementation(
    mutableMockAuthStoreSubscribe
  );

  describe("signed in", () => {
    beforeEach(() => {
      authStoreMock.next({
        identity: mockIdentity,
      });
      snsTicketsStore.reset();
<<<<<<< HEAD
      vi.clearAllMocks();
=======
      jest.clearAllMocks();
      userCountryStore.set(NOT_LOADED);
>>>>>>> 5ae5af53
    });

    it("should render a text to increase participation", () => {
      snsTicketsStore.setNoTicket(rootCanisterIdMock);

      const { queryByTestId } = renderContextCmp({
        summary: mockSnsFullProject.summary,
        swapCommitment: mockSnsFullProject.swapCommitment as SnsSwapCommitment,
        Component: ParticipateButton,
      });
      expect(
        (
          queryByTestId("sns-project-participate-button")?.textContent ?? ""
        ).trim()
      ).toEqual(en.sns_project_detail.increase_participation);
    });

    it("should render a text to participate", async () => {
      snsTicketsStore.setNoTicket(rootCanisterIdMock);

      const { queryByTestId } = renderContextCmp({
        summary: mockSnsFullProject.summary,
        swapCommitment: mockSnsSwapCommitment(
          principal(3)
        ) as SnsSwapCommitment,
        Component: ParticipateButton,
      });
      await waitFor(() =>
        expect(
          (
            queryByTestId("sns-project-participate-button")?.textContent ?? ""
          ).trim()
        ).toEqual(en.sns_project_detail.participate)
      );
    });

    // TODO: Disable button until we have the commitment of the user
    it("should show button when user has no commitment", () => {
      snsTicketsStore.setNoTicket(rootCanisterIdMock);

      const { queryByTestId } = renderContextCmp({
        summary: summaryForLifecycle(SnsSwapLifecycle.Open),
        swapCommitment: {
          rootCanisterId: mockSnsFullProject.rootCanisterId,
          myCommitment: undefined,
        },
        Component: ParticipateButton,
      });
      expect(
        queryByTestId("sns-project-participate-button")
      ).toBeInTheDocument();
    });

    it("should open swap participation modal on participate click", async () => {
      snsTicketsStore.setNoTicket(rootCanisterIdMock);

      // When the modal appears, it will trigger `pollAccounts`
      // which trigger api calls if accounts are not loaded.
      accountsStore.setForTesting(mockAccountsStoreData);

      const { getByTestId } = renderContextCmp({
        summary: mockSnsFullProject.summary,
        swapCommitment: mockSnsFullProject.swapCommitment as SnsSwapCommitment,
        Component: ParticipateButton,
      });

      await waitFor(() =>
        expect(getByTestId("sns-project-participate-button")).not.toBeNull()
      );

      await clickByTestId(getByTestId, "sns-project-participate-button");
      await waitFor(() =>
        expect(getByTestId("transaction-step-1")).toBeInTheDocument()
      );
    });

    it("should hide button is state is not open", () => {
      const { queryByTestId } = renderContextCmp({
        summary: summaryForLifecycle(SnsSwapLifecycle.Pending),
        swapCommitment: mockSnsFullProject.swapCommitment as SnsSwapCommitment,
        Component: ParticipateButton,
      });
      expect(
        queryByTestId("sns-project-participate-button")
      ).not.toBeInTheDocument();
    });

    it("should display a spinner if user has an open ticket", async () => {
      snsTicketsStore.setTicket({
        rootCanisterId: rootCanisterIdMock,
        ticket: testTicket,
      });

      const { queryByTestId, getByTestId } = renderContextCmp({
        summary: summaryForLifecycle(SnsSwapLifecycle.Open),
        swapCommitment: mockSnsFullProject.swapCommitment as SnsSwapCommitment,
        Component: ParticipateButton,
      });

      await waitFor(() =>
        expect(getByTestId("connecting_sale_canister")).not.toBeNull()
      );

      expect(queryByTestId("sns-project-participate-button")).toBeNull();
    });

    it("should display a spinner while fetching user commitment", async () => {
      snsTicketsStore.setNoTicket(rootCanisterIdMock);

      const { queryByTestId, getByTestId } = renderContextCmp({
        summary: summaryForLifecycle(SnsSwapLifecycle.Open),
        swapCommitment: undefined,
        Component: ParticipateButton,
      });

      await waitFor(() =>
        expect(getByTestId("connecting_sale_canister")).not.toBeNull()
      );

      expect(queryByTestId("sns-project-participate-button")).toBeNull();
    });

    it("should display spinner and hide button when there is loading ticket", async () => {
      const { queryByTestId, getByTestId, container } = renderContextCmp({
        summary: summaryForLifecycle(SnsSwapLifecycle.Open),
        swapCommitment: mockSnsFullProject.swapCommitment as SnsSwapCommitment,
        Component: ParticipateButton,
      });

      expect(container.querySelector("svg.small")).toBeInTheDocument();
      expect(getByTestId("connecting_sale_canister")).not.toBeNull();
      expect(queryByTestId("sns-project-participate-button")).toBeNull();
    });

    it("should display spinner while loading location if project has restricted countries and user has no ticket", async () => {
      const summary = createSummary({
        lifecycle: SnsSwapLifecycle.Open,
        restrictedCountries: ["US"],
      });
      snsTicketsStore.setNoTicket(rootCanisterIdMock);
      const { queryByTestId, getByTestId, container } = renderContextCmp({
        summary,
        swapCommitment: mockSnsFullProject.swapCommitment as SnsSwapCommitment,
        Component: ParticipateButton,
      });

      expect(container.querySelector("svg.small")).toBeInTheDocument();
      expect(getByTestId("connecting_sale_canister")).not.toBeNull();
      expect(queryByTestId("sns-project-participate-button")).toBeNull();
    });

    it("should not display spinner if project has restricted countries, user location is loaded and user has no open ticket", async () => {
      const summary = createSummary({
        lifecycle: SnsSwapLifecycle.Open,
        restrictedCountries: ["US"],
      });
      userCountryStore.set({ isoCode: "US" });
      snsTicketsStore.setNoTicket(rootCanisterIdMock);

      const { queryByTestId } = renderContextCmp({
        summary,
        swapCommitment: mockSnsFullProject.swapCommitment as SnsSwapCommitment,
        Component: ParticipateButton,
      });

      expect(queryByTestId("connecting_sale_canister")).toBeNull();
      expect(
        queryByTestId("sns-project-participate-button")
      ).toBeInTheDocument();
    });

    it("should enable button if user has not committed max already", async () => {
      snsTicketsStore.setNoTicket(rootCanisterIdMock);

      const { queryByTestId } = renderContextCmp({
        summary: summaryForLifecycle(SnsSwapLifecycle.Open),
        swapCommitment: mockSnsFullProject.swapCommitment as SnsSwapCommitment,
        Component: ParticipateButton,
      });

      const button = queryByTestId(
        "sns-project-participate-button"
      ) as HTMLButtonElement;

      await waitFor(() => expect(button.getAttribute("disabled")).toBeNull());
    });

    it("should enable button if from a non-restricted country", async () => {
      snsTicketsStore.setNoTicket(rootCanisterIdMock);
      const summary = createSummary({
        lifecycle: SnsSwapLifecycle.Open,
        restrictedCountries: ["CH"],
      });
      userCountryStore.set({ isoCode: "US" });

      const { queryByTestId } = renderContextCmp({
        summary,
        swapCommitment: mockSnsFullProject.swapCommitment as SnsSwapCommitment,
        Component: ParticipateButton,
      });

      const button = queryByTestId(
        "sns-project-participate-button"
      ) as HTMLButtonElement;

      await waitFor(() => expect(button.getAttribute("disabled")).toBeNull());
    });

    it("should enable button if there was an error fetching the country of the user", async () => {
      snsTicketsStore.setNoTicket(rootCanisterIdMock);
      const summary = createSummary({
        lifecycle: SnsSwapLifecycle.Open,
        restrictedCountries: ["CH"],
      });
      userCountryStore.set(new Error("Error loading country"));

      const { queryByTestId } = renderContextCmp({
        summary,
        swapCommitment: mockSnsFullProject.swapCommitment as SnsSwapCommitment,
        Component: ParticipateButton,
      });

      const button = queryByTestId(
        "sns-project-participate-button"
      ) as HTMLButtonElement;

      await waitFor(() => expect(button.getAttribute("disabled")).toBeNull());
    });

    it("should disable button if user has committed max already", async () => {
      const mock = mockSnsFullProject.swapCommitment as SnsSwapCommitment;
      snsTicketsStore.setNoTicket(mock.rootCanisterId);

      const { queryByTestId, container } = renderContextCmp({
        summary: summaryForLifecycle(SnsSwapLifecycle.Open),
        swapCommitment: {
          rootCanisterId: mock.rootCanisterId,
          myCommitment: {
            icp: [
              createTransferableAmount(mockSnsParams.max_participant_icp_e8s),
            ],
          },
        },
        Component: ParticipateButton,
      });

      const button = queryByTestId(
        "sns-project-participate-button"
      ) as HTMLButtonElement;
      expect(button.getAttribute("disabled")).not.toBeNull();

      const tooltipPo = new TooltipPo(new JestPageObjectElement(container));
      expect(await tooltipPo.getText()).toBe("Maximum commitment reached");
    });

    it("should disable button if user is from a restricted country", async () => {
      const userCountry = "CH";
      const summary = createSummary({
        lifecycle: SnsSwapLifecycle.Open,
        restrictedCountries: [userCountry],
      });
      userCountryStore.set({ isoCode: userCountry });
      const mock = mockSnsFullProject.swapCommitment as SnsSwapCommitment;
      snsTicketsStore.setNoTicket(mock.rootCanisterId);

      const { queryByTestId, container } = renderContextCmp({
        summary,
        swapCommitment: {
          rootCanisterId: mock.rootCanisterId,
          myCommitment: undefined,
        },
        Component: ParticipateButton,
      });

      const button = queryByTestId(
        "sns-project-participate-button"
      ) as HTMLButtonElement;
      expect(button.getAttribute("disabled")).not.toBeNull();

      const tooltipPo = new TooltipPo(new JestPageObjectElement(container));
      expect(await tooltipPo.getText()).toBe(
        "You are not eligible to participate in this swap."
      );
    });
  });

  describe("not signed in", () => {
    beforeAll(() => {
      authStoreMock.next({
        identity: undefined,
      });
    });

    it("should not render participate button", () => {
      const { queryByTestId } = renderContextCmp({
        summary: summaryForLifecycle(SnsSwapLifecycle.Open),
        swapCommitment: mockSnsFullProject.swapCommitment as SnsSwapCommitment,
        Component: ParticipateButton,
      });

      expect(queryByTestId("sns-project-participate-button")).toBeNull();
    });

    it("should render a sign in button", () => {
      const { getByTestId } = renderContextCmp({
        summary: summaryForLifecycle(SnsSwapLifecycle.Open),
        swapCommitment: mockSnsFullProject.swapCommitment as SnsSwapCommitment,
        Component: ParticipateButton,
      });

      expect(getByTestId("login-button")).not.toBeNull();
    });
  });
});<|MERGE_RESOLUTION|>--- conflicted
+++ resolved
@@ -1,3 +1,7 @@
+/**
+ * @jest-environment jsdom
+ */
+
 import ParticipateButton from "$lib/components/project-detail/ParticipateButton.svelte";
 import { NOT_LOADED } from "$lib/constants/stores.constants";
 import { accountsStore } from "$lib/stores/accounts.store";
@@ -28,7 +32,6 @@
 import { clickByTestId } from "$tests/utils/utils.test-utils";
 import { SnsSwapLifecycle } from "@dfinity/sns";
 import { waitFor } from "@testing-library/svelte";
-import { vi } from "vitest";
 
 describe("ParticipateButton", () => {
   const { ticket: testTicket } = snsTicketMock({
@@ -36,9 +39,9 @@
     owner: rootCanisterIdMock,
   });
 
-  vi.spyOn(authStore, "subscribe").mockImplementation(
-    mutableMockAuthStoreSubscribe
-  );
+  jest
+    .spyOn(authStore, "subscribe")
+    .mockImplementation(mutableMockAuthStoreSubscribe);
 
   describe("signed in", () => {
     beforeEach(() => {
@@ -46,12 +49,8 @@
         identity: mockIdentity,
       });
       snsTicketsStore.reset();
-<<<<<<< HEAD
-      vi.clearAllMocks();
-=======
       jest.clearAllMocks();
       userCountryStore.set(NOT_LOADED);
->>>>>>> 5ae5af53
     });
 
     it("should render a text to increase participation", () => {

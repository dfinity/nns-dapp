--- conflicted
+++ resolved
@@ -1,3 +1,7 @@
+/**
+ * @jest-environment jsdom
+ */
+
 import ProjectSwapDetails from "$lib/components/project-detail/ProjectSwapDetails.svelte";
 import { snsTotalTokenSupplyStore } from "$lib/stores/sns-total-token-supply.store";
 import type { SnsSwapCommitment } from "$lib/types/sns";
@@ -11,13 +15,8 @@
 } from "$tests/mocks/sns-projects.mock";
 import { renderContextCmp } from "$tests/mocks/sns.mock";
 import { ProjectSwapDetailsPo } from "$tests/page-objects/ProjectSwapDetails.page-object";
-<<<<<<< HEAD
-import { VitestPageObjectElement } from "$tests/page-objects/vitest.page-object";
-import { TokenAmount } from "@dfinity/nns";
-=======
 import { JestPageObjectElement } from "$tests/page-objects/jest.page-object";
 import { TokenAmount } from "@dfinity/utils";
->>>>>>> 5ae5af53
 
 describe("ProjectSwapDetails", () => {
   beforeEach(() => {
@@ -118,9 +117,7 @@
       Component: ProjectSwapDetails,
     });
 
-    const po = ProjectSwapDetailsPo.under(
-      new VitestPageObjectElement(container)
-    );
+    const po = ProjectSwapDetailsPo.under(new JestPageObjectElement(container));
 
     expect(await po.getTotalSupply()).toMatch(
       formatToken({ value: totalSupply })

--- conflicted
+++ resolved
@@ -14,16 +14,12 @@
 import { mockSnsToken } from "$tests/mocks/sns-projects.mock";
 import { SnsNeuronDissolveDelayItemActionPo } from "$tests/page-objects/SnsNeuronDissolveDelayItemAction.page-object";
 import { JestPageObjectElement } from "$tests/page-objects/jest.page-object";
+import { NeuronState } from "@dfinity/nns";
 import {
   SnsNeuronPermissionType,
   type SnsNervousSystemParameters,
   type SnsNeuron,
-<<<<<<< HEAD
-} from "@dfinity/sns";
-import { NeuronState } from "@icp-sdk/canisters/nns";
-=======
 } from "@icp-sdk/canisters/sns";
->>>>>>> 95eddd96
 import type { Principal } from "@icp-sdk/core/principal";
 import { render } from "@testing-library/svelte";
 

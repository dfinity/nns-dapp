import SnsNeuronPageHeader from "$lib/components/sns-neuron-detail/SnsNeuronPageHeader.svelte";
import { dispatchIntersecting } from "$lib/directives/intersection.directives";
import { layoutTitleStore } from "$lib/stores/layout.store";
import { snsQueryStore } from "$lib/stores/sns.store";
import { page } from "$mocks/$app/stores";
import { mockPrincipal } from "$tests/mocks/auth.store.mock";
import { renderSelectedSnsNeuronContext } from "$tests/mocks/context-wrapper.mock";
import { mockSnsNeuron } from "$tests/mocks/sns-neurons.mock";
import { mockToken } from "$tests/mocks/sns-projects.mock";
import { snsResponseFor } from "$tests/mocks/sns-response.mock";
import { SnsNeuronPageHeaderPo } from "$tests/page-objects/SnsNeuronPageHeader.page-object";
import { JestPageObjectElement } from "$tests/page-objects/jest.page-object";
import { SnsSwapLifecycle, type SnsNeuron } from "@dfinity/sns";
import { get } from "svelte/store";

describe("SnsNeuronPageHeader", () => {
  const renderSnsNeuronCmp = (neuron: SnsNeuron) => {
    const { container } = renderSelectedSnsNeuronContext({
      Component: SnsNeuronPageHeader,
      neuron,
<<<<<<< HEAD
      reload: vi.fn(),
=======
      reload: jest.fn(),
      props: {
        token: mockToken,
      },
>>>>>>> 61519a5e
    });

    return SnsNeuronPageHeaderPo.under(new JestPageObjectElement(container));
  };

  it("should render the Sns universe name", async () => {
    const projectName = "Tetris";
    const rootCanisterId = mockPrincipal;
    const responses = snsResponseFor({
      principal: rootCanisterId,
      lifecycle: SnsSwapLifecycle.Committed,
      projectName,
    });
    snsQueryStore.setData(responses);
    page.mock({ data: { universe: rootCanisterId.toText() } });

    const po = renderSnsNeuronCmp(mockSnsNeuron);

    expect(await po.getUniverse()).toEqual(projectName);
  });

  const testTitle = async ({
    intersecting,
    text,
  }: {
    intersecting: boolean;
    text: string;
  }) => {
    const { getByTestId } = renderSelectedSnsNeuronContext({
      Component: SnsNeuronPageHeader,
      neuron: mockSnsNeuron,
      reload: jest.fn(),
      props: {
        token: mockToken,
      },
    });

    const element = getByTestId("neuron-id-element") as HTMLElement;

    dispatchIntersecting({ element, intersecting });

    const title = get(layoutTitleStore);
    expect(title).toEqual(text);
  };

  it("should render a title with neuron ID if title is not intersecting viewport", () =>
    testTitle({ intersecting: false, text: "TET - 01050309090302" }));

  it("should render a static title if title is intersecting viewport", () =>
    testTitle({ intersecting: true, text: "Neuron" }));
});<|MERGE_RESOLUTION|>--- conflicted
+++ resolved
@@ -18,14 +18,10 @@
     const { container } = renderSelectedSnsNeuronContext({
       Component: SnsNeuronPageHeader,
       neuron,
-<<<<<<< HEAD
       reload: vi.fn(),
-=======
-      reload: jest.fn(),
       props: {
         token: mockToken,
       },
->>>>>>> 61519a5e
     });
 
     return SnsNeuronPageHeaderPo.under(new JestPageObjectElement(container));
@@ -57,7 +53,7 @@
     const { getByTestId } = renderSelectedSnsNeuronContext({
       Component: SnsNeuronPageHeader,
       neuron: mockSnsNeuron,
-      reload: jest.fn(),
+      reload: vi.fn(),
       props: {
         token: mockToken,
       },

import SnsNeuronStateItemAction from "$lib/components/sns-neuron-detail/SnsNeuronStateItemAction.svelte";
import { SECONDS_IN_FOUR_YEARS } from "$lib/constants/constants";
import { authStore } from "$lib/stores/auth.store";
import {
  mockAuthStoreSubscribe,
  mockIdentity,
} from "$tests/mocks/auth.store.mock";
import {
  allSnsNeuronPermissions,
  createMockSnsNeuron,
  snsNervousSystemParametersMock,
} from "$tests/mocks/sns-neurons.mock";
import { SnsNeuronStateItemActionPo } from "$tests/page-objects/SnsNeuronStateItemAction.page-object";
import { JestPageObjectElement } from "$tests/page-objects/jest.page-object";
import { NeuronState } from "@dfinity/nns";
import type { Principal } from "@dfinity/principal";
import { SnsNeuronPermissionType, type SnsNeuron } from "@dfinity/sns";
import { render } from "@testing-library/svelte";

describe("SnsNeuronStateItemAction", () => {
  const nowInSeconds = 1689843195;
  const renderComponent = (neuron: SnsNeuron) => {
    const { container } = render(SnsNeuronStateItemAction, {
      props: {
        neuron,
        snsParameters: snsNervousSystemParametersMock,
      },
    });

    return SnsNeuronStateItemActionPo.under(
      new JestPageObjectElement(container)
    );
  };

  const controllerPermissions = {
    principal: [mockIdentity.getPrincipal()] as [Principal],
    permission_type: allSnsNeuronPermissions,
  };
  const noDissolvePermissions = {
    principal: [mockIdentity.getPrincipal()] as [Principal],
    permission_type: allSnsNeuronPermissions.filter(
      (p) =>
        p !==
        SnsNeuronPermissionType.NEURON_PERMISSION_TYPE_CONFIGURE_DISSOLVE_STATE
    ),
  };
  const noDisbursePermissions = {
    principal: [mockIdentity.getPrincipal()] as [Principal],
    permission_type: allSnsNeuronPermissions.filter(
      (p) => p !== SnsNeuronPermissionType.NEURON_PERMISSION_TYPE_DISBURSE
    ),
  };

  beforeEach(() => {
<<<<<<< HEAD
    vi.useFakeTimers();
    vi.setSystemTime(nowInSeconds * 1000);
=======
    jest.useFakeTimers();
    jest.setSystemTime(nowInSeconds * 1000);
    jest
      .spyOn(authStore, "subscribe")
      .mockImplementation(mockAuthStoreSubscribe);
>>>>>>> 84b92fd6
  });

  it("should render locked text and Start dissolving button if neuron is locked", async () => {
    const neuron = createMockSnsNeuron({
      id: [1],
      state: NeuronState.Locked,
      permissions: [controllerPermissions],
    });
    const po = renderComponent(neuron);

    expect(await po.getState()).toBe("Locked");
    expect(await po.getDissolveButtonText()).toBe("Start Dissolving");
  });

  it("should not render Start dissolving button if user has no dissolve permissions", async () => {
    const neuron = createMockSnsNeuron({
      id: [1],
      state: NeuronState.Locked,
      permissions: [noDissolvePermissions],
    });
    const po = renderComponent(neuron);

    expect(await po.getDissolveButtonPo().isPresent()).toBe(false);
    expect(await po.hasDisburseButton()).toBe(false);
  });

  it("should render dissolving text and Stop dissolving button if neuron is dissolving", async () => {
    const neuron = createMockSnsNeuron({
      id: [1],
      state: NeuronState.Dissolving,
      permissions: [controllerPermissions],
    });
    const po = renderComponent(neuron);

    expect(await po.getState()).toBe("Dissolving");
    expect(await po.getDissolveButtonText()).toBe("Stop Dissolving");
  });

  it("should not render Stop dissolving button if user has no dissolve permissions", async () => {
    const neuron = createMockSnsNeuron({
      id: [1],
      state: NeuronState.Dissolving,
      permissions: [noDissolvePermissions],
    });
    const po = renderComponent(neuron);

    expect(await po.getDissolveButtonPo().isPresent()).toBe(false);
    expect(await po.hasDisburseButton()).toBe(false);
  });

  it("should render unlocked text and disburse button if neuron is unlocked", async () => {
    const neuron = createMockSnsNeuron({
      id: [1],
      state: NeuronState.Dissolved,
      permissions: [controllerPermissions],
    });
    const po = renderComponent(neuron);

    expect(await po.getState()).toBe("Unlocked");
    expect(await po.hasDisburseButton()).toBe(true);
  });

  it("should not render disburse button if user has no disburse permissions", async () => {
    const neuron = createMockSnsNeuron({
      id: [1],
      state: NeuronState.Dissolved,
      permissions: [noDisbursePermissions],
    });
    const po = renderComponent(neuron);

    expect(await po.hasDisburseButton()).toBe(false);
    expect(await po.getDissolveButtonPo().isPresent()).toBe(false);
  });

  it("should render age bonus for Locked neurons", async () => {
    const neuron = createMockSnsNeuron({
      id: [1],
      state: NeuronState.Locked,
      permissions: [controllerPermissions],
      ageSinceTimestampSeconds: BigInt(nowInSeconds - SECONDS_IN_FOUR_YEARS),
    });
    const po = renderComponent(neuron);

    expect(await po.getAgeBonus()).toBe("Age bonus: 1.25");
  });

  it("should render no age bonus for dissolving neurons", async () => {
    const neuron = createMockSnsNeuron({
      id: [1],
      state: NeuronState.Dissolving,
      permissions: [controllerPermissions],
    });
    const po = renderComponent(neuron);

    expect(await po.getAgeBonus()).toBe("No age bonus");
  });

  it("should render no age bonus for unlocked neurons", async () => {
    const neuron = createMockSnsNeuron({
      id: [1],
      state: NeuronState.Dissolved,
      permissions: [controllerPermissions],
    });
    const po = renderComponent(neuron);

    expect(await po.getAgeBonus()).toBe("No age bonus");
  });
});<|MERGE_RESOLUTION|>--- conflicted
+++ resolved
@@ -1,3 +1,7 @@
+/**
+ * @jest-environment jsdom
+ */
+
 import SnsNeuronStateItemAction from "$lib/components/sns-neuron-detail/SnsNeuronStateItemAction.svelte";
 import { SECONDS_IN_FOUR_YEARS } from "$lib/constants/constants";
 import { authStore } from "$lib/stores/auth.store";
@@ -52,16 +56,11 @@
   };
 
   beforeEach(() => {
-<<<<<<< HEAD
-    vi.useFakeTimers();
-    vi.setSystemTime(nowInSeconds * 1000);
-=======
     jest.useFakeTimers();
     jest.setSystemTime(nowInSeconds * 1000);
     jest
       .spyOn(authStore, "subscribe")
       .mockImplementation(mockAuthStoreSubscribe);
->>>>>>> 84b92fd6
   });
 
   it("should render locked text and Start dissolving button if neuron is locked", async () => {

--- conflicted
+++ resolved
@@ -9,16 +9,11 @@
 import { mockSnsToken } from "$tests/mocks/sns-projects.mock";
 import { SnsNeuronStateItemActionPo } from "$tests/page-objects/SnsNeuronStateItemAction.page-object";
 import { JestPageObjectElement } from "$tests/page-objects/jest.page-object";
-<<<<<<< HEAD
-import { SnsNeuronPermissionType, type SnsNeuron } from "@dfinity/sns";
-import { NeuronState } from "@icp-sdk/canisters/nns";
-=======
 import { NeuronState } from "@dfinity/nns";
 import {
   SnsNeuronPermissionType,
   type SnsNeuron,
 } from "@icp-sdk/canisters/sns";
->>>>>>> 95eddd96
 import type { Principal } from "@icp-sdk/core/principal";
 import { render } from "@testing-library/svelte";
 

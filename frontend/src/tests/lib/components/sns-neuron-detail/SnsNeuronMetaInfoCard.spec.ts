import SnsNeuronMetaInfoCard from "$lib/components/sns-neuron-detail/SnsNeuronMetaInfoCard.svelte";
import { SECONDS_IN_DAY, SECONDS_IN_MONTH } from "$lib/constants/constants";
import { snsTokenSymbolSelectedStore } from "$lib/derived/sns/sns-token-symbol-selected.store";
import { dispatchIntersecting } from "$lib/directives/intersection.directives";
import { authStore } from "$lib/stores/auth.store";
import { layoutTitleStore } from "$lib/stores/layout.store";
import { shortenWithMiddleEllipsis } from "$lib/utils/format.utils";
import { getSnsNeuronIdAsHexString } from "$lib/utils/sns-neuron.utils";
import {
  mockAuthStoreSubscribe,
  mockIdentity,
} from "$tests/mocks/auth.store.mock";
import { renderSelectedSnsNeuronContext } from "$tests/mocks/context-wrapper.mock";
import en from "$tests/mocks/i18n.mock";
import {
  createMockSnsNeuron,
  mockSnsNeuron,
  snsNervousSystemParametersMock,
} from "$tests/mocks/sns-neurons.mock";
import { mockToken, mockTokenStore } from "$tests/mocks/sns-projects.mock";
import { SnsNeuronMetaInfoCardPo } from "$tests/page-objects/SnsNeuronMetaInfoCard.page-object";
import { JestPageObjectElement } from "$tests/page-objects/jest.page-object";
import { NeuronState } from "@dfinity/nns";
import type { SnsNervousSystemParameters, SnsNeuron } from "@dfinity/sns";
import { SnsNeuronPermissionType } from "@dfinity/sns";
import type { Token } from "@dfinity/utils";
import { waitFor } from "@testing-library/svelte";
import { get } from "svelte/store";
import { vi } from "vitest";

describe("SnsNeuronMetaInfoCard", () => {
  const now = 1686806749421;
  const nowSeconds = Math.floor(now / 1000);
  beforeEach(() => {
    vi.spyOn(snsTokenSymbolSelectedStore, "subscribe").mockImplementation(
      mockTokenStore
    );

<<<<<<< HEAD
    vi.spyOn(authStore, "subscribe").mockImplementation(mockAuthStoreSubscribe);
=======
    jest
      .spyOn(authStore, "subscribe")
      .mockImplementation(mockAuthStoreSubscribe);

    jest.useFakeTimers().setSystemTime(now);
>>>>>>> 5ae5af53
  });

  const renderSnsNeuronCmp = (
    extraPermissions: SnsNeuronPermissionType[] = [],
    neuron: SnsNeuron = mockSnsNeuron,
    parameters: SnsNervousSystemParameters = snsNervousSystemParametersMock
  ) =>
    renderSelectedSnsNeuronContext({
      Component: SnsNeuronMetaInfoCard,
      neuron: {
        ...neuron,
        permissions: [
          ...mockSnsNeuron.permissions,
          {
            principal: [mockIdentity.getPrincipal()],
            permission_type: Int32Array.from(extraPermissions),
          },
        ],
      },
      reload: vi.fn(),
      props: {
        parameters,
        token: mockToken as Token,
        transactionFee: 100n,
      },
    });

  const hash = shortenWithMiddleEllipsis(
    `${getSnsNeuronIdAsHexString(mockSnsNeuron) ?? ""}`
  );

  it("should render neuron id", () => {
    const { getByTestId } = renderSnsNeuronCmp();

    expect(getByTestId("neuron-id")?.textContent.trim()).toEqual(hash);
  });

  it("should render neuron state", () => {
    const { getByTestId } = renderSnsNeuronCmp();

    expect(getByTestId("neuron-state-info")?.textContent.trim()).toEqual(
      en.neuron_state.Dissolved
    );
  });

  it("should render split neuron button", () => {
    const neuron = createMockSnsNeuron({
      id: [1],
      vesting: false,
    });
    const { getByTestId } = renderSnsNeuronCmp(
      [SnsNeuronPermissionType.NEURON_PERMISSION_TYPE_SPLIT],
      neuron
    );

    expect(getByTestId("split-neuron-button")).toBeInTheDocument();
  });

  it("should hide split neuron button if user doesn't have permission to split", () => {
    const { queryByTestId } = renderSnsNeuronCmp();

    expect(queryByTestId("split-neuron-button")).toBeNull();
  });

<<<<<<< HEAD
  // TODO: uncomment for display neuron age
  // it("should render neuron age", () => {
  //   const { getByTestId } = renderSelectedSnsNeuronContext({
  //     Component: SnsNeuronMetaInfoCard,
  //     neuron: mockSnsNeuron,
  //     reload: vi.fn(),
  //   });
  //
  //   expect(getByTestId("sns-neuron-age")?.textContent.trim()).toEqual(
  //     secondsToDuration(BigInt(mockSnsNeuronTimestampSeconds))
  //   );
  // });
=======
  it("should render disabled split neuron button if neuron is vesting", async () => {
    const neuron = createMockSnsNeuron({
      id: [1],
      vesting: true,
    });
    const { container } = renderSnsNeuronCmp(
      [SnsNeuronPermissionType.NEURON_PERMISSION_TYPE_SPLIT],
      neuron
    );

    const po = SnsNeuronMetaInfoCardPo.under(
      new JestPageObjectElement(container)
    );

    expect(await po.getSplitButtonPo().isDisabled()).toBe(true);
  });

  it("should render vesting period if neuron still vesting", async () => {
    const yesterday = BigInt(nowSeconds - SECONDS_IN_DAY);
    const neuronWithPositiveAge: SnsNeuron = {
      ...mockSnsNeuron,
      created_timestamp_seconds: yesterday,
      vesting_period_seconds: [BigInt(SECONDS_IN_MONTH)],
    };

    const { container } = renderSnsNeuronCmp([], neuronWithPositiveAge);

    const po = SnsNeuronMetaInfoCardPo.under(
      new JestPageObjectElement(container)
    );

    expect(await po.isContentLoaded()).toBe(true);
    expect(await po.hasSplitButton()).toBe(false);
  });

  it("should renders voting power", async () => {
    const maxDissolveDelay = 400n;
    const neuron = createMockSnsNeuron({
      stake: 2_000_000_000n,
      stakedMaturity: 800_000_000n,
      id: [1],
      state: NeuronState.Locked,
      votingPowerMultiplier: 100n,
      ageSinceSeconds: BigInt(nowSeconds) - 200n,
      dissolveDelaySeconds: maxDissolveDelay - 200n,
    });
    const snsParameters: SnsNervousSystemParameters = {
      ...snsNervousSystemParametersMock,
      neuron_minimum_dissolve_delay_to_vote_seconds: [100n],
      max_dissolve_delay_seconds: [maxDissolveDelay],
      max_dissolve_delay_bonus_percentage: [50n],
      max_neuron_age_for_age_bonus: [400n],
      max_age_bonus_percentage: [50n],
    };

    const { container } = renderSnsNeuronCmp([], neuron, snsParameters);

    const po = SnsNeuronMetaInfoCardPo.under(
      new JestPageObjectElement(container)
    );

    expect(await po.isContentLoaded()).toBe(true);
    expect(await po.getVotingPower()).toBe("43.75");
  });

  it("should render neuron age if greater than 0", async () => {
    const neuronWithPositiveAge: SnsNeuron = {
      ...mockSnsNeuron,
      aging_since_timestamp_seconds: BigInt(nowSeconds - SECONDS_IN_MONTH),
    };

    const { container } = renderSnsNeuronCmp([], neuronWithPositiveAge);

    const po = SnsNeuronMetaInfoCardPo.under(
      new JestPageObjectElement(container)
    );

    expect(await po.getNeuronAge()).toBe("30 days, 10 hours");
  });

  it("should render not neuron age if lower than 0", async () => {
    const neuronWithAge0: SnsNeuron = {
      ...mockSnsNeuron,
      aging_since_timestamp_seconds: BigInt(nowSeconds + SECONDS_IN_MONTH),
    };

    const { container } = renderSnsNeuronCmp([], neuronWithAge0);

    const po = SnsNeuronMetaInfoCardPo.under(
      new JestPageObjectElement(container)
    );

    expect(await po.hasNeuronAge()).toBe(false);
  });
>>>>>>> 5ae5af53

  const testTitle = async ({
    intersecting,
    text,
  }: {
    intersecting: boolean;
    text: string;
  }) => {
    const { getByTestId } = renderSnsNeuronCmp();

    const element = getByTestId("neuron-id-container") as HTMLElement;

    dispatchIntersecting({ element, intersecting });

    const title = get(layoutTitleStore);
    await waitFor(() => expect(title).toEqual(text));
  };

  it("should render a title with neuron ID if title is not intersecting viewport", () =>
    testTitle({ intersecting: false, text: hash }));

  it("should render a static title if title is intersecting viewport", () =>
    testTitle({ intersecting: true, text: en.neuron_detail.title }));
});<|MERGE_RESOLUTION|>--- conflicted
+++ resolved
@@ -1,3 +1,7 @@
+/**
+ * @jest-environment jsdom
+ */
+
 import SnsNeuronMetaInfoCard from "$lib/components/sns-neuron-detail/SnsNeuronMetaInfoCard.svelte";
 import { SECONDS_IN_DAY, SECONDS_IN_MONTH } from "$lib/constants/constants";
 import { snsTokenSymbolSelectedStore } from "$lib/derived/sns/sns-token-symbol-selected.store";
@@ -26,25 +30,20 @@
 import type { Token } from "@dfinity/utils";
 import { waitFor } from "@testing-library/svelte";
 import { get } from "svelte/store";
-import { vi } from "vitest";
 
 describe("SnsNeuronMetaInfoCard", () => {
   const now = 1686806749421;
   const nowSeconds = Math.floor(now / 1000);
   beforeEach(() => {
-    vi.spyOn(snsTokenSymbolSelectedStore, "subscribe").mockImplementation(
-      mockTokenStore
-    );
-
-<<<<<<< HEAD
-    vi.spyOn(authStore, "subscribe").mockImplementation(mockAuthStoreSubscribe);
-=======
+    jest
+      .spyOn(snsTokenSymbolSelectedStore, "subscribe")
+      .mockImplementation(mockTokenStore);
+
     jest
       .spyOn(authStore, "subscribe")
       .mockImplementation(mockAuthStoreSubscribe);
 
     jest.useFakeTimers().setSystemTime(now);
->>>>>>> 5ae5af53
   });
 
   const renderSnsNeuronCmp = (
@@ -64,7 +63,7 @@
           },
         ],
       },
-      reload: vi.fn(),
+      reload: jest.fn(),
       props: {
         parameters,
         token: mockToken as Token,
@@ -109,20 +108,6 @@
     expect(queryByTestId("split-neuron-button")).toBeNull();
   });
 
-<<<<<<< HEAD
-  // TODO: uncomment for display neuron age
-  // it("should render neuron age", () => {
-  //   const { getByTestId } = renderSelectedSnsNeuronContext({
-  //     Component: SnsNeuronMetaInfoCard,
-  //     neuron: mockSnsNeuron,
-  //     reload: vi.fn(),
-  //   });
-  //
-  //   expect(getByTestId("sns-neuron-age")?.textContent.trim()).toEqual(
-  //     secondsToDuration(BigInt(mockSnsNeuronTimestampSeconds))
-  //   );
-  // });
-=======
   it("should render disabled split neuron button if neuron is vesting", async () => {
     const neuron = createMockSnsNeuron({
       id: [1],
@@ -217,7 +202,6 @@
 
     expect(await po.hasNeuronAge()).toBe(false);
   });
->>>>>>> 5ae5af53
 
   const testTitle = async ({
     intersecting,

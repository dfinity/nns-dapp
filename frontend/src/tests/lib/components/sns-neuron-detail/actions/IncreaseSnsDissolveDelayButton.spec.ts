import IncreaseSnsDissolveDelayButton from "$lib/components/sns-neuron-detail/actions/IncreaseSnsDissolveDelayButton.svelte";
import { tokensStore } from "$lib/stores/tokens.store";
import { page } from "$mocks/$app/stores";
import SnsNeuronContextTest from "$tests/lib/components/sns-neuron-detail/SnsNeuronContextTest.svelte";
import { mockPrincipal } from "$tests/mocks/auth.store.mock";
import {
  createMockSnsNeuron,
  mockSnsNeuron,
} from "$tests/mocks/sns-neurons.mock";
import { mockToken } from "$tests/mocks/sns-projects.mock";
import { ButtonPo } from "$tests/page-objects/Button.page-object";
import { JestPageObjectElement } from "$tests/page-objects/jest.page-object";
import { setSnsProjects } from "$tests/utils/sns.test-utils";
<<<<<<< HEAD
import { SnsSwapLifecycle, type SnsNeuron } from "@dfinity/sns";
import { NeuronState } from "@icp-sdk/canisters/nns";
=======
import { NeuronState } from "@dfinity/nns";
import { SnsSwapLifecycle, type SnsNeuron } from "@icp-sdk/canisters/sns";
>>>>>>> 95eddd96
import { render, waitFor } from "@testing-library/svelte";

// Avoid triggering the api call to not have to mock the api layer. Not needed for this test.
vi.mock("$lib/services/sns-parameters.services");

describe("IncreaseSnsDissolveDelayButton", () => {
  const rootCanisterId = mockPrincipal;
  beforeEach(() => {
    setSnsProjects([
      {
        rootCanisterId,
        lifecycle: SnsSwapLifecycle.Committed,
        certified: true,
      },
    ]);
    tokensStore.setToken({
      canisterId: rootCanisterId,
      certified: true,
      token: mockToken,
    });
    page.mock({ data: { universe: rootCanisterId.toText() } });
  });

  const renderComponent = (neuron: SnsNeuron) => {
    const { container } = render(IncreaseSnsDissolveDelayButton, {
      props: {
        neuron,
      },
    });

    return ButtonPo.under({
      element: new JestPageObjectElement(container),
    });
  };

  it("should render 'Increase Delay' text for non unlocked neurons", async () => {
    const lockedNeuron = createMockSnsNeuron({
      id: [1],
      state: NeuronState.Locked,
    });
    const po = renderComponent(lockedNeuron);
    expect(await po.getText()).toEqual("Increase Delay");
  });

  it("should render 'Set Dissolve Delay' text for unlocked neurons", async () => {
    const unlockedNeuron = createMockSnsNeuron({
      id: [1],
      state: NeuronState.Dissolved,
    });
    const po = renderComponent(unlockedNeuron);
    expect(await po.getText()).toEqual("Set Dissolve Delay");
  });

  it("should open increase increase dissolve delay modal", async () => {
    const { container, queryByTestId } = render(SnsNeuronContextTest, {
      props: {
        neuron: mockSnsNeuron,
        passPropNeuron: true,
        rootCanisterId,
        testComponent: IncreaseSnsDissolveDelayButton,
      },
    });

    const po = ButtonPo.under({
      element: new JestPageObjectElement(container),
    });
    expect(
      queryByTestId("increase-sns-dissolve-delay-modal-component")
    ).not.toBeInTheDocument();

    await po.click();

    await waitFor(() =>
      expect(
        queryByTestId("increase-sns-dissolve-delay-modal-component")
      ).toBeInTheDocument()
    );
  });
});<|MERGE_RESOLUTION|>--- conflicted
+++ resolved
@@ -11,13 +11,8 @@
 import { ButtonPo } from "$tests/page-objects/Button.page-object";
 import { JestPageObjectElement } from "$tests/page-objects/jest.page-object";
 import { setSnsProjects } from "$tests/utils/sns.test-utils";
-<<<<<<< HEAD
-import { SnsSwapLifecycle, type SnsNeuron } from "@dfinity/sns";
-import { NeuronState } from "@icp-sdk/canisters/nns";
-=======
 import { NeuronState } from "@dfinity/nns";
 import { SnsSwapLifecycle, type SnsNeuron } from "@icp-sdk/canisters/sns";
->>>>>>> 95eddd96
 import { render, waitFor } from "@testing-library/svelte";
 
 // Avoid triggering the api call to not have to mock the api layer. Not needed for this test.

--- conflicted
+++ resolved
@@ -16,15 +16,9 @@
 import { principal } from "$tests/mocks/sns-projects.mock";
 import { SnsNeuronPageHeadingPo } from "$tests/page-objects/SnsNeuronPageHeading.page-object";
 import { JestPageObjectElement } from "$tests/page-objects/jest.page-object";
-<<<<<<< HEAD
-import { setIcpSwapUsdPrices } from "$tests/utils/icp-swap.test-utils";
-import { NeuronState } from "@icp-sdk/canisters/nns";
-import type { SnsNeuron } from "@icp-sdk/canisters/sns";
-=======
 import { setTickers } from "$tests/utils/tickers.test-utils";
 import { NeuronState } from "@dfinity/nns";
 import type { SnsNeuron } from "@dfinity/sns";
->>>>>>> d34effd1
 import type { Principal } from "@icp-sdk/core/principal";
 import { render } from "@testing-library/svelte";
 

import TokensTable from "$lib/components/tokens/TokensTable/TokensTable.svelte";
import { OWN_CANISTER_ID } from "$lib/constants/canister-ids.constants";
import { AppPath } from "$lib/constants/routes.constants";
import { overrideFeatureFlagsStore } from "$lib/stores/feature-flags.store";
import { importedTokensStore } from "$lib/stores/imported-tokens.store";
import { ActionType } from "$lib/types/actions";
import type { TokensTableOrder } from "$lib/types/tokens-page";
import {
  UserTokenAction,
  type UserTokenData,
  type UserTokenLoading,
} from "$lib/types/tokens-page";
import { UnavailableTokenAmount } from "$lib/utils/token.utils";
import TokensTableTest from "$tests/lib/components/tokens/TokensTableTest.svelte";
import { principal } from "$tests/mocks/sns-projects.mock";
import {
  createUserToken,
  createUserTokenLoading,
} from "$tests/mocks/tokens-page.mock";
import { TokensTablePo } from "$tests/page-objects/TokensTable.page-object";
import { JestPageObjectElement } from "$tests/page-objects/jest.page-object";
import { createActionEvent } from "$tests/utils/actions.test-utils";
import { render } from "$tests/utils/svelte.test-utils";
import { runResolvedPromises } from "$tests/utils/timers.test-utils";
import { ICPToken, TokenAmount } from "@dfinity/utils";
import { waitFor } from "@testing-library/svelte";
import { get, writable, type Writable } from "svelte/store";
import type { Mock } from "vitest";

describe("TokensTable", () => {
  const renderTable = ({
    userTokensData,
    firstColumnHeader,
    onAction,
    orderStore,
    order,
    displayTableSettings,
  }: {
    userTokensData: Array<UserTokenData | UserTokenLoading>;
    firstColumnHeader?: string;
    onAction?: Mock;
    orderStore?: Writable<TokensTableOrder>;
    order?: TokensTableOrder;
    displayTableSettings?: boolean;
  }) => {
    const { container, component } = render(TokensTable, {
      props: {
        userTokensData,
        firstColumnHeader,
        order: order ?? get(orderStore),
        displayTableSettings,
      },
      events: {
        nnsAction: onAction,
      },
    });

    if (orderStore) {
      component.$$.update = () => {
        orderStore.set(component.$$.ctx[component.$$.props["order"]]);
      };
    }

    orderStore?.subscribe((order) => {
      component.$set({ order });
    });

    return TokensTablePo.under(new JestPageObjectElement(container));
  };

  it("should render a row per token", async () => {
    const token1 = createUserToken({
      universeId: OWN_CANISTER_ID,
    });
    const token2 = createUserToken({
      universeId: principal(0),
    });
    const po = renderTable({ userTokensData: [token1, token2] });

    expect(await po.getRows()).toHaveLength(2);
  });

  it("should render the first column headers from props", async () => {
    const firstColumnHeader = "Accounts";
    const token1 = createUserToken({
      universeId: OWN_CANISTER_ID,
    });
    const po = renderTable({ userTokensData: [token1], firstColumnHeader });

    expect(await po.getFirstColumnHeader()).toEqual(firstColumnHeader);
  });

  it("should render desktop headers", async () => {
    const firstColumnHeader = "Accounts";
    const token1 = createUserToken({
      universeId: OWN_CANISTER_ID,
    });
    const po = renderTable({ userTokensData: [token1], firstColumnHeader });
    expect(await po.getDesktopColumnHeaders()).toEqual([
      "Accounts",
      "Balance",
      "", // No header for actions column.
    ]);
  });

  it("should render mobile headers", async () => {
    const firstColumnHeader = "Accounts";
    const token1 = createUserToken({
      universeId: OWN_CANISTER_ID,
    });
    const po = renderTable({ userTokensData: [token1], firstColumnHeader });
    expect(await po.getMobileColumnHeaders()).toEqual([
      "Accounts",
      "", // No header for actions column.
    ]);
  });

  it("should render cell alignment classes", async () => {
    const firstColumnHeader = "Accounts";
    const token1 = createUserToken({
      universeId: OWN_CANISTER_ID,
    });
    const po = renderTable({ userTokensData: [token1], firstColumnHeader });
    const rows = await po.getRows();
    expect(await rows[0].getCellClasses()).toEqual([
      expect.arrayContaining(["desktop-align-left"]), // Accounts
      expect.arrayContaining(["desktop-align-right"]), // Balance
      expect.arrayContaining(["desktop-align-right"]), // Actions
    ]);
  });

  it("should use correct template columns", async () => {
    const firstColumnHeader = "Accounts";
    const token1 = createUserToken({
      universeId: OWN_CANISTER_ID,
    });
    const po = renderTable({ userTokensData: [token1], firstColumnHeader });

    expect(await po.getDesktopGridTemplateColumns()).toBe(
      "1fr max-content max-content"
    );
    expect(await po.getMobileGridTemplateAreas()).toBe(
      '"first-cell last-cell" "cell-0 cell-0"'
    );
  });

  it("should render the last-row slot", async () => {
    const lastRowText = "Add Account";
    const token1 = createUserToken({
      universeId: OWN_CANISTER_ID,
    });
    const { container } = render(TokensTableTest, {
      props: { userTokensData: [token1], lastRowText },
    });

    const po = TokensTablePo.under(new JestPageObjectElement(container));

    expect(await po.getLastRowText()).toEqual(lastRowText);
  });

  it("should render the balances of the tokens", async () => {
    const token1 = createUserToken({
      universeId: OWN_CANISTER_ID,
      balance: TokenAmount.fromE8s({ amount: 314000000n, token: ICPToken }),
    });
    const token2 = createUserToken({
      universeId: principal(0),
      balance: TokenAmount.fromE8s({
        amount: 114000000n,
        token: { name: "Tetris", symbol: "TETRIS", decimals: 8 },
      }),
    });
    const po = renderTable({ userTokensData: [token1, token2] });

    const rows = await po.getRows();
    const row1Po = rows[0];
    const row2Po = rows[1];

    expect(await row1Po.getBalance()).toBe("3.14 ICP");
    expect(await row2Po.getBalance()).toBe("1.14 TETRIS");
  });

  it("should not render balance in USD with feature flag disabled", async () => {
    overrideFeatureFlagsStore.setFlag("ENABLE_USD_VALUES", false);
    const token1 = createUserToken({
      universeId: OWN_CANISTER_ID,
      balanceInUsd: 5,
    });
    const po = renderTable({ userTokensData: [token1] });

    const rows = await po.getRows();
    const rowPo = rows[0];

    expect(await rowPo.hasBalanceInUsd()).toBe(false);
  });

  it("should render unavailable USD balance", async () => {
    overrideFeatureFlagsStore.setFlag("ENABLE_USD_VALUES", true);
    const token1 = createUserToken({
      universeId: OWN_CANISTER_ID,
    });
    const po = renderTable({ userTokensData: [token1] });

    const rows = await po.getRows();
    const rowPo = rows[0];

    expect(await rowPo.getBalanceInUsd()).toBe("$-/-");
  });

  it("should render balance in USD", async () => {
    overrideFeatureFlagsStore.setFlag("ENABLE_USD_VALUES", true);
    const token1 = createUserToken({
      universeId: OWN_CANISTER_ID,
      balanceInUsd: 5.678,
    });
    const po = renderTable({ userTokensData: [token1] });

    const rows = await po.getRows();
    const rowPo = rows[0];

    expect(await rowPo.getBalanceInUsd()).toBe("$5.68");
  });

  it("should render the subtitle if present", async () => {
    const subtitle = "Ledger Device";
    const token1 = createUserToken({
      universeId: OWN_CANISTER_ID,
      balance: TokenAmount.fromE8s({ amount: 314000000n, token: ICPToken }),
      subtitle,
    });
    const token2 = createUserToken({
      universeId: principal(0),
      balance: TokenAmount.fromE8s({
        amount: 114000000n,
        token: { name: "Tetris", symbol: "TETRIS", decimals: 8 },
      }),
    });
    const po = renderTable({ userTokensData: [token1, token2] });

    const rows = await po.getRows();
    const row1Po = rows[0];
    const row2Po = rows[1];

    expect(await row1Po.getSubtitle()).toBe(subtitle);
    expect(await row2Po.getSubtitle()).toBeNull();
  });

  it("should render href link", async () => {
    const href = "/accounts";
    const token1 = createUserToken({
      universeId: OWN_CANISTER_ID,
      balance: TokenAmount.fromE8s({ amount: 314000000n, token: ICPToken }),
      rowHref: href,
      domKey: href,
    });
    const po = renderTable({ userTokensData: [token1] });

    const rows = await po.getRows();
    const row1Po = rows[0];

    expect(await row1Po.getHref()).toBe(href);
  });

  it("should render specific text if balance not available", async () => {
    const token1 = createUserToken({
      universeId: OWN_CANISTER_ID,
      balance: new UnavailableTokenAmount({
        name: "ckBTC",
        symbol: "ckBTC",
        decimals: 8,
      }),
    });
    const po = renderTable({ userTokensData: [token1] });

    const rows = await po.getRows();
    const row1Po = rows[0];

    expect(await row1Po.getBalance()).toBe("-/- ckBTC");
  });

  it("should render balance spinner if balance is loading", async () => {
    const token1 = createUserTokenLoading();
    const po = renderTable({ userTokensData: [token1] });

    const rows = await po.getRows();
    const row1Po = rows[0];

    expect(await row1Po.getBalance()).toBe("");
    expect(await row1Po.hasBalanceSpinner()).toBe(true);
  });

  it("should render a button Send action", async () => {
    const po = renderTable({
      userTokensData: [
        createUserToken({
          actions: [UserTokenAction.Send],
        }),
      ],
    });

    const rows = await po.getRows();
    const rowPo = rows[0];

    expect(await rowPo.hasGoToDetailIcon()).toBe(false);
    expect(await rowPo.hasReceiveButton()).toBe(false);
    expect(await rowPo.hasSendButton()).toBe(true);
  });

  it("should render a button Receive action", async () => {
    const po = renderTable({
      userTokensData: [
        createUserToken({
          actions: [UserTokenAction.Receive],
        }),
      ],
    });

    const rows = await po.getRows();
    const rowPo = rows[0];

    expect(await rowPo.hasGoToDetailIcon()).toBe(false);
    expect(await rowPo.hasReceiveButton()).toBe(true);
    expect(await rowPo.hasSendButton()).toBe(false);
  });

  it("should render a button GoToDetail action", async () => {
    const po = renderTable({
      userTokensData: [
        createUserToken({
          actions: [UserTokenAction.GoToDetail],
        }),
      ],
    });

    const rows = await po.getRows();
    const rowPo = rows[0];

    expect(await rowPo.hasGoToDetailIcon()).toBe(true);
    expect(await rowPo.hasReceiveButton()).toBe(false);
    expect(await rowPo.hasSendButton()).toBe(false);
  });

  it("should trigger event when clicking in Send action", async () => {
    const handleAction = vi.fn();
    const userToken = createUserToken({
      actions: [UserTokenAction.Send],
    });
    const po = renderTable({
      userTokensData: [userToken],
      onAction: handleAction,
    });

    expect(handleAction).not.toHaveBeenCalled();
    const rows = await po.getRows();
    await rows[0].clickSend();

    expect(handleAction).toHaveBeenCalledTimes(1);
    expect(handleAction).toHaveBeenCalledWith(
      createActionEvent({
        type: ActionType.Send,
        data: userToken,
      })
    );
  });

  it("clicking in a Send action should not trigger the row link", async () => {
    const userToken = createUserToken({
      actions: [UserTokenAction.Send],
      rowHref: AppPath.Neurons,
      domKey: AppPath.Neurons,
    });

    const po = renderTable({
      userTokensData: [userToken],
      onAction: vi.fn(),
    });

    const rows = await po.getRows();
    const rowPo = rows[0];

    const sendButton = rowPo.getSendButton();

    let isClicked = false;
    sendButton.addEventListener("click", (event) => {
      expect(event.defaultPrevented).toBe(true);
      isClicked = true;
    });

    await sendButton.click();

    await waitFor(() => expect(isClicked).toBe(true));
  });

  it("clicking in a Receive action should not trigger the row link", async () => {
    const userToken = createUserToken({
      actions: [UserTokenAction.Receive],
      rowHref: AppPath.Neurons,
      domKey: AppPath.Neurons,
    });

    const po = renderTable({
      userTokensData: [userToken],
      onAction: vi.fn(),
    });

    const rows = await po.getRows();
    const rowPo = rows[0];

    const receiveButton = rowPo.getReceiveButton();

    let isClicked = false;
    receiveButton.addEventListener("click", (event) => {
      expect(event.defaultPrevented).toBe(true);
      isClicked = true;
    });

    await receiveButton.click();

    await waitFor(() => expect(isClicked).toBe(true));
  });

  it("should trigger event when clicking in Receive action", async () => {
    const handleAction = vi.fn();
    const userToken = createUserToken({
      actions: [UserTokenAction.Receive],
    });
    const po = renderTable({
      userTokensData: [userToken],
      onAction: handleAction,
    });

    expect(handleAction).not.toHaveBeenCalled();
    const rows = await po.getRows();
    await rows[0].clickReceive();

    expect(handleAction).toHaveBeenCalledTimes(1);
    expect(handleAction).toHaveBeenCalledWith(
      createActionEvent({
        type: ActionType.Receive,
        data: userToken,
      })
    );
  });

  it("should render an imported token tag", async () => {
    const token1 = createUserToken({
      universeId: OWN_CANISTER_ID,
    });
    const importedTokenLedgerId = principal(0);
    const token2 = createUserToken({
      universeId: importedTokenLedgerId,
    });

    importedTokensStore.set({
      importedTokens: [
        {
          ledgerCanisterId: importedTokenLedgerId,
          indexCanisterId: undefined,
        },
      ],
      certified: true,
    });

    const po = renderTable({ userTokensData: [token1, token2] });
    const rows = await po.getRows();
    const row1Po = rows[0];
    const row2Po = rows[1];

    expect(await row1Po.hasImportedTokenTag()).toBe(false);
    expect(await row2Po.hasImportedTokenTag()).toBe(true);
  });

  describe("Sorting", () => {
    const tokenIcp = createUserToken({
      universeId: OWN_CANISTER_ID,
      title: "Internet Computer",
    });
    const tokenA = createUserToken({
      universeId: principal(0),
      title: "A",
    });
    const tokenB = createUserToken({
      universeId: principal(1),
      title: "B",
    });

    const getProjectNames = async (po) =>
      Promise.all((await po.getRows()).map((row) => row.getProjectName()));

    it("should not allow sorting without order", async () => {
      const po = renderTable({
        userTokensData: [tokenIcp, tokenA],
      });

      expect(await po.getColumnHeaderWithArrow()).toBe(undefined);
    });

    it("should allow sorting when order is specified", async () => {
      const po = renderTable({
        userTokensData: [tokenIcp, tokenA],
        order: [
          {
            columnId: "balance",
          },
        ],
      });

      expect(await po.getColumnHeaderWithArrow()).toBe("Balance");
    });

    it("should change order based on order prop", async () => {
      const tokensTableOrderStore: Writable<TokensTableOrder> = writable([
        {
          columnId: "balance",
        },
      ]);
      const po = renderTable({
        userTokensData: [tokenIcp, tokenA],
        orderStore: tokensTableOrderStore,
      });

      expect(await getProjectNames(po)).toEqual(["Internet Computer", "A"]);

      tokensTableOrderStore.set([
        {
          columnId: "title",
        },
      ]);
      await runResolvedPromises();

      expect(await getProjectNames(po)).toEqual(["A", "Internet Computer"]);
    });

    it("should change order store based on clicked header", async () => {
      const tokensTableOrderStore: Writable<TokensTableOrder> = writable([
        {
          columnId: "balance",
        },
        {
          columnId: "title",
        },
      ]);
      const firstColumnHeader = "Projects";
      const po = renderTable({
        firstColumnHeader,
        userTokensData: [tokenIcp, tokenA],
        orderStore: tokensTableOrderStore,
      });

      expect(get(tokensTableOrderStore)).toEqual([
        {
          columnId: "balance",
        },
        {
          columnId: "title",
        },
      ]);

      await po.clickColumnHeader(firstColumnHeader);

      expect(get(tokensTableOrderStore)).toEqual([
        {
          columnId: "title",
        },
        {
          columnId: "balance",
        },
      ]);

      await po.clickColumnHeader("Balance");

      expect(get(tokensTableOrderStore)).toEqual([
        {
          columnId: "balance",
        },
        {
          columnId: "title",
        },
      ]);

      await po.clickColumnHeader("Balance");

      expect(get(tokensTableOrderStore)).toEqual([
        {
          columnId: "balance",
          reversed: true,
        },
        {
          columnId: "title",
        },
      ]);
    });

    it("should order imported tokens without balance before other tokens without balance", async () => {
      const po = renderTable({
        userTokensData: [tokenIcp, tokenA, tokenB],
        order: [
          {
            columnId: "balance",
          },
          {
            columnId: "title",
          },
        ],
      });

      // If B is not an imported token, it comes after A.
      expect(await getProjectNames(po)).toEqual([
        "Internet Computer",
        "A",
        "B",
      ]);

      // Make B an imported token.
      importedTokensStore.set({
        importedTokens: [
          {
            ledgerCanisterId: tokenB.universeId,
            indexCanisterId: undefined,
          },
        ],
        certified: true,
      });

      await runResolvedPromises();
      await new Promise((resolve) => setTimeout(resolve, 100));

      // If B is an imported token, it comes before A.
      expect(await getProjectNames(po)).toEqual([
        "Internet Computer",
        "B",
        "A",
      ]);
    });

<<<<<<< HEAD
    it("should change order from settings popup", async () => {
=======
    it("should change order from settings popover", async () => {
>>>>>>> 9a88edb1
      const tokensTableOrderStore: Writable<TokensTableOrder> = writable([
        {
          columnId: "balance",
        },
        {
          columnId: "title",
        },
      ]);
      const firstColumnHeader = "Projects";
      const po = renderTable({
        firstColumnHeader,
        userTokensData: [tokenIcp, tokenA],
        orderStore: tokensTableOrderStore,
        displayTableSettings: true,
      });

      expect(get(tokensTableOrderStore)).toEqual([
        {
          columnId: "balance",
        },
        {
          columnId: "title",
        },
      ]);

      expect(await po.getOpenSettingsButtonPo().isPresent()).toBe(true);
      await po.openSettings();
      await po.sortFromSettingsByLabel("Projects");
      expect(get(tokensTableOrderStore)).toEqual([
        {
          columnId: "title",
        },
        {
          columnId: "balance",
        },
      ]);

      await po.sortFromSettingsByLabel("Balance");
      expect(get(tokensTableOrderStore)).toEqual([
        {
          columnId: "balance",
        },
        {
          columnId: "title",
        },
      ]);

      await po
        .getResponsiveTableSortControlPo()
        .getSortDirectionButtonPo()
        .click();

      expect(get(tokensTableOrderStore)).toEqual([
        {
          columnId: "balance",
          reversed: true,
        },
        {
          columnId: "title",
        },
      ]);
    });
  });
});<|MERGE_RESOLUTION|>--- conflicted
+++ resolved
@@ -633,11 +633,7 @@
       ]);
     });
 
-<<<<<<< HEAD
-    it("should change order from settings popup", async () => {
-=======
     it("should change order from settings popover", async () => {
->>>>>>> 9a88edb1
       const tokensTableOrderStore: Writable<TokensTableOrder> = writable([
         {
           columnId: "balance",

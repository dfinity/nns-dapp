import Warnings from "$lib/components/warnings/Warnings.svelte";
import type { MetricsCallback } from "$lib/services/$public/worker-metrics.services";
import { authStore } from "$lib/stores/auth.store";
import { bitcoinConvertBlockIndexes } from "$lib/stores/bitcoin.store";
import { layoutWarningToastId } from "$lib/stores/layout.store";
import { metricsStore } from "$lib/stores/metrics.store";
import type { DashboardMessageExecutionRateResponse } from "$lib/types/dashboard";
import { mockAuthStoreSubscribe } from "$tests/mocks/auth.store.mock";
import en from "$tests/mocks/i18n.mock";
import { toastsStore } from "@dfinity/gix-components";
import { fireEvent } from "@testing-library/dom";
<<<<<<< HEAD
import { render, waitFor } from "@testing-library/svelte";
import { tick } from "svelte";
import { vi } from "vitest";
=======
import { render, waitFor, type RenderResult } from "@testing-library/svelte";
import { SvelteComponent, tick } from "svelte";
>>>>>>> 5ae5af53
import WarningsTest from "./WarningsTest.svelte";

let metricsCallback: MetricsCallback | undefined;

vi.mock("$lib/services/$public/worker-metrics.services", () => ({
  initMetricsWorker: vi.fn(() =>
    Promise.resolve({
      startMetricsTimer: ({ callback }: { callback: MetricsCallback }) => {
        metricsCallback = callback;
      },
      stopMetricsTimer: () => {
        // Do nothing
      },
    })
  ),
}));

jest.mock("$lib/constants/environment.constants.ts", () => ({
  ...jest.requireActual("$lib/constants/environment.constants.ts"),
  IS_TEST_MAINNET: true,
}));

describe("Warnings", () => {
  describe("TransactionRateWarning", () => {
    beforeEach(() => metricsStore.set(undefined));

    afterAll(() => {
      vi.clearAllMocks();
      vi.resetAllMocks();
    });

    const transactionRateHighLoad: DashboardMessageExecutionRateResponse = {
      message_execution_rate: [[1234, 300]],
    };

    const transactionRateNormalLoad: DashboardMessageExecutionRateResponse = {
      message_execution_rate: [[1234, 20]],
    };

    it("should render transaction warning", async () => {
      const { container } = render(WarningsTest);

      // Wait for initialization of the callback
      await waitFor(() => expect(metricsCallback).not.toBeUndefined());

      metricsCallback?.({
        metrics: {
          transactionRate: transactionRateHighLoad,
        },
      });

      await waitFor(() => {
        const toast = container.querySelector(".toast");

        expect(toast?.textContent ?? "").toContain(en.metrics.nns_high_load);
        expect(toast?.textContent ?? "").toContain(en.metrics.thanks_fun);
      });
    });

    it("should render no transaction warning", async () => {
      const { container } = render(WarningsTest);

      // Close toast if one remains open
      const tmp = container.querySelector(".toast .close");
      tmp && fireEvent.click(tmp);

      metricsCallback?.({
        metrics: {
          transactionRate: transactionRateNormalLoad,
        },
      });

      await waitFor(() => {
        expect(container.querySelector(".toast")).toBeNull();
      });
    });

    it("should render transaction warning once", async () => {
      const { container } = render(WarningsTest);

      metricsCallback?.({
        metrics: {
          transactionRate: transactionRateHighLoad,
        },
      });

      await waitFor(() => {
        const toast = container.querySelector(".toast");

        expect(toast?.textContent ?? "").toContain(en.metrics.nns_high_load);
        expect(toast?.textContent ?? "").toContain(en.metrics.thanks_fun);
      });

      metricsCallback?.({
        metrics: {
          transactionRate: transactionRateHighLoad,
        },
      });

      await tick();

      expect(container.querySelectorAll(".toast").length).toEqual(1);
    });
  });

  describe("ConvertCkBTCToBtcWarning", () => {
    beforeEach(() => {
      vi.clearAllMocks();
      vi.resetAllMocks();

      layoutWarningToastId.set(undefined);
      metricsStore.set(undefined);
      toastsStore.reset();

      bitcoinConvertBlockIndexes.reset();
    });

    describe("signed in", () => {
      beforeEach(() =>
        vi
          .spyOn(authStore, "subscribe")
          .mockImplementation(mockAuthStoreSubscribe)
      );

      it("should render ckBTC to BTC warning", async () => {
        bitcoinConvertBlockIndexes.addBlockIndex(1n);

        const { container } = render(Warnings, {
          props: {
            ckBTCWarnings: true,
          },
        });

        await waitFor(() => {
          const toast = container.querySelector(".toast");

          expect(toast?.textContent ?? "").toContain(
            en.ckbtc.warning_transaction_failed
          );
          expect(toast?.textContent ?? "").toContain(
            en.ckbtc.warning_transaction_description
          );
        });
      });

      it("should render no ckBTC warning if no warning", async () => {
        const { container } = render(Warnings, {
          props: {
            ckBTCWarnings: true,
          },
        });

        await waitFor(() => {
          expect(container.querySelector(".toast")).toBeNull();
        });
      });

      it("should render no ckBTC warning if disabled", async () => {
        bitcoinConvertBlockIndexes.addBlockIndex(1n);

        const { container } = render(Warnings);

        await waitFor(() => {
          expect(container.querySelector(".toast")).toBeNull();
        });
      });
    });

    describe("not signed in", () => {
      it("should render no ckBTC warning", async () => {
        bitcoinConvertBlockIndexes.addBlockIndex(1n);

        const { container } = render(Warnings, {
          props: {
            ckBTCWarnings: true,
          },
        });

        await waitFor(() => {
          expect(container.querySelector(".toast")).toBeNull();
        });
      });
    });
  });

  describe("TestEnvironmentWarning", () => {
    describe("not signed in", () => {
      it("should not render test environment warning", async () => {
        const { getByTestId } = render(Warnings, {
          props: {
            testEnvironmentWarning: true,
          },
        });

        await waitFor(expect(() => getByTestId("test-env-warning")).toThrow);
      });
    });

    describe("signed in", () => {
      beforeAll(() =>
        jest
          .spyOn(authStore, "subscribe")
          .mockImplementation(mockAuthStoreSubscribe)
      );

      it("should render test environment warning", async () => {
        const { getByTestId } = render(Warnings, {
          props: {
            testEnvironmentWarning: true,
          },
        });

        await waitFor(() =>
          expect(getByTestId("test-env-warning")).not.toBeNull()
        );
      });

      const waitAndClose = async ({
        getByTestId,
      }: RenderResult<SvelteComponent>) => {
        await waitFor(() =>
          expect(getByTestId("test-env-warning-ack")).not.toBeNull()
        );

        const button = getByTestId("test-env-warning-ack");
        fireEvent.click(button);

        await waitFor(
          () => expect(() => getByTestId("test-env-warning")).toThrow
        );
      };

      it("should close test environment warning", async () => {
        const result = render(Warnings, {
          props: {
            testEnvironmentWarning: true,
          },
        });

        await waitAndClose(result);
      });

      it("should not reopen environment warning", async () => {
        const result = render(Warnings, {
          props: {
            testEnvironmentWarning: true,
          },
        });

        await waitAndClose(result);

        const { rerender, getByTestId } = result;

        rerender(Warnings);

        await waitFor(
          () => expect(() => getByTestId("test-env-warning")).toThrow
        );
      });
    });
  });
});<|MERGE_RESOLUTION|>--- conflicted
+++ resolved
@@ -1,3 +1,7 @@
+/**
+ * @jest-environment jsdom
+ */
+
 import Warnings from "$lib/components/warnings/Warnings.svelte";
 import type { MetricsCallback } from "$lib/services/$public/worker-metrics.services";
 import { authStore } from "$lib/stores/auth.store";
@@ -9,20 +13,14 @@
 import en from "$tests/mocks/i18n.mock";
 import { toastsStore } from "@dfinity/gix-components";
 import { fireEvent } from "@testing-library/dom";
-<<<<<<< HEAD
-import { render, waitFor } from "@testing-library/svelte";
-import { tick } from "svelte";
-import { vi } from "vitest";
-=======
 import { render, waitFor, type RenderResult } from "@testing-library/svelte";
 import { SvelteComponent, tick } from "svelte";
->>>>>>> 5ae5af53
 import WarningsTest from "./WarningsTest.svelte";
 
 let metricsCallback: MetricsCallback | undefined;
 
-vi.mock("$lib/services/$public/worker-metrics.services", () => ({
-  initMetricsWorker: vi.fn(() =>
+jest.mock("$lib/services/$public/worker-metrics.services", () => ({
+  initMetricsWorker: jest.fn(() =>
     Promise.resolve({
       startMetricsTimer: ({ callback }: { callback: MetricsCallback }) => {
         metricsCallback = callback;
@@ -44,8 +42,8 @@
     beforeEach(() => metricsStore.set(undefined));
 
     afterAll(() => {
-      vi.clearAllMocks();
-      vi.resetAllMocks();
+      jest.clearAllMocks();
+      jest.resetAllMocks();
     });
 
     const transactionRateHighLoad: DashboardMessageExecutionRateResponse = {
@@ -124,8 +122,8 @@
 
   describe("ConvertCkBTCToBtcWarning", () => {
     beforeEach(() => {
-      vi.clearAllMocks();
-      vi.resetAllMocks();
+      jest.clearAllMocks();
+      jest.resetAllMocks();
 
       layoutWarningToastId.set(undefined);
       metricsStore.set(undefined);
@@ -136,7 +134,7 @@
 
     describe("signed in", () => {
       beforeEach(() =>
-        vi
+        jest
           .spyOn(authStore, "subscribe")
           .mockImplementation(mockAuthStoreSubscribe)
       );

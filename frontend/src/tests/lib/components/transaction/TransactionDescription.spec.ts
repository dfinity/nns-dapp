--- conflicted
+++ resolved
@@ -26,9 +26,6 @@
     expect(getByText(en.accounts.description)).toBeInTheDocument();
   });
 
-<<<<<<< HEAD
-  it("should render ICP network as default", () => {
-=======
   it("should render transaction time seconds", () => {
     const { getByText } = render(TransactionDescription, {
       props: { destinationAddress: mockMainAccount.identifier },
@@ -50,8 +47,7 @@
     expect(getByText(en.ckbtc.about_thirty_minutes)).toBeInTheDocument();
   });
 
-  it("should not render network", () => {
->>>>>>> b7d7c656
+  it("should render ICP network as default", () => {
     const { getByTestId } = render(TransactionDescription, {
       props: {
         destinationAddress: mockMainAccount.identifier,

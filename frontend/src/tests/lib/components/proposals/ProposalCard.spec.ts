/**
 * @jest-environment jsdom
 */

import ProposalCard from "$lib/components/proposals/ProposalCard.svelte";
import { ProposalStatusColor } from "$lib/constants/proposals.constants";
import { nowInSeconds } from "$lib/utils/date.utils";
import en from "$tests/mocks/i18n.mock";
import { render } from "@testing-library/svelte";

describe("ProposalCard", () => {
  jest.useFakeTimers().setSystemTime(Date.now());

  const nowSeconds = Math.floor(nowInSeconds());
  const props = {
    hidden: false,
    statusString: "Open",
    id: BigInt(112),
    title: "Test Proposal",
    color: ProposalStatusColor.PRIMARY,
    topic: "Test Topic",
    proposer: "1233444",
    type: "Test Type",
    deadlineTimestampSeconds: BigInt(nowSeconds + 3600),
    href: "https://nns.ic0.app/proposal/?u=qoctq-giaaa-aaaaa-aaaea-cai&proposal=123786",
  };

  afterAll(jest.useRealTimers);

  it("should render a title", () => {
    const { getByText } = render(ProposalCard, {
      props,
    });

    expect(getByText(props.title)).toBeInTheDocument();
  });

  it("should render a proposal status", () => {
    const { getByText } = render(ProposalCard, {
      props,
    });

    expect(getByText(en.status.Open)).toBeInTheDocument();
  });

  it("should render a proposer", () => {
    const { getByText } = render(ProposalCard, {
      props,
    });

    expect(getByText(props.proposer, { exact: false })).toBeInTheDocument();
  });

  it("should render a proposal id", () => {
    const { getByText } = render(ProposalCard, {
      props,
    });

    expect(getByText(`${props.id}`, { exact: false })).toBeInTheDocument();
  });

  it("should render a proposal topic", () => {
    const { getByText } = render(ProposalCard, {
      props,
    });

    expect(getByText(props.topic, { exact: false })).toBeInTheDocument();
  });

  it("should render a proposal a type", () => {
    const { getByText } = render(ProposalCard, {
      props,
    });

    expect(getByText(props.type)).toBeInTheDocument();
  });

  it("should render countdown", () => {
    const { queryByTestId } = render(ProposalCard, {
      props,
    });

    expect(queryByTestId("countdown")).toBeInTheDocument();
  });

  it("should render accessible info without label", () => {
    const { container } = render(ProposalCard, {
      props,
    });

    expect(
      container.querySelector(`[aria-label="${en.proposal_detail.id_prefix}"]`)
    ).not.toBeNull();
    expect(
      container.querySelector(
        `[aria-label="${en.proposal_detail.type_prefix}"]`
      )
    ).not.toBeNull();
  });

  it("should render a specific color for the status", () => {
    const { container } = render(ProposalCard, {
      props: {
        ...props,
        color: ProposalStatusColor.SUCCESS,
      },
    });

    expect(container.querySelector(".success")).not.toBeNull();
  });
<<<<<<< HEAD

  it("should render a svg arrow icon", () => {
    const { container } = render(ProposalCard, {
      props,
    });

    const arrow = container.querySelector("svg");
    expect(arrow).not.toBeNull();
  });

  it("should render an url", () => {
    const { getByTestId } = render(ProposalCard, {
      props,
    });

    const card = getByTestId("proposal-card");
    expect(card).not.toBeNull();
    expect(card.hasAttribute("href")).toBeTruthy();
    expect(card.getAttribute("href")).toEqual(props.href);
  });
=======
>>>>>>> 32936671
});<|MERGE_RESOLUTION|>--- conflicted
+++ resolved
@@ -108,16 +108,6 @@
 
     expect(container.querySelector(".success")).not.toBeNull();
   });
-<<<<<<< HEAD
-
-  it("should render a svg arrow icon", () => {
-    const { container } = render(ProposalCard, {
-      props,
-    });
-
-    const arrow = container.querySelector("svg");
-    expect(arrow).not.toBeNull();
-  });
 
   it("should render an url", () => {
     const { getByTestId } = render(ProposalCard, {
@@ -129,6 +119,4 @@
     expect(card.hasAttribute("href")).toBeTruthy();
     expect(card.getAttribute("href")).toEqual(props.href);
   });
-=======
->>>>>>> 32936671
 });
--- conflicted
+++ resolved
@@ -12,17 +12,13 @@
 import { JestPageObjectElement } from "$tests/page-objects/jest.page-object";
 import { setSnsProjects } from "$tests/utils/sns.test-utils";
 import { runResolvedPromises } from "$tests/utils/timers.test-utils";
+import type { ProposalInfo } from "@dfinity/nns";
 import {
   SnsProposalDecisionStatus,
   SnsProposalRewardStatus,
   SnsSwapLifecycle,
   type SnsProposalData,
-<<<<<<< HEAD
-} from "@dfinity/sns";
-import type { ProposalInfo } from "@icp-sdk/canisters/nns";
-=======
 } from "@icp-sdk/canisters/sns";
->>>>>>> 95eddd96
 import { render } from "@testing-library/svelte";
 
 describe("SelectUniverseNav", () => {

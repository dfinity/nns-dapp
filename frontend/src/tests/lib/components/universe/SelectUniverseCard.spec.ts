--- conflicted
+++ resolved
@@ -1,12 +1,8 @@
 import SelectUniverseCard from "$lib/components/universe/SelectUniverseCard.svelte";
 import { OWN_CANISTER_ID_TEXT } from "$lib/constants/canister-ids.constants";
 import { AppPath } from "$lib/constants/routes.constants";
-<<<<<<< HEAD
 import { actionableSnsProposalsStore } from "$lib/stores/actionable-sns-proposals.store";
 import { overrideFeatureFlagsStore } from "$lib/stores/feature-flags.store";
-import { icpAccountsStore } from "$lib/stores/icp-accounts.store";
-=======
->>>>>>> 85b176bf
 import type { Universe } from "$lib/types/universe";
 import { createUniverse } from "$lib/utils/universe.utils";
 import { page } from "$mocks/$app/stores";
@@ -22,15 +18,12 @@
 import { nnsUniverseMock } from "$tests/mocks/universe.mock";
 import { SelectUniverseCardPo } from "$tests/page-objects/SelectUniverseCard.page-object";
 import { JestPageObjectElement } from "$tests/page-objects/jest.page-object";
-<<<<<<< HEAD
 import { runResolvedPromises } from "$tests/utils/timers.test-utils";
 import { Principal } from "@dfinity/principal";
-=======
 import {
   resetAccountsForTesting,
   setAccountsForTesting,
 } from "$tests/utils/accounts.test-utils";
->>>>>>> 85b176bf
 import { render } from "@testing-library/svelte";
 import { describe } from "vitest";
 
@@ -45,12 +38,8 @@
 
   beforeEach(() => {
     vi.restoreAllMocks();
-<<<<<<< HEAD
     overrideFeatureFlagsStore.reset();
-    icpAccountsStore.resetForTesting();
-=======
     resetAccountsForTesting();
->>>>>>> 85b176bf
     resetIdentity();
   });
 

--- conflicted
+++ resolved
@@ -23,18 +23,9 @@
   principal,
 } from "$tests/mocks/sns-projects.mock";
 import { setSnsProjects } from "$tests/utils/sns.test-utils";
-<<<<<<< HEAD
-import {
-  ProposalStatus,
-  Topic,
-  type ProposalInfo,
-} from "@icp-sdk/canisters/nns";
-import { SnsSwapLifecycle } from "@icp-sdk/canisters/sns";
-=======
 import { setTickers } from "$tests/utils/tickers.test-utils";
 import { ProposalStatus, Topic, type ProposalInfo } from "@dfinity/nns";
 import { SnsSwapLifecycle } from "@dfinity/sns";
->>>>>>> d34effd1
 import { Principal } from "@icp-sdk/core/principal";
 import { get } from "svelte/store";
 

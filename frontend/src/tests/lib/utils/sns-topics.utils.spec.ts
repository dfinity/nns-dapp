import type { SnsTopicKey } from "$lib/types/sns";
import type {
  ListTopicsResponseWithUnknown,
  TopicInfoWithUnknown,
} from "$lib/types/sns-aggregator";
import {
  addSnsNeuronToFollowingsByTopics,
  getAllSnsNSFunctions,
  getCatchAllSnsLegacyFollowings,
  getLegacyFolloweesByTopics,
  getSnsTopicFollowings,
  getSnsTopicInfoKey,
  getSnsTopicKeys,
  getTopicInfoBySnsTopicKey,
  isSnsNeuronsFollowing,
  removeSnsNeuronFromFollowingsByTopics,
  snsTopicKeyToTopic,
  snsTopicToTopicKey,
} from "$lib/utils/sns-topics.utils";
import {
  createMockSnsNeuron,
  mockSnsNeuron,
} from "$tests/mocks/sns-neurons.mock";
import { Principal } from "@dfinity/principal";
import type {
  SnsNervousSystemFunction,
  SnsNeuron,
  SnsTopic,
} from "@dfinity/sns";

describe("sns-topics utils", () => {
  const neuronId1 = {
    id: Uint8Array.from([1, 2, 3]),
  };
  const neuronId2 = {
    id: Uint8Array.from([4, 5, 6]),
  };
  const canisterIdString = "aaaaa-aa";
  const canisterId = Principal.fromText(canisterIdString);
  const method = "method";
  const targetMethod = "target_method_name";
  const nativeNsFunctionId = 1n;
  const nativeNsFunction: SnsNervousSystemFunction = {
    id: nativeNsFunctionId,
    name: "Native Function",
    description: ["Description 1"],
    function_type: [{ NativeNervousSystemFunction: {} }],
  };
  const genericNsFunctionId = 1001n;
  const genericNsFunction: SnsNervousSystemFunction = {
    id: genericNsFunctionId,
    name: "Custom Function",
    description: ["Description 3"],
    function_type: [
      {
        GenericNervousSystemFunction: {
          validator_canister_id: [canisterId],
          target_canister_id: [canisterId],
          validator_method_name: [method],
          target_method_name: [targetMethod],
          topic: [
            {
              DappCanisterManagement: null,
            },
          ],
        },
      },
    ],
  };
  const knownTopicInfo: TopicInfoWithUnknown = {
    native_functions: [[nativeNsFunction]],
    topic: [
      {
        DaoCommunitySettings: null,
      },
    ],
    is_critical: [true],
    name: ["Known topic name"],
    description: ["Known topic description"],
    custom_functions: [[genericNsFunction]],
  };
  const completelyUnknownTopicInfo: TopicInfoWithUnknown = {
    native_functions: [[nativeNsFunction]],
    topic: [
      {
        CompletelyUnknownTopic: null,
      } as unknown as SnsTopic,
    ],
    is_critical: [true],
    name: ["Unknown topic name"],
    description: ["Unknown topic description"],
    custom_functions: [[]],
  };
  const listTopics: ListTopicsResponseWithUnknown = {
    topics: [[knownTopicInfo, completelyUnknownTopicInfo]],
    uncategorized_functions: [],
  };

  // ic-js type: https://github.com/dfinity/ic-js/blob/1a4d3f02d4cfebf47c199a4fdc376e2f62a84746/packages/sns/candid/sns_governance_test.did#L867C1-L875C3
  describe("snsTopicKeyToTopic", () => {
    it("converts aggregator topic to ic-js types", () => {
      const spyOnConsoleError = vi
        .spyOn(console, "error")
        .mockImplementation(() => undefined);

      expect(snsTopicKeyToTopic("DappCanisterManagement")).toEqual({
        DappCanisterManagement: null,
      });
      expect(snsTopicKeyToTopic("DaoCommunitySettings")).toEqual({
        DaoCommunitySettings: null,
      });
      expect(snsTopicKeyToTopic("ApplicationBusinessLogic")).toEqual({
        ApplicationBusinessLogic: null,
      });
      expect(snsTopicKeyToTopic("CriticalDappOperations")).toEqual({
        CriticalDappOperations: null,
      });
      expect(snsTopicKeyToTopic("TreasuryAssetManagement")).toEqual({
        TreasuryAssetManagement: null,
      });
      expect(snsTopicKeyToTopic("Governance")).toEqual({
        Governance: null,
      });
      expect(snsTopicKeyToTopic("SnsFrameworkManagement")).toEqual({
        SnsFrameworkManagement: null,
      });

      expect(spyOnConsoleError).not.toHaveBeenCalled();
    });

    it("returns UnknownTopic if topic is unknown", () => {
      const spyOnConsoleError = vi
        .spyOn(console, "error")
        .mockImplementation(() => undefined);

      expect(snsTopicKeyToTopic("An Unknown Topic" as SnsTopicKey)).toEqual({
        UnknownTopic: null,
      });

      expect(spyOnConsoleError).toHaveBeenCalledTimes(1);
      expect(spyOnConsoleError).toHaveBeenCalledWith(
        "Unknown topic:",
        "An Unknown Topic"
      );
    });
  });

  describe("snsTopicToTopicKey", () => {
    it("should return topic key", () => {
      expect(snsTopicToTopicKey({ DappCanisterManagement: null })).toBe(
        "DappCanisterManagement"
      );
      expect(snsTopicToTopicKey({ DaoCommunitySettings: null })).toBe(
        "DaoCommunitySettings"
      );
      expect(snsTopicToTopicKey({ ApplicationBusinessLogic: null })).toBe(
        "ApplicationBusinessLogic"
      );
      expect(snsTopicToTopicKey({ CriticalDappOperations: null })).toBe(
        "CriticalDappOperations"
      );
      expect(snsTopicToTopicKey({ TreasuryAssetManagement: null })).toBe(
        "TreasuryAssetManagement"
      );
      expect(snsTopicToTopicKey({ Governance: null })).toBe("Governance");
      expect(snsTopicToTopicKey({ SnsFrameworkManagement: null })).toBe(
        "SnsFrameworkManagement"
      );
      expect(snsTopicToTopicKey({ UnknownTopic: null })).toBe("UnknownTopic");
    });

    it("should return UnknownTopic if topic is unknown", () => {
      expect(snsTopicToTopicKey({} as SnsTopic)).toBe("UnknownTopic");
    });
  });

  describe("getSnsTopicInfoKey", () => {
    it("should return key of known topics", () => {
      expect(getSnsTopicInfoKey(knownTopicInfo)).toBe("DaoCommunitySettings");
    });

    it('should return "UnknownTopic" key for unknown topics', () => {
      expect(getSnsTopicInfoKey(completelyUnknownTopicInfo)).toBe(
        "UnknownTopic"
      );
    });
  });

  describe("getSnsTopicKeys", () => {
    it("should return topic keys", () => {
      expect(getSnsTopicKeys(listTopics)).toEqual([
        "DaoCommunitySettings",
        "UnknownTopic",
      ]);
    });
  });

  describe("getTopicInfoBySnsTopicKey", () => {
    it("should return topic info", () => {
      expect(
        getTopicInfoBySnsTopicKey({
          topicKey: "DaoCommunitySettings",
          topics: [knownTopicInfo, completelyUnknownTopicInfo],
        })
      ).toEqual(knownTopicInfo);
    });

    it("should return undefined when no topic info found", () => {
      expect(
        getTopicInfoBySnsTopicKey({
          topicKey: "DappCanisterManagement",
          topics: [knownTopicInfo, completelyUnknownTopicInfo],
        })
      ).toEqual(undefined);
    });
  });

  describe("getAllSnsNSFunctions", () => {
    it("should return all available ns functions", () => {
      expect(getAllSnsNSFunctions(knownTopicInfo)).toEqual([
        nativeNsFunction,
        genericNsFunction,
      ]);
    });
  });

  describe("getSnsTopicFollowings", () => {
    it("should return empty map if the topic_followees is not available/supported", () => {
      expect(
        getSnsTopicFollowings(
          createMockSnsNeuron({
            topicFollowees: {},
          })
        )
      ).toEqual([]);
      expect(
        getSnsTopicFollowings({
          ...createMockSnsNeuron({}),
        })
      ).toEqual([]);
    });

    it("should return a followee list", () => {
      expect(
        getSnsTopicFollowings(
          createMockSnsNeuron({
            topicFollowees: {
              DappCanisterManagement: [
                {
                  neuronId: neuronId1,
                },
              ],
              DaoCommunitySettings: [
                {
                  neuronId: neuronId1,
                },
                {
                  neuronId: neuronId2,
                },
              ],
            },
          })
        )
      ).toEqual([
        {
          topic: "DappCanisterManagement",
          followees: [{ neuronId: neuronId1 }],
        },
        {
          topic: "DaoCommunitySettings",
          followees: [
            { neuronId: neuronId1 },
            {
              neuronId: neuronId2,
            },
          ],
        },
      ]);
    });
  });

  describe("isSnsNeuronsFollowing", () => {
    it("returns true when the specified neuron ID is listed as a followee for the given topic", () => {
      expect(
        isSnsNeuronsFollowing({
          followings: [
            {
              topic: "CriticalDappOperations",
              followees: [{ neuronId: neuronId1 }],
            },
            {
              topic: "DappCanisterManagement",
              followees: [{ neuronId: neuronId1 }, { neuronId: neuronId2 }],
            },
          ],
          topicKey: "DappCanisterManagement",
          neuronId: neuronId2,
        })
      ).toEqual(true);
    });

    it("returns false when the specified neuron ID is not listed as a followee for the given topic", () => {
      expect(
        isSnsNeuronsFollowing({
          followings: [
            {
              topic: "CriticalDappOperations",
              followees: [{ neuronId: neuronId1 }],
            },
            {
              topic: "DappCanisterManagement",
              followees: [{ neuronId: neuronId1 }, { neuronId: neuronId2 }],
            },
          ],
          topicKey: "CriticalDappOperations",
          neuronId: neuronId2,
        })
      ).toEqual(false);

      expect(
        isSnsNeuronsFollowing({
          followings: [
            {
              topic: "DappCanisterManagement",
              followees: [{ neuronId: neuronId1 }, { neuronId: neuronId2 }],
            },
          ],
          topicKey: "CriticalDappOperations",
          neuronId: neuronId2,
        })
      ).toEqual(false);

      expect(
        isSnsNeuronsFollowing({
          followings: [],
          topicKey: "CriticalDappOperations",
          neuronId: neuronId2,
        })
      ).toEqual(false);
    });
  });

  describe("addSnsNeuronToFollowingsByTopics", () => {
    it("should insert neuron ID into existing topics", () => {
      expect(
        addSnsNeuronToFollowingsByTopics({
          followings: [
            {
              topic: "CriticalDappOperations",
              followees: [{ neuronId: neuronId1 }],
            },
            {
              topic: "DappCanisterManagement",
              followees: [{ neuronId: neuronId1 }],
            },
          ],
          topics: ["DappCanisterManagement", "CriticalDappOperations"],
          neuronId: neuronId2,
        })
      ).toEqual([
        {
          topic: "DappCanisterManagement",
          followees: [{ neuronId: neuronId1 }, { neuronId: neuronId2 }],
        },
        {
          topic: "CriticalDappOperations",
          followees: [{ neuronId: neuronId1 }, { neuronId: neuronId2 }],
        },
      ]);
    });

    it("should insert neuron ID into non-existing topics", () => {
      expect(
        addSnsNeuronToFollowingsByTopics({
          followings: [
            {
              topic: "CriticalDappOperations",
              followees: [{ neuronId: neuronId1 }],
            },
          ],
          topics: ["DappCanisterManagement", "CriticalDappOperations"],
          neuronId: neuronId2,
        })
      ).toEqual([
        {
          topic: "DappCanisterManagement",
          followees: [{ neuronId: neuronId2 }],
        },
        {
          topic: "CriticalDappOperations",
          followees: [{ neuronId: neuronId1 }, { neuronId: neuronId2 }],
        },
      ]);
    });
  });

  describe("removeSnsNeuronFromFollowingsByTopics", () => {
    it("should remove neuron ID", () => {
      expect(
        removeSnsNeuronFromFollowingsByTopics({
          followings: [
            {
              topic: "CriticalDappOperations",
              followees: [{ neuronId: neuronId1 }, { neuronId: neuronId2 }],
            },
            {
              topic: "DappCanisterManagement",
              followees: [{ neuronId: neuronId1 }, { neuronId: neuronId2 }],
            },
          ],
          topics: ["DappCanisterManagement", "CriticalDappOperations"],
          neuronId: neuronId2,
        })
      ).toEqual([
        {
          topic: "CriticalDappOperations",
          followees: [{ neuronId: neuronId1 }],
        },
        {
          topic: "DappCanisterManagement",
          followees: [{ neuronId: neuronId1 }],
        },
      ]);

      expect(
        removeSnsNeuronFromFollowingsByTopics({
          followings: [
            {
              topic: "CriticalDappOperations",
              followees: [{ neuronId: neuronId1 }, { neuronId: neuronId2 }],
            },
            {
              topic: "DappCanisterManagement",
              followees: [{ neuronId: neuronId2 }],
            },
          ],
          topics: ["CriticalDappOperations"],
          neuronId: neuronId2,
        })
      ).toEqual([
        {
          topic: "CriticalDappOperations",
          followees: [{ neuronId: neuronId1 }],
        },
      ]);
    });

    it("should not exclude empty followees", () => {
      expect(
        removeSnsNeuronFromFollowingsByTopics({
          followings: [
            {
              topic: "CriticalDappOperations",
              followees: [{ neuronId: neuronId1 }, { neuronId: neuronId2 }],
            },
            {
              topic: "DappCanisterManagement",
              followees: [{ neuronId: neuronId1 }],
            },
          ],
          topics: ["DappCanisterManagement", "CriticalDappOperations"],
          neuronId: neuronId1,
        })
      ).toEqual([
        {
          topic: "CriticalDappOperations",
          followees: [{ neuronId: neuronId2 }],
        },
        {
          topic: "DappCanisterManagement",
          followees: [],
        },
      ]);
    });
  });

  describe("getLegacyFolloweesByTopics", () => {
    const nativeNsFunctionId1 = 1n;
    const nativeNsFunction1: SnsNervousSystemFunction = {
      ...nativeNsFunction,
      id: nativeNsFunctionId1,
    };
    const nativeNsFunctionId2 = 2n;
    const nativeNsFunction2: SnsNervousSystemFunction = {
      ...nativeNsFunction,
      id: nativeNsFunctionId2,
    };
    const genericNsFunctionId1 = 1001n;
    const genericNsFunction1: SnsNervousSystemFunction = {
      ...genericNsFunction,
      id: genericNsFunctionId1,
    };
    const genericNsFunctionId2 = 1002n;
    const genericNsFunction2: SnsNervousSystemFunction = {
      ...genericNsFunction,
      id: genericNsFunctionId2,
    };
    const testTopicInfo1: TopicInfoWithUnknown = {
      ...knownTopicInfo,
      native_functions: [[nativeNsFunction1]],
      custom_functions: [[genericNsFunction1]],
    };
    const testTopicInfo2: TopicInfoWithUnknown = {
      ...knownTopicInfo,
      native_functions: [[nativeNsFunction2]],
      custom_functions: [[genericNsFunction2]],
    };

    it("returns all ns-function-based followees by topics", () => {
      const testNeuron: SnsNeuron = {
        ...mockSnsNeuron,
        followees: [
          [nativeNsFunctionId1, { followees: [neuronId1] }],
          [nativeNsFunctionId2, { followees: [neuronId1, neuronId2] }],
          [genericNsFunctionId1, { followees: [neuronId2] }],
          [genericNsFunctionId2, { followees: [neuronId1, neuronId2] }],
        ],
      };

      expect(
        getLegacyFolloweesByTopics({
          neuron: testNeuron,
          topicInfos: [testTopicInfo1, testTopicInfo2],
        })
      ).toEqual([
        {
          nsFunction: nativeNsFunction1,
          followees: [neuronId1],
        },
        {
          nsFunction: nativeNsFunction2,
          followees: [neuronId1, neuronId2],
        },
        {
          nsFunction: genericNsFunction1,
          followees: [neuronId2],
        },
        {
          nsFunction: genericNsFunction2,
          followees: [neuronId1, neuronId2],
        },
      ]);

      expect(
        getLegacyFolloweesByTopics({
          neuron: testNeuron,
          topicInfos: [testTopicInfo1],
        })
      ).toEqual([
        {
          nsFunction: nativeNsFunction1,
          followees: [neuronId1],
        },
        {
          nsFunction: genericNsFunction1,
          followees: [neuronId2],
        },
      ]);

      expect(
        getLegacyFolloweesByTopics({
          neuron: testNeuron,
          topicInfos: [testTopicInfo2],
        })
      ).toEqual([
        {
          nsFunction: nativeNsFunction2,
          followees: [neuronId1, neuronId2],
        },
        {
          nsFunction: genericNsFunction2,
          followees: [neuronId1, neuronId2],
        },
      ]);
    });

    it("return empty array when no followees", () => {
      const testNeuron: SnsNeuron = {
        ...mockSnsNeuron,
        followees: [],
      };

      expect(
        getLegacyFolloweesByTopics({
          neuron: testNeuron,
          topicInfos: [testTopicInfo1, testTopicInfo2],
        })
      ).toEqual([]);
    });

    it("return empty array when no topic infos", () => {
      const testNeuron: SnsNeuron = {
        ...mockSnsNeuron,
        followees: [
          [nativeNsFunctionId1, { followees: [neuronId1] }],
          [nativeNsFunctionId2, { followees: [neuronId1, neuronId2] }],
          [genericNsFunctionId1, { followees: [neuronId2] }],
          [genericNsFunctionId2, { followees: [neuronId1, neuronId2] }],
        ],
      };

      expect(
        getLegacyFolloweesByTopics({
          neuron: testNeuron,
          topicInfos: [],
        })
      ).toEqual([]);
    });
  });

  describe("getCatchAllSnsLegacyFollowings", () => {
    const catchAllNativeNsFunctionId = 0n;
    const catchAllNativeNsFunction: SnsNervousSystemFunction = {
      ...nativeNsFunction,
      id: catchAllNativeNsFunctionId,
    };
    const nativeNsFunctionId1 = 1n;
    const nativeNsFunction1: SnsNervousSystemFunction = {
      ...nativeNsFunction,
      id: nativeNsFunctionId1,
    };
    const nativeNsFunctionId2 = 2n;
    const nativeNsFunction2: SnsNervousSystemFunction = {
      ...nativeNsFunction,
      id: nativeNsFunctionId2,
    };

    it("returns catch all followings", () => {
      const testNeuron: SnsNeuron = {
        ...mockSnsNeuron,
        followees: [
          [nativeNsFunctionId1, { followees: [neuronId1] }],
<<<<<<< HEAD
          [catchAllNativeNsFunctionId, { followees: [neuronId1, neuronId1] }],
=======
          [catchAllNativeNsFunctionId, { followees: [neuronId1, neuronId2] }],
>>>>>>> 185243c4
          [nativeNsFunctionId2, { followees: [neuronId2] }],
        ],
      };

      expect(
        getCatchAllSnsLegacyFollowings({
          neuron: testNeuron,
          nsFunctions: [
            catchAllNativeNsFunction,
            nativeNsFunction1,
            nativeNsFunction2,
          ],
        })
<<<<<<< HEAD
      ).toEqual([
        {
          nsFunction: catchAllNativeNsFunction,
          followees: [neuronId1, neuronId2],
        },
      ]);
=======
      ).toEqual({
        nsFunction: catchAllNativeNsFunction,
        followees: [neuronId1, neuronId2],
      });
>>>>>>> 185243c4
    });

    it("return undefined when no catch-all followees", () => {
      const testNeuron: SnsNeuron = {
        ...mockSnsNeuron,
        followees: [
          [nativeNsFunctionId1, { followees: [neuronId1] }],
          [nativeNsFunctionId2, { followees: [neuronId2] }],
        ],
      };

      expect(
        getCatchAllSnsLegacyFollowings({
          neuron: testNeuron,
          nsFunctions: [
            catchAllNativeNsFunction,
            nativeNsFunction1,
            nativeNsFunction2,
          ],
        })
      ).toEqual(undefined);
    });

    it("return undefined when no catch-all ns function", () => {
      const testNeuron: SnsNeuron = {
        ...mockSnsNeuron,
        followees: [
          [nativeNsFunctionId1, { followees: [neuronId1] }],
          [catchAllNativeNsFunctionId, { followees: [neuronId1, neuronId1] }],
          [nativeNsFunctionId2, { followees: [neuronId2] }],
        ],
      };

      expect(
        getCatchAllSnsLegacyFollowings({
          neuron: testNeuron,
          nsFunctions: [nativeNsFunction1, nativeNsFunction2],
        })
      ).toEqual(undefined);
    });
  });
});<|MERGE_RESOLUTION|>--- conflicted
+++ resolved
@@ -630,11 +630,7 @@
         ...mockSnsNeuron,
         followees: [
           [nativeNsFunctionId1, { followees: [neuronId1] }],
-<<<<<<< HEAD
-          [catchAllNativeNsFunctionId, { followees: [neuronId1, neuronId1] }],
-=======
           [catchAllNativeNsFunctionId, { followees: [neuronId1, neuronId2] }],
->>>>>>> 185243c4
           [nativeNsFunctionId2, { followees: [neuronId2] }],
         ],
       };
@@ -648,19 +644,10 @@
             nativeNsFunction2,
           ],
         })
-<<<<<<< HEAD
-      ).toEqual([
-        {
-          nsFunction: catchAllNativeNsFunction,
-          followees: [neuronId1, neuronId2],
-        },
-      ]);
-=======
       ).toEqual({
         nsFunction: catchAllNativeNsFunction,
         followees: [neuronId1, neuronId2],
       });
->>>>>>> 185243c4
     });
 
     it("return undefined when no catch-all followees", () => {

import type { SnsTopicKey } from "$lib/types/sns";
import type {
  ListTopicsResponseWithUnknown,
  TopicInfoWithUnknown,
} from "$lib/types/sns-aggregator";
import {
  addSnsNeuronToFollowingsByTopics,
  getAllSnsNSFunctions,
  getSnsTopicFollowings,
  getSnsTopicInfoKey,
  getSnsTopicKeys,
  getTopicInfoBySnsTopicKey,
  insertIntoSnsTopicFollowings,
  isSnsNeuronsAlreadyFollowing,
  removeFromSnsTopicFollowings,
  removeSnsNeuronFromFollowingsByTopics,
  snsTopicKeyToTopic,
  snsTopicToTopicKey,
} from "$lib/utils/sns-topics.utils";
import { Principal } from "@dfinity/principal";
import type { SnsNervousSystemFunction, SnsTopic } from "@dfinity/sns";
<<<<<<< HEAD
import { createMockSnsNeuron } from "../../mocks/sns-neurons.mock";
=======
>>>>>>> 10d061ec

describe("sns-topics utils", () => {
  const neuronId1 = {
    id: Uint8Array.from([1, 2, 3]),
  };
  const neuronId2 = {
    id: Uint8Array.from([4, 5, 6]),
  };
  const canisterIdString = "aaaaa-aa";
  const canisterId = Principal.fromText(canisterIdString);
  const method = "method";
  const targetMethod = "target_method_name";
  const nativeNsFunction: SnsNervousSystemFunction = {
    id: 1n,
    name: "Native Function",
    description: ["Description 1"],
    function_type: [{ NativeNervousSystemFunction: {} }],
  };
  const genericNsFunction: SnsNervousSystemFunction = {
    id: 1001n,
    name: "Custom Function",
    description: ["Description 3"],
    function_type: [
      {
        GenericNervousSystemFunction: {
          validator_canister_id: [canisterId],
          target_canister_id: [canisterId],
          validator_method_name: [method],
          target_method_name: [targetMethod],
          topic: [
            {
              DappCanisterManagement: null,
            },
          ],
        },
      },
    ],
  };
  const knownTopicInfo: TopicInfoWithUnknown = {
    native_functions: [[nativeNsFunction]],
    topic: [
      {
        DaoCommunitySettings: null,
      },
    ],
    is_critical: [true],
    name: ["Known topic name"],
    description: ["Known topic description"],
    custom_functions: [[genericNsFunction]],
  };
  const completelyUnknownTopicInfo: TopicInfoWithUnknown = {
    native_functions: [[nativeNsFunction]],
    topic: [
      {
        CompletelyUnknownTopic: null,
      } as unknown as SnsTopic,
    ],
    is_critical: [true],
    name: ["Unknown topic name"],
    description: ["Unknown topic description"],
    custom_functions: [[]],
  };
  const listTopics: ListTopicsResponseWithUnknown = {
    topics: [[knownTopicInfo, completelyUnknownTopicInfo]],
    uncategorized_functions: [],
  };

  // ic-js type: https://github.com/dfinity/ic-js/blob/1a4d3f02d4cfebf47c199a4fdc376e2f62a84746/packages/sns/candid/sns_governance_test.did#L867C1-L875C3
  describe("snsTopicKeyToTopic", () => {
    it("converts aggregator topic to ic-js types", () => {
      const spyOnConsoleError = vi
        .spyOn(console, "error")
        .mockImplementation(() => undefined);

      expect(snsTopicKeyToTopic("DappCanisterManagement")).toEqual({
        DappCanisterManagement: null,
      });
      expect(snsTopicKeyToTopic("DaoCommunitySettings")).toEqual({
        DaoCommunitySettings: null,
      });
      expect(snsTopicKeyToTopic("ApplicationBusinessLogic")).toEqual({
        ApplicationBusinessLogic: null,
      });
      expect(snsTopicKeyToTopic("CriticalDappOperations")).toEqual({
        CriticalDappOperations: null,
      });
      expect(snsTopicKeyToTopic("TreasuryAssetManagement")).toEqual({
        TreasuryAssetManagement: null,
      });
      expect(snsTopicKeyToTopic("Governance")).toEqual({
        Governance: null,
      });
      expect(snsTopicKeyToTopic("SnsFrameworkManagement")).toEqual({
        SnsFrameworkManagement: null,
      });

      expect(spyOnConsoleError).not.toHaveBeenCalled();
    });

    it("returns UnknownTopic if topic is unknown", () => {
      const spyOnConsoleError = vi
        .spyOn(console, "error")
        .mockImplementation(() => undefined);

      expect(snsTopicKeyToTopic("An Unknown Topic" as SnsTopicKey)).toEqual({
        UnknownTopic: null,
      });

      expect(spyOnConsoleError).toHaveBeenCalledTimes(1);
      expect(spyOnConsoleError).toHaveBeenCalledWith(
        "Unknown topic:",
        "An Unknown Topic"
      );
    });
  });

  describe("snsTopicToTopicKey", () => {
    it("should return topic key", () => {
      expect(snsTopicToTopicKey({ DappCanisterManagement: null })).toBe(
        "DappCanisterManagement"
      );
      expect(snsTopicToTopicKey({ DaoCommunitySettings: null })).toBe(
        "DaoCommunitySettings"
      );
      expect(snsTopicToTopicKey({ ApplicationBusinessLogic: null })).toBe(
        "ApplicationBusinessLogic"
      );
      expect(snsTopicToTopicKey({ CriticalDappOperations: null })).toBe(
        "CriticalDappOperations"
      );
      expect(snsTopicToTopicKey({ TreasuryAssetManagement: null })).toBe(
        "TreasuryAssetManagement"
      );
      expect(snsTopicToTopicKey({ Governance: null })).toBe("Governance");
      expect(snsTopicToTopicKey({ SnsFrameworkManagement: null })).toBe(
        "SnsFrameworkManagement"
      );
      expect(snsTopicToTopicKey({ UnknownTopic: null })).toBe("UnknownTopic");
    });

    it("should return UnknownTopic if topic is unknown", () => {
      expect(snsTopicToTopicKey({} as SnsTopic)).toBe("UnknownTopic");
    });
  });

  describe("getSnsTopicInfoKey", () => {
    it("should return key of known topics", () => {
      expect(getSnsTopicInfoKey(knownTopicInfo)).toBe("DaoCommunitySettings");
    });

    it('should return "UnknownTopic" key for unknown topics', () => {
      expect(getSnsTopicInfoKey(completelyUnknownTopicInfo)).toBe(
        "UnknownTopic"
      );
    });
  });

  describe("getSnsTopicKeys", () => {
    it("should return topic keys", () => {
      expect(getSnsTopicKeys(listTopics)).toEqual([
        "DaoCommunitySettings",
        "UnknownTopic",
      ]);
    });
  });

  describe("getTopicInfoBySnsTopicKey", () => {
    it("should return topic info", () => {
      expect(
        getTopicInfoBySnsTopicKey({
          topicKey: "DaoCommunitySettings",
          listTopics,
        })
      ).toEqual(knownTopicInfo);
    });

    it("should return undefined when no topic info found", () => {
      expect(
        getTopicInfoBySnsTopicKey({
          topicKey: "DappCanisterManagement",
          listTopics,
        })
      ).toEqual(undefined);
    });
  });

  describe("getAllSnsNSFunctions", () => {
    it("should return all available ns functions", () => {
      expect(getAllSnsNSFunctions(knownTopicInfo)).toEqual([
        nativeNsFunction,
        genericNsFunction,
      ]);
    });
  });

  describe("getSnsTopicFollowings", () => {
    it("should return empty map if the topic_followees is not available/supported", () => {
      expect(
        getSnsTopicFollowings(
          createMockSnsNeuron({
            topicFollowees: {},
          })
        )
      ).toEqual([]);
      expect(
        getSnsTopicFollowings({
          ...createMockSnsNeuron({}),
        })
      ).toEqual([]);
    });

    it("should return a followee list", () => {
      expect(
        getSnsTopicFollowings(
          createMockSnsNeuron({
            topicFollowees: {
              DappCanisterManagement: [
                {
                  neuronId: neuronId1,
                },
              ],
              DaoCommunitySettings: [
                {
                  neuronId: neuronId1,
                },
                {
                  neuronId: neuronId2,
                },
              ],
            },
          })
        )
      ).toEqual([
        {
          topic: "DappCanisterManagement",
          followees: [{ neuronId: neuronId1 }],
        },
        {
          topic: "DaoCommunitySettings",
          followees: [
            { neuronId: neuronId1 },
            {
              neuronId: neuronId2,
            },
          ],
        },
      ]);
    });
  });

  describe("insertIntoTopicFollowingMap", () => {
    it("should return empty list if the topic_followees is not available/supported", () => {
      expect(
        getSnsTopicFollowings(
          createMockSnsNeuron({
            topicFollowees: {},
          })
        )
      ).toEqual([]);

      expect(
        getSnsTopicFollowings({
          ...createMockSnsNeuron({}),
          topic_followees: undefined,
        })
      ).toEqual([]);
    });

    it("should return following list", () => {
      expect(
        getSnsTopicFollowings(
          createMockSnsNeuron({
            topicFollowees: {
              DappCanisterManagement: [
                {
                  neuronId: neuronId1,
                },
              ],
              DaoCommunitySettings: [
                {
                  neuronId: neuronId1,
                },
                {
                  neuronId: neuronId2,
                },
              ],
            },
          })
        )
      ).toEqual([
        {
          topic: "DappCanisterManagement",
          followees: [{ neuronId: neuronId1 }],
        },
        {
          topic: "DaoCommunitySettings",
          followees: [{ neuronId: neuronId1 }, { neuronId: neuronId2 }],
        },
      ]);
    });
  });

  describe("insertIntoSnsTopicFollowings", () => {
    it("should add new topic to follow", () => {
      expect(
        insertIntoSnsTopicFollowings({
          followings: [
            {
              topic: "DappCanisterManagement",
              followees: [{ neuronId: neuronId1 }],
            },
          ],
          topicsToFollow: ["DaoCommunitySettings"],
          neuronId: neuronId2,
        })
      ).toEqual([
        {
          topic: "DappCanisterManagement",
          followees: [{ neuronId: neuronId1 }],
        },
        {
          topic: "DaoCommunitySettings",
          followees: [{ neuronId: neuronId2 }],
        },
      ]);
    });

    it("should add new following to existent topics", () => {
      expect(
        insertIntoSnsTopicFollowings({
          followings: [
            {
              topic: "DappCanisterManagement",
              followees: [{ neuronId: neuronId1 }],
            },
          ],
          topicsToFollow: ["DappCanisterManagement"],
          neuronId: neuronId2,
        })
      ).toEqual([
        {
          topic: "DappCanisterManagement",
          followees: [{ neuronId: neuronId1 }, { neuronId: neuronId2 }],
        },
      ]);
    });

    it("should prevent adding duplications", () => {
      expect(
        insertIntoSnsTopicFollowings({
          followings: [
            {
              topic: "DappCanisterManagement",
              followees: [{ neuronId: neuronId2 }],
            },
          ],
          topicsToFollow: ["DappCanisterManagement"],
          neuronId: neuronId2,
        })
      ).toEqual([
        {
          topic: "DappCanisterManagement",
          followees: [{ neuronId: neuronId2 }],
        },
      ]);
    });
  });

  describe("removeFromSnsTopicFollowings", () => {
    it("should remove neuron from the topic followees", () => {
      expect(
        removeFromSnsTopicFollowings({
          followings: [
            {
              topic: "DappCanisterManagement",
              followees: [{ neuronId: neuronId1 }, { neuronId: neuronId2 }],
            },
          ],
          neuronId: neuronId1,
        })
      ).toEqual([
        {
          topic: "DappCanisterManagement",
          followees: [{ neuronId: neuronId2 }],
        },
      ]);
    });

    it("should remove topic entry when the only followee", () => {
      expect(
        removeFromSnsTopicFollowings({
          followings: [
            {
              topic: "DappCanisterManagement",
              followees: [{ neuronId: neuronId1 }],
            },
            {
              topic: "DaoCommunitySettings",
              followees: [{ neuronId: neuronId2 }],
            },
          ],
          neuronId: neuronId1,
        })
      ).toEqual([
        {
          topic: "DaoCommunitySettings",
          followees: [{ neuronId: neuronId2 }],
        },
      ]);
    });

    it("should remove nothing when not exists", () => {
      expect(
        removeFromSnsTopicFollowings({
          followings: [
            {
              topic: "DappCanisterManagement",
              followees: [{ neuronId: neuronId1 }],
            },
          ],
          neuronId: neuronId2,
        })
      ).toEqual([
        {
          topic: "DappCanisterManagement",
          followees: [{ neuronId: neuronId1 }],
        },
      ]);
    });
  });

  describe("isSnsNeuronsAlreadyFollowing", () => {
    it("should return true", () => {
      expect(
        isSnsNeuronsAlreadyFollowing({
          followings: [
            {
              topic: "CriticalDappOperations",
              followees: [{ neuronId: neuronId1 }],
            },
            {
              topic: "DappCanisterManagement",
              followees: [{ neuronId: neuronId1 }, { neuronId: neuronId2 }],
            },
          ],
          topicKey: "DappCanisterManagement",
          neuronId: neuronId2,
        })
      ).toEqual(true);
    });

    it("should return false", () => {
      expect(
        isSnsNeuronsAlreadyFollowing({
          followings: [
            {
              topic: "CriticalDappOperations",
              followees: [{ neuronId: neuronId1 }],
            },
            {
              topic: "DappCanisterManagement",
              followees: [{ neuronId: neuronId1 }, { neuronId: neuronId2 }],
            },
          ],
          topicKey: "CriticalDappOperations",
          neuronId: neuronId2,
        })
      ).toEqual(false);

      expect(
        isSnsNeuronsAlreadyFollowing({
          followings: [
            {
              topic: "DappCanisterManagement",
              followees: [{ neuronId: neuronId1 }, { neuronId: neuronId2 }],
            },
          ],
          topicKey: "CriticalDappOperations",
          neuronId: neuronId2,
        })
      ).toEqual(false);

      expect(
        isSnsNeuronsAlreadyFollowing({
          followings: [],
          topicKey: "CriticalDappOperations",
          neuronId: neuronId2,
        })
      ).toEqual(false);
    });
  });

  describe("addSnsNeuronToFollowingsByTopics", () => {
    it("Should insert neuron ID into existing topics", () => {
      expect(
        addSnsNeuronToFollowingsByTopics({
          followings: [
            {
              topic: "CriticalDappOperations",
              followees: [{ neuronId: neuronId1 }],
            },
            {
              topic: "DappCanisterManagement",
              followees: [{ neuronId: neuronId1 }],
            },
          ],
          topics: ["DappCanisterManagement", "CriticalDappOperations"],
          neuronId: neuronId2,
        })
      ).toEqual([
        {
          topic: "DappCanisterManagement",
          followees: [{ neuronId: neuronId1 }, { neuronId: neuronId2 }],
        },
        {
          topic: "CriticalDappOperations",
          followees: [{ neuronId: neuronId1 }, { neuronId: neuronId2 }],
        },
      ]);
    });

    it("should insert neuron ID into non-existing topics", () => {
      expect(
        addSnsNeuronToFollowingsByTopics({
          followings: [
            {
              topic: "CriticalDappOperations",
              followees: [{ neuronId: neuronId1 }],
            },
          ],
          topics: ["DappCanisterManagement", "CriticalDappOperations"],
          neuronId: neuronId2,
        })
      ).toEqual([
        {
          topic: "DappCanisterManagement",
          followees: [{ neuronId: neuronId2 }],
        },
        {
          topic: "CriticalDappOperations",
          followees: [{ neuronId: neuronId1 }, { neuronId: neuronId2 }],
        },
      ]);
    });
  });

  describe("removeSnsNeuronFromFollowingsByTopics", () => {
    it("Should remove neuron ID", () => {
      expect(
        removeSnsNeuronFromFollowingsByTopics({
          followings: [
            {
              topic: "CriticalDappOperations",
              followees: [{ neuronId: neuronId1 }, { neuronId: neuronId2 }],
            },
            {
              topic: "DappCanisterManagement",
              followees: [{ neuronId: neuronId1 }, { neuronId: neuronId2 }],
            },
          ],
          topics: ["DappCanisterManagement", "CriticalDappOperations"],
          neuronId: neuronId2,
        })
      ).toEqual([
        {
          topic: "CriticalDappOperations",
          followees: [{ neuronId: neuronId1 }],
        },
        {
          topic: "DappCanisterManagement",
          followees: [{ neuronId: neuronId1 }],
        },
      ]);

      expect(
        removeSnsNeuronFromFollowingsByTopics({
          followings: [
            {
              topic: "CriticalDappOperations",
              followees: [{ neuronId: neuronId1 }, { neuronId: neuronId2 }],
            },
            {
              topic: "DappCanisterManagement",
              followees: [{ neuronId: neuronId2 }],
            },
          ],
          topics: ["CriticalDappOperations"],
          neuronId: neuronId2,
        })
      ).toEqual([
        {
          topic: "CriticalDappOperations",
          followees: [{ neuronId: neuronId1 }],
        },
      ]);
    });

    it("should not exclude empty followees", () => {
      expect(
        removeSnsNeuronFromFollowingsByTopics({
          followings: [
            {
              topic: "CriticalDappOperations",
              followees: [{ neuronId: neuronId1 }, { neuronId: neuronId2 }],
            },
            {
              topic: "DappCanisterManagement",
              followees: [{ neuronId: neuronId1 }],
            },
          ],
          topics: ["DappCanisterManagement", "CriticalDappOperations"],
          neuronId: neuronId1,
        })
      ).toEqual([
        {
          topic: "CriticalDappOperations",
          followees: [{ neuronId: neuronId2 }],
        },
        {
          topic: "DappCanisterManagement",
          followees: [],
        },
      ]);
    });
  });
});<|MERGE_RESOLUTION|>--- conflicted
+++ resolved
@@ -17,12 +17,9 @@
   snsTopicKeyToTopic,
   snsTopicToTopicKey,
 } from "$lib/utils/sns-topics.utils";
+import { createMockSnsNeuron } from "$tests/mocks/sns-neurons.mock";
 import { Principal } from "@dfinity/principal";
 import type { SnsNervousSystemFunction, SnsTopic } from "@dfinity/sns";
-<<<<<<< HEAD
-import { createMockSnsNeuron } from "../../mocks/sns-neurons.mock";
-=======
->>>>>>> 10d061ec
 
 describe("sns-topics utils", () => {
   const neuronId1 = {

import type { SnsTopicKey } from "$lib/types/sns";
import type {
  ListTopicsResponseWithUnknown,
  TopicInfoWithUnknown,
} from "$lib/types/sns-aggregator";
import {
  addSnsNeuronToFollowingsByTopics,
  getAllSnsNSFunctions,
  getSnsTopicFollowings,
  getSnsTopicInfoKey,
  getSnsTopicKeys,
  getTopicInfoBySnsTopicKey,
<<<<<<< HEAD
  insertIntoSnsTopicFollowings,
  isSnsNeuronsAlreadyFollowing,
  removeFromSnsTopicFollowings,
  removeSnsNeuronFromFollowingsByTopics,
=======
  snsTopicKeyToTopic,
>>>>>>> eb7c1298
  snsTopicToTopicKey,
} from "$lib/utils/sns-topics.utils";
import { Principal } from "@dfinity/principal";
import type { SnsNervousSystemFunction, SnsTopic } from "@dfinity/sns";
import { createMockSnsNeuron } from "../../mocks/sns-neurons.mock";

describe("sns-topics utils", () => {
  const neuronId1 = {
    id: Uint8Array.from([1, 2, 3]),
  };
  const neuronId2 = {
    id: Uint8Array.from([4, 5, 6]),
  };
  const canisterIdString = "aaaaa-aa";
  const canisterId = Principal.fromText(canisterIdString);
  const method = "method";
  const targetMethod = "target_method_name";
  const nativeNsFunction: SnsNervousSystemFunction = {
    id: 1n,
    name: "Native Function",
    description: ["Description 1"],
    function_type: [{ NativeNervousSystemFunction: {} }],
  };
  const genericNsFunction: SnsNervousSystemFunction = {
    id: 1001n,
    name: "Custom Function",
    description: ["Description 3"],
    function_type: [
      {
        GenericNervousSystemFunction: {
          validator_canister_id: [canisterId],
          target_canister_id: [canisterId],
          validator_method_name: [method],
          target_method_name: [targetMethod],
          topic: [
            {
              DappCanisterManagement: null,
            },
          ],
        },
      },
    ],
  };
  const knownTopicInfo: TopicInfoWithUnknown = {
    native_functions: [[nativeNsFunction]],
    topic: [
      {
        DaoCommunitySettings: null,
      },
    ],
    is_critical: [true],
    name: ["Known topic name"],
    description: ["Known topic description"],
    custom_functions: [[genericNsFunction]],
  };
  const completelyUnknownTopicInfo: TopicInfoWithUnknown = {
    native_functions: [[nativeNsFunction]],
    topic: [
      {
        CompletelyUnknownTopic: null,
      } as unknown as SnsTopic,
    ],
    is_critical: [true],
    name: ["Unknown topic name"],
    description: ["Unknown topic description"],
    custom_functions: [[]],
  };
  const listTopics: ListTopicsResponseWithUnknown = {
    topics: [[knownTopicInfo, completelyUnknownTopicInfo]],
    uncategorized_functions: [],
  };

<<<<<<< HEAD
=======
  // ic-js type: https://github.com/dfinity/ic-js/blob/1a4d3f02d4cfebf47c199a4fdc376e2f62a84746/packages/sns/candid/sns_governance_test.did#L867C1-L875C3
  describe("snsTopicKeyToTopic", () => {
    it("converts aggregator topic to ic-js types", () => {
      const spyOnConsoleError = vi
        .spyOn(console, "error")
        .mockImplementation(() => undefined);

      expect(snsTopicKeyToTopic("DappCanisterManagement")).toEqual({
        DappCanisterManagement: null,
      });
      expect(snsTopicKeyToTopic("DaoCommunitySettings")).toEqual({
        DaoCommunitySettings: null,
      });
      expect(snsTopicKeyToTopic("ApplicationBusinessLogic")).toEqual({
        ApplicationBusinessLogic: null,
      });
      expect(snsTopicKeyToTopic("CriticalDappOperations")).toEqual({
        CriticalDappOperations: null,
      });
      expect(snsTopicKeyToTopic("TreasuryAssetManagement")).toEqual({
        TreasuryAssetManagement: null,
      });
      expect(snsTopicKeyToTopic("Governance")).toEqual({
        Governance: null,
      });
      expect(snsTopicKeyToTopic("SnsFrameworkManagement")).toEqual({
        SnsFrameworkManagement: null,
      });

      expect(spyOnConsoleError).not.toHaveBeenCalled();
    });

    it("returns UnknownTopic if topic is unknown", () => {
      const spyOnConsoleError = vi
        .spyOn(console, "error")
        .mockImplementation(() => undefined);

      expect(snsTopicKeyToTopic("An Unknown Topic" as SnsTopicKey)).toEqual({
        UnknownTopic: null,
      });

      expect(spyOnConsoleError).toHaveBeenCalledTimes(1);
      expect(spyOnConsoleError).toHaveBeenCalledWith(
        "Unknown topic:",
        "An Unknown Topic"
      );
    });
  });

>>>>>>> eb7c1298
  describe("snsTopicToTopicKey", () => {
    it("should return topic key", () => {
      expect(snsTopicToTopicKey({ DappCanisterManagement: null })).toBe(
        "DappCanisterManagement"
      );
      expect(snsTopicToTopicKey({ DaoCommunitySettings: null })).toBe(
        "DaoCommunitySettings"
      );
      expect(snsTopicToTopicKey({ ApplicationBusinessLogic: null })).toBe(
        "ApplicationBusinessLogic"
      );
      expect(snsTopicToTopicKey({ CriticalDappOperations: null })).toBe(
        "CriticalDappOperations"
      );
      expect(snsTopicToTopicKey({ TreasuryAssetManagement: null })).toBe(
        "TreasuryAssetManagement"
      );
      expect(snsTopicToTopicKey({ Governance: null })).toBe("Governance");
      expect(snsTopicToTopicKey({ SnsFrameworkManagement: null })).toBe(
        "SnsFrameworkManagement"
      );
      expect(snsTopicToTopicKey({ UnknownTopic: null })).toBe("UnknownTopic");
    });

    it("should return UnknownTopic if topic is unknown", () => {
<<<<<<< HEAD
      expect(snsTopicToTopicKey({} as SnsTopic)).toBe("UnknownTopic");
=======
      expect(snsTopicToTopicKey({} as Topic)).toBe("UnknownTopic");
>>>>>>> eb7c1298
    });
  });

  describe("getSnsTopicInfoKey", () => {
    it("should return key of known topics", () => {
      expect(getSnsTopicInfoKey(knownTopicInfo)).toBe("DaoCommunitySettings");
    });

    it('should return "UnknownTopic" key for unknown topics', () => {
      expect(getSnsTopicInfoKey(completelyUnknownTopicInfo)).toBe(
        "UnknownTopic"
      );
    });
  });

  describe("getSnsTopicKeys", () => {
    it("should return topic keys", () => {
      expect(getSnsTopicKeys(listTopics)).toEqual([
        "DaoCommunitySettings",
        "UnknownTopic",
      ]);
    });
  });

  describe("getTopicInfoBySnsTopicKey", () => {
    it("should return topic info", () => {
      expect(
        getTopicInfoBySnsTopicKey({
          topicKey: "DaoCommunitySettings",
          listTopics,
        })
      ).toEqual(knownTopicInfo);
    });

    it("should return undefined when no topic info found", () => {
      expect(
        getTopicInfoBySnsTopicKey({
          topicKey: "DappCanisterManagement",
          listTopics,
        })
      ).toEqual(undefined);
    });
  });

  describe("getAllSnsNSFunctions", () => {
    it("should return all available ns functions", () => {
      expect(getAllSnsNSFunctions(knownTopicInfo)).toEqual([
        nativeNsFunction,
        genericNsFunction,
      ]);
    });
  });

  describe("getSnsTopicFollowings", () => {
    it("should return empty map if the topic_followees is not available/supported", () => {
      expect(
        getSnsTopicFollowings(
          createMockSnsNeuron({
            topicFollowees: {},
          })
        )
      ).toEqual([]);
      expect(
        getSnsTopicFollowings({
          ...createMockSnsNeuron({}),
        })
      ).toEqual([]);
    });

    it("should return a followee list", () => {
      expect(
        getSnsTopicFollowings(
          createMockSnsNeuron({
            topicFollowees: {
              DappCanisterManagement: [
                {
                  neuronId: neuronId1,
                },
              ],
              DaoCommunitySettings: [
                {
                  neuronId: neuronId1,
                },
                {
                  neuronId: neuronId2,
                },
              ],
            },
          })
        )
      ).toEqual([
        {
          topic: "DappCanisterManagement",
          followees: [{ neuronId: neuronId1 }],
        },
        {
          topic: "DaoCommunitySettings",
          followees: [
            { neuronId: neuronId1 },
            {
              neuronId: neuronId2,
            },
          ],
        },
      ]);
    });
  });

  describe("insertIntoTopicFollowingMap", () => {
    it("should return empty list if the topic_followees is not available/supported", () => {
      expect(
        getSnsTopicFollowings(
          createMockSnsNeuron({
            topicFollowees: {},
          })
        )
      ).toEqual([]);

      expect(
        getSnsTopicFollowings({
          ...createMockSnsNeuron({}),
          topic_followees: undefined,
        })
      ).toEqual([]);
    });

    it("should return following list", () => {
      expect(
        getSnsTopicFollowings(
          createMockSnsNeuron({
            topicFollowees: {
              DappCanisterManagement: [
                {
                  neuronId: neuronId1,
                },
              ],
              DaoCommunitySettings: [
                {
                  neuronId: neuronId1,
                },
                {
                  neuronId: neuronId2,
                },
              ],
            },
          })
        )
      ).toEqual([
        {
          topic: "DappCanisterManagement",
          followees: [{ neuronId: neuronId1 }],
        },
        {
          topic: "DaoCommunitySettings",
          followees: [{ neuronId: neuronId1 }, { neuronId: neuronId2 }],
        },
      ]);
    });
  });

  describe("insertIntoSnsTopicFollowings", () => {
    it("should add new topic to follow", () => {
      expect(
        insertIntoSnsTopicFollowings({
          followings: [
            {
              topic: "DappCanisterManagement",
              followees: [{ neuronId: neuronId1 }],
            },
          ],
          topicsToFollow: ["DaoCommunitySettings"],
          neuronId: neuronId2,
        })
      ).toEqual([
        {
          topic: "DappCanisterManagement",
          followees: [{ neuronId: neuronId1 }],
        },
        {
          topic: "DaoCommunitySettings",
          followees: [{ neuronId: neuronId2 }],
        },
      ]);
    });

    it("should add new following to existent topics", () => {
      expect(
        insertIntoSnsTopicFollowings({
          followings: [
            {
              topic: "DappCanisterManagement",
              followees: [{ neuronId: neuronId1 }],
            },
          ],
          topicsToFollow: ["DappCanisterManagement"],
          neuronId: neuronId2,
        })
      ).toEqual([
        {
          topic: "DappCanisterManagement",
          followees: [{ neuronId: neuronId1 }, { neuronId: neuronId2 }],
        },
      ]);
    });

    it("should prevent adding duplications", () => {
      expect(
        insertIntoSnsTopicFollowings({
          followings: [
            {
              topic: "DappCanisterManagement",
              followees: [{ neuronId: neuronId2 }],
            },
          ],
          topicsToFollow: ["DappCanisterManagement"],
          neuronId: neuronId2,
        })
      ).toEqual([
        {
          topic: "DappCanisterManagement",
          followees: [{ neuronId: neuronId2 }],
        },
      ]);
    });
  });

  describe("removeFromSnsTopicFollowings", () => {
    it("should remove neuron from the topic followees", () => {
      expect(
        removeFromSnsTopicFollowings({
          followings: [
            {
              topic: "DappCanisterManagement",
              followees: [{ neuronId: neuronId1 }, { neuronId: neuronId2 }],
            },
          ],
          neuronId: neuronId1,
        })
      ).toEqual([
        {
          topic: "DappCanisterManagement",
          followees: [{ neuronId: neuronId2 }],
        },
      ]);
    });

    it("should remove topic entry when the only followee", () => {
      expect(
        removeFromSnsTopicFollowings({
          followings: [
            {
              topic: "DappCanisterManagement",
              followees: [{ neuronId: neuronId1 }],
            },
            {
              topic: "DaoCommunitySettings",
              followees: [{ neuronId: neuronId2 }],
            },
          ],
          neuronId: neuronId1,
        })
      ).toEqual([
        {
          topic: "DaoCommunitySettings",
          followees: [{ neuronId: neuronId2 }],
        },
      ]);
    });

    it("should remove nothing when not exists", () => {
      expect(
        removeFromSnsTopicFollowings({
          followings: [
            {
              topic: "DappCanisterManagement",
              followees: [{ neuronId: neuronId1 }],
            },
          ],
          neuronId: neuronId2,
        })
      ).toEqual([
        {
          topic: "DappCanisterManagement",
          followees: [{ neuronId: neuronId1 }],
        },
      ]);
    });
  });

  describe("isSnsNeuronsAlreadyFollowing", () => {
    it("should return true", () => {
      expect(
        isSnsNeuronsAlreadyFollowing({
          followings: [
            {
              topic: "CriticalDappOperations",
              followees: [{ neuronId: neuronId1 }],
            },
            {
              topic: "DappCanisterManagement",
              followees: [{ neuronId: neuronId1 }, { neuronId: neuronId2 }],
            },
          ],
          topicKey: "DappCanisterManagement",
          neuronId: neuronId2,
        })
      ).toEqual(true);
    });

    it("should return false", () => {
      expect(
        isSnsNeuronsAlreadyFollowing({
          followings: [
            {
              topic: "CriticalDappOperations",
              followees: [{ neuronId: neuronId1 }],
            },
            {
              topic: "DappCanisterManagement",
              followees: [{ neuronId: neuronId1 }, { neuronId: neuronId2 }],
            },
          ],
          topicKey: "CriticalDappOperations",
          neuronId: neuronId2,
        })
      ).toEqual(false);

      expect(
        isSnsNeuronsAlreadyFollowing({
          followings: [
            {
              topic: "DappCanisterManagement",
              followees: [{ neuronId: neuronId1 }, { neuronId: neuronId2 }],
            },
          ],
          topicKey: "CriticalDappOperations",
          neuronId: neuronId2,
        })
      ).toEqual(false);

      expect(
        isSnsNeuronsAlreadyFollowing({
          followings: [],
          topicKey: "CriticalDappOperations",
          neuronId: neuronId2,
        })
      ).toEqual(false);
    });
  });

  describe("addSnsNeuronToFollowingsByTopics", () => {
    it("Should insert neuron ID into existing topics", () => {
      expect(
        addSnsNeuronToFollowingsByTopics({
          followings: [
            {
              topic: "CriticalDappOperations",
              followees: [{ neuronId: neuronId1 }],
            },
            {
              topic: "DappCanisterManagement",
              followees: [{ neuronId: neuronId1 }],
            },
          ],
          topics: ["DappCanisterManagement", "CriticalDappOperations"],
          neuronId: neuronId2,
        })
      ).toEqual([
        {
          topic: "DappCanisterManagement",
          followees: [{ neuronId: neuronId1 }, { neuronId: neuronId2 }],
        },
        {
          topic: "CriticalDappOperations",
          followees: [{ neuronId: neuronId1 }, { neuronId: neuronId2 }],
        },
      ]);
    });

    it("should insert neuron ID into non-existing topics", () => {
      expect(
        addSnsNeuronToFollowingsByTopics({
          followings: [
            {
              topic: "CriticalDappOperations",
              followees: [{ neuronId: neuronId1 }],
            },
          ],
          topics: ["DappCanisterManagement", "CriticalDappOperations"],
          neuronId: neuronId2,
        })
      ).toEqual([
        {
          topic: "DappCanisterManagement",
          followees: [{ neuronId: neuronId2 }],
        },
        {
          topic: "CriticalDappOperations",
          followees: [{ neuronId: neuronId1 }, { neuronId: neuronId2 }],
        },
      ]);
    });
  });

  describe("removeSnsNeuronFromFollowingsByTopics", () => {
    it("Should remove neuron ID", () => {
      expect(
        removeSnsNeuronFromFollowingsByTopics({
          followings: [
            {
              topic: "CriticalDappOperations",
              followees: [{ neuronId: neuronId1 }, { neuronId: neuronId2 }],
            },
            {
              topic: "DappCanisterManagement",
              followees: [{ neuronId: neuronId1 }, { neuronId: neuronId2 }],
            },
          ],
          topics: ["DappCanisterManagement", "CriticalDappOperations"],
          neuronId: neuronId2,
        })
      ).toEqual([
        {
          topic: "CriticalDappOperations",
          followees: [{ neuronId: neuronId1 }],
        },
        {
          topic: "DappCanisterManagement",
          followees: [{ neuronId: neuronId1 }],
        },
      ]);

      expect(
        removeSnsNeuronFromFollowingsByTopics({
          followings: [
            {
              topic: "CriticalDappOperations",
              followees: [{ neuronId: neuronId1 }, { neuronId: neuronId2 }],
            },
            {
              topic: "DappCanisterManagement",
              followees: [{ neuronId: neuronId2 }],
            },
          ],
          topics: ["CriticalDappOperations"],
          neuronId: neuronId2,
        })
      ).toEqual([
        {
          topic: "CriticalDappOperations",
          followees: [{ neuronId: neuronId1 }],
        },
      ]);
    });

    it("should not exclude empty followees", () => {
      expect(
        removeSnsNeuronFromFollowingsByTopics({
          followings: [
            {
              topic: "CriticalDappOperations",
              followees: [{ neuronId: neuronId1 }, { neuronId: neuronId2 }],
            },
            {
              topic: "DappCanisterManagement",
              followees: [{ neuronId: neuronId1 }],
            },
          ],
          topics: ["DappCanisterManagement", "CriticalDappOperations"],
          neuronId: neuronId1,
        })
      ).toEqual([
        {
          topic: "CriticalDappOperations",
          followees: [{ neuronId: neuronId2 }],
        },
        {
          topic: "DappCanisterManagement",
          followees: [],
        },
      ]);
    });
  });
});<|MERGE_RESOLUTION|>--- conflicted
+++ resolved
@@ -10,14 +10,11 @@
   getSnsTopicInfoKey,
   getSnsTopicKeys,
   getTopicInfoBySnsTopicKey,
-<<<<<<< HEAD
   insertIntoSnsTopicFollowings,
   isSnsNeuronsAlreadyFollowing,
   removeFromSnsTopicFollowings,
   removeSnsNeuronFromFollowingsByTopics,
-=======
   snsTopicKeyToTopic,
->>>>>>> eb7c1298
   snsTopicToTopicKey,
 } from "$lib/utils/sns-topics.utils";
 import { Principal } from "@dfinity/principal";
@@ -90,8 +87,6 @@
     uncategorized_functions: [],
   };
 
-<<<<<<< HEAD
-=======
   // ic-js type: https://github.com/dfinity/ic-js/blob/1a4d3f02d4cfebf47c199a4fdc376e2f62a84746/packages/sns/candid/sns_governance_test.did#L867C1-L875C3
   describe("snsTopicKeyToTopic", () => {
     it("converts aggregator topic to ic-js types", () => {
@@ -141,7 +136,6 @@
     });
   });
 
->>>>>>> eb7c1298
   describe("snsTopicToTopicKey", () => {
     it("should return topic key", () => {
       expect(snsTopicToTopicKey({ DappCanisterManagement: null })).toBe(
@@ -167,11 +161,7 @@
     });
 
     it("should return UnknownTopic if topic is unknown", () => {
-<<<<<<< HEAD
       expect(snsTopicToTopicKey({} as SnsTopic)).toBe("UnknownTopic");
-=======
-      expect(snsTopicToTopicKey({} as Topic)).toBe("UnknownTopic");
->>>>>>> eb7c1298
     });
   });
 

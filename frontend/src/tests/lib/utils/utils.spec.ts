import {
  bytesToHexString,
  createChunks,
  expandObject,
  hexStringToBytes,
  isDefined,
  isHash,
  isPngAsset,
  poll,
  PollingLimitExceededError,
  removeKeys,
  smallerVersion,
  stringifyJson,
  uniqueObjects,
} from "$lib/utils/utils";
import { toastsStore } from "@dfinity/gix-components";
import { get } from "svelte/store";
import { mockPrincipal } from "../../mocks/auth.store.mock";
import en from "../../mocks/i18n.mock";

describe("utils", () => {
  beforeEach(() => {
    jest.resetAllMocks();
    toastsStore.reset();
    jest.spyOn(console, "error").mockImplementation(() => undefined);
  });

  describe("stringifyJson", () => {
    const SAMPLE = { a: 0, b: [1, 2], c: "c" };

    it("should stringify standard JSON", () => {
      expect(stringifyJson(SAMPLE)).toBe(JSON.stringify(SAMPLE));
    });

    it("should stringify JSON with bigint", () => {
      expect(stringifyJson({ a: BigInt(123) })).toBe(
        JSON.stringify({ a: "123" })
      );
    });

    it("should support the indentation", () => {
      expect(stringifyJson(SAMPLE, { indentation: 2 })).toBe(
        JSON.stringify(SAMPLE, null, 2)
      );
    });

    it("should convert bigints to function call in devMode", () => {
      expect(
        stringifyJson(
          { value: BigInt("123456789012345678901234567890") },
          { devMode: true }
        )
      ).toBe(`{"value":"BigInt('123456789012345678901234567890')"}`);
    });

    it("should render principal as hash", () => {
      expect(stringifyJson({ principal: mockPrincipal })).toBe(
        `{"principal":"${mockPrincipal.toString()}"}`
      );
    });

    it("should not call toString() for Principal alike objects", () => {
      expect(stringifyJson({ _isPrincipal: true })).toBe(
        `{"_isPrincipal":true}`
      );
    });
  });

  describe("uniqueObjects", () => {
    it("should return only unique object", () => {
      expect(
        uniqueObjects([
          { a: 1, b: 2 },
          { a: 1, b: 2 },
        ])
      ).toEqual([{ a: 1, b: 2 }]);
    });
    expect(
      uniqueObjects([
        { a: 1, b: 2 },
        { a: 1, B: 2 },
      ])
    ).toEqual([
      { a: 1, b: 2 },
      { a: 1, B: 2 },
    ]);
    expect(
      uniqueObjects([
        { a: 1, b: { c: "d" } },
        { a: 1, B: { c: "d" } },
      ])
    ).toEqual([
      { a: 1, b: { c: "d" } },
      { a: 1, B: { c: "d" } },
    ]);
    expect(uniqueObjects([1, 2, 3, 1, 2, 3])).toEqual([1, 2, 3]);
    expect(uniqueObjects([])).toEqual([]);
  });

  describe("isDefined", () => {
    it("should return true if not undefined", () => {
      expect(isDefined(true)).toBeTruthy();
      expect(isDefined(1)).toBeTruthy();
      expect(isDefined("")).toBeTruthy();
      expect(isDefined(null)).toBeTruthy();
    });

    it("should return false if undefined", () => {
      expect(isDefined(undefined)).toBeFalsy();
    });
  });

  describe("createChunks", () => {
    it("create chunks of elements", () => {
      const twenty = new Array(20).fill(1);
      expect(createChunks(twenty).length).toBe(2);
      expect(createChunks(twenty)[0].length).toBe(10);
      expect(createChunks(twenty, 7).length).toBe(3);
      expect(createChunks(twenty, 7)[0].length).toBe(7);
      expect(createChunks(twenty, 7)[1].length).toBe(7);
      expect(createChunks(twenty, 7)[2].length).toBe(6);
      expect(createChunks(twenty)[0].length).toBe(10);
      expect(createChunks(twenty, 5).length).toBe(4);
      expect(createChunks(twenty, 5)[0].length).toBe(5);
      expect(createChunks(twenty, 1).length).toBe(twenty.length);
      expect(createChunks(twenty, 1)[0].length).toBe(1);
    });
  });

  describe("bytesToHexString and hexStringToBytes", () => {
    it("converts bytes to string and back", () => {
      expect(hexStringToBytes(bytesToHexString([]))).toEqual([]);
      expect(hexStringToBytes(bytesToHexString([0]))).toEqual([0]);
      expect(hexStringToBytes(bytesToHexString([1]))).toEqual([1]);
      expect(hexStringToBytes(bytesToHexString([15]))).toEqual([15]);
      expect(hexStringToBytes(bytesToHexString([255]))).toEqual([255]);
      expect(hexStringToBytes(bytesToHexString([1, 255, 3, 0]))).toEqual([
        1, 255, 3, 0,
      ]);
    });
  });

  describe("isHash", () => {
    const bytes = (specialValue: unknown = undefined) => {
      const res = Array(32).fill(0);
      if (specialValue !== undefined) {
        res[1] = specialValue;
      }
      return res as number[];
    };

    it("should identify similar to hash arrays", () => {
      expect(isHash(bytes())).toBe(true);
      expect(isHash(bytes(255))).toBe(true);
      expect(isHash([])).toBe(false);
      expect(isHash(bytes().slice(1))).toBe(false);
    });

    it("should identify not byte values", () => {
      expect(isHash(bytes(-1))).toBe(false);
      expect(isHash(bytes(null))).toBe(false);
      expect(isHash(bytes(256))).toBe(false);
      expect(isHash(bytes(1.5))).toBe(false);
      expect(isHash(bytes(""))).toBe(false);
      expect(isHash(bytes(NaN))).toBe(false);
      expect(isHash(bytes(Infinity))).toBe(false);
    });
  });

  describe("smallerVersion", () => {
    it("returns true if current version is smaller than min version", () => {
      expect(
        smallerVersion({
          minVersion: "1.0",
          currentVersion: "0.0.9",
        })
      ).toBe(true);
      expect(
        smallerVersion({
          minVersion: "2.0.0",
          currentVersion: "1.9.9",
        })
      ).toBe(true);
      expect(
        smallerVersion({
          minVersion: "2.1.5",
          currentVersion: "2.1.4",
        })
      ).toBe(true);
      expect(
        smallerVersion({
          minVersion: "2.1.5",
          currentVersion: "1.8.9",
        })
      ).toBe(true);
      expect(
        smallerVersion({
          minVersion: "2",
          currentVersion: "1",
        })
      ).toBe(true);
    });
    it("returns false if current version is bigger than min version", () => {
      expect(
        smallerVersion({
          minVersion: "0.0.9",
          currentVersion: "1.0",
        })
      ).toBe(false);
      expect(
        smallerVersion({
          minVersion: "1.9.9",
          currentVersion: "2.0.0",
        })
      ).toBe(false);
      expect(
        smallerVersion({
          minVersion: "2.1.4",
          currentVersion: "2.1.5",
        })
      ).toBe(false);
      expect(
        smallerVersion({
          minVersion: "1.8.9",
          currentVersion: "2.1.5",
        })
      ).toBe(false);
      expect(
        smallerVersion({
          minVersion: "1",
          currentVersion: "2",
        })
      ).toBe(false);
    });
    it("returns false if current version is same as min version", () => {
      expect(
        smallerVersion({
          minVersion: "1",
          currentVersion: "1.0",
        })
      ).toBe(false);
      expect(
        smallerVersion({
          minVersion: "2",
          currentVersion: "2.0.0",
        })
      ).toBe(false);
      expect(
        smallerVersion({
          minVersion: "2.1.4",
          currentVersion: "2.1.4",
        })
      ).toBe(false);
      expect(
        smallerVersion({
          minVersion: "1.0.0",
          currentVersion: "1",
        })
      ).toBe(false);
      expect(
        smallerVersion({
          minVersion: "13.4.5",
          currentVersion: "13.4.5",
        })
      ).toBe(false);
    });
  });

  describe("poll", () => {
    describe("without timers", () => {
      beforeEach(() => {
        // eslint-disable-next-line @typescript-eslint/no-explicit-any
        jest.spyOn(global, "setTimeout").mockImplementation((cb: any) => cb());
        // Avoid to print errors during test
        jest.spyOn(console, "log").mockImplementation(() => undefined);
      });

      it("should recall the function until `fn` succeeds", async () => {
        const maxCalls = 3;
        let calls = 0;
        await poll({
          fn: async () => {
            calls += 1;
            if (calls < maxCalls) {
              throw new Error();
            }
            return calls;
          },
          shouldExit: () => false,
        });
        expect(calls).toBe(maxCalls);
      });

      it("should recall the function until `shouldExit` is true", async () => {
        const maxCalls = 3;
        let calls = 0;
        const pollCall = () =>
          poll({
            fn: async () => {
              calls += 1;
              throw new Error("fn failed");
            },
            shouldExit: () => calls >= maxCalls,
          });
        await expect(pollCall).rejects.toThrow("fn failed");
        expect(calls).toBe(maxCalls);
      });

      it("should return the value of `fn` when it doesn't throw", async () => {
        const result = 10;
        const expected = await poll({
          fn: async () => result,
          shouldExit: () => false,
        });
        expect(expected).toBe(result);
      });

      it("should throw when `shouldExit` returns true", async () => {
        const result = 10;
        const expected = await poll({
          fn: async () => result,
          shouldExit: () => true,
        });
        expect(expected).toBe(result);
      });

      it("should throw after `maxAttempts`", async () => {
        let counter = 0;
        const maxAttempts = 5;
        const call = () =>
          poll({
            fn: async () => {
              counter += 1;
              throw new Error();
            },
            shouldExit: () => false,
            maxAttempts,
          });
        // Without the `await`, the line didn't wait the `poll` to throw to
        // move to the next line
        await expect(call).rejects.toThrowError(PollingLimitExceededError);
        expect(counter).toBe(maxAttempts);
      });
    });

    describe("with fake timers", () => {
      const highLoadToast = [
        {
          level: "error",
          text: `${en.error.high_load_retrying}`,
        },
      ];

      beforeEach(() => {
        jest.useFakeTimers();
      });

      const advanceTime = async (): Promise<void> => {
        // Make sure the timers are set before we advance time.
        await null;
        await jest.runOnlyPendingTimers();
      };

      const getTimestamps = async ({
        maxAttempts,
        millisecondsToWait,
        useExponentialBackoff,
      }: {
        maxAttempts: number;
        millisecondsToWait?: number;
        useExponentialBackoff: boolean;
      }): Promise<number[]> => {
        const t0 = Date.now();
        const timestamps = [];

        const promise = poll({
          fn: async () => {
            timestamps.push(Date.now() - t0);
            throw new Error();
          },
          shouldExit: () => false,
          maxAttempts,
          millisecondsToWait,
          useExponentialBackoff,
        });

        for (let i = 0; i < maxAttempts; i++) {
          await advanceTime();
        }
        expect(() => promise).rejects.toThrowError(PollingLimitExceededError);
        return timestamps;
      };

      it("should have a default wait time of 500ms", async () => {
        expect(
          await getTimestamps({
            maxAttempts: 2,
            useExponentialBackoff: false,
          })
        ).toEqual([0, 500]);
      });

      it("should wait the same amount between calls", async () => {
        expect(
          await getTimestamps({
            maxAttempts: 5,
            millisecondsToWait: 1000,
            useExponentialBackoff: false,
          })
        ).toEqual([0, 1000, 2000, 3000, 4000]);
      });

      it("should do exponential backoff", async () => {
        expect(
          await getTimestamps({
            maxAttempts: 5,
            millisecondsToWait: 1000,
            useExponentialBackoff: true,
          })
        ).toEqual([0, 1000, 3000, 7000, 15000]);
      });

<<<<<<< HEAD
      it("should not wait after the last failure", async () => {
        const t0 = Date.now();
        const timestamps = await getTimestamps({
          maxAttempts: 5,
          millisecondsToWait: 1000,
          useExponentialBackoff: false,
        });
        const totalTimePassed = Date.now() - t0;
        const timeOfLastCall = timestamps[timestamps.length - 1];
        expect(totalTimePassed).toEqual(timeOfLastCall);
=======
      it("should show 'high load' message after ~1 minute", async () => {
        let calls = 0;
        const failuresBeforeHighLoadMessage = 3;
        const _ = poll({
          fn: async () => {
            calls += 1;
            throw new Error();
          },
          shouldExit: () => false,
          maxAttempts: 10,
          millisecondsToWait: 20 * 1000,
          useExponentialBackoff: false,
          failuresBeforeHighLoadMessage,
        });
        expect(calls).toEqual(1);
        await advanceTime();
        expect(calls).toBeLessThan(failuresBeforeHighLoadMessage);
        expect(get(toastsStore)).toEqual([]);
        await advanceTime();
        expect(calls).toBeGreaterThanOrEqual(failuresBeforeHighLoadMessage);
        expect(get(toastsStore)).toMatchObject(highLoadToast);
      });

      it("should show 'high load' message only once", async () => {
        const _ = poll({
          fn: async () => {
            throw new Error();
          },
          shouldExit: () => false,
          maxAttempts: 10,
          millisecondsToWait: 20 * 1000,
          useExponentialBackoff: false,
          failuresBeforeHighLoadMessage: 3,
        });
        expect(get(toastsStore)).toEqual([]);
        await advanceTime();
        await advanceTime();
        await advanceTime();
        expect(get(toastsStore)).toMatchObject(highLoadToast);
        await advanceTime();
        await advanceTime();
        await advanceTime();
        // Still only 1 toast.
        expect(get(toastsStore)).toMatchObject(highLoadToast);
>>>>>>> a54c4b3c
      });
    });
  });

  describe("removeKeys", () => {
    it("removes the keys passed", () => {
      const obj = {
        a: 1,
        b: 2,
        c: 3,
      };
      const expected = {
        a: 1,
        c: 3,
      };
      expect(removeKeys({ obj, keysToRemove: ["b"] })).toEqual(expected);
      expect(
        Object.keys(removeKeys({ obj, keysToRemove: ["b", "a", "c"] })).length
      ).toBe(0);
    });

    it("should ignore keys that are not present", () => {
      const obj = {
        a: 1,
        b: 2,
        c: 3,
      };
      const expected = {
        a: 1,
        c: 3,
      };
      expect(removeKeys({ obj, keysToRemove: ["b", "d"] })).toEqual(expected);
    });
  });

  describe("isPngAsset", () => {
    it("returns true for png assets", () => {
      const png1 =
        "data:image/png;base64,iVBORw0KGgoAAAANSUhEUgAAAAEAAAABCAYAAAAfFcSJAAAACklEQVR42mP8z8BQDwAEhQGAhKmMIwAAAABJRU5ErkJggg==";
      const png2 =
        "data:image/png;base64,iVBORw0KGgoAAAANSUhEUgAAAAEAAAABCAYAAAAfFcasdfafdaCklEQVR42mP8z8BQDwAEhQGAhKmMIwAAAABJRU5ErkJggg==";
      const pngFile = "file.png";
      expect(isPngAsset(png1)).toBe(true);
      expect(isPngAsset(png2)).toBe(true);
      expect(isPngAsset(pngFile)).toBe(true);
    });

    it("returns false for non png assets", () => {
      const svg1 =
        "data:image/svg+xml;base64,iVBORw0KGgoAAAANSUhEUgAAAAEAAAABCAYAAAAfFcSJAAAACklEQVR42mP8z8BQDwAEhQGAhKmMIwAAAABJRU5ErkJggg==";
      const jpg1 =
        "data:image/jpg;base64,iVBORw0KGgoAAAANSUhEUgAAAAEAAAABCAYAAAAfFcSJAAAACklEQVR42mP8z8BQDwAEhQGAhKmMIwAAAABJRU5ErkJggg==";
      const pngFake =
        "data:image/svg+xml;base64,iVBORw0KGgoAAAANSUhEUgAAAAEAAAABCAYAAAAfFcasdfafdaCklEQVR42mP8z8BQDwAEhQGAhKmMIwAAAABJRU5Edata:image/png;base64,iVBORw0KGgoAAAANSUhEUgAAAAEAAAABCAYAAAAfFcasdfafdaCklEQVR42mP8z8BQDwAEhQGAhKmMIwAAAABJRU5ErkJggg==";
      const svgFile = "file.svg";
      expect(isPngAsset(svg1)).toBe(false);
      expect(isPngAsset(jpg1)).toBe(false);
      expect(isPngAsset(pngFake)).toBe(false);
      expect(isPngAsset(svgFile)).toBe(false);
    });
  });

  describe("expandObject", () => {
    it("should not do anything in strings that are not JSON", () => {
      const obj = { a: "a string" };
      expect(expandObject(obj)).toEqual(obj);
    });

    it("should parse JSON strings", () => {
      const obj = { a: JSON.stringify({ b: "c" }) };
      expect(expandObject(obj)).toEqual({ a: { b: "c" } });
    });
  });
});<|MERGE_RESOLUTION|>--- conflicted
+++ resolved
@@ -420,7 +420,6 @@
         ).toEqual([0, 1000, 3000, 7000, 15000]);
       });
 
-<<<<<<< HEAD
       it("should not wait after the last failure", async () => {
         const t0 = Date.now();
         const timestamps = await getTimestamps({
@@ -431,7 +430,8 @@
         const totalTimePassed = Date.now() - t0;
         const timeOfLastCall = timestamps[timestamps.length - 1];
         expect(totalTimePassed).toEqual(timeOfLastCall);
-=======
+      });
+
       it("should show 'high load' message after ~1 minute", async () => {
         let calls = 0;
         const failuresBeforeHighLoadMessage = 3;
@@ -476,7 +476,6 @@
         await advanceTime();
         // Still only 1 toast.
         expect(get(toastsStore)).toMatchObject(highLoadToast);
->>>>>>> a54c4b3c
       });
     });
   });

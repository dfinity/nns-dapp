import {
  isUnknownTopic,
  type CachedNervousFunctionDto,
  type CachedNervousSystemParametersDto,
  type CachedNeuronIdDto,
  type CachedSnsDto,
  type CachedSnsTokenMetadataDto,
  type ListTopicsResponseWithUnknown,
  type TopicInfoDto,
  type TopicInfoWithUnknown,
  type UnknownTopic,
} from "$lib/types/sns-aggregator";
import { SnsSummaryWrapper } from "$lib/types/sns-summary-wrapper";
import {
  convertDtoRewardEvent,
  convertDtoToListTopicsResponse,
  convertDtoToSnsSummary,
  convertDtoTopicInfo,
  convertIcrc1Metadata,
  convertNervousFunction,
  convertNervousSystemParameters,
} from "$lib/utils/sns-aggregator-converters.utils";
import { aggregatorSnsMockDto } from "$tests/mocks/sns-aggregator.mock";
import type {
  SnsNervousSystemParameters,
  SnsRewardEvent,
  SnsTopicInfo,
<<<<<<< HEAD
} from "@icp-sdk/canisters/sns";
=======
} from "@dfinity/sns";
>>>>>>> d34effd1
import { Principal } from "@icp-sdk/core/principal";

describe("sns aggregator converters utils", () => {
  describe("convertDtoData", () => {
    it("converts aggregator icrc metadata to ic-js types", () => {
      const metadata: CachedSnsTokenMetadataDto = [
        ["icrc1:decimals", { Nat: [8] }],
        ["icrc1:name", { Text: "CatalyzeDAO" }],
        ["icrc1:symbol", { Text: "CAT" }],
        ["icrc1:fee", { Nat: [100000] }],
      ];
      expect(convertIcrc1Metadata(metadata)).toEqual([
        ["icrc1:decimals", { Nat: 8n }],
        ["icrc1:name", { Text: "CatalyzeDAO" }],
        ["icrc1:symbol", { Text: "CAT" }],
        ["icrc1:fee", { Nat: 100000n }],
      ]);
    });

    it("converts icrc1:fee using not only lower parts of a 64-bit value", () => {
      const metadata: CachedSnsTokenMetadataDto = [
        ["icrc1:decimals", { Nat: [8] }],
        ["icrc1:name", { Text: "CatalyzeDAO" }],
        ["icrc1:symbol", { Text: "CAT" }],
        ["icrc1:fee", { Nat: [705032704, 1] }],
      ];
      expect(convertIcrc1Metadata(metadata)).toEqual([
        ["icrc1:decimals", { Nat: 8n }],
        ["icrc1:name", { Text: "CatalyzeDAO" }],
        ["icrc1:symbol", { Text: "CAT" }],
        ["icrc1:fee", { Nat: 5_000_000_000n }],
      ]);
    });

    it("converts aggregator nervous function to ic-js types", () => {
      expect(
        convertNervousFunction(aggregatorSnsMockDto.parameters.functions[1])
      ).toEqual({
        id: 1n,
        name: "Motion",
        description: [
          "Side-effect-less proposals to set general governance direction.",
        ],
        function_type: [
          {
            NativeNervousSystemFunction: {},
          },
        ],
      });
    });
  });

  describe("convertDtoToSnsSummary", () => {
    const mockData: CachedSnsDto = {
      index: 7,
      canister_ids: {
        root_canister_id: "5psbn-niaaa-aaaaq-aaa4q-cai",
        governance_canister_id: "5grkr-3aaaa-aaaaq-aaa5a-cai",
        index_canister_id: "5tw34-2iaaa-aaaaq-aaa6q-cai",
        swap_canister_id: "5ux5i-xqaaa-aaaaq-aaa6a-cai",
        ledger_canister_id: "5bqmf-wyaaa-aaaaq-aaa5q-cai",
      },
      list_sns_canisters: {
        root: "5psbn-niaaa-aaaaq-aaa4q-cai",
        swap: "5ux5i-xqaaa-aaaaq-aaa6a-cai",
        ledger: "5bqmf-wyaaa-aaaaq-aaa5q-cai",
        index: "5tw34-2iaaa-aaaaq-aaa6q-cai",
        governance: "5grkr-3aaaa-aaaaq-aaa5a-cai",
        dapps: [
          "7xnbj-wqaaa-aaaap-aa4ea-cai",
          "5escj-6iaaa-aaaap-aa4kq-cai",
          "443xk-qiaaa-aaaap-aa4oq-cai",
          "4sz2c-lyaaa-aaaap-aa4pq-cai",
          "zjdgt-niaaa-aaaap-aa4qq-cai",
          "zhbl3-wyaaa-aaaap-aa4rq-cai",
        ],
        archives: [],
      },
      meta: {
        url: "https://catalyze.one",
        name: "Catalyze",
        description:
          "Catalyze is a one-stop social-fi application for organising your Web3 experience",
      },
      metrics: {
        get_metrics_result: {
          Ok: {
            treasury_metrics: [
              {
                name: "TOKEN_ICP",
                original_amount_e8s: 314100000000,
                amount_e8s: 314099990000,
                account: {
                  owner: "7uieb-cx777-77776-qaaaq-cai",
                  subaccount: null,
                },
                ledger_canister_id: "ryjl3-tyaaa-aaaaa-aaaba-cai",
                treasury: 1,
                timestamp_seconds: 1752222478,
              },
              {
                name: "TOKEN_SNS_TOKEN",
                original_amount_e8s: 0,
                amount_e8s: 293700000000,
                account: {
                  owner: "7uieb-cx777-77776-qaaaq-cai",
                  subaccount: {
                    subaccount: [
                      246, 230, 97, 166, 146, 227, 55, 186, 137, 156, 240, 185,
                      163, 97, 8, 105, 207, 138, 114, 142, 181, 152, 159, 206,
                      247, 187, 126, 235, 138, 0, 64, 161,
                    ],
                  },
                },
                ledger_canister_id: "75lp5-u7777-77776-qaaba-cai",
                treasury: 2,
                timestamp_seconds: 1752222478,
              },
            ],
            voting_power_metrics: {
              governance_total_potential_voting_power: 501746342465693,
              timestamp_seconds: 1752222478,
            },
            last_ledger_block_timestamp: 1752141149,
            num_recently_executed_proposals: 0,
            num_recently_submitted_proposals: 0,
            genesis_timestamp_seconds: 1752074520,
          },
        },
      },
      latest_reward_event: {
        rounds_since_last_distribution: 1,
        actual_timestamp_seconds: 1752160922,
        end_timestamp_seconds: 1752160920,
        total_available_e8s_equivalent: 0,
        distributed_e8s_equivalent: 0,
        round: 1,
        settled_proposals: [],
      },
      parameters: {
        reserved_ids: [],
        functions: [
          {
            id: 0,
            name: "All Topics",
            description:
              "Catch-all w.r.t to following for all types of proposals.",
            function_type: { NativeNervousSystemFunction: {} },
          },
          {
            id: 1,
            name: "Motion",
            description:
              "Side-effect-less proposals to set general governance direction.",
            function_type: { NativeNervousSystemFunction: {} },
          },
          {
            id: 2,
            name: "Manage nervous system parameters",
            description:
              "Proposal to change the core parameters of SNS governance.",
            function_type: { NativeNervousSystemFunction: {} },
          },
          {
            id: 3,
            name: "Upgrade SNS controlled canister",
            description:
              "Proposal to upgrade the wasm of an SNS controlled canister.",
            function_type: { NativeNervousSystemFunction: {} },
          },
          {
            id: 4,
            name: "Add nervous system function",
            description:
              "Proposal to add a new, user-defined, nervous system function:a canister call which can then be executed by proposal.",
            function_type: { NativeNervousSystemFunction: {} },
          },
          {
            id: 5,
            name: "Remove nervous system function",
            description:
              "Proposal to remove a user-defined nervous system function,which will be no longer executable by proposal.",
            function_type: { NativeNervousSystemFunction: {} },
          },
          {
            id: 6,
            name: "Execute nervous system function",
            description:
              "Proposal to execute a user-defined nervous system function,previously added by an AddNervousSystemFunction proposal. A canister call will be made when executed.",
            function_type: { NativeNervousSystemFunction: {} },
          },
          {
            id: 7,
            name: "Upgrade SNS to next version",
            description: "Proposal to upgrade the WASM of a core SNS canister.",
            function_type: { NativeNervousSystemFunction: {} },
          },
          {
            id: 8,
            name: "Manage SNS metadata",
            description:
              "Proposal to change the metadata associated with an SNS.",
            function_type: { NativeNervousSystemFunction: {} },
          },
          {
            id: 9,
            name: "Transfer SNS treasury funds",
            description:
              "Proposal to transfer funds from an SNS Governance controlled treasury account",
            function_type: { NativeNervousSystemFunction: {} },
          },
          {
            id: 10,
            name: "Register dapp canisters",
            description: "Proposal to register a dapp canister with the SNS.",
            function_type: { NativeNervousSystemFunction: {} },
          },
          {
            id: 11,
            name: "Deregister Dapp Canisters",
            description:
              "Proposal to deregister a previously-registered dapp canister from the SNS.",
            function_type: { NativeNervousSystemFunction: {} },
          },
        ],
      },
      nervous_system_parameters: {
        default_followees: {
          followees: [],
        },
        max_dissolve_delay_seconds: 252460800,
        max_dissolve_delay_bonus_percentage: 100,
        max_followees_per_function: 15,
        neuron_claimer_permissions: {
          permissions: [0, 1, 2, 3, 4, 5, 6, 7, 8],
        },
        neuron_minimum_stake_e8s: 100000000000,
        max_neuron_age_for_age_bonus: 252460800,
        initial_voting_period_seconds: 345600,
        neuron_minimum_dissolve_delay_to_vote_seconds: 2629800,
        reject_cost_e8s: 5000000000000,
        max_proposals_to_keep_per_action: 100,
        wait_for_quiet_deadline_increase_seconds: 86400,
        max_number_of_neurons: 200000,
        transaction_fee_e8s: 100000,
        max_number_of_proposals_with_ballots: 700,
        max_age_bonus_percentage: 25,
        neuron_grantable_permissions: {
          permissions: [0, 1, 2, 3, 4, 5, 6, 7, 8],
        },
        voting_rewards_parameters: {
          final_reward_rate_basis_points: 0,
          initial_reward_rate_basis_points: 0,
          reward_rate_transition_duration_seconds: 31557600,
          round_duration_seconds: 86400,
        },
        maturity_modulation_disabled: null,
        max_number_of_principals_per_neuron: 5,
      },
      swap_state: {
        swap: {
          lifecycle: 2,
          init: {
            nns_proposal_id: null,
            sns_root_canister_id: "5psbn-niaaa-aaaaq-aaa4q-cai",
            min_participant_icp_e8s: null,
            neuron_basket_construction_parameters: null,
            fallback_controller_principal_ids: [
              "ledm3-52ncq-rffuv-6ed44-hg5uo-iicyu-pwkzj-syfva-heo4k-p7itq-aqe",
              "efaeg-aiaaa-aaaap-aan6a-cai",
            ],
            max_icp_e8s: null,
            neuron_minimum_stake_e8s: 400000000,
            confirmation_text: null,
            swap_start_timestamp_seconds: null,
            swap_due_timestamp_seconds: null,
            min_participants: null,
            sns_token_e8s: null,
            nns_governance_canister_id: "rrkah-fqaaa-aaaaa-aaaaq-cai",
            transaction_fee_e8s: 100000,
            icp_ledger_canister_id: "ryjl3-tyaaa-aaaaa-aaaba-cai",
            sns_ledger_canister_id: "5bqmf-wyaaa-aaaaq-aaa5q-cai",
            should_auto_finalize: null,
            max_participant_icp_e8s: null,
            sns_governance_canister_id: "5grkr-3aaaa-aaaaq-aaa5a-cai",
            restricted_countries: { iso_codes: ["US"] },
            min_icp_e8s: null,
          },
          params: {
            min_participant_icp_e8s: 100000000,
            neuron_basket_construction_parameters: {
              dissolve_delay_interval_seconds: 5259486,
              count: 7,
            },
            max_icp_e8s: 130000000000000,
            swap_due_timestamp_seconds: 1691785258,
            min_participants: 125,
            sns_token_e8s: 11250000000000000,
            sale_delay_seconds: null,
            max_participant_icp_e8s: 15000000000000,
            min_icp_e8s: 65000000000000,
          },
          open_sns_token_swap_proposal_id: 123772,
          decentralization_sale_open_timestamp_seconds: 1690786778,
        },
        derived: {
          buyer_total_icp_e8s: 50669291278205,
          sns_tokens_per_icp: 222.02797,
        },
      },
      icrc1_metadata: [
        ["icrc1:decimals", { Nat: [8] }],
        ["icrc1:name", { Text: "CatalyzeDAO" }],
        ["icrc1:symbol", { Text: "CAT" }],
        ["icrc1:fee", { Nat: [100000] }],
      ],
      icrc1_fee: [100000],
      icrc1_total_supply: 50000000000000000,
      swap_params: {
        params: {
          min_participant_icp_e8s: 100000000,
          neuron_basket_construction_parameters: {
            dissolve_delay_interval_seconds: 5259486,
            count: 7,
          },
          max_icp_e8s: 130000000000000,
          swap_due_timestamp_seconds: 1691785258,
          min_participants: 125,
          sns_token_e8s: 11250000000000000,
          sale_delay_seconds: null,
          max_participant_icp_e8s: 15000000000000,
          min_icp_e8s: 65000000000000,
        },
      },
      init: {
        init: {
          nns_proposal_id: null,
          sns_root_canister_id: "5psbn-niaaa-aaaaq-aaa4q-cai",
          min_participant_icp_e8s: null,
          neuron_basket_construction_parameters: null,
          fallback_controller_principal_ids: [
            "ledm3-52ncq-rffuv-6ed44-hg5uo-iicyu-pwkzj-syfva-heo4k-p7itq-aqe",
            "efaeg-aiaaa-aaaap-aan6a-cai",
          ],
          max_icp_e8s: null,
          neuron_minimum_stake_e8s: 400000000,
          confirmation_text: null,
          swap_start_timestamp_seconds: null,
          swap_due_timestamp_seconds: null,
          min_participants: null,
          sns_token_e8s: null,
          nns_governance_canister_id: "rrkah-fqaaa-aaaaa-aaaaq-cai",
          transaction_fee_e8s: 100000,
          icp_ledger_canister_id: "ryjl3-tyaaa-aaaaa-aaaba-cai",
          sns_ledger_canister_id: "5bqmf-wyaaa-aaaaq-aaa5q-cai",
          should_auto_finalize: null,
          max_participant_icp_e8s: null,
          sns_governance_canister_id: "5grkr-3aaaa-aaaaq-aaa5a-cai",
          restricted_countries: { iso_codes: ["US"] },
          min_icp_e8s: null,
        },
      },
      derived_state: {
        sns_tokens_per_icp: 222.02796936035156,
        buyer_total_icp_e8s: 50669291278205,
        cf_participant_count: 145,
        direct_participant_count: 224,
        cf_neuron_count: 178,
      },
      lifecycle: {
        decentralization_sale_open_timestamp_seconds: 1690786778,
        lifecycle: 2,
      },
      topics: {
        topics: [],
        uncategorized_functions: [],
      },
    };

    it("returns sns summary from aggregator data", () => {
      const {
        canister_ids: {
          root_canister_id,
          swap_canister_id,
          governance_canister_id,
          ledger_canister_id,
          index_canister_id,
        },
      } = mockData;

      expect(convertDtoToSnsSummary(mockData)).toEqual(
        new SnsSummaryWrapper({
          rootCanisterId: Principal.from(root_canister_id),
          swapCanisterId: Principal.from(swap_canister_id),
          governanceCanisterId: Principal.from(governance_canister_id),
          ledgerCanisterId: Principal.from(ledger_canister_id),
          indexCanisterId: Principal.from(index_canister_id),
          metadata: {
            description:
              "Catalyze is a one-stop social-fi application for organising your Web3 experience",
            logo: "https://5v72r-4aaaa-aaaaa-aabnq-cai.small12.testnet.dfinity.network/v1/sns/root/5psbn-niaaa-aaaaq-aaa4q-cai/logo.png",
            name: "Catalyze",
            url: "https://catalyze.one",
          },
          token: {
            fee: 100000n,
            name: "CatalyzeDAO",
            symbol: "CAT",
            decimals: 8,
          },
          swap: {
            already_tried_to_auto_finalize: [],
            auto_finalize_swap_response: [],
            buyers: [],
            cf_participants: [],
            decentralization_sale_open_timestamp_seconds: 1690786778n,
            finalize_swap_in_progress: [],
            init: [
              {
                confirmation_text: [],
                fallback_controller_principal_ids: [
                  "ledm3-52ncq-rffuv-6ed44-hg5uo-iicyu-pwkzj-syfva-heo4k-p7itq-aqe",
                  "efaeg-aiaaa-aaaap-aan6a-cai",
                ],
                icp_ledger_canister_id: "ryjl3-tyaaa-aaaaa-aaaba-cai",
                max_icp_e8s: [],
                max_participant_icp_e8s: [],
                min_icp_e8s: [],
                min_participant_icp_e8s: [],
                min_participants: [],
                neuron_basket_construction_parameters: [],
                neuron_minimum_stake_e8s: [400000000n],
                nns_governance_canister_id: "rrkah-fqaaa-aaaaa-aaaaq-cai",
                nns_proposal_id: [],
                restricted_countries: [
                  {
                    iso_codes: ["US"],
                  },
                ],
                should_auto_finalize: [],
                sns_governance_canister_id: "5grkr-3aaaa-aaaaq-aaa5a-cai",
                sns_ledger_canister_id: "5bqmf-wyaaa-aaaaq-aaa5q-cai",
                sns_root_canister_id: "5psbn-niaaa-aaaaq-aaa4q-cai",
                sns_token_e8s: [],
                swap_due_timestamp_seconds: [],
                swap_start_timestamp_seconds: [],
                transaction_fee_e8s: [100000n],
                neurons_fund_participation_constraints: [],
                max_direct_participation_icp_e8s: [],
                min_direct_participation_icp_e8s: [],
                neurons_fund_participation: [],
              },
            ],
            lifecycle: 2,
            neuron_recipes: [],
            next_ticket_id: [],
            open_sns_token_swap_proposal_id: [123772n],
            params: {
              max_icp_e8s: 130000000000000n,
              max_participant_icp_e8s: 15000000000000n,
              min_icp_e8s: 65000000000000n,
              min_participant_icp_e8s: 100000000n,
              min_participants: 125,
              neuron_basket_construction_parameters: [
                {
                  count: 7n,
                  dissolve_delay_interval_seconds: 5259486n,
                },
              ],
              sale_delay_seconds: [],
              sns_token_e8s: 11250000000000000n,
              swap_due_timestamp_seconds: 1691785258n,
              max_direct_participation_icp_e8s: [],
              min_direct_participation_icp_e8s: [],
            },
            purge_old_tickets_last_completion_timestamp_nanoseconds: [],
            purge_old_tickets_next_principal: [],
            direct_participation_icp_e8s: [],
            neurons_fund_participation_icp_e8s: [],
          },
          derived: {
            buyer_total_icp_e8s: 50669291278205n,
            cf_neuron_count: [178n],
            cf_participant_count: [145n],
            direct_participant_count: [224n],
            sns_tokens_per_icp: 222.02796936035156,
            neurons_fund_participation_icp_e8s: [],
            direct_participation_icp_e8s: [],
          },
          init: {
            nns_proposal_id: [],
            sns_root_canister_id: "5psbn-niaaa-aaaaq-aaa4q-cai",
            min_participant_icp_e8s: [],
            neuron_basket_construction_parameters: [],
            fallback_controller_principal_ids: [
              "ledm3-52ncq-rffuv-6ed44-hg5uo-iicyu-pwkzj-syfva-heo4k-p7itq-aqe",
              "efaeg-aiaaa-aaaap-aan6a-cai",
            ],
            max_icp_e8s: [],
            neuron_minimum_stake_e8s: [400000000n],
            confirmation_text: [],
            swap_start_timestamp_seconds: [],
            swap_due_timestamp_seconds: [],
            min_participants: [],
            sns_token_e8s: [],
            nns_governance_canister_id: "rrkah-fqaaa-aaaaa-aaaaq-cai",
            transaction_fee_e8s: [100000n],
            icp_ledger_canister_id: "ryjl3-tyaaa-aaaaa-aaaba-cai",
            sns_ledger_canister_id: "5bqmf-wyaaa-aaaaq-aaa5q-cai",
            should_auto_finalize: [],
            max_participant_icp_e8s: [],
            sns_governance_canister_id: "5grkr-3aaaa-aaaaq-aaa5a-cai",
            restricted_countries: [{ iso_codes: ["US"] }],
            min_icp_e8s: [],
            neurons_fund_participation_constraints: [],
            max_direct_participation_icp_e8s: [],
            min_direct_participation_icp_e8s: [],
            neurons_fund_participation: [],
          },
          swapParams: {
            min_participant_icp_e8s: 100000000n,
            neuron_basket_construction_parameters: [
              {
                dissolve_delay_interval_seconds: 5259486n,
                count: 7n,
              },
            ],
            max_icp_e8s: 130000000000000n,
            swap_due_timestamp_seconds: 1691785258n,
            min_participants: 125,
            sns_token_e8s: 11250000000000000n,
            sale_delay_seconds: [],
            max_participant_icp_e8s: 15000000000000n,
            min_icp_e8s: 65000000000000n,
            max_direct_participation_icp_e8s: [],
            min_direct_participation_icp_e8s: [],
          },
          lifecycle: {
            decentralization_sale_open_timestamp_seconds: [1690786778n],
            lifecycle: [2],
            decentralization_swap_termination_timestamp_seconds: [],
          },
        })
      );
    });

    it("returns undefined if a metadata required field is missing", () => {
      const aggregatorMissingMetadata = {
        ...mockData,
        meta: {
          ...mockData.meta,
          name: null,
        },
      };
      expect(convertDtoToSnsSummary(aggregatorMissingMetadata)).toBeUndefined();
    });

    it("returns undefined if a token metadata required field is missing", () => {
      const aggregatorMissingMetadata = {
        ...mockData,
        icrc1_metadata: mockData.icrc1_metadata.filter(
          ([key]) => key !== "icrc1:symbol"
        ),
      };
      expect(convertDtoToSnsSummary(aggregatorMissingMetadata)).toBeUndefined();
    });

    it("returns undefined if a swap params required field is missing", () => {
      const aggregatorMissingSwapParams: CachedSnsDto = {
        ...mockData,
        swap_state: {
          ...mockData.swap_state,
          swap: {
            ...mockData.swap_state.swap,
            params: null,
          },
        },
      };
      expect(
        convertDtoToSnsSummary(aggregatorMissingSwapParams)
      ).toBeUndefined();
    });

    it("returns undefined if a lifecycle required field is missing", () => {
      const aggregatorMissingLifecycle: CachedSnsDto = {
        ...mockData,
        lifecycle: null,
      };
      expect(
        convertDtoToSnsSummary(aggregatorMissingLifecycle)
      ).toBeUndefined();
    });

    it("converts fields related to NF participation enhancements", () => {
      const aggregatorNFAndDirectParticipationFields: CachedSnsDto = {
        ...mockData,
        swap_state: {
          ...mockData.swap_state,
          swap: {
            ...mockData.swap_state.swap,
            direct_participation_icp_e8s: 300000000000000,
            neurons_fund_participation_icp_e8s: 100000000000000,
            params: {
              ...mockData.swap_state.swap.params,
              min_direct_participation_icp_e8s: 300000000000,
              max_direct_participation_icp_e8s: 3000000000000,
            },
            init: {
              ...mockData.swap_state.swap.init,
              neurons_fund_participation_constraints: {
                coefficient_intervals: [
                  {
                    slope_numerator: 2,
                    intercept_icp_e8s: 5000000000,
                    from_direct_participation_icp_e8s: 1000000000,
                    slope_denominator: 3,
                    to_direct_participation_icp_e8s: 2000000000,
                  },
                ],
                max_neurons_fund_participation_icp_e8s: 300000000000,
                min_direct_participation_threshold_icp_e8s: 10000000000,
              },
              min_direct_participation_icp_e8s: 300000000000,
              max_direct_participation_icp_e8s: 3000000000000,
              neurons_fund_participation: true,
            },
          },
          derived: {
            ...mockData.swap_state.derived,
            direct_participation_icp_e8s: 300000000000000,
            neurons_fund_participation_icp_e8s: 100000000000000,
          },
        },
        derived_state: {
          ...mockData.derived_state,
          direct_participation_icp_e8s: 300000000000000,
          neurons_fund_participation_icp_e8s: 100000000000000,
        },
        init: {
          init: {
            ...mockData.init.init,
            min_direct_participation_icp_e8s: 300000000000,
            max_direct_participation_icp_e8s: 3000000000000,
            neurons_fund_participation: true,
          },
        },
      };

      const summaryMockData = convertDtoToSnsSummary(mockData);
      expect(
        convertDtoToSnsSummary(aggregatorNFAndDirectParticipationFields)
      ).toEqual(
        new SnsSummaryWrapper({
          rootCanisterId: summaryMockData.rootCanisterId,
          swapCanisterId: summaryMockData.swapCanisterId,
          governanceCanisterId: summaryMockData.governanceCanisterId,
          ledgerCanisterId: summaryMockData.ledgerCanisterId,
          indexCanisterId: summaryMockData.indexCanisterId,
          metadata: summaryMockData.metadata,
          token: summaryMockData.token,
          swapParams: summaryMockData.swapParams,
          lifecycle: summaryMockData.lifecycle,
          swap: {
            ...summaryMockData.swap,
            params: {
              ...summaryMockData.swap.params,
              min_direct_participation_icp_e8s: [300000000000n],
              max_direct_participation_icp_e8s: [3000000000000n],
            },
            init: [
              {
                ...summaryMockData.swap.init[0],
                neurons_fund_participation_constraints: [
                  {
                    coefficient_intervals: [
                      {
                        slope_numerator: [2n],
                        intercept_icp_e8s: [5000000000n],
                        from_direct_participation_icp_e8s: [1000000000n],
                        slope_denominator: [3n],
                        to_direct_participation_icp_e8s: [2000000000n],
                      },
                    ],
                    max_neurons_fund_participation_icp_e8s: [300000000000n],
                    min_direct_participation_threshold_icp_e8s: [10000000000n],
                    ideal_matched_participation_function: [],
                  },
                ],
                min_direct_participation_icp_e8s: [300000000000n],
                max_direct_participation_icp_e8s: [3000000000000n],
                neurons_fund_participation: [true],
              },
            ],
            direct_participation_icp_e8s: [300000000000000n],
            neurons_fund_participation_icp_e8s: [100000000000000n],
          },
          derived: {
            ...summaryMockData.derived,
            direct_participation_icp_e8s: [300000000000000n],
            neurons_fund_participation_icp_e8s: [100000000000000n],
          },
          init: {
            ...summaryMockData.init,
            min_direct_participation_icp_e8s: [300000000000n],
            max_direct_participation_icp_e8s: [3000000000000n],
            neurons_fund_participation: [true],
          },
        })
      );
    });
  });

  describe("convertNervousFunction", () => {
    const baseNsFunction = {
      id: 0,
      name: "All Topics",
      description: "Catch-all w.r.t to following for all types of proposals.",
    };

    it("converts native nervous function to ic-js type", () => {
      const nsFunction = {
        ...baseNsFunction,
        function_type: {
          NativeNervousSystemFunction: {},
        },
      };

      expect(convertNervousFunction(nsFunction)).toEqual({
        id: 0n,
        name: "All Topics",
        description: [
          "Catch-all w.r.t to following for all types of proposals.",
        ],
        function_type: [{ NativeNervousSystemFunction: {} }],
      });
    });

    it("converts generic nervous function to ic-js type", () => {
      const canisterIdString = "aaaaa-aa";
      const canisterId = Principal.fromText(canisterIdString);
      const method = "method";
      const targetMethod = "target_method_name";

      const nsFunction = {
        ...baseNsFunction,
        function_type: {
          GenericNervousSystemFunction: {
            validator_canister_id: canisterIdString,
            target_canister_id: canisterIdString,
            validator_method_name: method,
            target_method_name: targetMethod,
            topic: {
              DappCanisterManagement: null,
            },
          },
        },
      };

      expect(convertNervousFunction(nsFunction)).toEqual({
        id: 0n,
        name: "All Topics",
        description: [
          "Catch-all w.r.t to following for all types of proposals.",
        ],
        function_type: [
          {
            GenericNervousSystemFunction: {
              validator_canister_id: [canisterId],
              target_canister_id: [canisterId],
              validator_method_name: [method],
              target_method_name: [targetMethod],
              topic: [
                {
                  DappCanisterManagement: null,
                },
              ],
            },
          },
        ],
      });
    });

    it("returns function_type as empty array when null", () => {
      const nsFunction = {
        id: 0,
        name: "All Topics",
        description: "Catch-all w.r.t to following for all types of proposals.",
        function_type: null,
      };

      expect(convertNervousFunction(nsFunction)).toEqual({
        id: 0n,
        name: "All Topics",
        description: [
          "Catch-all w.r.t to following for all types of proposals.",
        ],
        function_type: [],
      });
    });
  });

  describe("convertNervousSystemParameters", () => {
    it("converts nervous system parameters to ic-js type", () => {
      const neuronId1: CachedNeuronIdDto = { id: Uint8Array.from([1, 2, 3]) };
      const neuronId2: CachedNeuronIdDto = { id: Uint8Array.from([4, 5, 6]) };
      const neuronId3: CachedNeuronIdDto = { id: Uint8Array.from([7, 8, 9]) };
      const nervousSystemParameterData: CachedNervousSystemParametersDto = {
        default_followees: {
          followees: [
            [2, { followees: [neuronId1, neuronId2] }],
            [5, { followees: [neuronId2, neuronId3] }],
          ],
        },
        max_dissolve_delay_seconds: 252460800,
        max_dissolve_delay_bonus_percentage: 100,
        max_followees_per_function: 15,
        neuron_claimer_permissions: {
          permissions: [0, 1, 2, 3, 4, 5, 6, 7, 8],
        },
        neuron_minimum_stake_e8s: 100000000000,
        max_neuron_age_for_age_bonus: 252460800,
        initial_voting_period_seconds: 345600,
        neuron_minimum_dissolve_delay_to_vote_seconds: 2629800,
        reject_cost_e8s: 5000000000000,
        max_proposals_to_keep_per_action: 150,
        wait_for_quiet_deadline_increase_seconds: 86400,
        max_number_of_neurons: 200000,
        transaction_fee_e8s: 100000,
        max_number_of_proposals_with_ballots: 700,
        max_age_bonus_percentage: 25,
        neuron_grantable_permissions: {
          permissions: [0, 1, 2, 3, 4],
        },
        voting_rewards_parameters: {
          final_reward_rate_basis_points: 75,
          initial_reward_rate_basis_points: 20,
          reward_rate_transition_duration_seconds: 31557600,
          round_duration_seconds: 86400,
        },
        maturity_modulation_disabled: true,
        max_number_of_principals_per_neuron: 5,
      };

      const expectedSnsNervousSystemParameters: SnsNervousSystemParameters = {
        default_followees: [
          {
            followees: [
              [2n, { followees: [neuronId1, neuronId2] }],
              [5n, { followees: [neuronId2, neuronId3] }],
            ],
          },
        ],
        automatically_advance_target_version: [],
        max_dissolve_delay_seconds: [252460800n],
        max_dissolve_delay_bonus_percentage: [100n],
        max_followees_per_function: [15n],
        neuron_claimer_permissions: [
          {
            permissions: [0, 1, 2, 3, 4, 5, 6, 7, 8],
          },
        ],
        neuron_minimum_stake_e8s: [100000000000n],
        max_neuron_age_for_age_bonus: [252460800n],
        initial_voting_period_seconds: [345600n],
        neuron_minimum_dissolve_delay_to_vote_seconds: [2629800n],
        reject_cost_e8s: [5000000000000n],
        max_proposals_to_keep_per_action: [150],
        wait_for_quiet_deadline_increase_seconds: [86400n],
        max_number_of_neurons: [200000n],
        transaction_fee_e8s: [100000n],
        max_number_of_proposals_with_ballots: [700n],
        max_age_bonus_percentage: [25n],
        neuron_grantable_permissions: [{ permissions: [0, 1, 2, 3, 4] }],
        voting_rewards_parameters: [
          {
            final_reward_rate_basis_points: [75n],
            initial_reward_rate_basis_points: [20n],
            reward_rate_transition_duration_seconds: [31557600n],
            round_duration_seconds: [86400n],
          },
        ],
        maturity_modulation_disabled: [true],
        max_number_of_principals_per_neuron: [5n],
      };

      expect(
        convertNervousSystemParameters(nervousSystemParameterData)
      ).toEqual(expectedSnsNervousSystemParameters);
    });

    it("converts nervous system parameters with empty optionals to ic-js type", () => {
      const nervousSystemParameterData: CachedNervousSystemParametersDto = {
        default_followees: null,
        max_dissolve_delay_seconds: null,
        max_dissolve_delay_bonus_percentage: null,
        max_followees_per_function: null,
        neuron_claimer_permissions: null,
        neuron_minimum_stake_e8s: null,
        max_neuron_age_for_age_bonus: null,
        initial_voting_period_seconds: null,
        neuron_minimum_dissolve_delay_to_vote_seconds: null,
        reject_cost_e8s: null,
        max_proposals_to_keep_per_action: null,
        wait_for_quiet_deadline_increase_seconds: null,
        max_number_of_neurons: null,
        transaction_fee_e8s: null,
        max_number_of_proposals_with_ballots: null,
        max_age_bonus_percentage: null,
        neuron_grantable_permissions: null,
        voting_rewards_parameters: null,
        maturity_modulation_disabled: null,
        max_number_of_principals_per_neuron: null,
      };

      const expectedSnsNervousSystemParameters: SnsNervousSystemParameters = {
        automatically_advance_target_version: [],
        default_followees: [],
        max_dissolve_delay_seconds: [],
        max_dissolve_delay_bonus_percentage: [],
        max_followees_per_function: [],
        neuron_claimer_permissions: [],
        neuron_minimum_stake_e8s: [],
        max_neuron_age_for_age_bonus: [],
        initial_voting_period_seconds: [],
        neuron_minimum_dissolve_delay_to_vote_seconds: [],
        reject_cost_e8s: [],
        max_proposals_to_keep_per_action: [],
        wait_for_quiet_deadline_increase_seconds: [],
        max_number_of_neurons: [],
        transaction_fee_e8s: [],
        max_number_of_proposals_with_ballots: [],
        max_age_bonus_percentage: [],
        neuron_grantable_permissions: [],
        voting_rewards_parameters: [],
        maturity_modulation_disabled: [],
        max_number_of_principals_per_neuron: [],
      };

      expect(
        convertNervousSystemParameters(nervousSystemParameterData)
      ).toEqual(expectedSnsNervousSystemParameters);
    });
  });

  describe("topics conversion", () => {
    const canisterIdString = "aaaaa-aa";
    const canisterId = Principal.fromText(canisterIdString);
    const method = "method";
    const targetMethod = "target_method_name";
    const customFunction: CachedNervousFunctionDto = {
      id: 1001,
      name: "Custom Function",
      description: "Description 3",
      function_type: {
        GenericNervousSystemFunction: {
          validator_canister_id: canisterIdString,
          target_canister_id: canisterIdString,
          validator_method_name: method,
          target_method_name: targetMethod,
          topic: {
            DappCanisterManagement: null,
          },
        },
      },
    };
    const topicInfo: TopicInfoDto = {
      native_functions: [
        {
          id: 13,
          name: "Native Function",
          description: "Description 1",
          function_type: {
            NativeNervousSystemFunction: {},
          },
        },
      ],
      topic: "DaoCommunitySettings",
      is_critical: false,
      name: "DAO community settings",
      description: "Description 2",
      custom_functions: [
        {
          id: 1001,
          name: "Custom Function",
          description: "Description 3",
          function_type: {
            GenericNervousSystemFunction: {
              validator_canister_id: canisterIdString,
              target_canister_id: canisterIdString,
              validator_method_name: method,
              target_method_name: targetMethod,
              topic: {
                DappCanisterManagement: null,
              },
            },
          },
        },
      ],
    };
    const unknownTopicInfo: TopicInfoDto = {
      native_functions: [],
      topic: "Unknown Topic",
      is_critical: true,
      name: "Unknown topic name",
      description: "Unknown topic description",
      custom_functions: [],
    };

    describe("isUnknownTopic", () => {
      it("returns true if topic is unknown", () => {
        const topic: UnknownTopic = { UnknownTopic: null };
        expect(isUnknownTopic(topic)).toBe(true);
      });

      it("returns false if topic is known", () => {
        expect(
          isUnknownTopic({
            DappCanisterManagement: null,
          })
        ).toBe(false);
      });
    });

    describe("convertDtoTopicInfo", () => {
      it("converts aggregator topic info to ic-js types", () => {
        const expectedTopicInfo: SnsTopicInfo = {
          native_functions: [
            [
              {
                id: 13n,
                name: "Native Function",
                description: ["Description 1"],
                function_type: [{ NativeNervousSystemFunction: {} }],
              },
            ],
          ],
          topic: [
            {
              DaoCommunitySettings: null,
            },
          ],
          is_critical: [false],
          name: ["DAO community settings"],
          description: ["Description 2"],

          extension_operations: [],
          custom_functions: [
            [
              {
                id: 1001n,
                name: "Custom Function",
                description: ["Description 3"],
                function_type: [
                  {
                    GenericNervousSystemFunction: {
                      validator_canister_id: [canisterId],
                      target_canister_id: [canisterId],
                      validator_method_name: [method],
                      target_method_name: [targetMethod],
                      topic: [
                        {
                          DappCanisterManagement: null,
                        },
                      ],
                    },
                  },
                ],
              },
            ],
          ],
        };
        expect(convertDtoTopicInfo(topicInfo)).toEqual(expectedTopicInfo);
      });

      it("supports unknown topics", () => {
        const spyOnConsoleError = vi
          .spyOn(console, "error")
          .mockImplementation(() => undefined);
        const expectedUnknownTopicInfo: TopicInfoWithUnknown = {
          native_functions: [[]],
          topic: [
            {
              UnknownTopic: null,
            },
          ],
          is_critical: [true],
          name: ["Unknown topic name"],
          description: ["Unknown topic description"],
          custom_functions: [[]],
          extension_operations: [],
        };
        expect(convertDtoTopicInfo(unknownTopicInfo)).toEqual(
          expectedUnknownTopicInfo
        );
        expect(spyOnConsoleError).toHaveBeenCalledTimes(1);
      });
    });

    describe("convertDtoToListTopicsResponse", () => {
      it("converts list topics response to ic-js type", () => {
        const spyOnConsoleError = vi
          .spyOn(console, "error")
          .mockImplementation(() => undefined);
        const expectedTopicsResponse: ListTopicsResponseWithUnknown = {
          topics: [
            [
              {
                native_functions: [
                  [
                    {
                      id: 13n,
                      name: "Native Function",
                      description: ["Description 1"],
                      function_type: [{ NativeNervousSystemFunction: {} }],
                    },
                  ],
                ],
                topic: [
                  {
                    DaoCommunitySettings: null,
                  },
                ],
                is_critical: [false],
                name: ["DAO community settings"],
                description: ["Description 2"],
                custom_functions: [
                  [
                    {
                      id: 1001n,
                      name: "Custom Function",
                      description: ["Description 3"],
                      function_type: [
                        {
                          GenericNervousSystemFunction: {
                            validator_canister_id: [canisterId],
                            target_canister_id: [canisterId],
                            validator_method_name: [method],
                            target_method_name: [targetMethod],
                            topic: [
                              {
                                DappCanisterManagement: null,
                              },
                            ],
                          },
                        },
                      ],
                    },
                  ],
                ],
                extension_operations: [],
              },
              // Unknown TopicInfo
              {
                native_functions: [[]],
                topic: [
                  {
                    UnknownTopic: null,
                  },
                ],
                is_critical: [true],
                name: ["Unknown topic name"],
                description: ["Unknown topic description"],
                custom_functions: [[]],
                extension_operations: [],
              },
            ],
          ],
          uncategorized_functions: [
            [
              {
                id: 1001n,
                name: "Custom Function",
                description: ["Description 3"],
                function_type: [
                  {
                    GenericNervousSystemFunction: {
                      validator_canister_id: [canisterId],
                      target_canister_id: [canisterId],
                      validator_method_name: [method],
                      target_method_name: [targetMethod],
                      topic: [
                        {
                          DappCanisterManagement: null,
                        },
                      ],
                    },
                  },
                ],
              },
            ],
          ],
        };
        expect(
          convertDtoToListTopicsResponse({
            topics: [topicInfo, unknownTopicInfo],
            uncategorized_functions: [customFunction],
          })
        ).toEqual(expectedTopicsResponse);
        expect(spyOnConsoleError).toHaveBeenCalledTimes(1);
      });
    });

    describe("convertDtoRewardEvent", () => {
      it("converts RewardEvent to ic-js type", () => {
        const expectedTopicsResponse: SnsRewardEvent = {
          rounds_since_last_distribution: [1n],
          actual_timestamp_seconds: 1752160922n,
          end_timestamp_seconds: [1752160920n],
          total_available_e8s_equivalent: [0n],
          distributed_e8s_equivalent: 0n,
          round: 1n,
          settled_proposals: [{ id: 123n }],
        };
        expect(
          convertDtoRewardEvent({
            rounds_since_last_distribution: 1,
            actual_timestamp_seconds: 1752160922,
            end_timestamp_seconds: 1752160920,
            total_available_e8s_equivalent: 0,
            distributed_e8s_equivalent: 0,
            round: 1,
            settled_proposals: [{ id: 123 }],
          })
        ).toEqual(expectedTopicsResponse);
      });
    });
  });
});<|MERGE_RESOLUTION|>--- conflicted
+++ resolved
@@ -25,11 +25,7 @@
   SnsNervousSystemParameters,
   SnsRewardEvent,
   SnsTopicInfo,
-<<<<<<< HEAD
-} from "@icp-sdk/canisters/sns";
-=======
 } from "@dfinity/sns";
->>>>>>> d34effd1
 import { Principal } from "@icp-sdk/core/principal";
 
 describe("sns aggregator converters utils", () => {

import {
  CYCLES_TRANSFER_STATION_ROOT_CANISTER_ID,
  SEERS_ROOT_CANISTER_ID,
} from "$lib/constants/canister-ids.constants";
import { CKBTC_UNIVERSE_CANISTER_ID } from "$lib/constants/ckbtc-canister-ids.constants";
import { CKUSDC_UNIVERSE_CANISTER_ID } from "$lib/constants/ckusdc-canister-ids.constants";
import type { TableProject } from "$lib/types/staking";
import type { UserToken } from "$lib/types/tokens-page";
import * as dateUtils from "$lib/utils/date.utils";
import {
  formatParticipation,
  getMinCommitmentPercentage,
  getTopHeldTokens,
  getTopStakedTokens,
  mapProposalInfoToCard,
  shouldShowInfoRow,
} from "$lib/utils/portfolio.utils";
import type { FullProjectCommitmentSplit } from "$lib/utils/projects.utils";
import { principal } from "$tests/mocks/sns-projects.mock";
import { mockTableProject } from "$tests/mocks/staking.mock";
import {
  createUserToken,
  createUserTokenLoading,
} from "$tests/mocks/tokens-page.mock";
<<<<<<< HEAD
import type { ProposalInfo } from "@icp-sdk/canisters/nns";
=======
import type { ProposalInfo } from "@dfinity/nns";
>>>>>>> d34effd1
import { Principal } from "@icp-sdk/core/principal";

describe("Portfolio utils", () => {
  describe("getTopTokens", () => {
    const mockNonUserToken = createUserTokenLoading();

    const mockCkBTCToken = createUserToken({
      universeId: CKBTC_UNIVERSE_CANISTER_ID,
      balanceInUsd: 10,
    });

    const mockCkUSDCToken = createUserToken({
      universeId: CKUSDC_UNIVERSE_CANISTER_ID,
      balanceInUsd: 1000,
    });

    const mockOtherToken = createUserToken({
      universeId: principal(1),
      balanceInUsd: 2000,
    });

    const mockZeroBalanceUserTokenData = createUserToken({
      universeId: principal(2),
      balanceInUsd: 0,
    });

    it("should exclude non-UserTokenData tokens", () => {
      const tokens: UserToken[] = [
        mockOtherToken,
        mockCkUSDCToken,
        mockCkBTCToken,
        mockNonUserToken,
      ];

      const result = getTopHeldTokens({ userTokens: tokens });

      expect(result).toHaveLength(3);
      expect(result).not.toContainEqual(mockNonUserToken);
    });

    it("should respect the result limit", () => {
      const tokens: UserToken[] = [
        mockOtherToken,
        mockCkUSDCToken,
        mockCkBTCToken,
        mockNonUserToken,
      ];
      const result = getTopHeldTokens({
        userTokens: tokens,
      });

      expect(result).toHaveLength(3);
    });

    it("should order tokens: by descending USD balance", () => {
      const tokens: UserToken[] = [
        mockCkUSDCToken,
        mockOtherToken,
        mockCkBTCToken,
        mockNonUserToken,
        mockZeroBalanceUserTokenData,
      ];
      const result = getTopHeldTokens({
        userTokens: tokens,
      });

      expect(result).toHaveLength(3);
      expect(result).toEqual([
        mockOtherToken, // 2000$
        mockCkUSDCToken, // 1000$
        mockCkBTCToken, // 10$
      ]);
    });

    it("should filter CTS token", () => {
      const mockCSTProject = createUserToken({
        universeId: Principal.fromText(
          CYCLES_TRANSFER_STATION_ROOT_CANISTER_ID
        ),
        balanceInUsd: 0,
      });
      const tokens: UserToken[] = [mockCSTProject, mockCkBTCToken];
      const result = getTopHeldTokens({
        userTokens: tokens,
      });

      expect(result).toHaveLength(1);
      expect(result).not.toContainEqual(mockCSTProject);
    });
  });

  describe("getTopProjects", () => {
    const mockProject1: TableProject = {
      ...mockTableProject,
      title: "Alpha Project",
      stakeInUsd: 2000,
      universeId: "1",
    };

    const mockProject2: TableProject = {
      ...mockTableProject,
      title: "Beta Project",
      stakeInUsd: 1000,
      universeId: "2",
    };

    const mockProject3: TableProject = {
      ...mockTableProject,
      title: "Gamma Project",
      stakeInUsd: 10,
      universeId: "3",
    };

    const mockProject4: TableProject = {
      ...mockTableProject,
      title: "Delta Project",
      stakeInUsd: 1,
      universeId: "4",
    };

    const mockZeroStakeProject: TableProject = {
      ...mockTableProject,
      title: "Zero Stake Project",
      stakeInUsd: 0,
      universeId: "4",
    };

    it("should respect the result limit", () => {
      const projects = [mockProject1, mockProject2, mockProject3, mockProject4];

      const result = getTopStakedTokens({
        projects,
      });

      expect(result).toHaveLength(3);
      expect(result).toEqual([mockProject1, mockProject2, mockProject3]);
    });

    it("should exclude projects with zero stake", () => {
      const projects = [
        mockZeroStakeProject,
        mockProject1,
        mockProject2,
        mockProject3,
      ];

      const result = getTopStakedTokens({
        projects,
      });

      expect(result).toHaveLength(3);
      expect(result).not.toContainEqual(mockZeroStakeProject);
    });

    it("should order projects: by descending USD stake", () => {
      const projects = [
        mockProject3,
        mockProject2,
        mockProject1,
        mockZeroStakeProject,
      ];

      const result = getTopStakedTokens({
        projects,
      });

      expect(result).toEqual([
        mockProject1, // 2000$
        mockProject2, // 1000$
        mockProject3, // 10$
      ]);
    });

    it("should filter abandoned project", () => {
      const mockCTSProject: TableProject = {
        ...mockTableProject,
        stakeInUsd: 1000,
        universeId: CYCLES_TRANSFER_STATION_ROOT_CANISTER_ID,
      };
      const mockSeersProject: TableProject = {
        ...mockTableProject,
        stakeInUsd: 1000,
        universeId: SEERS_ROOT_CANISTER_ID,
      };

      const projects = [mockCTSProject, mockSeersProject, mockProject1];

      const result = getTopStakedTokens({
        projects,
      });

      expect(result).toHaveLength(1);
      expect(result).not.toContainEqual(mockCTSProject);
      expect(result).not.toContainEqual(mockSeersProject);
    });
  });

  describe("shouldShowInfoRow", () => {
    it("should show info row when other card has more entries", () => {
      expect(
        shouldShowInfoRow({
          currentCardNumberOfTokens: 0,
          otherCardNumberOfTokens: 1,
        })
      ).toBe(true);

      expect(
        shouldShowInfoRow({
          currentCardNumberOfTokens: 1,
          otherCardNumberOfTokens: 3,
        })
      ).toBe(true);
    });

    it("should not show info row when both cards have same amount of entries", () => {
      expect(
        shouldShowInfoRow({
          currentCardNumberOfTokens: 0,
          otherCardNumberOfTokens: 0,
        })
      ).toBe(false);

      expect(
        shouldShowInfoRow({
          currentCardNumberOfTokens: 2,
          otherCardNumberOfTokens: 2,
        })
      ).toBe(false);
    });
  });

  describe("formatParticipation", () => {
    it("should format values < 1,000 as plain numbers", () => {
      expect(formatParticipation(0n)).toBe("0");
      expect(formatParticipation(100_000_000n)).toBe("1");
      expect(formatParticipation(105_000_000n)).toBe("1.05");
      expect(formatParticipation(150_000_000n)).toBe("1.5");
      expect(formatParticipation(99_900_000_000n)).toBe("999");
    });

    it("should format values between 1,000 and 999,999 with decimal k suffix", () => {
      expect(formatParticipation(100_001_000_000n)).toBe("1k");
      expect(formatParticipation(105_000_000_000n)).toBe("1.05k");
      expect(formatParticipation(110_000_000_000n)).toBe("1.1k");
      expect(formatParticipation(990_000_000_000n)).toBe("9.9k");

      expect(formatParticipation(1_000_001_000_000n)).toBe("10k");
      expect(formatParticipation(1_050_001_000_000n)).toBe("10.5k");
      expect(formatParticipation(1_055_001_000_000n)).toBe("10.55k");
      expect(formatParticipation(9_990_001_000_000n)).toBe("99.9k");

      expect(formatParticipation(10_000_000_000_000n)).toBe("100k");
      expect(formatParticipation(10_500_000_000_000n)).toBe("105k");
      expect(formatParticipation(10_505_000_000_000n)).toBe("105.05k");
      expect(formatParticipation(10_550_000_000_000n)).toBe("105.5k");
      expect(formatParticipation(99_900_000_000_000n)).toBe("999k");
    });

    it("should format values >= 1,000,000 with M suffix", () => {
      expect(formatParticipation(100_000_000_000_000n)).toBe("1M");
      expect(formatParticipation(100_005_000_000_000n)).toBe("1M");
      expect(formatParticipation(105_000_000_000_000n)).toBe("1.05M");
      expect(formatParticipation(150_000_000_000_000n)).toBe("1.5M");
    });
  });

  describe("getMinCommitmentPercentage", () => {
    const baseProjectCommitmentProps = {
      totalCommitmentE8s: 1n,
      nfCommitmentE8s: 1n,
      maxDirectCommitmentE8s: 1n,
      isNFParticipating: true,
    };

    it("should calculate the correct percentage ratio", () => {
      const zeroMinDirectCommitment: FullProjectCommitmentSplit = {
        ...baseProjectCommitmentProps,
        directCommitmentE8s: 500_000_000n,
        minDirectCommitmentE8s: 0n,
      };
      expect(getMinCommitmentPercentage(zeroMinDirectCommitment)).toBe(0);

      const zeroCommitment: FullProjectCommitmentSplit = {
        ...baseProjectCommitmentProps,
        directCommitmentE8s: 0n,
        minDirectCommitmentE8s: 500_000_000n,
      };
      expect(getMinCommitmentPercentage(zeroCommitment)).toBe(0);

      const equalCommitments: FullProjectCommitmentSplit = {
        ...baseProjectCommitmentProps,
        directCommitmentE8s: 500_000_000n,
        minDirectCommitmentE8s: 500_000_000n,
      };
      expect(getMinCommitmentPercentage(equalCommitments)).toBe(1);

      const halfCommitment: FullProjectCommitmentSplit = {
        ...baseProjectCommitmentProps,
        directCommitmentE8s: 500_000_000n,
        minDirectCommitmentE8s: 1_000_000_000n,
      };
      expect(getMinCommitmentPercentage(halfCommitment)).toBe(0.5);

      const doubleCommitment: FullProjectCommitmentSplit = {
        ...baseProjectCommitmentProps,
        directCommitmentE8s: 1_000_000_000n,
        minDirectCommitmentE8s: 500_000_000n,
      };
      expect(getMinCommitmentPercentage(doubleCommitment)).toBe(2);

      const decimalResult: FullProjectCommitmentSplit = {
        ...baseProjectCommitmentProps,
        directCommitmentE8s: 123_456_789n,
        minDirectCommitmentE8s: 500_000_000n,
      };
      expect(getMinCommitmentPercentage(decimalResult)).toBeCloseTo(0.2469, 4);
    });
  });

  describe("mapProposalInfoToCard", () => {
    beforeEach(() => {
      vi.spyOn(dateUtils, "nowInSeconds").mockReturnValue(1000);
    });

    it("should return undefined when proposal is missing", () => {
      const proposalInfo = {} as ProposalInfo;
      expect(mapProposalInfoToCard(proposalInfo)).toBeUndefined();
    });

    it("should return undefined when action is missing", () => {
      const proposalInfo = {
        proposal: {},
      } as ProposalInfo;
      expect(mapProposalInfoToCard(proposalInfo)).toBeUndefined();
    });

    it("should return undefined when action is not CreateServiceNervousSystem", () => {
      const proposalInfo = {
        proposal: {
          action: {
            ManageNeuron: {
              id: undefined,
              command: undefined,
              neuronIdOrSubaccount: undefined,
            },
          },
        },
      } as ProposalInfo;
      expect(mapProposalInfoToCard(proposalInfo)).toBeUndefined();
    });

    it("should correctly map a valid CreateServiceNervousSystem proposal", () => {
      const proposalInfo = {
        id: 12345n,
        deadlineTimestampSeconds: 2000n,
        proposal: {
          title: "Test SNS Proposal",
          action: {
            CreateServiceNervousSystem: {
              name: "Test SNS",
              logo: {
                base64Encoding: "data:image/png;base64,testImageData",
              },
            },
          },
        },
      } as ProposalInfo;

      const result = mapProposalInfoToCard(proposalInfo);

      expect(result).toEqual({
        durationTillDeadline: 1000n, // 2000 - 1000 (mocked nowInSeconds)
        id: 12345n,
        title: "Test SNS Proposal",
        logo: "data:image/png;base64,testImageData",
        name: "Test SNS",
      });
    });

    it("should handle missing optional fields", () => {
      const proposalInfo = {
        id: 12345n,
        deadlineTimestampSeconds: 2000n,
        proposal: {
          action: {
            CreateServiceNervousSystem: {
              name: "Test SNS",
              // no logo provided
            },
          },
          // no title provided
        },
      } as ProposalInfo;

      const result = mapProposalInfoToCard(proposalInfo);

      expect(result).toEqual({
        durationTillDeadline: 1000n,
        id: 12345n,
        title: undefined,
        logo: undefined,
        name: "Test SNS",
      });
    });

    it("should handle missing deadlineTimestampSeconds", () => {
      const proposalInfo = {
        id: 12345n,
        // no deadlineTimestampSeconds
        proposal: {
          title: "Test SNS Proposal",
          action: {
            CreateServiceNervousSystem: {
              name: "Test SNS",
            },
          },
        },
      } as ProposalInfo;

      const result = mapProposalInfoToCard(proposalInfo);

      expect(result).toEqual({
        durationTillDeadline: 0n,
        id: 12345n,
        title: "Test SNS Proposal",
        logo: undefined,
        name: "Test SNS",
      });
    });
  });
});<|MERGE_RESOLUTION|>--- conflicted
+++ resolved
@@ -22,11 +22,7 @@
   createUserToken,
   createUserTokenLoading,
 } from "$tests/mocks/tokens-page.mock";
-<<<<<<< HEAD
-import type { ProposalInfo } from "@icp-sdk/canisters/nns";
-=======
 import type { ProposalInfo } from "@dfinity/nns";
->>>>>>> d34effd1
 import { Principal } from "@icp-sdk/core/principal";
 
 describe("Portfolio utils", () => {

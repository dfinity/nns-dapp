--- conflicted
+++ resolved
@@ -22,20 +22,14 @@
 import { mockNeuron, mockTableNeuron } from "$tests/mocks/neurons.mock";
 import { createMockSnsNeuron } from "$tests/mocks/sns-neurons.mock";
 import { mockSnsToken } from "$tests/mocks/sns-projects.mock";
-import { ICPToken, TokenAmountV2 } from "@dfinity/utils";
 import {
   NeuronState,
   Topic,
   type Followees,
   type NeuronInfo,
-<<<<<<< HEAD
-} from "@icp-sdk/canisters/nns";
-import type { SnsNeuron } from "@icp-sdk/canisters/sns";
-=======
 } from "@dfinity/nns";
 import type { SnsNeuron } from "@dfinity/sns";
 import { ICPToken, TokenAmountV2 } from "@dfinity/utils";
->>>>>>> d34effd1
 import { Principal } from "@icp-sdk/core/principal";
 
 describe("neurons-table.utils", () => {

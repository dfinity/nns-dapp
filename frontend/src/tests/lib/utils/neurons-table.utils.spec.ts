--- conflicted
+++ resolved
@@ -8,11 +8,8 @@
   compareByMaturity,
   compareByStake,
   compareByState,
-<<<<<<< HEAD
   compareByVoteDelegation,
-=======
   getSnsNeuronVoteDelegationState,
->>>>>>> 81d3e7a4
   tableNeuronsFromNeuronInfos,
   tableNeuronsFromSnsNeurons,
 } from "$lib/utils/neurons-table.utils";

--- conflicted
+++ resolved
@@ -49,11 +49,7 @@
   isNeuronControllable,
   isNeuronControllableByUser,
   isNeuronControlledByHardwareWallet,
-<<<<<<< HEAD
-  isNeuronVisibilityPublic,
-=======
   isPublicNeuron,
->>>>>>> 64cb2b86
   isSpawning,
   isValidInputAmount,
   mapMergeableNeurons,
@@ -2950,21 +2946,13 @@
     });
   });
 
-<<<<<<< HEAD
-  describe("isNeuronVisibilityPublic", () => {
-=======
   describe("isPublicNeuron", () => {
->>>>>>> 64cb2b86
     it("should correctly identify public neurons", () => {
       const publicNeuron = {
         ...mockNeuron,
         visibility: NeuronVisibility.Public,
       };
-<<<<<<< HEAD
-      expect(isNeuronVisibilityPublic(publicNeuron.visibility)).toBe(true);
-=======
       expect(isPublicNeuron(publicNeuron)).toBe(true);
->>>>>>> 64cb2b86
     });
 
     it("should correctly identify non-public neurons", () => {
@@ -2980,19 +2968,9 @@
         ...mockNeuron,
         visibility: undefined,
       };
-<<<<<<< HEAD
-      expect(isNeuronVisibilityPublic(privateNeuron.visibility)).toBe(false);
-      expect(isNeuronVisibilityPublic(unspecifiedNeuron.visibility)).toBe(
-        false
-      );
-      expect(
-        isNeuronVisibilityPublic(undefinedVisibilityNeuron.visibility)
-      ).toBe(false);
-=======
       expect(isPublicNeuron(privateNeuron)).toBe(false);
       expect(isPublicNeuron(unspecifiedNeuron)).toBe(false);
       expect(isPublicNeuron(undefinedVisibilityNeuron)).toBe(false);
->>>>>>> 64cb2b86
     });
   });
 });
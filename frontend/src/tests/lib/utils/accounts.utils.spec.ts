import { OWN_CANISTER_ID } from "$lib/constants/canister-ids.constants";
import {
  accountName,
  assertEnoughAccountFunds,
  emptyAddress,
  getAccountByPrincipal,
  getAccountByRootCanister,
  getAccountFromStore,
  getAccountsByRootCanister,
  getPrincipalFromString,
  invalidAddress,
  isAccountHardwareWallet,
  mainAccount,
} from "$lib/utils/accounts.utils";
import { ICPToken, TokenAmount } from "@dfinity/nns";
import { Principal } from "@dfinity/principal";
import { encodeSnsAccount } from "@dfinity/sns";
import {
  mockAddressInputInvalid,
  mockAddressInputValid,
  mockHardwareWalletAccount,
  mockMainAccount,
  mockSubAccount,
} from "../../mocks/accounts.store.mock";
import { mockPrincipal } from "../../mocks/auth.store.mock";
import {
  mockSnsMainAccount,
  mockSnsSubAccount,
} from "../../mocks/sns-accounts.mock";

describe("accounts-utils", () => {
  describe("getAccountByPrincipal", () => {
    it("returns main account when principal matches", () => {
      const accounts = {
        main: mockMainAccount,
        subAccounts: undefined,
      };

      const found = getAccountByPrincipal({
        accounts,
        principal: mockMainAccount.principal?.toText() as string,
      });
      expect(found).toBe(mockMainAccount);
    });

    it("returns undefined if it doesn't match", () => {
      const accounts = {
        main: mockMainAccount,
        subAccounts: undefined,
      };

      const found = getAccountByPrincipal({
        accounts,
        principal: "bbbbb-aa",
      });
      expect(found).toBeUndefined();
    });
  });

  describe("invalidAddress", () => {
    it("should be a invalid address", () => {
      expect(invalidAddress(undefined)).toBeTruthy();
      expect(invalidAddress("test")).toBeTruthy();
      expect(invalidAddress(mockAddressInputInvalid)).toBeTruthy();
    });

    it("should be a valid address", () => {
      expect(invalidAddress(mockAddressInputValid)).toBeFalsy();
    });

    it("should return false for sns accounts", () => {
      const subaccount = new Uint8Array(32).fill(0);
      subaccount[31] = 1;
      const account = {
        owner: Principal.fromText("2vxsx-fae"),
        subaccount: subaccount,
      };
      const subaccountString = encodeSnsAccount(account);
      expect(invalidAddress(subaccountString)).toBeFalsy();
    });
  });

  describe("emptyAddress", () => {
    it("should be an empty address", () => {
      expect(emptyAddress(undefined)).toBeTruthy();
      expect(emptyAddress("")).toBeTruthy();
    });

    it("should not be an empty address", () => {
      expect(emptyAddress("test")).toBeFalsy();
    });
  });

  describe("getPrincipalFromString", () => {
    it("returns undefined when invalid address", () => {
      expect(getPrincipalFromString("aa")).toBeUndefined();
      expect(getPrincipalFromString("aaasfdadaasdf")).toBeUndefined();
    });

    it("returns principal when valid address", () => {
      expect(getPrincipalFromString("aaaaa-aa")).toBeInstanceOf(Principal);
      expect(
        getPrincipalFromString(
          "djzvl-qx6kb-xyrob-rl5ki-elr7y-ywu43-l54d7-ukgzw-qadse-j6oml-5qe"
        )
      ).toBeInstanceOf(Principal);
    });
  });

  describe("isHardwareWallet", () => {
    it("returns true if type hardware wallet", () => {
      expect(isAccountHardwareWallet(mockHardwareWalletAccount)).toBeTruthy();
    });

    it("returns false if type no hardware wallet", () => {
      expect(isAccountHardwareWallet(mockMainAccount)).toBeFalsy();
      expect(isAccountHardwareWallet(mockSubAccount)).toBeFalsy();
    });

    it("returns false if no account", () => {
      expect(isAccountHardwareWallet(undefined)).toBeFalsy();
    });
  });

  describe("getAccountFromStore", () => {
    const accounts = [mockMainAccount, mockSubAccount];

    it("should not return an account if no identifier is provided", () => {
      expect(
        getAccountFromStore({ identifier: undefined, accounts })
      ).toBeUndefined();
    });

    it("should find no account if not matches", () => {
      expect(
        getAccountFromStore({ identifier: "aaa", accounts })
      ).toBeUndefined();
    });

    it("should return corresponding account", () => {
      expect(
        getAccountFromStore({
          identifier: mockMainAccount.identifier,
          accounts,
        })
      ).toEqual(mockMainAccount);
      expect(
        getAccountFromStore({
          identifier: mockSubAccount.identifier,
          accounts,
        })
      ).toEqual(mockSubAccount);
    });
  });

  describe("getAccountByRootCanister", () => {
    const accounts = [mockMainAccount, mockSubAccount];
    const snsAccounts = {
      [mockPrincipal.toText()]: {
        accounts: [mockSnsMainAccount, mockSnsSubAccount],
        certified: true,
      },
    };

    it("should not return an account if no identifier is provided", () => {
      expect(
        getAccountByRootCanister({
          identifier: undefined,
          nnsAccounts: accounts,
          snsAccounts,
          rootCanisterId: OWN_CANISTER_ID,
        })
      ).toBeUndefined();
    });

    it("should find no account if not matches", () => {
      expect(
        getAccountByRootCanister({
          identifier: "aaa",
          nnsAccounts: accounts,
          snsAccounts,
          rootCanisterId: OWN_CANISTER_ID,
        })
      ).toBeUndefined();
    });

    it("should return corresponding nns account", () => {
      expect(
        getAccountByRootCanister({
          identifier: mockMainAccount.identifier,
          nnsAccounts: accounts,
          snsAccounts,
          rootCanisterId: OWN_CANISTER_ID,
        })
      ).toEqual(mockMainAccount);
    });

    it("should return corresponding sns account", () => {
      expect(
        getAccountByRootCanister({
          identifier: mockSnsMainAccount.identifier,
          nnsAccounts: accounts,
          snsAccounts,
          rootCanisterId: mockPrincipal,
        })
      ).toEqual(mockSnsMainAccount);
    });
  });

  describe("getAccountsByRootCanister", () => {
    const accounts = [mockMainAccount, mockSubAccount];
    const snsAccounts = {
      [mockPrincipal.toText()]: {
        accounts: [mockSnsMainAccount, mockSnsSubAccount],
        certified: true,
      },
    };

    it("should return undefined if no accounts", () => {
      expect(
        getAccountsByRootCanister({
          nnsAccounts: accounts,
          snsAccounts,
          rootCanisterId: Principal.fromText("aaaaa-aa"),
        })
      ).toBeUndefined();
    });

    it("should return corresponding nns accounts", () => {
      expect(
        getAccountsByRootCanister({
          nnsAccounts: accounts,
          snsAccounts,
          rootCanisterId: OWN_CANISTER_ID,
        })
      ).toEqual(accounts);
    });

    it("should return corresponding sns accounts", () => {
      expect(
        getAccountsByRootCanister({
          nnsAccounts: accounts,
          snsAccounts,
          rootCanisterId: mockPrincipal,
        })
      ).toEqual(snsAccounts[mockPrincipal.toText()].accounts);
    });
  });

  describe("assertEnoughAccountFunds", () => {
    it("should throw if not enough balance", () => {
      const amountE8s = BigInt(1_000_000_000);
      expect(() => {
        assertEnoughAccountFunds({
          account: {
            ...mockMainAccount,
            balance: TokenAmount.fromE8s({
              amount: amountE8s,
              token: ICPToken,
            }),
          },
          amountE8s: amountE8s + BigInt(10_000),
        });
      }).toThrow();
    });

    it("should not throw if not enough balance", () => {
      const amountE8s = BigInt(1_000_000_000);
      expect(() => {
        assertEnoughAccountFunds({
          account: {
            ...mockMainAccount,
            balance: TokenAmount.fromE8s({
              amount: amountE8s,
              token: ICPToken,
            }),
          },
          amountE8s: amountE8s - BigInt(10_000),
        });
      }).not.toThrow();
    });
  });

  describe("mainAccount", () => {
    it("should return `main` nns account", () => {
      const accounts = [mockSubAccount, mockMainAccount, mockSubAccount];
      expect(mainAccount(accounts)).toEqual(mockMainAccount);
    });

    it("should return `main` sns account", () => {
      const accounts = [
        mockSnsSubAccount,
        mockSnsMainAccount,
        mockSnsSubAccount,
      ];
      expect(mainAccount(accounts)).toEqual(mockSnsMainAccount);
    });
  });
<<<<<<< HEAD
=======

  describe("routePathAccountIdentifier", () => {
    beforeAll(() => {
      // Avoid to print errors during test
      jest.spyOn(console, "error").mockImplementation(() => undefined);
    });
    afterAll(() => jest.clearAllMocks());

    it("should get account identifier from valid path", () => {
      expect(
        routePathAccountIdentifier(`/#/wallet/${mockMainAccount.identifier}`)
      ).toEqual({
        accountIdentifier: mockMainAccount.identifier,
      });
    });

    it("should not get account identifier from invalid path", () => {
      expect(routePathAccountIdentifier("/#/wallet/")).toEqual(undefined);
      expect(routePathAccountIdentifier(undefined)).toBeUndefined();
    });
  });

  describe("accountName", () => {
    it("returns subAccount name", () => {
      expect(
        accountName({
          account: mockSubAccount,
          mainName: "main",
        })
      ).toBe(mockSubAccount.name);
    });

    it("returns main account name", () => {
      expect(
        accountName({
          account: mockMainAccount,
          mainName: "main",
        })
      ).toBe("main");
    });

    it('returns "" if no account', () => {
      expect(
        accountName({
          account: undefined,
          mainName: "main",
        })
      ).toBe("");
    });
  });
>>>>>>> 9061e686
});<|MERGE_RESOLUTION|>--- conflicted
+++ resolved
@@ -296,8 +296,6 @@
       expect(mainAccount(accounts)).toEqual(mockSnsMainAccount);
     });
   });
-<<<<<<< HEAD
-=======
 
   describe("routePathAccountIdentifier", () => {
     beforeAll(() => {
@@ -348,5 +346,4 @@
       ).toBe("");
     });
   });
->>>>>>> 9061e686
 });
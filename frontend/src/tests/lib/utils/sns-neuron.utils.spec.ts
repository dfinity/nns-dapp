import {
  SECONDS_IN_DAY,
  SECONDS_IN_MONTH,
  SECONDS_IN_YEAR,
} from "$lib/constants/constants";
import {
  HOTKEY_PERMISSIONS,
  MANAGE_HOTKEY_PERMISSIONS,
  MAX_NEURONS_SUBACCOUNTS,
} from "$lib/constants/sns-neurons.constants";
import { NextMemoNotFoundError } from "$lib/types/sns-neurons.errors";
import { enumValues } from "$lib/utils/enum.utils";
import {
  ageMultiplier,
  canIdentityManageHotkeys,
  dissolveDelayMultiplier,
  followeesByFunction,
  followeesByNeuronId,
  formattedMaturity,
  formattedStakedMaturity,
  formattedTotalMaturity,
  getSnsDissolvingTimeInSeconds,
  getSnsDissolvingTimestampSeconds,
  getSnsLockedTimeInSeconds,
  getSnsNeuronAvailableMaturity,
  getSnsNeuronByHexId,
  getSnsNeuronHotkeys,
  getSnsNeuronIdAsHexString,
  getSnsNeuronStake,
  getSnsNeuronStakedMaturity,
  getSnsNeuronState,
  getSnsNeuronTags,
  getSnsNeuronVote,
  hasEnoughMaturityToDisburse,
  hasEnoughMaturityToStake,
  hasEnoughStakeToSplit,
  hasPermissionToDisburse,
  hasPermissionToDisburseMaturity,
  hasPermissionToDissolve,
  hasPermissionToSplit,
  hasPermissionToStakeMaturity,
  hasPermissionToVote,
  hasPermissions,
  hasStakedMaturity,
  hasValidStake,
  ineligibleSnsNeurons,
  isCommunityFund,
  isEnoughAmountToSplit,
  isSnsNeuron,
  isUserHotkey,
  isVesting,
  minNeuronSplittable,
  minimumAmountToDisburseMaturity,
  needsRefresh,
  neuronAge,
  nextMemo,
  snsNeuronVotingPower,
  snsNeuronsIneligibilityReasons,
  snsNeuronsToIneligibleNeuronData,
  sortSnsNeuronsByStake,
  subaccountToHexString,
  totalDisbursingMaturity,
  vestingInSeconds,
  votableSnsNeurons,
  votedSnsNeuronDetails,
  votedSnsNeurons,
  type SnsFolloweesByNeuron,
} from "$lib/utils/sns-neuron.utils";
import { bytesToHexString } from "$lib/utils/utils";
import { mockIdentity, mockPrincipal } from "$tests/mocks/auth.store.mock";
import en from "$tests/mocks/i18n.mock";
import { mockNeuron } from "$tests/mocks/neurons.mock";
import { nervousSystemFunctionMock } from "$tests/mocks/sns-functions.mock";
import {
  createMockSnsNeuron,
  mockActiveDisbursement,
  mockSnsNeuron,
  snsNervousSystemParametersMock,
} from "$tests/mocks/sns-neurons.mock";
import { mockSnsProposal } from "$tests/mocks/sns-proposals.mock";
import { NeuronState, Vote, type NeuronInfo } from "@dfinity/nns";
<<<<<<< HEAD
import { Principal } from "@dfinity/principal";
import type {
  SnsNervousSystemParameters,
  SnsNeuronPermission,
} from "@dfinity/sns";
=======
import type { SnsNervousSystemParameters } from "@dfinity/sns";
>>>>>>> 0bfd88a4
import {
  SnsNeuronPermissionType,
  SnsVote,
  neuronSubaccount,
  type SnsNervousSystemFunction,
  type SnsNeuron,
  type SnsProposalData,
} from "@dfinity/sns";
import { arrayOfNumberToUint8Array } from "@dfinity/utils";
import type { Identity } from "@icp-sdk/core/agent";
import { Principal } from "@icp-sdk/core/principal";

vi.mock("$lib/constants/sns-neurons.constants.ts", async () => {
  return {
    /* eslint-disable-next-line @typescript-eslint/no-explicit-any */
    ...(await vi.importActual<any>("$lib/constants/sns-neurons.constants.ts")),
    MAX_NEURONS_SUBACCOUNTS: 10,
  };
});

const appendPermissions = ({
  neuron,
  identity,
  permissions,
}: {
  neuron: SnsNeuron;
  identity: Identity;
  permissions: SnsNeuronPermissionType[];
}) =>
  (neuron.permissions = [
    ...neuron.permissions,
    {
      principal: [identity.getPrincipal()],
      permission_type: Int32Array.from(permissions),
    },
  ]);

const permissionsWithTypeVote = [
  {
    principal: [mockIdentity.getPrincipal()],
    permission_type: Int32Array.from([
      SnsNeuronPermissionType.NEURON_PERMISSION_TYPE_VOTE,
    ]),
  } as SnsNeuronPermission,
];
const testSnsNeuronA: SnsNeuron = {
  ...mockSnsNeuron,
  id: [
    {
      id: arrayOfNumberToUint8Array([1, 2, 3]),
    },
  ],
  permissions: permissionsWithTypeVote,
};
const testSnsNeuronB: SnsNeuron = {
  ...mockSnsNeuron,
  id: [
    {
      id: arrayOfNumberToUint8Array([3, 2, 1]),
    },
  ],
  permissions: permissionsWithTypeVote,
};
const testVotedNeuronA: SnsNeuron = {
  ...mockSnsNeuron,
  id: [
    {
      id: arrayOfNumberToUint8Array([1, 2, 3]),
    },
  ],
  permissions: permissionsWithTypeVote,
};
const testVotedNeuronB: SnsNeuron = {
  ...mockSnsNeuron,
  id: [
    {
      id: arrayOfNumberToUint8Array([1, 1, 1]),
    },
  ],
  permissions: permissionsWithTypeVote,
};
const testNotVotedNeuron: SnsNeuron = {
  ...mockSnsNeuron,
  id: [
    {
      id: arrayOfNumberToUint8Array([3, 2, 1]),
    },
  ],
  permissions: permissionsWithTypeVote,
};

describe("sns-neuron utils", () => {
  const now = 1686806749421;
  const nowSeconds = Math.floor(now / 1000);
  const yesterday = BigInt(nowSeconds - SECONDS_IN_DAY);
  const monthAgo = BigInt(nowSeconds - SECONDS_IN_MONTH);
  const oneWeek = BigInt(SECONDS_IN_DAY * 7);

  beforeEach(() => {
    vi.useFakeTimers().setSystemTime(nowSeconds * 1000);
  });

  describe("sortSnsNeuronsByStake", () => {
    it("should sort neurons by stake", () => {
      const neuron1 = {
        ...mockSnsNeuron,
        cached_neuron_stake_e8s: 500_000_000n,
        neuron_fees_e8s: 400_000_000n,
      };
      const neuron2 = {
        ...mockSnsNeuron,
        cached_neuron_stake_e8s: 400_000_000n,
        neuron_fees_e8s: 200_000_000n,
      };
      const neuron3 = {
        ...mockSnsNeuron,
        cached_neuron_stake_e8s: 400_000_000n,
        neuron_fees_e8s: 100_000_000n,
      };
      expect(sortSnsNeuronsByStake([])).toEqual([]);
      expect(sortSnsNeuronsByStake([neuron1])).toEqual([neuron1]);
      expect(sortSnsNeuronsByStake([neuron3, neuron2, neuron1])).toEqual([
        neuron3,
        neuron2,
        neuron1,
      ]);
      expect(sortSnsNeuronsByStake([neuron2, neuron1, neuron3])).toEqual([
        neuron3,
        neuron2,
        neuron1,
      ]);
    });
  });

  describe("getSnsNeuronState", () => {
    it("returns LOCKED", () => {
      const neuron = createMockSnsNeuron({
        id: [1, 2, 3, 4],
        state: NeuronState.Locked,
      });
      expect(getSnsNeuronState(neuron)).toEqual(NeuronState.Locked);
    });

    it("returns DISSOLVING", () => {
      const neuron = createMockSnsNeuron({
        id: [1, 2, 3, 4],
        state: NeuronState.Dissolving,
      });
      expect(getSnsNeuronState(neuron)).toEqual(NeuronState.Dissolving);
    });

    it("returns DISSOLVED", () => {
      const neuron = createMockSnsNeuron({
        id: [1, 2, 3, 4],
        state: undefined,
      });
      expect(getSnsNeuronState(neuron)).toEqual(NeuronState.Dissolved);
    });

    it("returns DISSOLVED if dissolve in the past", () => {
      const neuron = createMockSnsNeuron({
        id: [1, 2, 3, 4],
        state: NeuronState.Dissolving,
      });
      const dissolveState = neuron.dissolve_state[0];
      if ("WhenDissolvedTimestampSeconds" in dissolveState) {
        dissolveState.WhenDissolvedTimestampSeconds = BigInt(
          Math.floor(nowSeconds - 3600)
        );
      }
      expect(getSnsNeuronState(neuron)).toEqual(NeuronState.Dissolved);
    });

    it("returns DISSOLVED when DissolveDelaySeconds=0", () => {
      const neuron = createMockSnsNeuron({
        id: [1, 2, 3, 4],
        state: undefined,
      });
      neuron.dissolve_state = [
        {
          DissolveDelaySeconds: 0n,
        },
      ];
      expect(getSnsNeuronState(neuron)).toEqual(NeuronState.Dissolved);
    });
  });

  describe("getSnsDissolvingTimestampSeconds", () => {
    it("returns undefined if not dissolving", () => {
      const lockedNeuron = createMockSnsNeuron({
        id: [1, 2, 3, 4],
        state: NeuronState.Locked,
      });
      expect(getSnsDissolvingTimestampSeconds(lockedNeuron)).toBeUndefined();
      const dissolvedNeuron = createMockSnsNeuron({
        id: [1, 2, 3, 4],
        state: NeuronState.Dissolved,
      });
      expect(getSnsDissolvingTimestampSeconds(dissolvedNeuron)).toBeUndefined();
    });

    it("returns dissolve date", () => {
      const todayInSeconds = BigInt(nowSeconds);
      const dissolveDate = todayInSeconds + BigInt(SECONDS_IN_YEAR);
      const neuron: SnsNeuron = {
        ...mockSnsNeuron,
        dissolve_state: [{ WhenDissolvedTimestampSeconds: dissolveDate }],
      };
      expect(getSnsDissolvingTimestampSeconds(neuron)).toBe(dissolveDate);
    });
  });

  describe("getSnsDissolvingTimeInSeconds", () => {
    it("returns undefined if not dissolving", () => {
      const neuron = createMockSnsNeuron({
        id: [1, 2, 3, 4],
        state: NeuronState.Locked,
      });
      expect(getSnsDissolvingTimeInSeconds(neuron)).toBeUndefined();
    });

    it("returns time in seconds until dissolve", () => {
      const todayInSeconds = BigInt(nowSeconds);
      const delayInSeconds = todayInSeconds + BigInt(SECONDS_IN_YEAR);
      const neuron: SnsNeuron = {
        ...mockSnsNeuron,
        dissolve_state: [{ WhenDissolvedTimestampSeconds: delayInSeconds }],
      };
      expect(getSnsDissolvingTimeInSeconds(neuron)).toBe(
        BigInt(SECONDS_IN_YEAR)
      );
    });
  });

  describe("getSnsLockedTimeInSeconds", () => {
    it("returns undefined if not locked", () => {
      const neuron = createMockSnsNeuron({
        id: [1, 2, 3, 4],
        state: NeuronState.Dissolving,
      });
      expect(getSnsLockedTimeInSeconds(neuron)).toBeUndefined();
    });

    it("returns time in seconds until dissolve", () => {
      const neuron: SnsNeuron = {
        ...mockSnsNeuron,
        dissolve_state: [{ DissolveDelaySeconds: BigInt(SECONDS_IN_YEAR) }],
      };
      expect(getSnsLockedTimeInSeconds(neuron)).toBe(BigInt(SECONDS_IN_YEAR));
    });
  });

  describe("getSnsNeuronStake", () => {
    it("returns stake minus neuron fees", () => {
      const stake1 = 100n;
      const stake2 = 200n;
      const fees1 = 10n;
      const fees2 = 0n;
      const neuron1: SnsNeuron = {
        ...mockSnsNeuron,
        cached_neuron_stake_e8s: stake1,
        neuron_fees_e8s: fees1,
      };
      const neuron2: SnsNeuron = {
        ...mockSnsNeuron,
        cached_neuron_stake_e8s: stake2,
        neuron_fees_e8s: fees2,
      };
      expect(getSnsNeuronStake(neuron1)).toBe(stake1 - fees1);
      expect(getSnsNeuronStake(neuron2)).toBe(stake2 - fees2);
    });
  });

  describe("getSnsNeuronAvailableMaturity", () => {
    it("returns available maturity", () => {
      const maturity = 1234n;
      const neuron: SnsNeuron = {
        ...mockSnsNeuron,
        maturity_e8s_equivalent: maturity,
      };
      expect(getSnsNeuronAvailableMaturity(neuron)).toBe(maturity);
    });
  });

  describe("getSnsNeuronStakedMaturity", () => {
    it("returns staked maturity", () => {
      const maturity = 5432n;
      const neuron: SnsNeuron = {
        ...mockSnsNeuron,
        staked_maturity_e8s_equivalent: [maturity],
      };
      expect(getSnsNeuronStakedMaturity(neuron)).toBe(maturity);
    });

    it("returns 0 when absent", () => {
      const neuron: SnsNeuron = {
        ...mockSnsNeuron,
        staked_maturity_e8s_equivalent: [],
      };
      expect(getSnsNeuronStakedMaturity(neuron)).toBe(0n);
    });
  });

  describe("getSnsNeuronIdAsHexString", () => {
    it("returns id numbers concatenated", () => {
      const id = [
        154, 174, 251, 49, 236, 17, 214, 189, 195, 140, 58, 89, 61, 29, 138,
        113, 79, 48, 136, 37, 96, 61, 215, 50, 182, 65, 198, 97, 8, 19, 238, 36,
      ];
      const neuron: SnsNeuron = createMockSnsNeuron({
        id,
      });
      expect(getSnsNeuronIdAsHexString(neuron)).toBe(
        "9aaefb31ec11d6bdc38c3a593d1d8a714f308825603dd732b641c6610813ee24"
      );
    });
  });

  describe("subaccountToHexString", () => {
    it("returns id numbers concatenated", () => {
      const subaccount = arrayOfNumberToUint8Array([
        154, 174, 251, 49, 236, 17, 214, 189, 195, 140, 58, 89, 61, 29, 138,
        113, 79, 48, 136, 37, 96, 61, 215, 50, 182, 65, 198, 97, 8, 19, 238, 36,
      ]);
      expect(subaccountToHexString(subaccount)).toBe(
        "9aaefb31ec11d6bdc38c3a593d1d8a714f308825603dd732b641c6610813ee24"
      );
    });
  });

  describe("nextMemo", () => {
    it("returns next memo", () => {
      const ids = [
        neuronSubaccount({
          controller: mockIdentity.getPrincipal(),
          index: 0,
        }),
        neuronSubaccount({
          controller: mockIdentity.getPrincipal(),
          index: 1,
        }),
      ];
      const neurons = ids.map(
        (id) => ({ ...mockSnsNeuron, id: [{ id }] }) as SnsNeuron
      );
      const memo = nextMemo({
        neurons,
        identity: mockIdentity,
      });
      expect(memo).toBe(2n);
    });

    it("returns 0 if no neurons", () => {
      const memo = nextMemo({
        neurons: [],
        identity: mockIdentity,
      });
      expect(memo).toBe(0n);
    });

    it("throws NextMemoNotFoundError", () => {
      const ids = Array.from(Array(MAX_NEURONS_SUBACCOUNTS + 1)).map(
        (_, index) =>
          neuronSubaccount({
            controller: mockIdentity.getPrincipal(),
            index,
          })
      );
      const neurons = ids.map(
        (id) => ({ ...mockSnsNeuron, id: [{ id }] }) as SnsNeuron
      );

      expect(() =>
        nextMemo({
          neurons,
          identity: mockIdentity,
        })
      ).toThrowError(NextMemoNotFoundError);
    });
  });

  describe("getSnsNeuronByHexId", () => {
    it("returns the neuron with the matching id", () => {
      const neuronId = [1, 2, 3, 4];
      const neuron1 = createMockSnsNeuron({
        id: neuronId,
      });
      const neuron2 = createMockSnsNeuron({
        id: [5, 6, 7, 8],
      });
      const neurons = [neuron1, neuron2];
      expect(
        getSnsNeuronByHexId({
          neurons,
          neuronIdHex: bytesToHexString(neuronId),
        })
      ).toBe(neuron1);
    });

    it("returns undefined when no matching id", () => {
      const neuron1 = createMockSnsNeuron({
        id: [1, 2, 3, 4],
      });
      const neuron2 = createMockSnsNeuron({
        id: [5, 6, 7, 8],
      });
      const neurons = [neuron1, neuron2];
      expect(
        getSnsNeuronByHexId({
          neurons,
          neuronIdHex: bytesToHexString([1, 1, 1, 1]),
        })
      ).toBeUndefined();
    });

    it("returns undefined when no neurons", () => {
      expect(
        getSnsNeuronByHexId({
          neurons: [],
          neuronIdHex: bytesToHexString([1, 1, 1, 1]),
        })
      ).toBeUndefined();
      expect(
        getSnsNeuronByHexId({
          neurons: undefined,
          neuronIdHex: bytesToHexString([1, 1, 1, 1]),
        })
      ).toBeUndefined();
    });
  });

  describe("canIdentityManageHotkeys", () => {
    const hotkeyPermission =
      (permissions: SnsNeuronPermissionType[]) => (key: string) => ({
        principal: [Principal.fromText(key)] as [Principal],
        permission_type: Int32Array.from(permissions),
      });
    const hotkeys = [
      "djzvl-qx6kb-xyrob-rl5ki-elr7y-ywu43-l54d7-ukgzw-qadse-j6oml-5qe",
      "ucmt2-grxhb-qutyd-sp76m-amcvp-3h6sr-lqnoj-fik7c-bbcc3-irpdn-oae",
    ];

    it("returns true when user has voting and submit proposal rights", () => {
      const controlledNeuron: SnsNeuron = {
        ...mockSnsNeuron,
        permissions: [...hotkeys, mockIdentity.getPrincipal().toText()].map(
          hotkeyPermission(MANAGE_HOTKEY_PERMISSIONS)
        ),
      };
      expect(
        canIdentityManageHotkeys({
          neuron: controlledNeuron,
          identity: mockIdentity,
          parameters: {
            ...snsNervousSystemParametersMock,
            neuron_grantable_permissions: [
              { permissions: Int32Array.from([...HOTKEY_PERMISSIONS]) },
            ],
          },
        })
      ).toBe(true);
    });

    it("returns false when user has no hotkey permissions", () => {
      const unControlledNeuron: SnsNeuron = {
        ...mockSnsNeuron,
        permissions: hotkeys.map(hotkeyPermission(HOTKEY_PERMISSIONS)),
      };
      expect(
        canIdentityManageHotkeys({
          neuron: unControlledNeuron,
          identity: mockIdentity,
          parameters: snsNervousSystemParametersMock,
        })
      ).toBe(false);
      const otherPermissionNeuron: SnsNeuron = {
        ...mockSnsNeuron,
        permissions: [
          {
            principal: [mockIdentity.getPrincipal()] as [Principal],
            permission_type: Int32Array.from([
              SnsNeuronPermissionType.NEURON_PERMISSION_TYPE_DISBURSE,
              SnsNeuronPermissionType.NEURON_PERMISSION_TYPE_DISBURSE_MATURITY,
            ]),
          },
        ],
      };
      expect(
        canIdentityManageHotkeys({
          neuron: otherPermissionNeuron,
          identity: mockIdentity,
          parameters: snsNervousSystemParametersMock,
        })
      ).toBe(false);
    });

    it("returns false when user has only voting but no submit proposal rights", () => {
      const unControlledNeuron: SnsNeuron = {
        ...mockSnsNeuron,
        permissions: [
          {
            principal: [mockPrincipal] as [Principal],
            permission_type: Int32Array.from([
              SnsNeuronPermissionType.NEURON_PERMISSION_TYPE_VOTE,
            ]),
          },
        ],
      };
      expect(
        canIdentityManageHotkeys({
          neuron: unControlledNeuron,
          identity: mockIdentity,
          parameters: snsNervousSystemParametersMock,
        })
      ).toBe(false);
    });
  });

  describe("getSnsNeuronHotkeys", () => {
    const addVoteProposalPermission = (key) => ({
      principal: [Principal.fromText(key)] as [Principal],
      permission_type: Int32Array.from(HOTKEY_PERMISSIONS),
    });
    const hotkeys = [
      "djzvl-qx6kb-xyrob-rl5ki-elr7y-ywu43-l54d7-ukgzw-qadse-j6oml-5qe",
      "ucmt2-grxhb-qutyd-sp76m-amcvp-3h6sr-lqnoj-fik7c-bbcc3-irpdn-oae",
    ];
    const allPermissions = Int32Array.from(enumValues(SnsNeuronPermissionType));
    const controllerPermission = {
      principal: [mockPrincipal] as [Principal],
      permission_type: allPermissions,
    };

    it("returns array of principal ids", () => {
      const controlledNeuron: SnsNeuron = {
        ...mockSnsNeuron,
        permissions: hotkeys
          .map(addVoteProposalPermission)
          .concat(controllerPermission),
      };
      expect(getSnsNeuronHotkeys(controlledNeuron)).toEqual(hotkeys);
    });

    it("doesn't return the controller", () => {
      const controlledNeuron: SnsNeuron = {
        ...mockSnsNeuron,
        permissions: hotkeys
          .map(addVoteProposalPermission)
          .concat(controllerPermission),
      };
      const expectedHotkeys = getSnsNeuronHotkeys(controlledNeuron);
      expect(
        expectedHotkeys.includes(mockIdentity.getPrincipal().toText())
      ).toBe(false);
    });

    it("doesn't return if only voting permission", () => {
      const nonHotkey =
        "djzvl-qx6kb-xyrob-rl5ki-elr7y-ywu43-l54d7-ukgzw-qadse-j6oml-5qe";
      const hotkey =
        "ucmt2-grxhb-qutyd-sp76m-amcvp-3h6sr-lqnoj-fik7c-bbcc3-irpdn-oae";
      const controlledNeuron: SnsNeuron = {
        ...mockSnsNeuron,
        permissions: [
          {
            principal: [Principal.fromText(nonHotkey)] as [Principal],
            permission_type: Int32Array.from([
              SnsNeuronPermissionType.NEURON_PERMISSION_TYPE_VOTE,
            ]),
          },
          {
            principal: [Principal.fromText(hotkey)] as [Principal],
            permission_type: Int32Array.from(HOTKEY_PERMISSIONS),
          },
          controllerPermission,
        ],
      };
      const expectedHotkeys = getSnsNeuronHotkeys(controlledNeuron);
      expect(expectedHotkeys.includes(nonHotkey)).toBe(false);
      expect(expectedHotkeys.includes(hotkey)).toBe(true);
    });

    it("returns if only voting permission and voting management permissions", () => {
      const nonHotkey =
        "djzvl-qx6kb-xyrob-rl5ki-elr7y-ywu43-l54d7-ukgzw-qadse-j6oml-5qe";
      const hotkey =
        "ucmt2-grxhb-qutyd-sp76m-amcvp-3h6sr-lqnoj-fik7c-bbcc3-irpdn-oae";
      const controlledNeuron: SnsNeuron = {
        ...mockSnsNeuron,
        permissions: [
          {
            principal: [Principal.fromText(nonHotkey)] as [Principal],
            permission_type: Int32Array.from([
              SnsNeuronPermissionType.NEURON_PERMISSION_TYPE_VOTE,
            ]),
          },
          {
            principal: [Principal.fromText(hotkey)] as [Principal],
            permission_type: Int32Array.from([...HOTKEY_PERMISSIONS]),
          },
          {
            principal: [Principal.fromText(hotkey)] as [Principal],
            permission_type: Int32Array.from([
              ...HOTKEY_PERMISSIONS,
              ...MANAGE_HOTKEY_PERMISSIONS,
            ]),
          },
          {
            principal: [Principal.fromText(hotkey)] as [Principal],
            permission_type: Int32Array.from([
              ...HOTKEY_PERMISSIONS,
              SnsNeuronPermissionType.NEURON_PERMISSION_TYPE_MANAGE_VOTING_PERMISSION,
            ]),
          },
          {
            principal: [Principal.fromText(hotkey)] as [Principal],
            permission_type: Int32Array.from([
              ...HOTKEY_PERMISSIONS,
              SnsNeuronPermissionType.NEURON_PERMISSION_TYPE_MANAGE_PRINCIPALS,
            ]),
          },
          controllerPermission,
        ],
      };
      const expectedHotkeys = getSnsNeuronHotkeys(controlledNeuron);
      expect(expectedHotkeys.includes(nonHotkey)).toBe(false);
      expect(expectedHotkeys.filter((h) => h === hotkey).length).toBe(2);
    });

    it("doesn't return if more than hotkeys permissions", () => {
      const nonHotkey =
        "djzvl-qx6kb-xyrob-rl5ki-elr7y-ywu43-l54d7-ukgzw-qadse-j6oml-5qe";
      const hotkey =
        "ucmt2-grxhb-qutyd-sp76m-amcvp-3h6sr-lqnoj-fik7c-bbcc3-irpdn-oae";
      const controlledNeuron: SnsNeuron = {
        ...mockSnsNeuron,
        permissions: [
          {
            principal: [Principal.fromText(nonHotkey)] as [Principal],
            permission_type: Int32Array.from([
              ...Int32Array.from(HOTKEY_PERMISSIONS),
              SnsNeuronPermissionType.NEURON_PERMISSION_TYPE_DISBURSE,
            ]),
          },
          {
            principal: [Principal.fromText(hotkey)] as [Principal],
            permission_type: Int32Array.from(HOTKEY_PERMISSIONS),
          },
          controllerPermission,
        ],
      };
      const expectedHotkeys = getSnsNeuronHotkeys(controlledNeuron);
      expect(expectedHotkeys.includes(nonHotkey)).toBe(false);
      expect(expectedHotkeys.includes(hotkey)).toBe(true);
    });
  });

  describe("isUserHotkey", () => {
    it("returns true if user onl has voting and proposal permissions but not all permissions", () => {
      const hotkeyneuron: SnsNeuron = {
        ...mockSnsNeuron,
        permissions: [
          {
            principal: [mockIdentity.getPrincipal()],
            permission_type: Int32Array.from(HOTKEY_PERMISSIONS),
          },
        ],
      };
      expect(
        isUserHotkey({
          neuron: hotkeyneuron,
          identity: mockIdentity,
        })
      ).toBe(true);
    });
    it("returns false if user has voting and proposal permissions but not all permissions", () => {
      const hotkeyneuron: SnsNeuron = {
        ...mockSnsNeuron,
        permissions: [
          {
            principal: [mockIdentity.getPrincipal()],
            permission_type: Int32Array.from([
              SnsNeuronPermissionType.NEURON_PERMISSION_TYPE_SUBMIT_PROPOSAL,
              SnsNeuronPermissionType.NEURON_PERMISSION_TYPE_VOTE,
              SnsNeuronPermissionType.NEURON_PERMISSION_TYPE_CONFIGURE_DISSOLVE_STATE,
            ]),
          },
        ],
      };
      expect(
        isUserHotkey({
          neuron: hotkeyneuron,
          identity: mockIdentity,
        })
      ).toBe(false);
    });

    it("returns false if user has all the permissions", () => {
      const hotkeyneuron: SnsNeuron = {
        ...mockSnsNeuron,
        permissions: [
          {
            principal: [mockIdentity.getPrincipal()],
            permission_type: Int32Array.from(
              enumValues(SnsNeuronPermissionType)
            ),
          },
        ],
      };
      expect(
        isUserHotkey({
          neuron: hotkeyneuron,
          identity: mockIdentity,
        })
      ).toBe(false);
    });
    it("returns false if user has voting but not proposal permissions", () => {
      const hotkeyneuron: SnsNeuron = {
        ...mockSnsNeuron,
        permissions: [
          {
            principal: [mockIdentity.getPrincipal()],
            permission_type: Int32Array.from([
              SnsNeuronPermissionType.NEURON_PERMISSION_TYPE_VOTE,
              SnsNeuronPermissionType.NEURON_PERMISSION_TYPE_SPLIT,
              SnsNeuronPermissionType.NEURON_PERMISSION_TYPE_CONFIGURE_DISSOLVE_STATE,
            ]),
          },
        ],
      };
      expect(
        isUserHotkey({
          neuron: hotkeyneuron,
          identity: mockIdentity,
        })
      ).toBe(false);
    });

    it("returns false if user is not in the permissions", () => {
      const hotkeyneuron: SnsNeuron = {
        ...mockSnsNeuron,
        permissions: [
          {
            principal: [Principal.fromText("aaaaa-aa")],
            permission_type: Int32Array.from([
              SnsNeuronPermissionType.NEURON_PERMISSION_TYPE_SPLIT,
              SnsNeuronPermissionType.NEURON_PERMISSION_TYPE_CONFIGURE_DISSOLVE_STATE,
            ]),
          },
        ],
      };
      expect(
        isUserHotkey({
          neuron: hotkeyneuron,
          identity: mockIdentity,
        })
      ).toBe(false);
    });
    it("returns false if user is has empty permissions", () => {
      const hotkeyneuron: SnsNeuron = {
        ...mockSnsNeuron,
        permissions: [
          {
            principal: [mockIdentity.getPrincipal()],
            permission_type: Int32Array.from([]),
          },
        ],
      };
      expect(
        isUserHotkey({
          neuron: hotkeyneuron,
          identity: mockIdentity,
        })
      ).toBe(false);
    });
  });

  describe("hasPermissionToDisburse", () => {
    it("returns true when user has disburse rights", () => {
      const neuron: SnsNeuron = { ...mockSnsNeuron, permissions: [] };
      appendPermissions({
        neuron,
        identity: mockIdentity,
        permissions: [
          SnsNeuronPermissionType.NEURON_PERMISSION_TYPE_DISBURSE_MATURITY,
          SnsNeuronPermissionType.NEURON_PERMISSION_TYPE_DISBURSE,
        ],
      });

      expect(
        hasPermissionToDisburse({
          neuron,
          identity: mockIdentity,
        })
      ).toBe(true);
    });

    it("returns false when user has no disburse rights", () => {
      const neuron: SnsNeuron = { ...mockSnsNeuron, permissions: [] };
      appendPermissions({
        neuron,
        identity: mockIdentity,
        permissions: [
          SnsNeuronPermissionType.NEURON_PERMISSION_TYPE_DISBURSE_MATURITY,
          SnsNeuronPermissionType.NEURON_PERMISSION_TYPE_VOTE,
        ],
      });

      expect(
        hasPermissionToDisburse({
          neuron,
          identity: mockIdentity,
        })
      ).toBe(false);
    });
  });

  describe("hasPermissionToDissolve", () => {
    it("returns true when user has disburse rights", () => {
      const neuron: SnsNeuron = { ...mockSnsNeuron, permissions: [] };
      appendPermissions({
        neuron,
        identity: mockIdentity,
        permissions: [
          SnsNeuronPermissionType.NEURON_PERMISSION_TYPE_CONFIGURE_DISSOLVE_STATE,
          SnsNeuronPermissionType.NEURON_PERMISSION_TYPE_DISBURSE,
        ],
      });

      expect(
        hasPermissionToDissolve({
          neuron,
          identity: mockIdentity,
        })
      ).toBe(true);
    });

    it("returns false when user has no disburse rights", () => {
      const neuron: SnsNeuron = { ...mockSnsNeuron, permissions: [] };
      appendPermissions({
        neuron,
        identity: mockIdentity,
        permissions: [
          SnsNeuronPermissionType.NEURON_PERMISSION_TYPE_DISBURSE_MATURITY,
          SnsNeuronPermissionType.NEURON_PERMISSION_TYPE_VOTE,
        ],
      });

      expect(
        hasPermissionToDissolve({
          neuron,
          identity: mockIdentity,
        })
      ).toBe(false);
    });
  });

  describe("hasPermissionToSplit", () => {
    it("returns true when user has split rights", () => {
      const neuron: SnsNeuron = { ...mockSnsNeuron, permissions: [] };
      appendPermissions({
        neuron,
        identity: mockIdentity,
        permissions: [SnsNeuronPermissionType.NEURON_PERMISSION_TYPE_SPLIT],
      });

      expect(
        hasPermissionToSplit({
          neuron,
          identity: mockIdentity,
        })
      ).toBe(true);
    });

    it("returns false when user has no split rights", () => {
      const neuron: SnsNeuron = { ...mockSnsNeuron, permissions: [] };
      appendPermissions({
        neuron,
        identity: mockIdentity,
        permissions: [
          SnsNeuronPermissionType.NEURON_PERMISSION_TYPE_DISBURSE_MATURITY,
          SnsNeuronPermissionType.NEURON_PERMISSION_TYPE_VOTE,
        ],
      });

      expect(
        hasPermissionToSplit({
          neuron,
          identity: mockIdentity,
        })
      ).toBe(false);
    });
  });

  describe("hasPermissionToVote", () => {
    it("returns true when user has voting rights", () => {
      const neuron: SnsNeuron = { ...mockSnsNeuron, permissions: [] };
      appendPermissions({
        neuron,
        identity: mockIdentity,
        permissions: [SnsNeuronPermissionType.NEURON_PERMISSION_TYPE_VOTE],
      });

      expect(
        hasPermissionToVote({
          neuron,
          identity: mockIdentity,
        })
      ).toBe(true);
    });

    it("returns false when user has no voting rights", () => {
      const neuron: SnsNeuron = { ...mockSnsNeuron, permissions: [] };
      appendPermissions({
        neuron,
        identity: mockIdentity,
        permissions: [
          SnsNeuronPermissionType.NEURON_PERMISSION_TYPE_DISBURSE_MATURITY,
          SnsNeuronPermissionType.NEURON_PERMISSION_TYPE_SUBMIT_PROPOSAL,
        ],
      });

      expect(
        hasPermissionToVote({
          neuron,
          identity: mockIdentity,
        })
      ).toBe(false);
    });
  });

  describe("hasPermissionToStakeMaturity", () => {
    it("returns true when user has stake maturity permissions", () => {
      const neuron: SnsNeuron = { ...mockSnsNeuron, permissions: [] };
      appendPermissions({
        neuron,
        identity: mockIdentity,
        permissions: [
          SnsNeuronPermissionType.NEURON_PERMISSION_TYPE_STAKE_MATURITY,
        ],
      });

      expect(
        hasPermissionToStakeMaturity({
          neuron,
          identity: mockIdentity,
        })
      ).toBe(true);
    });

    it("returns false when user has no staking maturity permissions", () => {
      const neuron: SnsNeuron = { ...mockSnsNeuron, permissions: [] };
      appendPermissions({
        neuron,
        identity: mockIdentity,
        permissions: [
          SnsNeuronPermissionType.NEURON_PERMISSION_TYPE_DISBURSE_MATURITY,
          SnsNeuronPermissionType.NEURON_PERMISSION_TYPE_SUBMIT_PROPOSAL,
        ],
      });

      expect(
        hasPermissionToStakeMaturity({
          neuron,
          identity: mockIdentity,
        })
      ).toBe(false);
    });
  });

  describe("hasPermissionToDisburseMaturity", () => {
    it("returns true when user has disburse maturity permissions", () => {
      const neuron: SnsNeuron = { ...mockSnsNeuron, permissions: [] };
      appendPermissions({
        neuron,
        identity: mockIdentity,
        permissions: [
          SnsNeuronPermissionType.NEURON_PERMISSION_TYPE_DISBURSE_MATURITY,
        ],
      });

      expect(
        hasPermissionToDisburseMaturity({
          neuron,
          identity: mockIdentity,
        })
      ).toBe(true);
    });

    it("returns false when user has no disburse maturity permissions", () => {
      const neuron: SnsNeuron = { ...mockSnsNeuron, permissions: [] };
      appendPermissions({
        neuron,
        identity: mockIdentity,
        permissions: [
          SnsNeuronPermissionType.NEURON_PERMISSION_TYPE_STAKE_MATURITY,
          SnsNeuronPermissionType.NEURON_PERMISSION_TYPE_SUBMIT_PROPOSAL,
        ],
      });

      expect(
        hasPermissionToDisburseMaturity({
          neuron,
          identity: mockIdentity,
        })
      ).toBe(false);
    });
  });

  describe("hasPermissions", () => {
    it("returns true when user has one selected permission", () => {
      const neuron: SnsNeuron = { ...mockSnsNeuron, permissions: [] };
      const permissions = [SnsNeuronPermissionType.NEURON_PERMISSION_TYPE_VOTE];
      appendPermissions({
        neuron,
        identity: mockIdentity,
        permissions,
      });

      expect(
        hasPermissions({
          neuron,
          identity: mockIdentity,
          permissions,
        })
      ).toBe(true);
    });

    it("returns false when user doesn't have selected permission", () => {
      const neuron: SnsNeuron = { ...mockSnsNeuron, permissions: [] };
      const permissions = [];
      appendPermissions({
        neuron,
        identity: mockIdentity,
        permissions,
      });

      expect(
        hasPermissions({
          neuron,
          identity: mockIdentity,
          permissions: [SnsNeuronPermissionType.NEURON_PERMISSION_TYPE_VOTE],
        })
      ).toBe(false);
    });

    it("returns false when user doesn't have selected permission for selected identity", () => {
      const neuron: SnsNeuron = { ...mockSnsNeuron, permissions: [] };
      const permissions = [];
      appendPermissions({
        neuron,
        identity: mockIdentity,
        permissions,
      });

      expect(
        hasPermissions({
          neuron,
          identity: {
            ...mockIdentity,
            getPrincipal: () =>
              Principal.fromText(
                "djzvl-qx6kb-xyrob-rl5ki-elr7y-ywu43-l54d7-ukgzw-qadse-j6oml-5qe"
              ),
          },
          permissions: [SnsNeuronPermissionType.NEURON_PERMISSION_TYPE_VOTE],
        })
      ).toBe(false);
    });

    it("returns true when user has multiple selected permission", () => {
      const neuron: SnsNeuron = { ...mockSnsNeuron, permissions: [] };
      const permissions = [
        SnsNeuronPermissionType.NEURON_PERMISSION_TYPE_VOTE,
        SnsNeuronPermissionType.NEURON_PERMISSION_TYPE_MERGE_MATURITY,
        SnsNeuronPermissionType.NEURON_PERMISSION_TYPE_SUBMIT_PROPOSAL,
      ];
      appendPermissions({
        neuron,
        identity: mockIdentity,
        permissions: [
          ...permissions,
          SnsNeuronPermissionType.NEURON_PERMISSION_TYPE_SPLIT,
        ],
      });

      expect(
        hasPermissions({
          neuron,
          identity: mockIdentity,
          permissions,
        })
      ).toBe(true);
    });

    it("returns true when user has multiple selected permission", () => {
      const neuron: SnsNeuron = { ...mockSnsNeuron, permissions: [] };
      const permissions = [
        SnsNeuronPermissionType.NEURON_PERMISSION_TYPE_VOTE,
        SnsNeuronPermissionType.NEURON_PERMISSION_TYPE_MERGE_MATURITY,
        SnsNeuronPermissionType.NEURON_PERMISSION_TYPE_SUBMIT_PROPOSAL,
        SnsNeuronPermissionType.NEURON_PERMISSION_TYPE_SPLIT,
      ];
      appendPermissions({
        neuron,
        identity: mockIdentity,
        permissions: [...permissions],
      });

      expect(
        hasPermissions({
          neuron,
          identity: mockIdentity,
          permissions: [
            SnsNeuronPermissionType.NEURON_PERMISSION_TYPE_CONFIGURE_DISSOLVE_STATE,
            SnsNeuronPermissionType.NEURON_PERMISSION_TYPE_UNSPECIFIED,
          ],
          options: { anyPermission: true },
        })
      ).toBe(false);

      expect(
        hasPermissions({
          neuron,
          identity: mockIdentity,
          permissions: [
            SnsNeuronPermissionType.NEURON_PERMISSION_TYPE_CONFIGURE_DISSOLVE_STATE,
            SnsNeuronPermissionType.NEURON_PERMISSION_TYPE_SUBMIT_PROPOSAL,
          ],
          options: { anyPermission: true },
        })
      ).toBe(true);
    });
  });

  describe("isSnsNeuron", () => {
    it("returns true for snsNeuron", () => {
      const neuron: SnsNeuron = { ...mockSnsNeuron };
      expect(isSnsNeuron(neuron)).toBeTruthy();
    });

    it("returns false for NeuronInfo (nnsNeuron)", () => {
      const neuron: NeuronInfo = { ...mockNeuron };
      expect(isSnsNeuron(neuron)).toBe(false);
    });
  });

  describe("hasValidStake", () => {
    it("returns true if neuron has stake greater than 0", () => {
      const neuron: SnsNeuron = {
        ...mockSnsNeuron,
        cached_neuron_stake_e8s: 10_000_000n,
        maturity_e8s_equivalent: 0n,
        staked_maturity_e8s_equivalent: [0n],
      };
      expect(hasValidStake(neuron)).toBeTruthy();
    });

    it("returns true if neuron has maturity greater than 0", () => {
      const neuron: SnsNeuron = {
        ...mockSnsNeuron,
        cached_neuron_stake_e8s: 0n,
        maturity_e8s_equivalent: 10_000_000n,
        staked_maturity_e8s_equivalent: [0n],
      };
      expect(hasValidStake(neuron)).toBeTruthy();
    });

    it("returns true if neuron has maturity and stake greater than 0", () => {
      const neuron: SnsNeuron = {
        ...mockSnsNeuron,
        cached_neuron_stake_e8s: 10_000_000n,
        maturity_e8s_equivalent: 10_000_000n,
        staked_maturity_e8s_equivalent: [0n],
      };
      expect(hasValidStake(neuron)).toBeTruthy();
    });

    it("returns true if neuron has staked maturity greater than 0", () => {
      const neuron: SnsNeuron = {
        ...mockSnsNeuron,
        cached_neuron_stake_e8s: 0n,
        maturity_e8s_equivalent: 0n,
        staked_maturity_e8s_equivalent: [10_000_000n],
      };
      expect(hasValidStake(neuron)).toBeTruthy();
    });

    it("returns false if neuron has no maturity and no stake", () => {
      const neuron: SnsNeuron = {
        ...mockSnsNeuron,
        cached_neuron_stake_e8s: 0n,
        maturity_e8s_equivalent: 0n,
        staked_maturity_e8s_equivalent: [0n],
      };
      expect(hasValidStake(neuron)).toBe(false);
    });
  });

  describe("minNeuronSplittable", () => {
    it("returns minimum amount to be splittable", () => {
      expect(
        minNeuronSplittable({
          fee: 100n,
          neuronMinimumStake: 1_000n,
        })
      ).toBe(2_100n);
    });
  });

  describe("isEnoughAmountToSplit", () => {
    it("returns true if enough", () => {
      expect(
        isEnoughAmountToSplit({
          amount: 1_100n,
          fee: 100n,
          neuronMinimumStake: 1_000n,
        })
      ).toBeTruthy();
    });

    it("returns false if not enough", () => {
      expect(
        isEnoughAmountToSplit({
          amount: 1_099n,
          fee: 100n,
          neuronMinimumStake: 1_000n,
        })
      ).toBe(false);
    });
  });

  describe("hasEnoughStakeToSplit", () => {
    it("returns true if enough", () => {
      expect(
        hasEnoughStakeToSplit({
          neuron: {
            ...mockSnsNeuron,
            cached_neuron_stake_e8s: 2_100n,
            neuron_fees_e8s: 0n,
          },
          fee: 100n,
          neuronMinimumStake: 1_000n,
        })
      ).toBeTruthy();
    });

    it("returns false if not enough", () => {
      expect(
        hasEnoughStakeToSplit({
          neuron: {
            ...mockSnsNeuron,
            cached_neuron_stake_e8s: 2_099n,
            neuron_fees_e8s: 0n,
          },
          fee: 100n,
          neuronMinimumStake: 1_000n,
        })
      ).toBe(false);
    });
  });

  describe("formattedMaturity", () => {
    it("returns maturity with two decimals", () => {
      const neuron = {
        ...mockSnsNeuron,
        maturity_e8s_equivalent: 200_000_000n,
      };
      expect(formattedMaturity(neuron)).toBe("2.00");
    });

    it("returns 0 when maturity is 0", () => {
      const neuron = {
        ...mockSnsNeuron,
        maturity_e8s_equivalent: 0n,
        staked_maturity_e8s_equivalent: [] as [] | [bigint],
      };
      expect(formattedMaturity(neuron)).toBe("0");
    });

    it("returns 0 when no neuron provided", () => {
      expect(formattedMaturity(null)).toBe("0");
      expect(formattedMaturity(undefined)).toBe("0");
    });
  });

  describe("formattedTotalMaturity", () => {
    it("returns maturity with two decimals", () => {
      const neuron = {
        ...mockSnsNeuron,
        maturity_e8s_equivalent: 200_000_000n,
        staked_maturity_e8s_equivalent: [] as [] | [bigint],
      };
      expect(formattedTotalMaturity(neuron)).toBe("2.00");
    });

    it("returns total if maturity only is provided", () => {
      const neuron = {
        ...mockSnsNeuron,
        maturity_e8s_equivalent: 200_000_000n,
        staked_maturity_e8s_equivalent: [] as [] | [bigint],
      };
      expect(formattedTotalMaturity(neuron)).toBe("2.00");
    });

    it("returns sum if staked maturity is provided", () => {
      const neuron = {
        ...mockSnsNeuron,
        maturity_e8s_equivalent: 200_000_000n,
        staked_maturity_e8s_equivalent: [200_000_000n] as [] | [bigint],
      };
      expect(formattedTotalMaturity(neuron)).toBe("4.00");
    });

    it("includes disbursing maturity", () => {
      const activeDisbursement = {
        ...mockActiveDisbursement,
        amount_e8s: 200_000_000n,
      };
      const neuron: SnsNeuron = {
        ...mockSnsNeuron,
        maturity_e8s_equivalent: 200_000_000n,
        staked_maturity_e8s_equivalent: [200_000_000n] as [] | [bigint],
        disburse_maturity_in_progress: [activeDisbursement],
      };
      expect(formattedTotalMaturity(neuron)).toBe("6.00");
    });

    it("returns 0 when maturity is 0", () => {
      const neuron = {
        ...mockSnsNeuron,
        maturity_e8s_equivalent: 0n,
        staked_maturity_e8s_equivalent: [] as [] | [bigint],
      };
      expect(formattedTotalMaturity(neuron)).toBe("0");
    });
  });

  describe("hasEnoughMaturityToStake", () => {
    it("should return true if staked maturity", () => {
      const neuron1 = {
        ...mockSnsNeuron,
        maturity_e8s_equivalent: 200_000_000n,
      };
      expect(hasEnoughMaturityToStake(neuron1)).toBe(true);
      const neuron2 = {
        ...mockSnsNeuron,
        maturity_e8s_equivalent: 1n,
      };
      expect(hasEnoughMaturityToStake(neuron2)).toBe(true);
    });

    it("should return false if no staked maturity", () => {
      const neuron = {
        ...mockSnsNeuron,
        maturity_e8s_equivalent: 0n,
      };

      expect(hasEnoughMaturityToStake(neuron)).toBe(false);
    });

    it("should return false when no neuron provided", () => {
      expect(hasEnoughMaturityToStake(null)).toBe(false);
      expect(hasEnoughMaturityToStake(undefined)).toBe(false);
    });
  });

  describe("hasEnoughMaturityToDisburse", () => {
    const feeE8s = 10_000n;
    it("should return true if maturity is more than fee in worst modulation scenario", () => {
      const neuron = {
        ...mockSnsNeuron,
        maturity_e8s_equivalent: 10_526n + 1n,
      };
      expect(hasEnoughMaturityToDisburse({ neuron, feeE8s })).toBe(true);
    });

    it("should return false if maturity less than fee", () => {
      const neuron = {
        ...mockSnsNeuron,
        maturity_e8s_equivalent: feeE8s - 1n,
      };
      expect(hasEnoughMaturityToDisburse({ neuron, feeE8s })).toBe(false);
    });

    it("should return false if maturity is same as fee", () => {
      const neuron = {
        ...mockSnsNeuron,
        maturity_e8s_equivalent: feeE8s,
      };
      expect(hasEnoughMaturityToDisburse({ neuron, feeE8s })).toBe(false);
    });
  });

  describe("hasStakedMaturity", () => {
    it("should return true if has staked maturity", () => {
      const neuron = {
        ...mockSnsNeuron,
        staked_maturity_e8s_equivalent: [200_000_000n] as [] | [bigint],
      };
      expect(hasStakedMaturity(neuron)).toBeTruthy();
    });

    it("should return also true if staked maturity is zero", () => {
      const neuron = {
        ...mockSnsNeuron,
        staked_maturity_e8s_equivalent: [0n] as [] | [bigint],
      };
      expect(hasStakedMaturity(neuron)).toBeTruthy();
    });

    it("should return false if no staked maturity", () => {
      const neuron = {
        ...mockSnsNeuron,
        staked_maturity_e8s_equivalent: [] as [] | [bigint],
      };
      expect(hasStakedMaturity(neuron)).toBe(false);
    });

    it("should return false when no neuron provided", () => {
      expect(hasStakedMaturity(null)).toBe(false);
      expect(hasStakedMaturity(undefined)).toBe(false);
    });
  });

  describe("formattedStakedMaturity", () => {
    it("returns staked maturity with two decimals", () => {
      const neuron = {
        ...mockSnsNeuron,
        staked_maturity_e8s_equivalent: [2n] as [] | [bigint],
      };
      expect(formattedStakedMaturity(neuron)).toBe("0.00000002");
    });

    it("returns 0 when staked maturity is 0", () => {
      const neuron = {
        ...mockSnsNeuron,
        staked_maturity_e8s_equivalent: [0n] as [] | [bigint],
      };
      expect(formattedStakedMaturity(neuron)).toBe("0");
    });

    it("returns 0 when no neuron provided", () => {
      expect(formattedStakedMaturity(null)).toBe("0");
      expect(formattedStakedMaturity(undefined)).toBe("0");
    });
  });

  describe("isCommunityFund", () => {
    it("returns true if the neurons is from the community fund", () => {
      const neuron: SnsNeuron = {
        ...mockSnsNeuron,
        source_nns_neuron_id: [2n],
        staked_maturity_e8s_equivalent: [] as [] | [bigint],
      };
      expect(isCommunityFund(neuron)).toBeTruthy();
    });
    it("returns true if the neurons is from the community fund", () => {
      const neuron: SnsNeuron = {
        ...mockSnsNeuron,
        source_nns_neuron_id: [],
      };
      expect(isCommunityFund(neuron)).toBe(false);
    });
  });

  describe("getSnsNeuronTags", () => {
    it("should return no tags", () => {
      const tags = getSnsNeuronTags({
        neuron: mockSnsNeuron,
        identity: mockIdentity,
        i18n: en,
      });
      expect(tags).toEqual([]);
    });

    it("should return hotkey tag", () => {
      const hotkeyNeuron: SnsNeuron = {
        ...mockSnsNeuron,
        permissions: [
          {
            principal: [mockIdentity.getPrincipal()],
            permission_type: Int32Array.from(HOTKEY_PERMISSIONS),
          },
        ],
      };
      const tags = getSnsNeuronTags({
        neuron: hotkeyNeuron,
        identity: mockIdentity,
        i18n: en,
      });
      expect(tags).toEqual([{ text: "Hotkey control" }]);
    });

    it("should return NF tag", () => {
      const fundNeuron: SnsNeuron = {
        ...mockSnsNeuron,
        permissions: [
          {
            principal: [mockIdentity.getPrincipal()],
            permission_type: Int32Array.from(HOTKEY_PERMISSIONS),
          },
        ],
        source_nns_neuron_id: [2n],
        staked_maturity_e8s_equivalent: [] as [] | [bigint],
      };
      const tags = getSnsNeuronTags({
        neuron: fundNeuron,
        identity: mockIdentity,
        i18n: en,
      });
      expect(tags).toEqual([{ text: "Neurons' fund" }]);
    });
  });

  describe("needsRefresh", () => {
    it("returns true when neuron stake does not match the balance", () => {
      const neuron: SnsNeuron = {
        ...mockSnsNeuron,
        cached_neuron_stake_e8s: 2n,
      };
      expect(
        needsRefresh({
          neuron,
          balanceE8s: 1n,
        })
      ).toBeTruthy();
    });
    it("returns false when the neuron stake matches the balance", () => {
      const neuron: SnsNeuron = {
        ...mockSnsNeuron,
        cached_neuron_stake_e8s: 2n,
      };
      expect(
        needsRefresh({
          neuron,
          balanceE8s: 2n,
        })
      ).toBe(false);
    });
  });

  describe("followeesByNeuronId", () => {
    const function0: SnsNervousSystemFunction = {
      ...nervousSystemFunctionMock,
      id: 0n,
    };
    const function1: SnsNervousSystemFunction = {
      ...nervousSystemFunctionMock,
      id: 1n,
    };
    const function2: SnsNervousSystemFunction = {
      ...nervousSystemFunctionMock,
      id: 2n,
    };
    const nsFunctions = [function0, function1, function2];
    const neuron1 = createMockSnsNeuron({
      id: [1, 2, 3, 4],
    });
    const neuron2 = createMockSnsNeuron({
      id: [5, 6, 7, 8],
    });
    it("returns empty array if no followees", () => {
      const neuron: SnsNeuron = {
        ...mockSnsNeuron,
        followees: [],
      };
      expect(followeesByNeuronId({ neuron, nsFunctions })).toEqual([]);
    });

    it("returns empty array if no nsFunctions", () => {
      const neuron: SnsNeuron = {
        ...mockSnsNeuron,
        followees: [[function0.id, { followees: [neuron1.id[0]] }]],
      };
      expect(followeesByNeuronId({ neuron, nsFunctions: [] })).toEqual([]);
    });

    it("returns multiple followees with multiple topics each", () => {
      const neuron: SnsNeuron = {
        ...mockSnsNeuron,
        followees: [
          [function0.id, { followees: [neuron1.id[0]] }],
          [function1.id, { followees: [neuron2.id[0]] }],
          [function2.id, { followees: [neuron1.id[0], neuron2.id[0]] }],
        ],
      };
      const expectedFollowee1: SnsFolloweesByNeuron = {
        neuronIdHex: getSnsNeuronIdAsHexString(neuron1),
        nsFunctions: [function0, function2],
      };
      const expectedFollowee2: SnsFolloweesByNeuron = {
        neuronIdHex: getSnsNeuronIdAsHexString(neuron2),
        nsFunctions: [function1, function2],
      };
      expect(followeesByNeuronId({ neuron, nsFunctions })).toEqual([
        expectedFollowee1,
        expectedFollowee2,
      ]);
    });
  });

  describe("followeesByFunction", () => {
    const function0: SnsNervousSystemFunction = {
      ...nervousSystemFunctionMock,
      id: 0n,
    };
    const function1: SnsNervousSystemFunction = {
      ...nervousSystemFunctionMock,
      id: 1n,
    };
    const function2: SnsNervousSystemFunction = {
      ...nervousSystemFunctionMock,
      id: 2n,
    };
    const neuron1 = createMockSnsNeuron({
      id: [1, 2, 3, 4],
    });
    const neuron2 = createMockSnsNeuron({
      id: [5, 6, 7, 8],
    });
    it("returns empty if no followees", () => {
      const neuron: SnsNeuron = {
        ...mockSnsNeuron,
        followees: [],
      };
      expect(followeesByFunction({ neuron, functionId: 2n })).toEqual([]);
    });

    it("returns empty if no followees for that function", () => {
      const neuron: SnsNeuron = {
        ...mockSnsNeuron,
        followees: [[function1.id, { followees: [neuron1.id[0]] }]],
      };
      expect(followeesByFunction({ neuron, functionId: function0.id })).toEqual(
        []
      );
    });

    it("returns followees for the ns function", () => {
      const followees = [neuron1.id[0], neuron2.id[0]];
      const neuron: SnsNeuron = {
        ...mockSnsNeuron,
        followees: [
          [function1.id, { followees }],
          [function2.id, { followees: [neuron1.id[0]] }],
        ],
      };
      expect(followeesByFunction({ neuron, functionId: function1.id })).toEqual(
        followees
      );
    });
  });

  describe("snsNeuronVotingPower", () => {
    const votingPowerNeuron: SnsNeuron = {
      ...mockSnsNeuron,
      staked_maturity_e8s_equivalent: [],
      maturity_e8s_equivalent: 0n,
      neuron_fees_e8s: 0n,
      dissolve_state: [{ DissolveDelaySeconds: 100n }],
      aging_since_timestamp_seconds: 0n,
      voting_power_percentage_multiplier: 100n,
    };

    it("should use the neuron dissolve delay", () => {
      const baseStake = 100n;
      const neuron: SnsNeuron = {
        ...votingPowerNeuron,
        cached_neuron_stake_e8s: baseStake,
      };
      const votingPower = snsNeuronVotingPower({
        neuron,
        snsParameters: {
          max_dissolve_delay_seconds: [100n],
          max_neuron_age_for_age_bonus: [100n],
          max_dissolve_delay_bonus_percentage: [100n],
          max_age_bonus_percentage: [25n],
          neuron_minimum_dissolve_delay_to_vote_seconds: [0n],
        } as unknown as SnsNervousSystemParameters,
      });

      expect(votingPower).toEqual(
        (Number(baseStake) *
          2 * // dissolve_delay boost
          5) /
          4 // voting power boost
      );
    });

    // https://gitlab.com/dfinity-lab/public/ic/-/blob/d621f8f05b8c6302ce0b9a007ed4aeec7e7b2f51/rs/sns/governance/src/neuron.rs#L727
    it("should calculate fully boosted voting power", () => {
      const baseStake = 100n;
      const neuron: SnsNeuron = {
        ...votingPowerNeuron,
        cached_neuron_stake_e8s: baseStake,
      };
      const votingPower = snsNeuronVotingPower({
        neuron,
        newDissolveDelayInSeconds: 100n,
        snsParameters: {
          max_dissolve_delay_seconds: [100n],
          max_neuron_age_for_age_bonus: [100n],
          max_dissolve_delay_bonus_percentage: [100n],
          max_age_bonus_percentage: [25n],
          neuron_minimum_dissolve_delay_to_vote_seconds: [0n],
        } as unknown as SnsNervousSystemParameters,
      });

      expect(votingPower).toEqual(
        (Number(baseStake) *
          2 * // dissolve_delay boost
          5) /
          4 // voting power boost
      );
    });

    // https://gitlab.com/dfinity-lab/public/ic/-/blob/d621f8f05b8c6302ce0b9a007ed4aeec7e7b2f51/rs/sns/governance/src/neuron.rs#L727
    it("should calculate fully boosted voting power with staked maturity", () => {
      const baseStake = 100n;
      const stakedMaturity = 100n;
      const neuron: SnsNeuron = {
        ...votingPowerNeuron,
        staked_maturity_e8s_equivalent: [stakedMaturity],
        cached_neuron_stake_e8s: baseStake,
      };
      const votingPower = snsNeuronVotingPower({
        neuron,
        newDissolveDelayInSeconds: 100n,
        snsParameters: {
          max_dissolve_delay_seconds: [100n],
          max_neuron_age_for_age_bonus: [100n],
          max_dissolve_delay_bonus_percentage: [100n],
          max_age_bonus_percentage: [25n],
          neuron_minimum_dissolve_delay_to_vote_seconds: [0n],
        } as unknown as SnsNervousSystemParameters,
      });

      expect(votingPower).toEqual(
        ((Number(baseStake) + Number(stakedMaturity)) *
          2 * // dissolve_delay boost
          5) /
          4 // voting power boost
      );
    });

    // https://gitlab.com/dfinity-lab/public/ic/-/blob/master/rs/sns/governance/src/neuron.rs#L747
    it("should calculate voting power with bonus thresholds zero", () => {
      const neuron: SnsNeuron = {
        ...votingPowerNeuron,
        cached_neuron_stake_e8s: 100n,
        dissolve_state: [{ DissolveDelaySeconds: 100n }],
        aging_since_timestamp_seconds: 0n,
        voting_power_percentage_multiplier: 100n,
      };
      const votingPower = snsNeuronVotingPower({
        neuron,
        newDissolveDelayInSeconds: 100n,
        snsParameters: {
          max_dissolve_delay_seconds: [0n],
          max_neuron_age_for_age_bonus: [0n],
          max_dissolve_delay_bonus_percentage: [100n],
          max_age_bonus_percentage: [25n],
          neuron_minimum_dissolve_delay_to_vote_seconds: [0n],
        } as unknown as SnsNervousSystemParameters,
      });

      expect(votingPower).toEqual(100);
    });
  });

  describe("dissolveDelayMultiplier", () => {
    const maxDissolveDelay = 400n;
    const dissolveDelayToVote = 200n;
    const snsParameters: SnsNervousSystemParameters = {
      ...snsNervousSystemParametersMock,
      neuron_minimum_dissolve_delay_to_vote_seconds: [dissolveDelayToVote],
      max_dissolve_delay_seconds: [maxDissolveDelay],
      max_dissolve_delay_bonus_percentage: [25n],
    };

    beforeEach(() => {
      vi.useFakeTimers().setSystemTime(now);
    });

    it("returns 0 if dissolve delay is less than minimum", () => {
      const multiplier = dissolveDelayMultiplier({
        neuron: {
          ...mockSnsNeuron,
          dissolve_state: [{ DissolveDelaySeconds: dissolveDelayToVote - 10n }],
        },
        snsParameters,
      });
      expect(multiplier).toEqual(0);
    });

    it("returns 0 if no dissolve delay", () => {
      const multiplier = dissolveDelayMultiplier({
        neuron: {
          ...mockSnsNeuron,
          dissolve_state: [],
        },
        snsParameters,
      });
      expect(multiplier).toEqual(0);
    });

    it("takes into account the maximum dissolve delay", () => {
      const multiplier = dissolveDelayMultiplier({
        neuron: {
          ...mockSnsNeuron,
          dissolve_state: [{ DissolveDelaySeconds: maxDissolveDelay + 200n }],
        },
        snsParameters: snsParameters,
      });
      expect(multiplier).toEqual(1.25);
    });

    it("returns the dissolve delay multiplier when locked", () => {
      const multiplier = dissolveDelayMultiplier({
        neuron: {
          ...mockSnsNeuron,
          dissolve_state: [{ DissolveDelaySeconds: maxDissolveDelay - 200n }],
        },
        snsParameters: snsParameters,
      });
      expect(multiplier).toEqual(1.125);
    });

    it("returns the dissolve delay multiplier when dissolving", () => {
      const multiplier = dissolveDelayMultiplier({
        neuron: {
          ...mockSnsNeuron,
          dissolve_state: [
            {
              WhenDissolvedTimestampSeconds:
                BigInt(nowSeconds) + maxDissolveDelay - 200n,
            },
          ],
        },
        snsParameters: snsParameters,
      });
      expect(multiplier).toEqual(1.125);
    });
  });

  describe("ageMultiplier", () => {
    const maxNeuronAge = 400n;
    const snsParameters: SnsNervousSystemParameters = {
      ...snsNervousSystemParametersMock,
      max_neuron_age_for_age_bonus: [maxNeuronAge],
      max_age_bonus_percentage: [25n],
    };

    beforeEach(() => {
      vi.useFakeTimers().setSystemTime(now);
    });

    // Backend sets the age to a value far in the future if the neuron is dissolving
    // https://github.com/dfinity/ic/blob/f4151f4394f768631edd513d908233de5337fd1c/rs/sns/governance/src/gen/ic_sns_governance.pb.v1.rs#L97C16-L97C16
    it("returns 1 if age is in the future", () => {
      const multiplier = ageMultiplier({
        neuron: {
          ...mockSnsNeuron,
          aging_since_timestamp_seconds: BigInt(nowSeconds) + 100n,
        },
        snsParameters,
      });
      expect(multiplier).toEqual(1);
    });

    it("takes into account the maximum age", () => {
      const multiplier = ageMultiplier({
        neuron: {
          ...mockSnsNeuron,
          aging_since_timestamp_seconds:
            BigInt(nowSeconds) - maxNeuronAge - 200n,
        },
        snsParameters,
      });
      expect(multiplier).toEqual(1.25);
    });

    it("returns the age multiplier", () => {
      const multiplier = ageMultiplier({
        neuron: {
          ...mockSnsNeuron,
          aging_since_timestamp_seconds:
            BigInt(nowSeconds) - maxNeuronAge + 200n,
        },
        snsParameters,
      });
      expect(multiplier).toEqual(1.125);
    });
  });

  describe("snsNeuronsIneligibilityReasons", () => {
    const testProposal: SnsProposalData = {
      ...mockSnsProposal,
      proposal_creation_timestamp_seconds: 50n,
      ballots: [
        [
          "010203",
          {
            vote: SnsVote.Unspecified,
            cast_timestamp_seconds: 0n,
            voting_power: 321n,
          },
        ],
      ],
    };

    it("should return reason 'since' when neuron was created after proposal", () => {
      expect(
        snsNeuronsIneligibilityReasons({
          neuron: {
            ...testSnsNeuronA,
            created_timestamp_seconds: 100n,
          },
          proposal: testProposal,
          identity: mockIdentity,
        })
      ).toEqual("since");
    });

    it("should return reason 'no-permission' when neuron is not allowed to vote", () => {
      expect(
        snsNeuronsIneligibilityReasons({
          neuron: {
            ...testSnsNeuronA,
            created_timestamp_seconds: 50n,
            permissions: [],
          },
          proposal: testProposal,
          identity: mockIdentity,
        })
      ).toEqual("no-permission");
    });

    it("should return reason 'short' when neuron has too short dissolve delay", () => {
      expect(
        snsNeuronsIneligibilityReasons({
          neuron: {
            ...testSnsNeuronA,
            created_timestamp_seconds: 50n,
          },
          proposal: { ...testProposal, ballots: [] },
          identity: mockIdentity,
        })
      ).toEqual("short");
    });
  });

  describe("ineligibleSnsNeurons", () => {
    it("should filter by created since proposal neurons", () => {
      const testNeurons: SnsNeuron[] = [
        {
          ...testSnsNeuronA,
          created_timestamp_seconds: 100n,
        },
        {
          ...testSnsNeuronB,
          created_timestamp_seconds: 50n,
        },
      ];
      const testProposal: SnsProposalData = {
        ...mockSnsProposal,
        proposal_creation_timestamp_seconds: 50n,
        ballots: [
          [
            "010203",
            {
              vote: SnsVote.Unspecified,
              cast_timestamp_seconds: 0n,
              voting_power: 321n,
            },
          ],
          [
            "030201",
            {
              vote: SnsVote.Unspecified,
              cast_timestamp_seconds: 0n,
              voting_power: 321n,
            },
          ],
        ],
      };

      const ineligibleNeurons = ineligibleSnsNeurons({
        neurons: testNeurons,
        proposal: testProposal,
        identity: mockIdentity,
      });
      expect(ineligibleNeurons.length).toEqual(1);
      expect(ineligibleNeurons).toEqual([testNeurons[0]]);
    });

    it("should filter by ballots", () => {
      const testNeurons: SnsNeuron[] = [
        {
          ...testSnsNeuronA,
          id: [
            {
              id: arrayOfNumberToUint8Array([1, 2, 3]),
            },
          ],
          created_timestamp_seconds: 50n,
        },
        {
          ...testSnsNeuronB,
          id: [
            {
              id: arrayOfNumberToUint8Array([3, 2, 1]),
            },
          ],
          created_timestamp_seconds: 50n,
        },
      ];
      const testProposal: SnsProposalData = {
        ...mockSnsProposal,
        proposal_creation_timestamp_seconds: 100n,
        ballots: [
          [
            "010203",
            {
              vote: SnsVote.Unspecified,
              cast_timestamp_seconds: 0n,
              voting_power: 321n,
            },
          ],
        ],
      };

      const ineligibleNeurons = ineligibleSnsNeurons({
        neurons: testNeurons,
        proposal: testProposal,
        identity: mockIdentity,
      });
      expect(ineligibleNeurons.length).toEqual(1);
      expect(ineligibleNeurons).toEqual([testNeurons[1]]);
    });
  });

  describe("votableSnsNeurons", () => {
    it("should filter out ineligible neurons", () => {
      const testNeurons: SnsNeuron[] = [
        {
          ...testSnsNeuronA,
          // created after
          created_timestamp_seconds: 100n,
        },
        {
          ...testSnsNeuronB,
          created_timestamp_seconds: 50n,
        },
      ];
      const testProposal: SnsProposalData = {
        ...mockSnsProposal,
        proposal_creation_timestamp_seconds: 50n,
        ballots: [
          [
            "010203",
            {
              vote: SnsVote.Unspecified,
              cast_timestamp_seconds: 0n,
              voting_power: 321n,
            },
          ],
          [
            "030201",
            {
              vote: SnsVote.Unspecified,
              cast_timestamp_seconds: 0n,
              voting_power: 321n,
            },
          ],
        ],
      };

      const resultNeurons = votableSnsNeurons({
        neurons: testNeurons,
        proposal: testProposal,
        identity: mockIdentity,
      });
      expect(resultNeurons.length).toEqual(1);
      expect(resultNeurons).toEqual([testNeurons[1]]);
    });

    it("should filter out by voting state", () => {
      const testNeurons: SnsNeuron[] = [
        {
          ...testSnsNeuronA,
          id: [
            {
              id: arrayOfNumberToUint8Array([1, 2, 3]),
            },
          ],
          created_timestamp_seconds: 50n,
        },
        // voted
        {
          ...testSnsNeuronB,
          id: [
            {
              id: arrayOfNumberToUint8Array([3, 2, 1]),
            },
          ],
          created_timestamp_seconds: 50n,
        },
      ];
      const testProposal: SnsProposalData = {
        ...mockSnsProposal,
        proposal_creation_timestamp_seconds: 100n,
        ballots: [
          [
            "010203",
            {
              vote: SnsVote.Unspecified,
              cast_timestamp_seconds: 0n,
              voting_power: 321n,
            },
          ],
          [
            "030201",
            {
              vote: SnsVote.Yes,
              cast_timestamp_seconds: 0n,
              voting_power: 321n,
            },
          ],
        ],
      };

      const resultNeurons = votableSnsNeurons({
        neurons: testNeurons,
        proposal: testProposal,
        identity: mockIdentity,
      });
      expect(resultNeurons.length).toEqual(1);
      expect(resultNeurons).toEqual([testNeurons[0]]);
    });

    it("should filter out by permissions", () => {
      const testNeurons: SnsNeuron[] = [
        {
          ...testSnsNeuronA,
          created_timestamp_seconds: 50n,
        },
        {
          ...testSnsNeuronB,
          created_timestamp_seconds: 50n,
          // has no vote permissions
          permissions: [],
        },
      ];
      const testProposal: SnsProposalData = {
        ...mockSnsProposal,
        proposal_creation_timestamp_seconds: 100n,
        ballots: [
          [
            "010203",
            {
              vote: SnsVote.Unspecified,
              cast_timestamp_seconds: 0n,
              voting_power: 321n,
            },
          ],
          [
            "030201",
            {
              vote: SnsVote.Unspecified,
              cast_timestamp_seconds: 0n,
              voting_power: 321n,
            },
          ],
        ],
      };

      const resultNeurons = votableSnsNeurons({
        neurons: testNeurons,
        proposal: testProposal,
        identity: mockIdentity,
      });
      expect(resultNeurons.length).toEqual(1);
      expect(resultNeurons).toEqual([testNeurons[0]]);
    });
  });

  describe("getSnsNeuronVote", () => {
    const testProposal: SnsProposalData = {
      ...mockSnsProposal,
      proposal_creation_timestamp_seconds: 100n,
      ballots: [
        [
          "010203",
          {
            vote: SnsVote.Yes,
            cast_timestamp_seconds: 0n,
            voting_power: 321n,
          },
        ],
      ],
    };
    const testVotedNeuron: SnsNeuron = {
      ...mockSnsNeuron,
      id: [
        {
          id: arrayOfNumberToUint8Array([1, 2, 3]),
        },
      ],
    };
    const testNotVotedNeuron: SnsNeuron = {
      ...mockSnsNeuron,
      id: [
        {
          id: arrayOfNumberToUint8Array([3, 2, 1]),
        },
      ],
    };

    it("should return an sns neuron vote", () => {
      expect(
        getSnsNeuronVote({
          neuron: testVotedNeuron,
          proposal: testProposal,
        })
      ).toEqual(SnsVote.Yes);
    });

    it("should return undefined when nothing found", () => {
      expect(
        getSnsNeuronVote({
          neuron: testNotVotedNeuron,
          proposal: testProposal,
        })
      ).toEqual(undefined);
    });
  });

  describe("votedSnsNeurons", () => {
    const testProposal: SnsProposalData = {
      ...mockSnsProposal,
      proposal_creation_timestamp_seconds: 100n,
      ballots: [
        [
          "010203",
          {
            vote: SnsVote.Yes,
            cast_timestamp_seconds: 0n,
            voting_power: 321n,
          },
        ],
        [
          "010101",
          {
            vote: SnsVote.Yes,
            cast_timestamp_seconds: 0n,
            voting_power: 321n,
          },
        ],
      ],
    };
    const testNeurons: SnsNeuron[] = [
      {
        ...mockSnsNeuron,
        id: [
          {
            id: arrayOfNumberToUint8Array([1, 2, 3]),
          },
        ],
      },
      {
        ...mockSnsNeuron,
        id: [
          {
            id: arrayOfNumberToUint8Array([1, 1, 1]),
          },
        ],
      },
      // not voted
      {
        ...mockSnsNeuron,
        id: [
          {
            id: arrayOfNumberToUint8Array([3, 2, 1]),
          },
        ],
      },
    ];

    it("should return voted sns neurons", () => {
      expect(
        votedSnsNeurons({
          neurons: testNeurons,
          proposal: testProposal,
        }).length
      ).toEqual(2);

      expect(
        votedSnsNeurons({
          neurons: testNeurons,
          proposal: testProposal,
        })
      ).toEqual(testNeurons.slice(0, 2));
    });
  });

  describe("votedSnsNeuronDetails", () => {
    const testProposal: SnsProposalData = {
      ...mockSnsProposal,
      proposal_creation_timestamp_seconds: 100n,
      ballots: [
        [
          "010203",
          {
            vote: SnsVote.Yes,
            cast_timestamp_seconds: 0n,
            voting_power: 324n,
          },
        ],
        [
          "010101",
          {
            vote: SnsVote.No,
            cast_timestamp_seconds: 0n,
            voting_power: 321n,
          },
        ],
      ],
    };

    it("should return an sns neuron vote with ballot voting power", () => {
      expect(
        votedSnsNeuronDetails({
          neurons: [testVotedNeuronA, testVotedNeuronB, testNotVotedNeuron],
          proposal: testProposal,
        })
      ).toEqual([
        {
          idString: "010203",
          votingPower: 324n,
          vote: Vote.Yes,
        },
        {
          idString: "010101",
          votingPower: 321n,
          vote: Vote.No,
        },
      ]);
    });
  });

  describe("snsNeuronsToIneligibleNeuronData", () => {
    it("should return stringified ids", () => {
      const testProposal: SnsProposalData = {
        ...mockSnsProposal,
        proposal_creation_timestamp_seconds: 100n,
      };
      expect(
        snsNeuronsToIneligibleNeuronData({
          neurons: [testVotedNeuronA],
          proposal: testProposal,
          identity: mockIdentity,
        })
      ).toEqual([
        expect.objectContaining({
          neuronIdString: "010203",
        }),
      ]);
    });

    it("should return correct reasons", () => {
      const testProposal: SnsProposalData = {
        ...mockSnsProposal,
        proposal_creation_timestamp_seconds: 100n,
      };
      expect(
        snsNeuronsToIneligibleNeuronData({
          neurons: [
            {
              ...testVotedNeuronA,
              created_timestamp_seconds: 200n,
            },
            {
              ...testVotedNeuronB,
              created_timestamp_seconds: 10n,
            },
          ],
          proposal: testProposal,
          identity: mockIdentity,
        })
      ).toEqual([
        {
          neuronIdString: "010203",
          reason: "since",
        },
        {
          neuronIdString: "010101",
          reason: "short",
        },
      ]);
    });
  });

  describe("neuronAge", () => {
    beforeEach(() => {
      vi.useFakeTimers().setSystemTime(now);
    });

    it("returns 0 if age_since is in the future", () => {
      expect(
        neuronAge({
          ...mockSnsNeuron,
          aging_since_timestamp_seconds: BigInt(nowSeconds + 1000),
        })
      ).toEqual(0n);
    });

    it("returns age if age_since is in the past", () => {
      expect(
        neuronAge({
          ...mockSnsNeuron,
          aging_since_timestamp_seconds: BigInt(nowSeconds - SECONDS_IN_MONTH),
        })
      ).toEqual(BigInt(SECONDS_IN_MONTH));
    });
  });

  describe("isVesting", () => {
    beforeEach(() => {
      vi.useFakeTimers().setSystemTime(now);
    });

    it("returns true if still vesting", () => {
      expect(
        isVesting({
          ...mockSnsNeuron,
          created_timestamp_seconds: yesterday,
          vesting_period_seconds: [BigInt(SECONDS_IN_MONTH)],
        })
      ).toEqual(true);
    });

    it("returns false if no vesting", () => {
      expect(
        isVesting({
          ...mockSnsNeuron,
          created_timestamp_seconds: yesterday,
          vesting_period_seconds: [],
        })
      ).toEqual(false);
    });

    it("returns false if vesting finished", () => {
      expect(
        isVesting({
          ...mockSnsNeuron,
          created_timestamp_seconds: monthAgo,
          vesting_period_seconds: [oneWeek],
        })
      ).toEqual(false);
    });
  });

  describe("vestingInSeconds", () => {
    beforeEach(() => {
      vi.useFakeTimers().setSystemTime(now);
    });

    it("returns remaining vesting if still vesting", () => {
      expect(
        vestingInSeconds({
          ...mockSnsNeuron,
          created_timestamp_seconds: yesterday,
          vesting_period_seconds: [BigInt(SECONDS_IN_MONTH)],
        })
      ).toEqual(2_543_400n);
    });

    it("returns 0n if no vesting", () => {
      expect(
        vestingInSeconds({
          ...mockSnsNeuron,
          created_timestamp_seconds: yesterday,
          vesting_period_seconds: [],
        })
      ).toEqual(0n);
    });

    it("returns 0n if vesting finished", () => {
      expect(
        vestingInSeconds({
          ...mockSnsNeuron,
          created_timestamp_seconds: monthAgo,
          vesting_period_seconds: [oneWeek],
        })
      ).toEqual(0n);
    });
  });

  describe("totalDisbursingMaturity", () => {
    it("returns the sum of the current disbursements", () => {
      const neuron = createMockSnsNeuron({
        id: [1],
        activeDisbursementsE8s: [300_000_000n, 120_000_000n, 100_000_000n],
      });
      expect(totalDisbursingMaturity(neuron)).toBe(520_000_000n);
    });

    it("returns 0 if not active disbursements", () => {
      const neuron = createMockSnsNeuron({
        id: [1],
        activeDisbursementsE8s: [],
      });
      expect(totalDisbursingMaturity(neuron)).toBe(0n);
    });
  });

  describe("minimumAmountToDisburseMaturity", () => {
    it("returns worst case of maturity modulation", () => {
      expect(minimumAmountToDisburseMaturity(10_000n)).toBe(10_527n);
    });

    it("returns 0 if fee is 0", () => {
      expect(minimumAmountToDisburseMaturity(0n)).toBe(0n);
    });
  });
});<|MERGE_RESOLUTION|>--- conflicted
+++ resolved
@@ -79,15 +79,10 @@
 } from "$tests/mocks/sns-neurons.mock";
 import { mockSnsProposal } from "$tests/mocks/sns-proposals.mock";
 import { NeuronState, Vote, type NeuronInfo } from "@dfinity/nns";
-<<<<<<< HEAD
-import { Principal } from "@dfinity/principal";
 import type {
   SnsNervousSystemParameters,
   SnsNeuronPermission,
 } from "@dfinity/sns";
-=======
-import type { SnsNervousSystemParameters } from "@dfinity/sns";
->>>>>>> 0bfd88a4
 import {
   SnsNeuronPermissionType,
   SnsVote,

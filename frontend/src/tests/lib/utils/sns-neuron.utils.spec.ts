import { SECONDS_IN_YEAR } from "$lib/constants/constants";
import { HOTKEY_PERMISSIONS } from "$lib/constants/sns-neurons.constants";
import { enumValues } from "$lib/utils/enum.utils";
import {
  canIdentityManageHotkeys,
  formattedSnsMaturity,
  functionsToFollow,
  getSnsDissolvingTimeInSeconds,
  getSnsLockedTimeInSeconds,
  getSnsNeuronByHexId,
  getSnsNeuronHotkeys,
  getSnsNeuronIdAsHexString,
  getSnsNeuronStake,
  getSnsNeuronState,
  hasPermissions,
  hasPermissionToDisburse,
  hasPermissionToDissolve,
  hasPermissionToVote,
  hasValidStake,
  isCommunityFund,
  isSnsNeuron,
  isUserHotkey,
  needsRefresh,
  snsVotingPower,
  sortSnsNeuronsByCreatedTimestamp,
  subaccountToHexString,
} from "$lib/utils/sns-neuron.utils";
import { bytesToHexString } from "$lib/utils/utils";
import type { Identity } from "@dfinity/agent";
import { NeuronState, type NeuronInfo } from "@dfinity/nns";
import { Principal } from "@dfinity/principal";
<<<<<<< HEAD
import { SnsNeuronPermissionType, type SnsNeuron } from "@dfinity/sns";
import type { NervousSystemParameters } from "@dfinity/sns/dist/candid/sns_governance";
=======
import {
  SnsNeuronPermissionType,
  type SnsNervousSystemFunction,
  type SnsNeuron,
} from "@dfinity/sns";
>>>>>>> 863a3f65
import { arrayOfNumberToUint8Array } from "@dfinity/utils";
import { mockIdentity, mockPrincipal } from "../../mocks/auth.store.mock";
import { mockNeuron } from "../../mocks/neurons.mock";
import { nervousSystemFunctionMock } from "../../mocks/sns-functions.mock";
import {
  createMockSnsNeuron,
  mockSnsNeuron,
} from "../../mocks/sns-neurons.mock";

const appendPermissions = ({
  neuron,
  identity,
  permissions,
}: {
  neuron: SnsNeuron;
  identity: Identity;
  permissions: SnsNeuronPermissionType[];
}) =>
  (neuron.permissions = [
    ...neuron.permissions,
    {
      principal: [identity.getPrincipal()],
      permission_type: Int32Array.from(permissions),
    },
  ]);

describe("sns-neuron utils", () => {
  describe("sortNeuronsByCreatedTimestamp", () => {
    it("should sort neurons by created_timestamp_seconds", () => {
      const neuron1 = {
        ...mockSnsNeuron,
        created_timestamp_seconds: BigInt(1),
      };
      const neuron2 = {
        ...mockSnsNeuron,
        created_timestamp_seconds: BigInt(2),
      };
      const neuron3 = {
        ...mockSnsNeuron,
        created_timestamp_seconds: BigInt(3),
      };
      expect(sortSnsNeuronsByCreatedTimestamp([])).toEqual([]);
      expect(sortSnsNeuronsByCreatedTimestamp([neuron1])).toEqual([neuron1]);
      expect(
        sortSnsNeuronsByCreatedTimestamp([neuron3, neuron2, neuron1])
      ).toEqual([neuron3, neuron2, neuron1]);
      expect(
        sortSnsNeuronsByCreatedTimestamp([neuron2, neuron1, neuron3])
      ).toEqual([neuron3, neuron2, neuron1]);
    });
  });

  describe("getSnsNeuronState", () => {
    it("returns LOCKED", () => {
      const neuron = createMockSnsNeuron({
        id: [1, 2, 3, 4],
        state: NeuronState.Locked,
      });
      expect(getSnsNeuronState(neuron)).toEqual(NeuronState.Locked);
    });

    it("returns DISSOLVING", () => {
      const neuron = createMockSnsNeuron({
        id: [1, 2, 3, 4],
        state: NeuronState.Dissolving,
      });
      expect(getSnsNeuronState(neuron)).toEqual(NeuronState.Dissolving);
    });

    it("returns DISSOLVED", () => {
      const neuron = createMockSnsNeuron({
        id: [1, 2, 3, 4],
        state: undefined,
      });
      expect(getSnsNeuronState(neuron)).toEqual(NeuronState.Dissolved);
    });

    it("returns DISSOLVED when DissolveDelaySeconds=0", () => {
      const neuron = createMockSnsNeuron({
        id: [1, 2, 3, 4],
        state: undefined,
      });
      neuron.dissolve_state = [
        {
          DissolveDelaySeconds: BigInt(0),
        },
      ];
      expect(getSnsNeuronState(neuron)).toEqual(NeuronState.Dissolved);
    });
  });

  describe("getSnsDissolvingTimeInSeconds", () => {
    it("returns undefined if not dissolving", () => {
      const neuron = createMockSnsNeuron({
        id: [1, 2, 3, 4],
        state: NeuronState.Locked,
      });
      expect(getSnsDissolvingTimeInSeconds(neuron)).toBeUndefined();
    });

    it("returns time in seconds until dissolve", () => {
      const todayInSeconds = BigInt(Math.round(Date.now() / 1000));
      const delayInSeconds = todayInSeconds + BigInt(SECONDS_IN_YEAR);
      const neuron: SnsNeuron = {
        ...mockSnsNeuron,
        dissolve_state: [{ WhenDissolvedTimestampSeconds: delayInSeconds }],
      };
      expect(getSnsDissolvingTimeInSeconds(neuron)).toBe(
        BigInt(SECONDS_IN_YEAR)
      );
    });
  });

  describe("getSnsLockedTimeInSeconds", () => {
    it("returns undefined if not locked", () => {
      const neuron = createMockSnsNeuron({
        id: [1, 2, 3, 4],
        state: NeuronState.Dissolving,
      });
      expect(getSnsLockedTimeInSeconds(neuron)).toBeUndefined();
    });

    it("returns time in seconds until dissolve", () => {
      const neuron: SnsNeuron = {
        ...mockSnsNeuron,
        dissolve_state: [{ DissolveDelaySeconds: BigInt(SECONDS_IN_YEAR) }],
      };
      expect(getSnsLockedTimeInSeconds(neuron)).toBe(BigInt(SECONDS_IN_YEAR));
    });
  });

  describe("getSnsNeuronStake", () => {
    it("returns stake minus neuron fees", () => {
      const stake1 = BigInt(100);
      const stake2 = BigInt(200);
      const fees1 = BigInt(10);
      const fees2 = BigInt(0);
      const neuron1: SnsNeuron = {
        ...mockSnsNeuron,
        cached_neuron_stake_e8s: stake1,
        neuron_fees_e8s: fees1,
      };
      const neuron2: SnsNeuron = {
        ...mockSnsNeuron,
        cached_neuron_stake_e8s: stake2,
        neuron_fees_e8s: fees2,
      };
      expect(getSnsNeuronStake(neuron1)).toBe(stake1 - fees1);
      expect(getSnsNeuronStake(neuron2)).toBe(stake2 - fees2);
    });
  });

  describe("getSnsNeuronIdAsHexString", () => {
    it("returns id numbers concatenated", () => {
      const id = [
        154, 174, 251, 49, 236, 17, 214, 189, 195, 140, 58, 89, 61, 29, 138,
        113, 79, 48, 136, 37, 96, 61, 215, 50, 182, 65, 198, 97, 8, 19, 238, 36,
      ];
      const neuron: SnsNeuron = createMockSnsNeuron({
        id,
      });
      expect(getSnsNeuronIdAsHexString(neuron)).toBe(
        "9aaefb31ec11d6bdc38c3a593d1d8a714f308825603dd732b641c6610813ee24"
      );
    });
  });

  describe("subaccountToHexString", () => {
    it("returns id numbers concatenated", () => {
      const subaccount = arrayOfNumberToUint8Array([
        154, 174, 251, 49, 236, 17, 214, 189, 195, 140, 58, 89, 61, 29, 138,
        113, 79, 48, 136, 37, 96, 61, 215, 50, 182, 65, 198, 97, 8, 19, 238, 36,
      ]);
      expect(subaccountToHexString(subaccount)).toBe(
        "9aaefb31ec11d6bdc38c3a593d1d8a714f308825603dd732b641c6610813ee24"
      );
    });
  });

  describe("getSnsNeuronByHexId", () => {
    it("returns the neuron with the matching id", () => {
      const neuronId = [1, 2, 3, 4];
      const neuron1 = createMockSnsNeuron({
        id: neuronId,
      });
      const neuron2 = createMockSnsNeuron({
        id: [5, 6, 7, 8],
      });
      const neurons = [neuron1, neuron2];
      expect(
        getSnsNeuronByHexId({
          neurons,
          neuronIdHex: bytesToHexString(neuronId),
        })
      ).toBe(neuron1);
    });

    it("returns undefined when no matching id", () => {
      const neuron1 = createMockSnsNeuron({
        id: [1, 2, 3, 4],
      });
      const neuron2 = createMockSnsNeuron({
        id: [5, 6, 7, 8],
      });
      const neurons = [neuron1, neuron2];
      expect(
        getSnsNeuronByHexId({
          neurons,
          neuronIdHex: bytesToHexString([1, 1, 1, 1]),
        })
      ).toBeUndefined();
    });

    it("returns undefined when no neurons", () => {
      expect(
        getSnsNeuronByHexId({
          neurons: [],
          neuronIdHex: bytesToHexString([1, 1, 1, 1]),
        })
      ).toBeUndefined();
      expect(
        getSnsNeuronByHexId({
          neurons: undefined,
          neuronIdHex: bytesToHexString([1, 1, 1, 1]),
        })
      ).toBeUndefined();
    });
  });

  describe("canIdentityManageHotkeys", () => {
    const addHotkeysPermission = (key) => ({
      principal: [Principal.fromText(key)] as [Principal],
      permission_type: Int32Array.from(HOTKEY_PERMISSIONS),
    });
    const hotkeys = [
      "djzvl-qx6kb-xyrob-rl5ki-elr7y-ywu43-l54d7-ukgzw-qadse-j6oml-5qe",
      "ucmt2-grxhb-qutyd-sp76m-amcvp-3h6sr-lqnoj-fik7c-bbcc3-irpdn-oae",
    ];

    it("returns true when user has voting and submit proposal rights", () => {
      const controlledNeuron: SnsNeuron = {
        ...mockSnsNeuron,
        permissions: [...hotkeys, mockIdentity.getPrincipal().toText()].map(
          addHotkeysPermission
        ),
      };
      expect(
        canIdentityManageHotkeys({
          neuron: controlledNeuron,
          identity: mockIdentity,
        })
      ).toBe(true);
    });

    it("returns false when user has no hotkey permissions", () => {
      const unControlledNeuron: SnsNeuron = {
        ...mockSnsNeuron,
        permissions: hotkeys.map(addHotkeysPermission),
      };
      expect(
        canIdentityManageHotkeys({
          neuron: unControlledNeuron,
          identity: mockIdentity,
        })
      ).toBe(false);
      const otherPermissionNeuron: SnsNeuron = {
        ...mockSnsNeuron,
        permissions: [
          {
            principal: [mockIdentity.getPrincipal()] as [Principal],
            permission_type: Int32Array.from([
              SnsNeuronPermissionType.NEURON_PERMISSION_TYPE_DISBURSE,
              SnsNeuronPermissionType.NEURON_PERMISSION_TYPE_DISBURSE_MATURITY,
            ]),
          },
        ],
      };
      expect(
        canIdentityManageHotkeys({
          neuron: otherPermissionNeuron,
          identity: mockIdentity,
        })
      ).toBe(false);
    });

    it("returns false when user has only voting but no submit proposal rights", () => {
      const unControlledNeuron: SnsNeuron = {
        ...mockSnsNeuron,
        permissions: [
          {
            principal: [mockPrincipal] as [Principal],
            permission_type: Int32Array.from([
              SnsNeuronPermissionType.NEURON_PERMISSION_TYPE_VOTE,
            ]),
          },
        ],
      };
      expect(
        canIdentityManageHotkeys({
          neuron: unControlledNeuron,
          identity: mockIdentity,
        })
      ).toBe(false);
    });
  });

  describe("getSnsNeuronHotkeys", () => {
    const addVoteProposalPermission = (key) => ({
      principal: [Principal.fromText(key)] as [Principal],
      permission_type: Int32Array.from(HOTKEY_PERMISSIONS),
    });
    const hotkeys = [
      "djzvl-qx6kb-xyrob-rl5ki-elr7y-ywu43-l54d7-ukgzw-qadse-j6oml-5qe",
      "ucmt2-grxhb-qutyd-sp76m-amcvp-3h6sr-lqnoj-fik7c-bbcc3-irpdn-oae",
    ];
    const allPermissions = Int32Array.from(enumValues(SnsNeuronPermissionType));
    const controllerPermission = {
      principal: [mockPrincipal] as [Principal],
      permission_type: allPermissions,
    };

    it("returns array of principal ids", () => {
      const controlledNeuron: SnsNeuron = {
        ...mockSnsNeuron,
        permissions: hotkeys
          .map(addVoteProposalPermission)
          .concat(controllerPermission),
      };
      expect(getSnsNeuronHotkeys(controlledNeuron)).toEqual(hotkeys);
    });

    it("doesn't return the controller", () => {
      const controlledNeuron: SnsNeuron = {
        ...mockSnsNeuron,
        permissions: hotkeys
          .map(addVoteProposalPermission)
          .concat(controllerPermission),
      };
      const expectedHotkeys = getSnsNeuronHotkeys(controlledNeuron);
      expect(
        expectedHotkeys.includes(mockIdentity.getPrincipal().toText())
      ).toBe(false);
    });

    it("doesn't return if only voting permission", () => {
      const nonHotkey =
        "djzvl-qx6kb-xyrob-rl5ki-elr7y-ywu43-l54d7-ukgzw-qadse-j6oml-5qe";
      const hotkey =
        "ucmt2-grxhb-qutyd-sp76m-amcvp-3h6sr-lqnoj-fik7c-bbcc3-irpdn-oae";
      const controlledNeuron: SnsNeuron = {
        ...mockSnsNeuron,
        permissions: [
          {
            principal: [Principal.fromText(nonHotkey)] as [Principal],
            permission_type: Int32Array.from([
              SnsNeuronPermissionType.NEURON_PERMISSION_TYPE_VOTE,
            ]),
          },
          {
            principal: [Principal.fromText(hotkey)] as [Principal],
            permission_type: Int32Array.from(HOTKEY_PERMISSIONS),
          },
          controllerPermission,
        ],
      };
      const expectedHotkeys = getSnsNeuronHotkeys(controlledNeuron);
      expect(expectedHotkeys.includes(nonHotkey)).toBe(false);
      expect(expectedHotkeys.includes(hotkey)).toBe(true);
    });
  });

  describe("isUserHotkey", () => {
    it("returns true if user only has voting and proposal permissions but not all permissions", () => {
      const hotkeyneuron: SnsNeuron = {
        ...mockSnsNeuron,
        permissions: [
          {
            principal: [mockIdentity.getPrincipal()],
            permission_type: Int32Array.from(HOTKEY_PERMISSIONS),
          },
        ],
      };
      expect(
        isUserHotkey({
          neuron: hotkeyneuron,
          identity: mockIdentity,
        })
      ).toBe(true);
    });
    it("returns true if user has voting and proposal permissions but not all permissions", () => {
      const hotkeyneuron: SnsNeuron = {
        ...mockSnsNeuron,
        permissions: [
          {
            principal: [mockIdentity.getPrincipal()],
            permission_type: Int32Array.from([
              SnsNeuronPermissionType.NEURON_PERMISSION_TYPE_SUBMIT_PROPOSAL,
              SnsNeuronPermissionType.NEURON_PERMISSION_TYPE_VOTE,
              SnsNeuronPermissionType.NEURON_PERMISSION_TYPE_CONFIGURE_DISSOLVE_STATE,
            ]),
          },
        ],
      };
      expect(
        isUserHotkey({
          neuron: hotkeyneuron,
          identity: mockIdentity,
        })
      ).toBe(true);
    });
    it("returns false if user has all the permissions", () => {
      const hotkeyneuron: SnsNeuron = {
        ...mockSnsNeuron,
        permissions: [
          {
            principal: [mockIdentity.getPrincipal()],
            permission_type: Int32Array.from(
              enumValues(SnsNeuronPermissionType)
            ),
          },
        ],
      };
      expect(
        isUserHotkey({
          neuron: hotkeyneuron,
          identity: mockIdentity,
        })
      ).toBe(false);
    });
    it("returns false if user has voting but not proposal permissions", () => {
      const hotkeyneuron: SnsNeuron = {
        ...mockSnsNeuron,
        permissions: [
          {
            principal: [mockIdentity.getPrincipal()],
            permission_type: Int32Array.from([
              SnsNeuronPermissionType.NEURON_PERMISSION_TYPE_VOTE,
              SnsNeuronPermissionType.NEURON_PERMISSION_TYPE_SPLIT,
              SnsNeuronPermissionType.NEURON_PERMISSION_TYPE_CONFIGURE_DISSOLVE_STATE,
            ]),
          },
        ],
      };
      expect(
        isUserHotkey({
          neuron: hotkeyneuron,
          identity: mockIdentity,
        })
      ).toBe(false);
    });

    it("returns false if user is not in the permissions", () => {
      const hotkeyneuron: SnsNeuron = {
        ...mockSnsNeuron,
        permissions: [
          {
            principal: [Principal.fromText("aaaaa-aa")],
            permission_type: Int32Array.from([
              SnsNeuronPermissionType.NEURON_PERMISSION_TYPE_SPLIT,
              SnsNeuronPermissionType.NEURON_PERMISSION_TYPE_CONFIGURE_DISSOLVE_STATE,
            ]),
          },
        ],
      };
      expect(
        isUserHotkey({
          neuron: hotkeyneuron,
          identity: mockIdentity,
        })
      ).toBe(false);
    });
    it("returns false if user is has empty permissions", () => {
      const hotkeyneuron: SnsNeuron = {
        ...mockSnsNeuron,
        permissions: [
          {
            principal: [mockIdentity.getPrincipal()],
            permission_type: Int32Array.from([]),
          },
        ],
      };
      expect(
        isUserHotkey({
          neuron: hotkeyneuron,
          identity: mockIdentity,
        })
      ).toBe(false);
    });
  });

  describe("hasPermissionToDisburse", () => {
    it("returns true when user has disburse rights", () => {
      const neuron: SnsNeuron = { ...mockSnsNeuron, permissions: [] };
      appendPermissions({
        neuron,
        identity: mockIdentity,
        permissions: [
          SnsNeuronPermissionType.NEURON_PERMISSION_TYPE_DISBURSE_MATURITY,
          SnsNeuronPermissionType.NEURON_PERMISSION_TYPE_DISBURSE,
        ],
      });

      expect(
        hasPermissionToDisburse({
          neuron,
          identity: mockIdentity,
        })
      ).toBe(true);
    });

    it("returns false when user has no disburse rights", () => {
      const neuron: SnsNeuron = { ...mockSnsNeuron, permissions: [] };
      appendPermissions({
        neuron,
        identity: mockIdentity,
        permissions: [
          SnsNeuronPermissionType.NEURON_PERMISSION_TYPE_DISBURSE_MATURITY,
          SnsNeuronPermissionType.NEURON_PERMISSION_TYPE_VOTE,
        ],
      });

      expect(
        hasPermissionToDisburse({
          neuron,
          identity: mockIdentity,
        })
      ).toBe(false);
    });
  });

  describe("hasPermissionToDissolve", () => {
    it("returns true when user has disburse rights", () => {
      const neuron: SnsNeuron = { ...mockSnsNeuron, permissions: [] };
      appendPermissions({
        neuron,
        identity: mockIdentity,
        permissions: [
          SnsNeuronPermissionType.NEURON_PERMISSION_TYPE_CONFIGURE_DISSOLVE_STATE,
          SnsNeuronPermissionType.NEURON_PERMISSION_TYPE_DISBURSE,
        ],
      });

      expect(
        hasPermissionToDissolve({
          neuron,
          identity: mockIdentity,
        })
      ).toBe(true);
    });

    it("returns false when user has no disburse rights", () => {
      const neuron: SnsNeuron = { ...mockSnsNeuron, permissions: [] };
      appendPermissions({
        neuron,
        identity: mockIdentity,
        permissions: [
          SnsNeuronPermissionType.NEURON_PERMISSION_TYPE_DISBURSE_MATURITY,
          SnsNeuronPermissionType.NEURON_PERMISSION_TYPE_VOTE,
        ],
      });

      expect(
        hasPermissionToDissolve({
          neuron,
          identity: mockIdentity,
        })
      ).toBe(false);
    });
  });

  describe("hasPermissionToVote", () => {
    it("returns true when user has voting rights", () => {
      const neuron: SnsNeuron = { ...mockSnsNeuron, permissions: [] };
      appendPermissions({
        neuron,
        identity: mockIdentity,
        permissions: [SnsNeuronPermissionType.NEURON_PERMISSION_TYPE_VOTE],
      });

      expect(
        hasPermissionToVote({
          neuron,
          identity: mockIdentity,
        })
      ).toBe(true);
    });

    it("returns false when user has no voting rights", () => {
      const neuron: SnsNeuron = { ...mockSnsNeuron, permissions: [] };
      appendPermissions({
        neuron,
        identity: mockIdentity,
        permissions: [
          SnsNeuronPermissionType.NEURON_PERMISSION_TYPE_DISBURSE_MATURITY,
          SnsNeuronPermissionType.NEURON_PERMISSION_TYPE_SUBMIT_PROPOSAL,
        ],
      });

      expect(
        hasPermissionToDissolve({
          neuron,
          identity: mockIdentity,
        })
      ).toBe(false);
    });
  });

  describe("hasPermissions", () => {
    it("returns true when user has one selected permission", () => {
      const neuron: SnsNeuron = { ...mockSnsNeuron, permissions: [] };
      const permissions = [SnsNeuronPermissionType.NEURON_PERMISSION_TYPE_VOTE];
      appendPermissions({
        neuron,
        identity: mockIdentity,
        permissions,
      });

      expect(
        hasPermissions({
          neuron,
          identity: mockIdentity,
          permissions,
        })
      ).toBe(true);
    });

    it("returns false when user doesn't have selected permission", () => {
      const neuron: SnsNeuron = { ...mockSnsNeuron, permissions: [] };
      const permissions = [];
      appendPermissions({
        neuron,
        identity: mockIdentity,
        permissions,
      });

      expect(
        hasPermissions({
          neuron,
          identity: mockIdentity,
          permissions: [SnsNeuronPermissionType.NEURON_PERMISSION_TYPE_VOTE],
        })
      ).toBe(false);
    });

    it("returns false when user doesn't have selected permission for selected identity", () => {
      const neuron: SnsNeuron = { ...mockSnsNeuron, permissions: [] };
      const permissions = [];
      appendPermissions({
        neuron,
        identity: mockIdentity,
        permissions,
      });

      expect(
        hasPermissions({
          neuron,
          identity: {
            ...mockIdentity,
            getPrincipal: () =>
              Principal.fromText(
                "djzvl-qx6kb-xyrob-rl5ki-elr7y-ywu43-l54d7-ukgzw-qadse-j6oml-5qe"
              ),
          },
          permissions: [SnsNeuronPermissionType.NEURON_PERMISSION_TYPE_VOTE],
        })
      ).toBe(false);
    });

    it("returns true when user has multiple selected permission", () => {
      const neuron: SnsNeuron = { ...mockSnsNeuron, permissions: [] };
      const permissions = [
        SnsNeuronPermissionType.NEURON_PERMISSION_TYPE_VOTE,
        SnsNeuronPermissionType.NEURON_PERMISSION_TYPE_MERGE_MATURITY,
        SnsNeuronPermissionType.NEURON_PERMISSION_TYPE_SUBMIT_PROPOSAL,
      ];
      appendPermissions({
        neuron,
        identity: mockIdentity,
        permissions: [
          ...permissions,
          SnsNeuronPermissionType.NEURON_PERMISSION_TYPE_SPLIT,
        ],
      });

      expect(
        hasPermissions({
          neuron,
          identity: mockIdentity,
          permissions,
        })
      ).toBe(true);
    });
  });

  describe("isSnsNeuron", () => {
    it("returns true for snsNeuron", () => {
      const neuron: SnsNeuron = { ...mockSnsNeuron };
      expect(isSnsNeuron(neuron)).toBeTruthy();
    });

    it("returns false for NeuronInfo (nnsNeuron)", () => {
      const neuron: NeuronInfo = { ...mockNeuron };
      expect(isSnsNeuron(neuron)).toBeFalsy();
    });
  });

  describe("hasValidStake", () => {
    it("returns true if neuron has stake greater than 0", () => {
      const neuron: SnsNeuron = {
        ...mockSnsNeuron,
        cached_neuron_stake_e8s: BigInt(10_000_000),
        maturity_e8s_equivalent: BigInt(0),
      };
      expect(hasValidStake(neuron)).toBeTruthy();
    });

    it("returns true if neuron has maturity greater than 0", () => {
      const neuron: SnsNeuron = {
        ...mockSnsNeuron,
        cached_neuron_stake_e8s: BigInt(0),
        maturity_e8s_equivalent: BigInt(10_000_000),
      };
      expect(hasValidStake(neuron)).toBeTruthy();
    });

    it("returns true if neuron has maturity and stake greater than 0", () => {
      const neuron: SnsNeuron = {
        ...mockSnsNeuron,
        cached_neuron_stake_e8s: BigInt(10_000_000),
        maturity_e8s_equivalent: BigInt(10_000_000),
      };
      expect(hasValidStake(neuron)).toBeTruthy();
    });

    it("returns false if neuron has no maturity and no stake", () => {
      const neuron: SnsNeuron = {
        ...mockSnsNeuron,
        cached_neuron_stake_e8s: BigInt(0),
        maturity_e8s_equivalent: BigInt(0),
      };
      expect(hasValidStake(neuron)).toBeFalsy();
    });
  });

  describe("formattedSnsMaturity", () => {
    it("returns maturity with two decimals", () => {
      const neuron = {
        ...mockSnsNeuron,
        maturity_e8s_equivalent: BigInt(200000000),
      };
      expect(formattedSnsMaturity(neuron)).toBe("2.00");
    });

    it("returns 0 when maturity is 0", () => {
      const neuron = { ...mockSnsNeuron, maturity_e8s_equivalent: BigInt(0) };
      expect(formattedSnsMaturity(neuron)).toBe("0");
    });

    it("returns 0 when no neuron provided", () => {
      expect(formattedSnsMaturity(null)).toBe("0");
      expect(formattedSnsMaturity(undefined)).toBe("0");
    });
  });

  describe("isCommunityFund", () => {
    it("returns true if the neurons is from the community fund", () => {
      const neuron: SnsNeuron = {
        ...mockSnsNeuron,
        source_nns_neuron_id: [BigInt(2)],
      };
      expect(isCommunityFund(neuron)).toBeTruthy();
    });
    it("returns true if the neurons is from the community fund", () => {
      const neuron: SnsNeuron = {
        ...mockSnsNeuron,
        source_nns_neuron_id: [],
      };
      expect(isCommunityFund(neuron)).toBeFalsy();
    });
  });

  describe("needsRefresh", () => {
    it("returns true when neuron stake does not match the balance", () => {
      const neuron: SnsNeuron = {
        ...mockSnsNeuron,
        cached_neuron_stake_e8s: BigInt(2),
      };
      expect(
        needsRefresh({
          neuron,
          balanceE8s: BigInt(1),
        })
      ).toBeTruthy();
    });
    it("returns false when the neuron stake matches the balance", () => {
      const neuron: SnsNeuron = {
        ...mockSnsNeuron,
        cached_neuron_stake_e8s: BigInt(2),
      };
      expect(
        needsRefresh({
          neuron,
          balanceE8s: BigInt(2),
        })
      ).toBeFalsy();
    });
  });

<<<<<<< HEAD
  describe("snsVotingPower", () => {
    // https://gitlab.com/dfinity-lab/public/ic/-/blob/master/rs/sns/governance/src/neuron.rs#L727
    it("should calculate fully boosted voting power", () => {
      const nowSeconds = 100;
      const neuron: SnsNeuron = {
        ...mockSnsNeuron,
        cached_neuron_stake_e8s: 100n,
        neuron_fees_e8s: 0n,
        dissolve_state: [{ DissolveDelaySeconds: 100n }],
        aging_since_timestamp_seconds: 0n,
        voting_power_percentage_multiplier: 100n,
      };
      const votingPower = snsVotingPower({
        nowSeconds,
        neuron,
        dissolveDelayInSeconds: 100,
        snsParameters: {
          max_dissolve_delay_seconds: [100n],
          max_neuron_age_for_age_bonus: [100n],
          max_dissolve_delay_bonus_percentage: [100n],
          max_age_bonus_percentage: [25n],
        } as unknown as NervousSystemParameters,
      });

      expect(votingPower).toEqual(
        (100 *
          2 * // dissolve_delay boost
          5) /
          4 // voting power boost
      );
    });

    // https://gitlab.com/dfinity-lab/public/ic/-/blob/master/rs/sns/governance/src/neuron.rs#L747
    it("should calculete voting power with bonus thresholds zero", () => {
      const nowSeconds = 100;
      const neuron: SnsNeuron = {
        ...mockSnsNeuron,
        cached_neuron_stake_e8s: 100n,
        dissolve_state: [{ DissolveDelaySeconds: 100n }],
        aging_since_timestamp_seconds: 0n,
        voting_power_percentage_multiplier: 100n,
      };
      const votingPower = snsVotingPower({
        nowSeconds,
        neuron,
        dissolveDelayInSeconds: 100,
        snsParameters: {
          max_dissolve_delay_seconds: [0n],
          max_neuron_age_for_age_bonus: [0n],
          max_dissolve_delay_bonus_percentage: [100n],
          max_age_bonus_percentage: [25n],
        } as unknown as NervousSystemParameters,
      });

      expect(votingPower).toEqual(100);
=======
  describe("functionsToFollow", () => {
    it("filters out function with id 0", () => {
      const function0: SnsNervousSystemFunction = {
        ...nervousSystemFunctionMock,
        id: BigInt(0),
      };
      const function1: SnsNervousSystemFunction = {
        ...nervousSystemFunctionMock,
        id: BigInt(1),
      };
      const function2: SnsNervousSystemFunction = {
        ...nervousSystemFunctionMock,
        id: BigInt(2),
      };
      expect(functionsToFollow([function0, function1, function2]).length).toBe(
        2
      );
>>>>>>> 863a3f65
    });
  });
});<|MERGE_RESOLUTION|>--- conflicted
+++ resolved
@@ -29,16 +29,12 @@
 import type { Identity } from "@dfinity/agent";
 import { NeuronState, type NeuronInfo } from "@dfinity/nns";
 import { Principal } from "@dfinity/principal";
-<<<<<<< HEAD
-import { SnsNeuronPermissionType, type SnsNeuron } from "@dfinity/sns";
 import type { NervousSystemParameters } from "@dfinity/sns/dist/candid/sns_governance";
-=======
 import {
   SnsNeuronPermissionType,
   type SnsNervousSystemFunction,
   type SnsNeuron,
 } from "@dfinity/sns";
->>>>>>> 863a3f65
 import { arrayOfNumberToUint8Array } from "@dfinity/utils";
 import { mockIdentity, mockPrincipal } from "../../mocks/auth.store.mock";
 import { mockNeuron } from "../../mocks/neurons.mock";
@@ -847,7 +843,6 @@
     });
   });
 
-<<<<<<< HEAD
   describe("snsVotingPower", () => {
     // https://gitlab.com/dfinity-lab/public/ic/-/blob/master/rs/sns/governance/src/neuron.rs#L727
     it("should calculate fully boosted voting power", () => {
@@ -903,7 +898,9 @@
       });
 
       expect(votingPower).toEqual(100);
-=======
+    });
+  });
+
   describe("functionsToFollow", () => {
     it("filters out function with id 0", () => {
       const function0: SnsNervousSystemFunction = {
@@ -921,7 +918,6 @@
       expect(functionsToFollow([function0, function1, function2]).length).toBe(
         2
       );
->>>>>>> 863a3f65
     });
   });
 });
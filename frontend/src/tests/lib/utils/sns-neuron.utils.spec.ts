--- conflicted
+++ resolved
@@ -78,20 +78,11 @@
   snsNervousSystemParametersMock,
 } from "$tests/mocks/sns-neurons.mock";
 import { mockSnsProposal } from "$tests/mocks/sns-proposals.mock";
-<<<<<<< HEAD
-import { arrayOfNumberToUint8Array } from "@dfinity/utils";
-import { NeuronState, Vote, type NeuronInfo } from "@icp-sdk/canisters/nns";
-import type {
-  SnsNervousSystemParameters,
-  SnsNeuronPermission,
-} from "@icp-sdk/canisters/sns";
-=======
 import { NeuronState, Vote, type NeuronInfo } from "@dfinity/nns";
 import type {
   SnsNervousSystemParameters,
   SnsNeuronPermission,
 } from "@dfinity/sns";
->>>>>>> d34effd1
 import {
   SnsNeuronPermissionType,
   SnsVote,
@@ -99,12 +90,8 @@
   type SnsNervousSystemFunction,
   type SnsNeuron,
   type SnsProposalData,
-<<<<<<< HEAD
-} from "@icp-sdk/canisters/sns";
-=======
 } from "@dfinity/sns";
 import { arrayOfNumberToUint8Array } from "@dfinity/utils";
->>>>>>> d34effd1
 import type { Identity } from "@icp-sdk/core/agent";
 import { Principal } from "@icp-sdk/core/principal";
 

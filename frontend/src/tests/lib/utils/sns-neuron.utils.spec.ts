<<<<<<< HEAD
import { SECONDS_IN_YEAR } from "$lib/constants/constants";
import { enumValues } from "$lib/utils/enum.utils";
=======
import type { Identity } from "@dfinity/agent";
import { NeuronState } from "@dfinity/nns";
import { Principal } from "@dfinity/principal";
import { SnsNeuronPermissionType, type SnsNeuron } from "@dfinity/sns";
import { SECONDS_IN_YEAR } from "../../../lib/constants/constants";
import { enumValues } from "../../../lib/utils/enum.utils";
>>>>>>> 411d5d33
import {
  canIdentityManageHotkeys,
  getSnsDissolvingTimeInSeconds,
  getSnsLockedTimeInSeconds,
  getSnsNeuronByHexId,
  getSnsNeuronHotkeys,
  getSnsNeuronIdAsHexString,
  getSnsNeuronStake,
  getSnsNeuronState,
  hasPermissions,
  hasPermissionToDisburse,
  isUserHotkey,
  routePathSnsNeuronId,
  routePathSnsNeuronRootCanisterId,
  sortSnsNeuronsByCreatedTimestamp,
} from "$lib/utils/sns-neuron.utils";
import { bytesToHexString } from "$lib/utils/utils";
import { NeuronState } from "@dfinity/nns";
import { Principal } from "@dfinity/principal";
import { SnsNeuronPermissionType, type SnsNeuron } from "@dfinity/sns";
import { mockIdentity, mockPrincipal } from "../../mocks/auth.store.mock";
import {
  createMockSnsNeuron,
  mockSnsNeuron,
} from "../../mocks/sns-neurons.mock";

const appendPermissions = ({
  neuron,
  identity,
  permissions,
}: {
  neuron: SnsNeuron;
  identity: Identity;
  permissions: SnsNeuronPermissionType[];
}) =>
  (neuron.permissions = [
    ...neuron.permissions,
    {
      principal: [identity.getPrincipal()],
      permission_type: Int32Array.from(permissions),
    },
  ]);

describe("sns-neuron utils", () => {
  describe("sortNeuronsByCreatedTimestamp", () => {
    it("should sort neurons by created_timestamp_seconds", () => {
      const neuron1 = {
        ...mockSnsNeuron,
        created_timestamp_seconds: BigInt(1),
      };
      const neuron2 = {
        ...mockSnsNeuron,
        created_timestamp_seconds: BigInt(2),
      };
      const neuron3 = {
        ...mockSnsNeuron,
        created_timestamp_seconds: BigInt(3),
      };
      expect(sortSnsNeuronsByCreatedTimestamp([])).toEqual([]);
      expect(sortSnsNeuronsByCreatedTimestamp([neuron1])).toEqual([neuron1]);
      expect(
        sortSnsNeuronsByCreatedTimestamp([neuron3, neuron2, neuron1])
      ).toEqual([neuron3, neuron2, neuron1]);
      expect(
        sortSnsNeuronsByCreatedTimestamp([neuron2, neuron1, neuron3])
      ).toEqual([neuron3, neuron2, neuron1]);
    });
  });

  describe("getSnsNeuronState", () => {
    it("returns LOCKED", () => {
      const neuron = createMockSnsNeuron({
        id: [1, 2, 3, 4],
        state: NeuronState.Locked,
      });
      expect(getSnsNeuronState(neuron)).toEqual(NeuronState.Locked);
    });

    it("returns DISSOLVING", () => {
      const neuron = createMockSnsNeuron({
        id: [1, 2, 3, 4],
        state: NeuronState.Dissolving,
      });
      expect(getSnsNeuronState(neuron)).toEqual(NeuronState.Dissolving);
    });

    it("returns DISSOLVED", () => {
      const neuron = createMockSnsNeuron({
        id: [1, 2, 3, 4],
        state: undefined,
      });
      expect(getSnsNeuronState(neuron)).toEqual(NeuronState.Dissolved);
    });
  });

  describe("getSnsDissolvingTimeInSeconds", () => {
    it("returns undefined if not dissolving", () => {
      const neuron = createMockSnsNeuron({
        id: [1, 2, 3, 4],
        state: NeuronState.Locked,
      });
      expect(getSnsDissolvingTimeInSeconds(neuron)).toBeUndefined();
    });

    it("returns time in seconds until dissolve", () => {
      const todayInSeconds = BigInt(Math.round(Date.now() / 1000));
      const delayInSeconds = todayInSeconds + BigInt(SECONDS_IN_YEAR);
      const neuron: SnsNeuron = {
        ...mockSnsNeuron,
        dissolve_state: [{ WhenDissolvedTimestampSeconds: delayInSeconds }],
      };
      expect(getSnsDissolvingTimeInSeconds(neuron)).toBe(
        BigInt(SECONDS_IN_YEAR)
      );
    });
  });

  describe("getSnsLockedTimeInSeconds", () => {
    it("returns undefined if not locked", () => {
      const neuron = createMockSnsNeuron({
        id: [1, 2, 3, 4],
        state: NeuronState.Dissolving,
      });
      expect(getSnsLockedTimeInSeconds(neuron)).toBeUndefined();
    });

    it("returns time in seconds until dissolve", () => {
      const neuron: SnsNeuron = {
        ...mockSnsNeuron,
        dissolve_state: [{ DissolveDelaySeconds: BigInt(SECONDS_IN_YEAR) }],
      };
      expect(getSnsLockedTimeInSeconds(neuron)).toBe(BigInt(SECONDS_IN_YEAR));
    });
  });

  describe("getSnsNeuronStake", () => {
    it("returns stake minus neuron fees", () => {
      const stake1 = BigInt(100);
      const stake2 = BigInt(200);
      const fees1 = BigInt(10);
      const fees2 = BigInt(0);
      const neuron1: SnsNeuron = {
        ...mockSnsNeuron,
        cached_neuron_stake_e8s: stake1,
        neuron_fees_e8s: fees1,
      };
      const neuron2: SnsNeuron = {
        ...mockSnsNeuron,
        cached_neuron_stake_e8s: stake2,
        neuron_fees_e8s: fees2,
      };
      expect(getSnsNeuronStake(neuron1)).toBe(stake1 - fees1);
      expect(getSnsNeuronStake(neuron2)).toBe(stake2 - fees2);
    });
  });

  describe("getSnsNeuronIdAsHexString", () => {
    it("returns id numbers concatenated", () => {
      const id = [
        154, 174, 251, 49, 236, 17, 214, 189, 195, 140, 58, 89, 61, 29, 138,
        113, 79, 48, 136, 37, 96, 61, 215, 50, 182, 65, 198, 97, 8, 19, 238, 36,
      ];
      const neuron: SnsNeuron = createMockSnsNeuron({
        id,
      });
      expect(getSnsNeuronIdAsHexString(neuron)).toBe(
        "9aaefb31ec11d6bdc38c3a593d1d8a714f308825603dd732b641c6610813ee24"
      );
    });
  });

  describe("getSnsNeuronByHexId", () => {
    it("returns the neuron with the matching id", () => {
      const neuronId = [1, 2, 3, 4];
      const neuron1 = createMockSnsNeuron({
        id: neuronId,
      });
      const neuron2 = createMockSnsNeuron({
        id: [5, 6, 7, 8],
      });
      const neurons = [neuron1, neuron2];
      expect(
        getSnsNeuronByHexId({
          neurons,
          neuronIdHex: bytesToHexString(neuronId),
        })
      ).toBe(neuron1);
    });

    it("returns undefined when no matching id", () => {
      const neuron1 = createMockSnsNeuron({
        id: [1, 2, 3, 4],
      });
      const neuron2 = createMockSnsNeuron({
        id: [5, 6, 7, 8],
      });
      const neurons = [neuron1, neuron2];
      expect(
        getSnsNeuronByHexId({
          neurons,
          neuronIdHex: bytesToHexString([1, 1, 1, 1]),
        })
      ).toBeUndefined();
    });

    it("returns undefined when no neurons", () => {
      expect(
        getSnsNeuronByHexId({
          neurons: [],
          neuronIdHex: bytesToHexString([1, 1, 1, 1]),
        })
      ).toBeUndefined();
      expect(
        getSnsNeuronByHexId({
          neurons: undefined,
          neuronIdHex: bytesToHexString([1, 1, 1, 1]),
        })
      ).toBeUndefined();
    });
  });

  describe("routePathSnsNeuronId", () => {
    afterAll(() => jest.clearAllMocks());
    it("should get neuronId from valid path", async () => {
      expect(routePathSnsNeuronId("/#/u/222/neuron/123")).toBe("123");
      expect(routePathSnsNeuronId("/#/u/222/neuron/0")).toBe("0");
    });

    it("should not get neuronId from invalid path", async () => {
      expect(routePathSnsNeuronId("/#/neuron/")).toBeUndefined();
      expect(routePathSnsNeuronId("/#/u/123")).toBeUndefined();
      expect(routePathSnsNeuronId("/#/u/124/neuron")).toBeUndefined();
      expect(routePathSnsNeuronId("/#/neurons/")).toBeUndefined();
      expect(routePathSnsNeuronId("/#/accounts/")).toBeUndefined();
    });
  });

  describe("routePathSnsNeuronRootCanisterId", () => {
    afterAll(() => jest.clearAllMocks());
    it("should get root canister id from valid path", async () => {
      expect(routePathSnsNeuronRootCanisterId("/#/u/222/neuron/123")).toBe(
        "222"
      );
      expect(routePathSnsNeuronRootCanisterId("/#/u/0ff/neuron/0")).toBe("0ff");
    });

    it("should not get root canister id from invalid path", async () => {
      expect(routePathSnsNeuronRootCanisterId("/#/neuron/")).toBeUndefined();
      expect(routePathSnsNeuronRootCanisterId("/#/u/123")).toBeUndefined();
      expect(
        routePathSnsNeuronRootCanisterId("/#/u/124/neuron")
      ).toBeUndefined();
      expect(routePathSnsNeuronRootCanisterId("/#/neurons/")).toBeUndefined();
      expect(routePathSnsNeuronRootCanisterId("/#/accounts/")).toBeUndefined();
    });
  });

  describe("canIdentityManageHotkeys", () => {
    const addVotePermission = (key) => ({
      principal: [Principal.fromText(key)] as [Principal],
      permission_type: Int32Array.from([
        SnsNeuronPermissionType.NEURON_PERMISSION_TYPE_VOTE,
      ]),
    });
    const hotkeys = [
      "djzvl-qx6kb-xyrob-rl5ki-elr7y-ywu43-l54d7-ukgzw-qadse-j6oml-5qe",
      "ucmt2-grxhb-qutyd-sp76m-amcvp-3h6sr-lqnoj-fik7c-bbcc3-irpdn-oae",
    ];

    it("returns true when user has voting rights", () => {
      const controlledNeuron: SnsNeuron = {
        ...mockSnsNeuron,
        permissions: [...hotkeys, mockIdentity.getPrincipal().toText()].map(
          addVotePermission
        ),
      };
      expect(
        canIdentityManageHotkeys({
          neuron: controlledNeuron,
          identity: mockIdentity,
        })
      ).toBe(true);
    });

    it("returns false when user has no voting rights", () => {
      const unControlledNeuron: SnsNeuron = {
        ...mockSnsNeuron,
        permissions: hotkeys.map(addVotePermission),
      };
      expect(
        canIdentityManageHotkeys({
          neuron: unControlledNeuron,
          identity: mockIdentity,
        })
      ).toBe(false);
      const otherPermissionNeuron: SnsNeuron = {
        ...mockSnsNeuron,
        permissions: [
          {
            principal: [mockIdentity.getPrincipal()] as [Principal],
            permission_type: Int32Array.from([
              SnsNeuronPermissionType.NEURON_PERMISSION_TYPE_DISBURSE,
              SnsNeuronPermissionType.NEURON_PERMISSION_TYPE_DISBURSE_MATURITY,
            ]),
          },
        ],
      };
      expect(
        canIdentityManageHotkeys({
          neuron: otherPermissionNeuron,
          identity: mockIdentity,
        })
      ).toBe(false);
    });
  });

  describe("getSnsNeuronHotkeys", () => {
    const addVotePermission = (key) => ({
      principal: [Principal.fromText(key)] as [Principal],
      permission_type: Int32Array.from([
        SnsNeuronPermissionType.NEURON_PERMISSION_TYPE_VOTE,
      ]),
    });
    const hotkeys = [
      "djzvl-qx6kb-xyrob-rl5ki-elr7y-ywu43-l54d7-ukgzw-qadse-j6oml-5qe",
      "ucmt2-grxhb-qutyd-sp76m-amcvp-3h6sr-lqnoj-fik7c-bbcc3-irpdn-oae",
    ];
    const allPermissions = Int32Array.from(enumValues(SnsNeuronPermissionType));
    const controllerPermission = {
      principal: [mockPrincipal] as [Principal],
      permission_type: allPermissions,
    };

    it("returns array of principal ids", () => {
      const controlledNeuron: SnsNeuron = {
        ...mockSnsNeuron,
        permissions: hotkeys
          .map(addVotePermission)
          .concat(controllerPermission),
      };
      expect(getSnsNeuronHotkeys(controlledNeuron)).toEqual(hotkeys);
    });

    it("doesn't return the controller", () => {
      const controlledNeuron: SnsNeuron = {
        ...mockSnsNeuron,
        permissions: hotkeys
          .map(addVotePermission)
          .concat(controllerPermission),
      };
      const expectedHotkeys = getSnsNeuronHotkeys(controlledNeuron);
      expect(
        expectedHotkeys.includes(mockIdentity.getPrincipal().toText())
      ).toBe(false);
    });
  });

  describe("isUserHotkey", () => {
    it("returns true if user only has voting permissions but not all permissions", () => {
      const hotkeyneuron: SnsNeuron = {
        ...mockSnsNeuron,
        permissions: [
          {
            principal: [mockIdentity.getPrincipal()],
            permission_type: Int32Array.from([
              SnsNeuronPermissionType.NEURON_PERMISSION_TYPE_VOTE,
            ]),
          },
        ],
      };
      expect(
        isUserHotkey({
          neuron: hotkeyneuron,
          identity: mockIdentity,
        })
      ).toBe(true);
    });
    it("returns true if user has voting permissions but not all permissions", () => {
      const hotkeyneuron: SnsNeuron = {
        ...mockSnsNeuron,
        permissions: [
          {
            principal: [mockIdentity.getPrincipal()],
            permission_type: Int32Array.from([
              SnsNeuronPermissionType.NEURON_PERMISSION_TYPE_VOTE,
              SnsNeuronPermissionType.NEURON_PERMISSION_TYPE_CONFIGURE_DISSOLVE_STATE,
            ]),
          },
        ],
      };
      expect(
        isUserHotkey({
          neuron: hotkeyneuron,
          identity: mockIdentity,
        })
      ).toBe(true);
    });
    it("returns false if user has all the voting permissions", () => {
      const hotkeyneuron: SnsNeuron = {
        ...mockSnsNeuron,
        permissions: [
          {
            principal: [mockIdentity.getPrincipal()],
            permission_type: Int32Array.from(
              enumValues(SnsNeuronPermissionType)
            ),
          },
        ],
      };
      expect(
        isUserHotkey({
          neuron: hotkeyneuron,
          identity: mockIdentity,
        })
      ).toBe(false);
    });
    it("returns false if user has permissions but not the voting one", () => {
      const hotkeyneuron: SnsNeuron = {
        ...mockSnsNeuron,
        permissions: [
          {
            principal: [mockIdentity.getPrincipal()],
            permission_type: Int32Array.from([
              SnsNeuronPermissionType.NEURON_PERMISSION_TYPE_SPLIT,
              SnsNeuronPermissionType.NEURON_PERMISSION_TYPE_CONFIGURE_DISSOLVE_STATE,
            ]),
          },
        ],
      };
      expect(
        isUserHotkey({
          neuron: hotkeyneuron,
          identity: mockIdentity,
        })
      ).toBe(false);
    });

    it("returns false if user is not in the permissions", () => {
      const hotkeyneuron: SnsNeuron = {
        ...mockSnsNeuron,
        permissions: [
          {
            principal: [Principal.fromText("aaaaa-aa")],
            permission_type: Int32Array.from([
              SnsNeuronPermissionType.NEURON_PERMISSION_TYPE_SPLIT,
              SnsNeuronPermissionType.NEURON_PERMISSION_TYPE_CONFIGURE_DISSOLVE_STATE,
            ]),
          },
        ],
      };
      expect(
        isUserHotkey({
          neuron: hotkeyneuron,
          identity: mockIdentity,
        })
      ).toBe(false);
    });
    it("returns false if user is has empty permissions", () => {
      const hotkeyneuron: SnsNeuron = {
        ...mockSnsNeuron,
        permissions: [
          {
            principal: [mockIdentity.getPrincipal()],
            permission_type: Int32Array.from([]),
          },
        ],
      };
      expect(
        isUserHotkey({
          neuron: hotkeyneuron,
          identity: mockIdentity,
        })
      ).toBe(false);
    });
  });

  describe("hasPermissionToDisburse", () => {
    it("returns true when user has disburse rights", () => {
      const neuron: SnsNeuron = { ...mockSnsNeuron, permissions: [] };
      appendPermissions({
        neuron,
        identity: mockIdentity,
        permissions: [
          SnsNeuronPermissionType.NEURON_PERMISSION_TYPE_DISBURSE_MATURITY,
          SnsNeuronPermissionType.NEURON_PERMISSION_TYPE_DISBURSE,
        ],
      });

      expect(
        hasPermissionToDisburse({
          neuron,
          identity: mockIdentity,
        })
      ).toBe(true);
    });

    it("returns false when user has no disburse rights", () => {
      const neuron: SnsNeuron = { ...mockSnsNeuron, permissions: [] };
      appendPermissions({
        neuron,
        identity: mockIdentity,
        permissions: [
          SnsNeuronPermissionType.NEURON_PERMISSION_TYPE_DISBURSE_MATURITY,
          SnsNeuronPermissionType.NEURON_PERMISSION_TYPE_VOTE,
        ],
      });

      expect(
        hasPermissionToDisburse({
          neuron,
          identity: mockIdentity,
        })
      ).toBe(false);
    });
  });

  describe("hasPermissions", () => {
    it("returns true when user has one selected permission", () => {
      const neuron: SnsNeuron = { ...mockSnsNeuron, permissions: [] };
      const permissions = [SnsNeuronPermissionType.NEURON_PERMISSION_TYPE_VOTE];
      appendPermissions({
        neuron,
        identity: mockIdentity,
        permissions,
      });

      expect(
        hasPermissions({
          neuron,
          identity: mockIdentity,
          permissions,
        })
      ).toBe(true);
    });

    it("returns false when user doesn't have selected permission", () => {
      const neuron: SnsNeuron = { ...mockSnsNeuron, permissions: [] };
      const permissions = [];
      appendPermissions({
        neuron,
        identity: mockIdentity,
        permissions,
      });

      expect(
        hasPermissions({
          neuron,
          identity: mockIdentity,
          permissions: [SnsNeuronPermissionType.NEURON_PERMISSION_TYPE_VOTE],
        })
      ).toBe(false);
    });

    it("returns false when user doesn't have selected permission for selected identity", () => {
      const neuron: SnsNeuron = { ...mockSnsNeuron, permissions: [] };
      const permissions = [];
      appendPermissions({
        neuron,
        identity: mockIdentity,
        permissions,
      });

      expect(
        hasPermissions({
          neuron,
          identity: {
            ...mockIdentity,
            getPrincipal: () =>
              Principal.fromText(
                "djzvl-qx6kb-xyrob-rl5ki-elr7y-ywu43-l54d7-ukgzw-qadse-j6oml-5qe"
              ),
          },
          permissions: [SnsNeuronPermissionType.NEURON_PERMISSION_TYPE_VOTE],
        })
      ).toBe(false);
    });

    it("returns true when user has multiple selected permission", () => {
      const neuron: SnsNeuron = { ...mockSnsNeuron, permissions: [] };
      const permissions = [
        SnsNeuronPermissionType.NEURON_PERMISSION_TYPE_VOTE,
        SnsNeuronPermissionType.NEURON_PERMISSION_TYPE_MERGE_MATURITY,
        SnsNeuronPermissionType.NEURON_PERMISSION_TYPE_SUBMIT_PROPOSAL,
      ];
      appendPermissions({
        neuron,
        identity: mockIdentity,
        permissions: [
          ...permissions,
          SnsNeuronPermissionType.NEURON_PERMISSION_TYPE_SPLIT,
        ],
      });

      expect(
        hasPermissions({
          neuron,
          identity: mockIdentity,
          permissions,
        })
      ).toBe(true);
    });
  });
});<|MERGE_RESOLUTION|>--- conflicted
+++ resolved
@@ -1,14 +1,9 @@
-<<<<<<< HEAD
-import { SECONDS_IN_YEAR } from "$lib/constants/constants";
-import { enumValues } from "$lib/utils/enum.utils";
-=======
 import type { Identity } from "@dfinity/agent";
 import { NeuronState } from "@dfinity/nns";
 import { Principal } from "@dfinity/principal";
 import { SnsNeuronPermissionType, type SnsNeuron } from "@dfinity/sns";
-import { SECONDS_IN_YEAR } from "../../../lib/constants/constants";
-import { enumValues } from "../../../lib/utils/enum.utils";
->>>>>>> 411d5d33
+import { SECONDS_IN_YEAR } from "$lib/constants/constants";
+import { enumValues } from "$lib/utils/enum.utils";
 import {
   canIdentityManageHotkeys,
   getSnsDissolvingTimeInSeconds,
@@ -26,9 +21,6 @@
   sortSnsNeuronsByCreatedTimestamp,
 } from "$lib/utils/sns-neuron.utils";
 import { bytesToHexString } from "$lib/utils/utils";
-import { NeuronState } from "@dfinity/nns";
-import { Principal } from "@dfinity/principal";
-import { SnsNeuronPermissionType, type SnsNeuron } from "@dfinity/sns";
 import { mockIdentity, mockPrincipal } from "../../mocks/auth.store.mock";
 import {
   createMockSnsNeuron,

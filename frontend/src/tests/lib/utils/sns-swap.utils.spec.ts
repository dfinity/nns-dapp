import { hasBuyersCount, swapSaleBuyerCount } from "$lib/utils/sns-swap.utils";
import { mockPrincipal } from "$tests/mocks/auth.store.mock";
import { mockDerived } from "$tests/mocks/sns-projects.mock";
<<<<<<< HEAD
import type { SnsSwapDerivedState } from "@icp-sdk/canisters/sns";
=======
import type { SnsSwapDerivedState } from "@dfinity/sns";
>>>>>>> d34effd1
import { Principal } from "@icp-sdk/core/principal";

describe("sns-swap utils", () => {
  describe("swapSaleBuyerCount", () => {
    describe("derived state does NOT have buyers count", () => {
      const derivedState: SnsSwapDerivedState = {
        ...mockDerived,
        direct_participant_count: [],
      };
      it("should return undefined if rootCanisterId or metrics are not defined", () => {
        expect(
          swapSaleBuyerCount({
            rootCanisterId: undefined,
            swapMetrics: undefined,
            derivedState,
          })
        ).toBeUndefined();
        expect(
          swapSaleBuyerCount({
            rootCanisterId: undefined,
            swapMetrics: null,
            derivedState,
          })
        ).toBeUndefined();
        expect(
          swapSaleBuyerCount({
            rootCanisterId: mockPrincipal,
            swapMetrics: undefined,
            derivedState,
          })
        ).toBeUndefined();
        expect(
          swapSaleBuyerCount({
            rootCanisterId: mockPrincipal,
            swapMetrics: null,
            derivedState,
          })
        ).toBeUndefined();
        expect(
          swapSaleBuyerCount({
            rootCanisterId: undefined,
            swapMetrics: { ["aaaaa-aa"]: { saleBuyerCount: 10 } },
            derivedState,
          })
        ).toBeUndefined();
      });

      it("should return undefined if root canister id is not in the metrics store", () => {
        expect(
          swapSaleBuyerCount({
            rootCanisterId: Principal.fromText(
              "xlmdg-vkosz-ceopx-7wtgu-g3xmd-koiyc-awqaq-7modz-zf6r6-364rh-oqe"
            ),
            swapMetrics: { ["aaaaa-aa"]: { saleBuyerCount: 10 } },
            derivedState,
          })
        ).toBeUndefined();
      });

      it("should return sale count of the selected root canister id", () => {
        const saleCount = 100;
        expect(
          swapSaleBuyerCount({
            rootCanisterId: mockPrincipal,
            swapMetrics: {
              [mockPrincipal.toText()]: { saleBuyerCount: saleCount },
            },
            derivedState,
          })
        ).toBe(saleCount);
      });
    });

    describe("derived state has buyers count", () => {
      const participantsCount = 100;
      const derivedState: SnsSwapDerivedState = {
        ...mockDerived,
        direct_participant_count: [BigInt(participantsCount)],
      };
      it("should return sale count of the derived store ignoring the swap metrics data", () => {
        expect(
          swapSaleBuyerCount({
            rootCanisterId: mockPrincipal,
            swapMetrics: {
              [mockPrincipal.toText()]: { saleBuyerCount: 400 },
            },
            derivedState,
          })
        ).toBe(participantsCount);
      });
    });
  });

  describe("hasBuyersCount", () => {
    const derivedWithBuyersCount: SnsSwapDerivedState = {
      ...mockDerived,
      direct_participant_count: [100n],
    };
    const derivedWithoutBuyersCount: SnsSwapDerivedState = {
      ...mockDerived,
      direct_participant_count: [],
    };
    it("should return undefined if derived state is undefined or null", () => {
      expect(hasBuyersCount(undefined)).toBeUndefined();
      expect(hasBuyersCount(null)).toBeUndefined();
    });

    it("should return true if derived state has buyers count", () => {
      expect(hasBuyersCount(derivedWithBuyersCount)).toBe(true);
    });

    it("should return false if derived state has no buyers count", () => {
      expect(hasBuyersCount(derivedWithoutBuyersCount)).toBe(false);
    });
  });
});<|MERGE_RESOLUTION|>--- conflicted
+++ resolved
@@ -1,11 +1,7 @@
 import { hasBuyersCount, swapSaleBuyerCount } from "$lib/utils/sns-swap.utils";
 import { mockPrincipal } from "$tests/mocks/auth.store.mock";
 import { mockDerived } from "$tests/mocks/sns-projects.mock";
-<<<<<<< HEAD
-import type { SnsSwapDerivedState } from "@icp-sdk/canisters/sns";
-=======
 import type { SnsSwapDerivedState } from "@dfinity/sns";
->>>>>>> d34effd1
 import { Principal } from "@icp-sdk/core/principal";
 
 describe("sns-swap utils", () => {

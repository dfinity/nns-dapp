--- conflicted
+++ resolved
@@ -44,14 +44,9 @@
 } from "$tests/mocks/sns-projects.mock";
 import { rootCanisterIdMock } from "$tests/mocks/sns.api.mock";
 import { setSnsProjects } from "$tests/utils/sns.test-utils";
-<<<<<<< HEAD
-import { ICPToken, TokenAmount } from "@dfinity/utils";
-import { SnsSwapLifecycle, type SnsSwapTicket } from "@icp-sdk/canisters/sns";
-=======
 import { setTickers } from "$tests/utils/tickers.test-utils";
 import { SnsSwapLifecycle, type SnsSwapTicket } from "@dfinity/sns";
 import { ICPToken, TokenAmount } from "@dfinity/utils";
->>>>>>> d34effd1
 import { Principal } from "@icp-sdk/core/principal";
 import { get } from "svelte/store";
 

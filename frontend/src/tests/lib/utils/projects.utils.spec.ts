import { NOT_LOADED } from "$lib/constants/stores.constants";
import type { SnsFullProject } from "$lib/derived/sns/sns-projects.derived";
import type { SnsSummary, SnsSwapCommitment } from "$lib/types/sns";
import { nowInSeconds } from "$lib/utils/date.utils";
import {
  canUserParticipateToSwap,
  commitmentExceedsAmountLeft,
  currentUserMaxCommitment,
  durationTillSwapDeadline,
  durationTillSwapStart,
  filterActiveProjects,
  filterCommittedProjects,
  filterProjectsStatus,
  hasUserParticipatedToSwap,
  participateButtonStatus,
  projectRemainingAmount,
  userCountryIsNeeded,
  validParticipation,
} from "$lib/utils/projects.utils";
import { mockPrincipal } from "$tests/mocks/auth.store.mock";
import {
  createSummary,
  createTransferableAmount,
  mockSnsFullProject,
  mockSnsParams,
  mockSnsSwapCommitment,
  mockSwap,
  mockSwapCommitment,
  principal,
  summaryForLifecycle,
} from "$tests/mocks/sns-projects.mock";
<<<<<<< HEAD
import { ICPToken, TokenAmount } from "@dfinity/nns";
import { SnsSwapLifecycle } from "@dfinity/sns";
import { vi } from "vitest";
=======
import { SnsSwapLifecycle, type SnsSwapTicket } from "@dfinity/sns";
import { ICPToken, TokenAmount } from "@dfinity/utils";
>>>>>>> 5ae5af53

describe("project-utils", () => {
  const summaryUsRestricted: SnsSummary = createSummary({
    lifecycle: SnsSwapLifecycle.Open,
    restrictedCountries: ["US"],
  });
  const summaryNoRestricted: SnsSummary = createSummary({
    lifecycle: SnsSwapLifecycle.Open,
    restrictedCountries: [],
  });

  describe("filter", () => {
    it("should filter by status", () => {
      expect(
        filterProjectsStatus({
          projects: [
            {
              ...mockSnsFullProject,
              summary: summaryForLifecycle(SnsSwapLifecycle.Open),
            },
            {
              ...mockSnsFullProject,
              summary: summaryForLifecycle(SnsSwapLifecycle.Committed),
            },
          ],
          swapLifecycle: SnsSwapLifecycle.Open,
        })[0].summary.swap.lifecycle
      ).toEqual(SnsSwapLifecycle.Open);

      expect(
        filterProjectsStatus({
          projects: [
            {
              ...mockSnsFullProject,
              summary: summaryForLifecycle(SnsSwapLifecycle.Open),
            },
            {
              ...mockSnsFullProject,
              summary: summaryForLifecycle(SnsSwapLifecycle.Committed),
            },
          ],
          swapLifecycle: SnsSwapLifecycle.Pending,
        })
      ).toEqual([]);
    });

    it("should return no committed projects", () =>
      expect(
        filterCommittedProjects([
          {
            ...mockSnsFullProject,
            summary: summaryForLifecycle(SnsSwapLifecycle.Open),
          },
        ])?.length
      ).toEqual(0));

    it("should return committed projects", () =>
      expect(
        filterCommittedProjects([
          {
            ...mockSnsFullProject,
            summary: summaryForLifecycle(SnsSwapLifecycle.Open),
          },
          {
            ...mockSnsFullProject,
            summary: summaryForLifecycle(SnsSwapLifecycle.Committed),
          },
        ])?.length
      ).toEqual(1));

    it("should return no active / launchpad projects", () => {
      expect(
        filterActiveProjects([
          {
            ...mockSnsFullProject,
            summary: {
              ...mockSnsFullProject.summary,
              swap: {
                ...mockSwap,
                lifecycle: SnsSwapLifecycle.Pending,
              },
            },
          },
        ])?.length
      ).toEqual(0);

      expect(
        filterActiveProjects([
          {
            ...mockSnsFullProject,
            summary: summaryForLifecycle(SnsSwapLifecycle.Unspecified),
          },
          {
            ...mockSnsFullProject,
            summary: summaryForLifecycle(SnsSwapLifecycle.Aborted),
          },
        ])?.length
      ).toEqual(0);
    });

    it("should return active / launchpad projects", () => {
      expect(
        filterActiveProjects([
          {
            ...mockSnsFullProject,
            summary: summaryForLifecycle(SnsSwapLifecycle.Open),
          },
          {
            ...mockSnsFullProject,
            summary: summaryForLifecycle(SnsSwapLifecycle.Committed),
          },
          {
            ...mockSnsFullProject,
            summary: summaryForLifecycle(SnsSwapLifecycle.Adopted),
          },
          {
            ...mockSnsFullProject,
            summary: summaryForLifecycle(SnsSwapLifecycle.Aborted),
          },
          {
            ...mockSnsFullProject,
            summary: summaryForLifecycle(SnsSwapLifecycle.Unspecified),
          },
        ])?.length
      ).toEqual(3);
    });
  });

  describe("durationTillSwapDeadline", () => {
    const now = Date.now();
    beforeEach(() => {
      vi.useFakeTimers().setSystemTime(now);
    });

    afterAll(() => {
      vi.useRealTimers();
    });
    it("should return duration until swap deadline", () => {
      const dueSeconds = 3600;
      const dueTimestampSeconds = BigInt(nowInSeconds() + dueSeconds);
      const swap = {
        ...mockSwap,
        params: {
          ...mockSnsParams,
          swap_due_timestamp_seconds: dueTimestampSeconds,
        },
      };
      expect(durationTillSwapDeadline(swap)).toEqual(BigInt(dueSeconds));
    });
  });

  describe("durationTillSwapStart", () => {
    const now = Date.now();
    beforeEach(() => {
      vi.useFakeTimers().setSystemTime(now);
    });

    afterAll(() => {
      vi.useRealTimers();
    });
    it("should return duration until swap deadline", () => {
      const dueSeconds = 3600;
      const dueTimestampSeconds = BigInt(nowInSeconds() + dueSeconds);
      const swap = {
        ...mockSwap,
        decentralization_sale_open_timestamp_seconds: dueTimestampSeconds,
      };
      expect(durationTillSwapStart(swap)).toEqual(BigInt(dueSeconds));
    });
  });

  describe("can user participate to swap", () => {
    it("cannot participate to swap if no summary or swap information", () => {
      expect(
        canUserParticipateToSwap({
          summary: undefined,
          swapCommitment: undefined,
        })
      ).toBe(false);
      expect(
        canUserParticipateToSwap({ summary: null, swapCommitment: undefined })
      ).toBe(false);
      expect(
        canUserParticipateToSwap({ summary: undefined, swapCommitment: null })
      ).toBe(false);
      expect(
        canUserParticipateToSwap({ summary: null, swapCommitment: null })
      ).toBe(false);
    });

    it("cannot participate to swap if sale is not open", () => {
      expect(
        canUserParticipateToSwap({
          summary: summaryForLifecycle(SnsSwapLifecycle.Unspecified),
          swapCommitment: mockSwapCommitment,
        })
      ).toBe(false);

      expect(
        canUserParticipateToSwap({
          summary: summaryForLifecycle(SnsSwapLifecycle.Pending),
          swapCommitment: mockSwapCommitment,
        })
      ).toBe(false);

      expect(
        canUserParticipateToSwap({
          summary: summaryForLifecycle(SnsSwapLifecycle.Committed),
          swapCommitment: mockSwapCommitment,
        })
      ).toBe(false);

      expect(
        canUserParticipateToSwap({
          summary: summaryForLifecycle(SnsSwapLifecycle.Aborted),
          swapCommitment: mockSwapCommitment,
        })
      ).toBe(false);
    });

    it("can participate to swap if sale is open", () => {
      expect(
        canUserParticipateToSwap({
          summary: summaryForLifecycle(SnsSwapLifecycle.Open),
          swapCommitment: mockSwapCommitment,
        })
      ).toBeTruthy();
    });

    it("cannot participate to swap if max user commitment is reached", () => {
      expect(
        canUserParticipateToSwap({
          summary: summaryForLifecycle(SnsSwapLifecycle.Open),
          swapCommitment: {
            rootCanisterId: mockSwapCommitment.rootCanisterId,
            myCommitment: {
              icp: [
                createTransferableAmount(mockSnsParams.max_participant_icp_e8s),
              ],
            },
          },
        })
      ).toBe(false);
    });

    it("can participate to swap if max user commitment is not reached", () => {
      expect(
        canUserParticipateToSwap({
          summary: summaryForLifecycle(SnsSwapLifecycle.Open),
          swapCommitment: mockSwapCommitment,
        })
      ).toBeTruthy();
    });
  });

  describe("userCountryIsNeeded", () => {
    beforeEach(() => {
      jest.clearAllMocks();
    });

    it("country not needed", () => {
      expect(
        userCountryIsNeeded({
          summary: undefined,
          swapCommitment: undefined,
          loggedIn: true,
        })
      ).toBe(false);
      expect(
        userCountryIsNeeded({
          summary: null,
          swapCommitment: undefined,
          loggedIn: true,
        })
      ).toBe(false);
      expect(
        userCountryIsNeeded({
          summary: undefined,
          swapCommitment: null,
          loggedIn: true,
        })
      ).toBe(false);
      expect(
        userCountryIsNeeded({
          summary: null,
          swapCommitment: null,
          loggedIn: true,
        })
      ).toBe(false);
    });

    it("country not needed if sale is not open", () => {
      expect(
        userCountryIsNeeded({
          summary: createSummary({
            lifecycle: SnsSwapLifecycle.Unspecified,
            restrictedCountries: ["US"],
          }),
          swapCommitment: mockSwapCommitment,
          loggedIn: true,
        })
      ).toBe(false);

      expect(
        userCountryIsNeeded({
          summary: createSummary({
            lifecycle: SnsSwapLifecycle.Pending,
            restrictedCountries: ["US"],
          }),
          swapCommitment: mockSwapCommitment,
          loggedIn: true,
        })
      ).toBe(false);

      expect(
        userCountryIsNeeded({
          summary: createSummary({
            lifecycle: SnsSwapLifecycle.Committed,
            restrictedCountries: ["US"],
          }),
          swapCommitment: mockSwapCommitment,
          loggedIn: true,
        })
      ).toBe(false);

      expect(
        userCountryIsNeeded({
          summary: createSummary({
            lifecycle: SnsSwapLifecycle.Aborted,
            restrictedCountries: ["US"],
          }),
          swapCommitment: mockSwapCommitment,
          loggedIn: true,
        })
      ).toBe(false);
    });

    it("country is needed", () => {
      expect(
        userCountryIsNeeded({
          summary: summaryUsRestricted,
          swapCommitment: mockSwapCommitment,
          loggedIn: true,
        })
      ).toBe(true);
    });

    it("country not needed if empty list of denied countries", () => {
      expect(
        userCountryIsNeeded({
          summary: summaryNoRestricted,
          swapCommitment: mockSwapCommitment,
          loggedIn: true,
        })
      ).toBe(false);
    });

    it("country not needed if not logged in", () => {
      expect(
        userCountryIsNeeded({
          summary: summaryUsRestricted,
          swapCommitment: mockSwapCommitment,
          loggedIn: false,
        })
      ).toBe(false);
    });

    it("country is not needed if max user commitment is reached", () => {
      expect(
        userCountryIsNeeded({
          summary: summaryUsRestricted,
          swapCommitment: {
            rootCanisterId: mockSwapCommitment.rootCanisterId,
            myCommitment: {
              icp: [
                createTransferableAmount(mockSnsParams.max_participant_icp_e8s),
              ],
            },
          },
          loggedIn: true,
        })
      ).toBe(false);
    });
  });

  describe("has user participated to swap", () => {
    it("should have participated to swap", () =>
      expect(
        hasUserParticipatedToSwap({
          swapCommitment: mockSwapCommitment,
        })
      ).toBeTruthy());

    it("should not have participated to swap", () => {
      expect(
        hasUserParticipatedToSwap({
          swapCommitment: undefined,
        })
      ).toBe(false);

      expect(
        hasUserParticipatedToSwap({
          swapCommitment: null,
        })
      ).toBe(false);

      expect(
        hasUserParticipatedToSwap({
          swapCommitment: mockSnsSwapCommitment(principal(3)),
        })
      ).toBe(false);

      expect(
        hasUserParticipatedToSwap({
          swapCommitment: {
            ...mockSwapCommitment,
            myCommitment: {
              icp: [],
            },
          },
        })
      ).toBe(false);
    });
  });

  describe("currentUserMaxCommitment", () => {
    it("returns the user maximum when no participation yet", () => {
      const projectMax = BigInt(10_000_000_000);
      const userMax = BigInt(1_000_000_000);
      const validProject: SnsFullProject = {
        ...mockSnsFullProject,
        summary: {
          ...mockSnsFullProject.summary,
          derived: {
            buyer_total_icp_e8s: BigInt(0),
            sns_tokens_per_icp: 1,
            cf_participant_count: [],
            direct_participant_count: [],
            cf_neuron_count: [],
          },
          swap: {
            ...mockSnsFullProject.summary.swap,
            params: {
              ...mockSnsFullProject.summary.swap.params,
              min_participant_icp_e8s: BigInt(100_000_000),
              max_participant_icp_e8s: userMax,
              max_icp_e8s: projectMax,
            },
          },
        },
        swapCommitment: undefined,
      };
      expect(currentUserMaxCommitment(validProject)).toEqual(userMax);
    });

    it("returns the remainder to the user maximum if already participated", () => {
      const projectMax = BigInt(10_000_000_000);
      const userMax = BigInt(1_000_000_000);
      const userCommitment = BigInt(400_000_000);
      const validProject: SnsFullProject = {
        ...mockSnsFullProject,
        summary: {
          ...mockSnsFullProject.summary,
          derived: {
            buyer_total_icp_e8s: userCommitment,
            sns_tokens_per_icp: 1,
            cf_participant_count: [],
            direct_participant_count: [],
            cf_neuron_count: [],
          },
          swap: {
            ...mockSnsFullProject.summary.swap,
            params: {
              ...mockSnsFullProject.summary.swap.params,
              min_participant_icp_e8s: BigInt(100_000_000),
              max_participant_icp_e8s: userMax,
              max_icp_e8s: projectMax,
            },
          },
        },
        swapCommitment: {
          ...(mockSnsFullProject.swapCommitment as SnsSwapCommitment),
          myCommitment: {
            icp: [createTransferableAmount(userCommitment)],
          },
        },
      };
      expect(currentUserMaxCommitment(validProject)).toEqual(
        userMax - userCommitment
      );
    });

    it("returns the remainder to the project maximum if remainder lower than user max", () => {
      const projectMax = BigInt(10_000_000_000);
      const userMax = BigInt(1_000_000_000);
      const projectCommitment = BigInt(9_500_000_000);
      const validProject: SnsFullProject = {
        ...mockSnsFullProject,
        summary: {
          ...mockSnsFullProject.summary,
          derived: {
            buyer_total_icp_e8s: projectCommitment,
            sns_tokens_per_icp: 1,
            cf_participant_count: [],
            direct_participant_count: [],
            cf_neuron_count: [],
          },
          swap: {
            ...mockSnsFullProject.summary.swap,
            params: {
              ...mockSnsFullProject.summary.swap.params,
              min_participant_icp_e8s: BigInt(100_000_000),
              max_participant_icp_e8s: userMax,
              max_icp_e8s: projectMax,
            },
          },
        },
        swapCommitment: undefined,
      };
      expect(currentUserMaxCommitment(validProject)).toEqual(
        projectMax - projectCommitment
      );
    });

    it("returns the remainder to the user maximum even when current commitment minus max is lower than maximum per user", () => {
      const projectMax = BigInt(10_000_000_000);
      const userMax = BigInt(1_000_000_000);
      const projectCommitment = BigInt(9_200_000_000);
      const userCommitment = BigInt(400_000_000);
      const validProject: SnsFullProject = {
        ...mockSnsFullProject,
        summary: {
          ...mockSnsFullProject.summary,
          derived: {
            buyer_total_icp_e8s: projectCommitment,
            sns_tokens_per_icp: 1,
            cf_participant_count: [],
            direct_participant_count: [],
            cf_neuron_count: [],
          },
          swap: {
            ...mockSnsFullProject.summary.swap,
            params: {
              ...mockSnsFullProject.summary.swap.params,
              min_participant_icp_e8s: BigInt(100_000_000),
              max_participant_icp_e8s: userMax,
              max_icp_e8s: projectMax,
            },
          },
        },
        swapCommitment: {
          ...(mockSnsFullProject.swapCommitment as SnsSwapCommitment),
          myCommitment: {
            icp: [createTransferableAmount(userCommitment)],
          },
        },
      };
      expect(currentUserMaxCommitment(validProject)).toEqual(
        userMax - userCommitment
      );
    });
  });

  describe("projectRemainingAmount", () => {
    it("returns remaining amount taking into account current commitment", () => {
      const projectMax = BigInt(10_000_000_000);
      const projectCommitment = BigInt(9_200_000_000);
      const summary: SnsSummary = {
        ...mockSnsFullProject.summary,
        derived: {
          buyer_total_icp_e8s: projectCommitment,
          sns_tokens_per_icp: 1,
          cf_participant_count: [],
          direct_participant_count: [],
          cf_neuron_count: [],
        },
        swap: {
          ...mockSnsFullProject.summary.swap,
          params: {
            ...mockSnsFullProject.summary.swap.params,
            min_participant_icp_e8s: BigInt(100_000_000),
            max_participant_icp_e8s: BigInt(1_000_000_000),
            max_icp_e8s: projectMax,
          },
        },
      };
      expect(projectRemainingAmount(summary)).toEqual(
        projectMax - projectCommitment
      );
    });
  });

  describe("validParticipation", () => {
    const validAmountE8s = BigInt(1_000_000_000);
    const validProject: SnsFullProject = {
      ...mockSnsFullProject,
      summary: {
        ...mockSnsFullProject.summary,
        derived: {
          buyer_total_icp_e8s: BigInt(0),
          sns_tokens_per_icp: 1,
          cf_participant_count: [],
          direct_participant_count: [],
          cf_neuron_count: [],
        },
        swap: {
          ...mockSnsFullProject.summary.swap,
          lifecycle: SnsSwapLifecycle.Open,
          params: {
            ...mockSnsFullProject.summary.swap.params,
            min_participant_icp_e8s: validAmountE8s - BigInt(10_000),
            max_participant_icp_e8s: validAmountE8s + BigInt(10_000),
            max_icp_e8s: validAmountE8s + BigInt(10_000),
          },
        },
      },
      swapCommitment: {
        ...(mockSnsFullProject.swapCommitment as SnsSwapCommitment),
        myCommitment: {
          icp: [createTransferableAmount(BigInt(0))],
        },
      },
    };
    it("returns true if valid participation", () => {
      const { valid } = validParticipation({
        project: validProject,
        amount: TokenAmount.fromE8s({
          amount: validAmountE8s,
          token: ICPToken,
        }),
      });
      expect(valid).toBe(true);
    });

    it("returns false if project committed", () => {
      const project = {
        ...validProject,
        summary: {
          ...validProject.summary,
          swap: {
            ...validProject.summary.swap,
            lifecycle: SnsSwapLifecycle.Committed,
          },
        },
      };
      const { valid } = validParticipation({
        project,
        amount: TokenAmount.fromE8s({
          amount: validAmountE8s,
          token: ICPToken,
        }),
      });
      expect(valid).toBe(false);
    });

    it("returns false if project pending", () => {
      const project = {
        ...validProject,
        summary: {
          ...validProject.summary,
          swap: {
            ...validProject.summary.swap,
            lifecycle: SnsSwapLifecycle.Pending,
          },
        },
      };
      const { valid } = validParticipation({
        project,
        amount: TokenAmount.fromE8s({
          amount: validAmountE8s,
          token: ICPToken,
        }),
      });
      expect(valid).toBe(false);
    });

    it("returns false if amount is larger than maximum per participant", () => {
      const project = {
        ...validProject,
        summary: {
          ...validProject.summary,
          swap: {
            ...validProject.summary.swap,
            params: {
              ...validProject.summary.swap.params,
              max_participant_icp_e8s: validAmountE8s,
            },
          },
        },
      };
      const { valid } = validParticipation({
        project,
        amount: TokenAmount.fromE8s({
          amount: validAmountE8s + BigInt(10_000),
          token: ICPToken,
        }),
      });
      expect(valid).toBe(false);
    });

    it("takes into account current participation to calculate the maximum per participant", () => {
      const project: SnsFullProject = {
        ...validProject,
        summary: {
          ...validProject.summary,
          swap: {
            ...validProject.summary.swap,
            params: {
              ...validProject.summary.swap.params,
              max_participant_icp_e8s: validAmountE8s * BigInt(2),
            },
          },
        },
        swapCommitment: {
          ...(validProject.swapCommitment as SnsSwapCommitment),
          myCommitment: {
            icp: [createTransferableAmount(validAmountE8s)],
          },
        },
      };
      const { valid } = validParticipation({
        project,
        amount: TokenAmount.fromE8s({
          amount: validAmountE8s + BigInt(10_000),
          token: ICPToken,
        }),
      });
      expect(valid).toBe(false);
    });

    it("returns false if amount is larger than project remainder to get to maximum", () => {
      const maxE8s = BigInt(1_000_000_000);
      const participationE8s = BigInt(100_000_000);
      const currentE8s = BigInt(950_000_000);
      const project: SnsFullProject = {
        ...validProject,
        summary: {
          ...validProject.summary,
          derived: {
            buyer_total_icp_e8s: currentE8s,
            sns_tokens_per_icp: 1,
            cf_participant_count: [],
            direct_participant_count: [],
            cf_neuron_count: [],
          },
          swap: {
            ...validProject.summary.swap,
            params: {
              ...validProject.summary.swap.params,
              max_participant_icp_e8s: maxE8s,
            },
          },
        },
      };
      const { valid } = validParticipation({
        project,
        amount: TokenAmount.fromE8s({
          amount: participationE8s,
          token: ICPToken,
        }),
      });
      expect(valid).toBe(false);
    });

    it("returns false if amount is smaller than project remainder to get to maximum, but larger than user remainder until max", () => {
      const maxProject = BigInt(100_000_000_000);
      const minPerUser = BigInt(100_000_000);
      const maxPerUser = BigInt(2_000_000_000);
      const currentProjectParticipation = BigInt(99_500_000_000);
      const currentUserParticipation = BigInt(800_000_000);
      const newParticipation = BigInt(600_000_000);
      const project: SnsFullProject = {
        ...validProject,
        summary: {
          ...validProject.summary,
          derived: {
            buyer_total_icp_e8s: currentProjectParticipation,
            sns_tokens_per_icp: 1,
            cf_participant_count: [],
            direct_participant_count: [],
            cf_neuron_count: [],
          },
          swap: {
            ...validProject.summary.swap,
            params: {
              ...validProject.summary.swap.params,
              max_participant_icp_e8s: maxPerUser,
              min_participant_icp_e8s: minPerUser,
              max_icp_e8s: maxProject,
            },
          },
        },
        swapCommitment: {
          ...(validProject.swapCommitment as SnsSwapCommitment),
          myCommitment: {
            icp: [createTransferableAmount(currentUserParticipation)],
          },
        },
      };
      const { valid } = validParticipation({
        project,
        amount: TokenAmount.fromE8s({
          amount: newParticipation,
          token: ICPToken,
        }),
      });
      expect(valid).toBe(false);
    });
  });

  describe("validParticipation", () => {
    const maxProject = BigInt(100_000_000_000);
    const minPerUser = BigInt(100_000_000);
    const maxPerUser = BigInt(2_000_000_000);
    const project: SnsFullProject = {
      ...mockSnsFullProject,
      summary: {
        ...mockSnsFullProject.summary,
        derived: {
          buyer_total_icp_e8s: BigInt(0),
          sns_tokens_per_icp: 1,
          cf_participant_count: [],
          direct_participant_count: [],
          cf_neuron_count: [],
        },
        swap: {
          ...mockSnsFullProject.summary.swap,
          lifecycle: SnsSwapLifecycle.Open,
          params: {
            ...mockSnsFullProject.summary.swap.params,
            min_participant_icp_e8s: minPerUser,
            max_participant_icp_e8s: maxPerUser,
            max_icp_e8s: maxProject,
          },
        },
      },
      swapCommitment: undefined,
    };
    it("user flow check", () => {
      // User can participate if amount is min per user;
      const initialAmountUser = minPerUser;
      const { valid: v1 } = validParticipation({
        project,
        amount: TokenAmount.fromE8s({
          amount: initialAmountUser,
          token: ICPToken,
        }),
      });
      expect(v1).toBe(true);

      // Increase user participation
      project.swapCommitment = {
        ...(mockSnsFullProject.swapCommitment as SnsSwapCommitment),
        myCommitment: {
          icp: [createTransferableAmount(initialAmountUser)],
        },
      };

      // User can participate with amount less than min
      const secondAmountUser = BigInt(10);
      const { valid: v2 } = validParticipation({
        project,
        amount: TokenAmount.fromE8s({
          amount: secondAmountUser,
          token: ICPToken,
        }),
      });
      expect(v2).toBe(true);

      // User can't participate if amount is greater than max per user
      const { valid: v3 } = validParticipation({
        project,
        amount: TokenAmount.fromE8s({
          amount: maxPerUser,
          token: ICPToken,
        }),
      });
      expect(v3).toBe(false);

      // User can participate to user max
      const { valid: v4 } = validParticipation({
        project,
        amount: TokenAmount.fromE8s({
          amount: maxPerUser - initialAmountUser,
          token: ICPToken,
        }),
      });
      expect(v4).toBe(true);

      // Increase project participation until the user can't participate with max per user
      project.summary.derived.buyer_total_icp_e8s = maxProject - minPerUser;

      // User can't participate to user max
      const { valid: v5 } = validParticipation({
        project,
        amount: TokenAmount.fromE8s({
          amount: maxPerUser - initialAmountUser,
          token: ICPToken,
        }),
      });
      expect(v5).toBe(false);

      // User can participate to project max
      const { valid: v6 } = validParticipation({
        project,
        amount: TokenAmount.fromE8s({
          amount: maxProject - project.summary.derived.buyer_total_icp_e8s,
          token: ICPToken,
        }),
      });
      expect(v6).toBe(true);

      // User can't participate to above project max
      const { valid: v7 } = validParticipation({
        project,
        amount: TokenAmount.fromE8s({
          amount: maxPerUser - initialAmountUser + BigInt(10_000),
          token: ICPToken,
        }),
      });
      expect(v7).toBe(false);
    });
  });

  describe("commitmentExceedsAmountLeft", () => {
    it("returns true if amount is larger than maximum left", () => {
      const maxE8s = BigInt(1_000_000_000);
      const participationE8s = BigInt(100_000_000);
      const currentE8s = BigInt(950_000_000);
      const summary: SnsSummary = {
        ...mockSnsFullProject.summary,
        derived: {
          buyer_total_icp_e8s: currentE8s,
          sns_tokens_per_icp: 1,
          cf_participant_count: [],
          direct_participant_count: [],
          cf_neuron_count: [],
        },
        swap: {
          ...mockSnsFullProject.summary.swap,
          params: {
            ...mockSnsFullProject.summary.swap.params,
            max_icp_e8s: maxE8s,
          },
        },
      };
      const expected = commitmentExceedsAmountLeft({
        summary,
        amountE8s: participationE8s,
      });
      expect(expected).toBe(true);
    });

    it("returns false if amount is smaller than maximum left", () => {
      const maxE8s = BigInt(1_000_000_000);
      const participationE8s = BigInt(100_000_000);
      const currentE8s = BigInt(850_000_000);
      const summary: SnsSummary = {
        ...mockSnsFullProject.summary,
        derived: {
          buyer_total_icp_e8s: currentE8s,
          sns_tokens_per_icp: 1,
          cf_participant_count: [],
          direct_participant_count: [],
          cf_neuron_count: [],
        },
        swap: {
          ...mockSnsFullProject.summary.swap,
          params: {
            ...mockSnsFullProject.summary.swap.params,
            max_icp_e8s: maxE8s,
          },
        },
      };
      const expected = commitmentExceedsAmountLeft({
        summary,
        amountE8s: participationE8s,
      });
      expect(expected).toBe(false);
    });
  });

  describe("participateButtonStatus", () => {
    const summary: SnsSummary = {
      ...mockSnsFullProject.summary,
    };

    const notOpenSummary: SnsSummary = {
      ...mockSnsFullProject.summary,
      swap: {
        ...mockSnsFullProject.summary.swap,
        lifecycle: SnsSwapLifecycle.Committed,
      },
    };

    const userNoCommitment: SnsSwapCommitment = {
      rootCanisterId: mockSnsFullProject.rootCanisterId,
      myCommitment: undefined,
    };

    const testTicket: SnsSwapTicket = {
      creation_time: BigInt(nowInSeconds()),
      ticket_id: 123n,
      account: [
        {
          owner: [mockPrincipal],
          subaccount: [],
        },
      ],
      amount_icp_e8s: BigInt(1000_000_000),
    };

    it("returns 'logged-out' if user is not logged in", () => {
      const expected = participateButtonStatus({
        loggedIn: false,
        summary,
        swapCommitment: userNoCommitment,
        userCountry: NOT_LOADED,
        ticket: null,
      });
      expect(expected).toBe("logged-out");
    });

    it("returns 'loading' if summary or swap are still fetching", () => {
      expect(
        participateButtonStatus({
          loggedIn: true,
          summary,
          swapCommitment: undefined,
          userCountry: { isoCode: "CH" },
          ticket: null,
        })
      ).toBe("loading");
      expect(
        participateButtonStatus({
          loggedIn: true,
          summary,
          swapCommitment: null,
          userCountry: { isoCode: "CH" },
          ticket: null,
        })
      ).toBe("loading");
      expect(
        participateButtonStatus({
          loggedIn: true,
          summary: null,
          swapCommitment: userNoCommitment,
          userCountry: { isoCode: "CH" },
          ticket: null,
        })
      ).toBe("loading");
      expect(
        participateButtonStatus({
          loggedIn: true,
          summary: undefined,
          swapCommitment: userNoCommitment,
          userCountry: { isoCode: "CH" },
          ticket: null,
        })
      ).toBe("loading");
    });

    it("returns 'loading' if ticket is still fetching or it's open", () => {
      expect(
        participateButtonStatus({
          loggedIn: true,
          summary,
          swapCommitment: userNoCommitment,
          userCountry: { isoCode: "CH" },
          ticket: undefined,
        })
      ).toBe("loading");
      expect(
        participateButtonStatus({
          loggedIn: true,
          summary,
          swapCommitment: userNoCommitment,
          userCountry: { isoCode: "CH" },
          ticket: testTicket,
        })
      ).toBe("loading");
    });

    it("returns 'disabled-not-open' if project is not open", () => {
      expect(
        participateButtonStatus({
          loggedIn: true,
          summary: notOpenSummary,
          swapCommitment: userNoCommitment,
          userCountry: { isoCode: "CH" },
          ticket: null,
        })
      ).toBe("disabled-not-open");
    });

    it("returns 'disabled-max-participation' if user already participated with max amount", () => {
      const userMaxCommitment: SnsSwapCommitment = {
        rootCanisterId: mockSnsFullProject.rootCanisterId,
        myCommitment: {
          icp: [
            createTransferableAmount(
              summary.swap.params.max_participant_icp_e8s + BigInt(1)
            ),
          ],
        },
      };
      expect(
        participateButtonStatus({
          loggedIn: true,
          summary,
          swapCommitment: userMaxCommitment,
          userCountry: { isoCode: "CH" },
          ticket: null,
        })
      ).toBe("disabled-max-participation");
    });

    it("returns 'enabled' if there are no restricted countries", () => {
      expect(
        participateButtonStatus({
          loggedIn: true,
          summary: summaryNoRestricted,
          swapCommitment: userNoCommitment,
          userCountry: NOT_LOADED,
          ticket: null,
        })
      ).toBe("enabled");
      expect(
        participateButtonStatus({
          loggedIn: true,
          summary,
          swapCommitment: userNoCommitment,
          userCountry: new Error("Failed to get user country"),
          ticket: null,
        })
      ).toBe("enabled");
    });

    describe("when project has a restricted countries list", () => {
      it("returns 'disabled-not-eligible' if user is in a restricted country", () => {
        expect(
          participateButtonStatus({
            loggedIn: true,
            summary: summaryUsRestricted,
            swapCommitment: userNoCommitment,
            userCountry: { isoCode: "US" },
            ticket: null,
          })
        ).toBe("disabled-not-eligible");
      });

      it("returns 'loading' if no user country but restricted list is not empty", () => {
        expect(
          participateButtonStatus({
            loggedIn: true,
            summary: summaryUsRestricted,
            swapCommitment: userNoCommitment,
            userCountry: NOT_LOADED,
            ticket: null,
          })
        ).toBe("loading");
      });

      it("returns 'enabled' if it fails to get the user country", () => {
        expect(
          participateButtonStatus({
            loggedIn: true,
            summary: summaryUsRestricted,
            swapCommitment: userNoCommitment,
            userCountry: new Error("Failed to get user country"),
            ticket: null,
          })
        ).toBe("enabled");
      });

      it("returns 'enabled' if user is NOT in a restricted country", () => {
        expect(
          participateButtonStatus({
            loggedIn: true,
            summary: summaryUsRestricted,
            swapCommitment: userNoCommitment,
            userCountry: { isoCode: "SP" },
            ticket: null,
          })
        ).toBe("enabled");
      });
    });
  });
});<|MERGE_RESOLUTION|>--- conflicted
+++ resolved
@@ -29,14 +29,8 @@
   principal,
   summaryForLifecycle,
 } from "$tests/mocks/sns-projects.mock";
-<<<<<<< HEAD
-import { ICPToken, TokenAmount } from "@dfinity/nns";
-import { SnsSwapLifecycle } from "@dfinity/sns";
-import { vi } from "vitest";
-=======
 import { SnsSwapLifecycle, type SnsSwapTicket } from "@dfinity/sns";
 import { ICPToken, TokenAmount } from "@dfinity/utils";
->>>>>>> 5ae5af53
 
 describe("project-utils", () => {
   const summaryUsRestricted: SnsSummary = createSummary({
@@ -168,11 +162,11 @@
   describe("durationTillSwapDeadline", () => {
     const now = Date.now();
     beforeEach(() => {
-      vi.useFakeTimers().setSystemTime(now);
+      jest.useFakeTimers().setSystemTime(now);
     });
 
     afterAll(() => {
-      vi.useRealTimers();
+      jest.useRealTimers();
     });
     it("should return duration until swap deadline", () => {
       const dueSeconds = 3600;
@@ -191,11 +185,11 @@
   describe("durationTillSwapStart", () => {
     const now = Date.now();
     beforeEach(() => {
-      vi.useFakeTimers().setSystemTime(now);
+      jest.useFakeTimers().setSystemTime(now);
     });
 
     afterAll(() => {
-      vi.useRealTimers();
+      jest.useRealTimers();
     });
     it("should return duration until swap deadline", () => {
       const dueSeconds = 3600;

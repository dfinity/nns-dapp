--- conflicted
+++ resolved
@@ -9,10 +9,7 @@
 import {
   mockDerived,
   mockQueryMetadata,
-<<<<<<< HEAD
-=======
   mockQueryMetadataResponse,
->>>>>>> d7f9fe0b
   mockSnsSummaryList,
   mockSummary,
   mockSwapInit,

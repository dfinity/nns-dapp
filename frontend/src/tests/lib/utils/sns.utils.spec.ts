--- conflicted
+++ resolved
@@ -6,11 +6,6 @@
   getCommitmentE8s,
   getSwapCanisterAccount,
   hasOpenTicketInProcess,
-<<<<<<< HEAD
-  isGenericNervousSystemFunction,
-  isGenericNervousSystemTypeProposal,
-=======
->>>>>>> 6a0c59fe
   isInternalRefreshBuyerTokensError,
   isSnsFinalizing,
   isSnsGenericNervousSystemFunction,
@@ -30,7 +25,6 @@
   mockDerivedResponse,
   principal,
 } from "$tests/mocks/sns-projects.mock";
-import { mockSnsProposal } from "$tests/mocks/sns-proposals.mock";
 import { rootCanisterIdMock } from "$tests/mocks/sns.api.mock";
 import { snsTicketMock } from "$tests/mocks/sns.mock";
 import { AccountIdentifier } from "@dfinity/ledger-icp";
@@ -372,23 +366,4 @@
       ).toBe(false);
     });
   });
-
-  describe("isGenericNervousSystemTypeProposal", () => {
-    it("should return true for GenericNervousSystem type proposals", () => {
-      expect(
-        isGenericNervousSystemTypeProposal({
-          ...mockSnsProposal,
-          action: genericNervousSystemFunctionMock.id,
-        })
-      ).toBe(true);
-    });
-    it("should return false for NativeNervousSystem type proposals", () => {
-      expect(
-        isGenericNervousSystemTypeProposal({
-          ...mockSnsProposal,
-          action: nativeNervousSystemFunctionMock.id,
-        })
-      ).toBe(false);
-    });
-  });
 });
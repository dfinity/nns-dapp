--- conflicted
+++ resolved
@@ -345,57 +345,29 @@
 
   describe("isNativeNervousSystemFunction", () => {
     it("should return true for NativeNervousSystemFunction", () => {
-<<<<<<< HEAD
-      const nsFunction = {
-        ...nervousSystemFunctionMock,
-        function_type: [{ NativeNervousSystemFunction: {} }],
-      } as SnsNervousSystemFunction;
-      expect(isNativeNervousSystemFunction(nsFunction)).toBe(true);
-    });
-    it("should return false for not NativeNervousSystemFunction", () => {
-      const nsFunction = {
-        ...nervousSystemFunctionMock,
-        function_type: [{ GenericNervousSystemFunction: {} }],
-      } as SnsNervousSystemFunction;
-      expect(isNativeNervousSystemFunction(nsFunction)).toBe(false);
-=======
       expect(
         isNativeNervousSystemFunction(nativeNervousSystemFunctionMock)
       ).toBe(true);
     });
+
     it("should return false for not NativeNervousSystemFunction", () => {
       expect(
         isNativeNervousSystemFunction(genericNervousSystemFunctionMock)
       ).toBe(false);
->>>>>>> fd4ce83c
     });
   });
 
   describe("isGenericNervousSystemFunction", () => {
     it("should return true for GenericNervousSystemFunction", () => {
-<<<<<<< HEAD
-      const nsFunction = {
-        ...nervousSystemFunctionMock,
-        function_type: [{ GenericNervousSystemFunction: {} }],
-      } as SnsNervousSystemFunction;
-      expect(isGenericNervousSystemFunction(nsFunction)).toBe(true);
-    });
-    it("should return false for not GenericNervousSystemFunction", () => {
-      const nsFunction = {
-        ...nervousSystemFunctionMock,
-        function_type: [{ NativeNervousSystemFunction: {} }],
-      } as SnsNervousSystemFunction;
-      expect(isGenericNervousSystemFunction(nsFunction)).toBe(false);
-=======
       expect(
         isGenericNervousSystemFunction(genericNervousSystemFunctionMock)
       ).toBe(true);
     });
+
     it("should return false for not GenericNervousSystemFunction", () => {
       expect(
         isGenericNervousSystemFunction(nativeNervousSystemFunctionMock)
       ).toBe(false);
->>>>>>> fd4ce83c
     });
   });
 });
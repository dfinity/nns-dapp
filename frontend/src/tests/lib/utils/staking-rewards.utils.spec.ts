import {
  LEDGER_CANISTER_ID,
  OWN_CANISTER_ID_TEXT,
} from "$lib/constants/canister-ids.constants";
import {
  E8S_RATE,
  SECONDS_IN_7_DAYS,
  SECONDS_IN_DAY,
  SECONDS_IN_EIGHT_YEARS,
  SECONDS_IN_FOUR_YEARS,
  SECONDS_IN_HALF_YEAR,
  SECONDS_IN_MONTH,
  SECONDS_IN_YEAR,
} from "$lib/constants/constants";
import type { CachedSnsDto } from "$lib/types/sns-aggregator";
import type { UserTokenData } from "$lib/types/tokens-page";
import {
  getNeuronId,
  type AgnosticNeuron,
} from "$lib/utils/agnostic-neuron.utils";
import {
  APY_CALC_ERROR,
  getStakingRewardData,
  type StakingRewardCalcParams,
} from "$lib/utils/staking-rewards.utils";
import type { SnsNeuron } from "@dfinity/sns";
import {
  NeuronState,
  type GovernanceCachedMetrics,
  type NetworkEconomics,
  type NeuronInfo,
<<<<<<< HEAD
} from "@icp-sdk/canisters/nns";
=======
} from "@dfinity/nns";
import type { SnsNeuron } from "@icp-sdk/canisters/sns";
>>>>>>> 95eddd96
import { Principal } from "@icp-sdk/core/principal";

type TestStakingRewardCalcParams = {
  auth: boolean;
  tokens: Pick<UserTokenData, "balanceInUsd" | "ledgerCanisterId">[];
  snsProjects: {
    data: {
      canister_ids: Pick<
        CachedSnsDto["canister_ids"],
        "root_canister_id" | "ledger_canister_id"
      >;
      nervous_system_parameters: Pick<
        CachedSnsDto["nervous_system_parameters"],
        | "max_dissolve_delay_seconds"
        | "max_dissolve_delay_bonus_percentage"
        | "neuron_minimum_stake_e8s"
        | "max_neuron_age_for_age_bonus"
        | "neuron_minimum_dissolve_delay_to_vote_seconds"
        | "max_age_bonus_percentage"
        | "voting_rewards_parameters"
      >;
      icrc1_total_supply: CachedSnsDto["icrc1_total_supply"];
      metrics?: {
        get_metrics_result: {
          Ok?: {
            voting_power_metrics?: {
              governance_total_potential_voting_power?: bigint;
            };
            genesis_timestamp_seconds?: number;
          };
        };
      };
    }[];
  };
  snsNeurons: {
    [rootCanisterId: string]: {
      neurons: Pick<
        SnsNeuron,
        | "id"
        | "maturity_e8s_equivalent"
        | "staked_maturity_e8s_equivalent"
        | "cached_neuron_stake_e8s"
        | "neuron_fees_e8s"
        | "aging_since_timestamp_seconds"
        | "dissolve_state"
        | "auto_stake_maturity"
      >[];
    };
  };
  nnsNeurons: {
    neurons: Array<
      Pick<NeuronInfo, "neuronId" | "state" | "dissolveDelaySeconds"> & {
        fullNeuron: Pick<
          NeuronInfo["fullNeuron"],
          | "maturityE8sEquivalent"
          | "stakedMaturityE8sEquivalent"
          | "cachedNeuronStake"
          | "neuronFees"
          | "agingSinceTimestampSeconds"
          | "dissolveState"
          | "autoStakeMaturity"
        >;
      }
    >;
  };
  nnsEconomics: {
    parameters: Pick<NetworkEconomics, "neuronMinimumStake"> & {
      votingPowerEconomics: Pick<
        NetworkEconomics["votingPowerEconomics"],
        "neuronMinimumDissolveDelayToVoteSeconds"
      >;
    };
  };
  fxRates: Record<string, number> | "error";
  governanceMetrics: {
    metrics: Pick<GovernanceCachedMetrics, "totalSupplyIcp">;
  };
  nnsTotalVotingPower: bigint;
};

const referenceDate = new Date("2025-07-04T00:00:00Z"); // 4 Jul 2025
const referenceDateSeconds = referenceDate.getTime() / 1000;

describe("neuron-utils", () => {
  let params: TestStakingRewardCalcParams;

  beforeEach(() => {
    // Reset params before each test to ensure a clean state
    params = getInitialMockedParams();
  });

  it("Works with an empty account (no neurons, no tokens, no SNSs)", () => {
    params.nnsNeurons.neurons = [];
    params.tokens = [];
    expect(roundToDecimals(getRewardData(params).stakingPower, 2)).toBe(0);
    expect(roundToDecimals(getRewardData(params).stakingPowerUSD, 2)).toBe(0);
    expect(roundToDecimals(getRewardData(params).rewardBalanceUSD, 2)).toBe(0);
    expect(
      roundToDecimals(getRewardData(params).rewardEstimateWeekUSD, 2)
    ).toBe(0);
    expect(
      roundToDecimals(
        getRewardData(params).apy.get(OWN_CANISTER_ID_TEXT).cur,
        2
      )
    ).toBe(0);
    expect(
      roundToDecimals(
        getRewardData(params).apy.get(OWN_CANISTER_ID_TEXT).max,
        2
      )
    ).toBe(0);

    params.snsProjects.data.push(getTestSns());
    expect(
      roundToDecimals(getRewardData(params).apy.get(TEST_SNS_IDS[0]).cur, 2)
    ).toBe(0);
    expect(
      roundToDecimals(getRewardData(params).apy.get(TEST_SNS_IDS[0]).max, 2)
    ).toBe(0);

    expect(roundToDecimals(getRewardData(params).icpOnly.stakingPower, 2)).toBe(
      0
    );
    expect(
      roundToDecimals(getRewardData(params).icpOnly.maturityBalance, 2)
    ).toBe(0);
    expect(
      roundToDecimals(getRewardData(params).icpOnly.maturityEstimateWeek, 2)
    ).toBe(0);
  });

  it("Errors when some conditions are not met", () => {
    // FX provider fails
    params.fxRates = "error";
    expect(() => getRewardData(params)).toThrow();
  });

  //////////////////
  /// REWARD BALANCE
  //////////////////
  it("Calculates the Reward balance", () => {
    // Initial state with a single NNS neuron, no matutiry, no fees, no reward
    expect(roundToDecimals(getRewardData(params).rewardBalanceUSD, 2)).toBe(0);

    // Increase the stake, it should not change the reward balance
    params.nnsNeurons.neurons[0].fullNeuron.cachedNeuronStake = BigInt(
      500 * E8S_RATE
    );
    expect(roundToDecimals(getRewardData(params).rewardBalanceUSD, 2)).toBe(0);

    // Add staked maturity, it should affect the reward balance
    params.nnsNeurons.neurons[0].fullNeuron.stakedMaturityE8sEquivalent =
      BigInt(50 * E8S_RATE);
    expect(roundToDecimals(getRewardData(params).rewardBalanceUSD, 2)).toBe(
      50 * params.fxRates[LEDGER_CANISTER_ID.toText()]
    );
    expect(
      roundToDecimals(getRewardData(params).icpOnly.maturityBalance, 2)
    ).toBe(50);

    // Increase the staked maturity
    params.nnsNeurons.neurons[0].fullNeuron.stakedMaturityE8sEquivalent =
      BigInt(500 * E8S_RATE);
    expect(roundToDecimals(getRewardData(params).rewardBalanceUSD, 2)).toBe(
      500 * params.fxRates[LEDGER_CANISTER_ID.toText()]
    );
    expect(
      roundToDecimals(getRewardData(params).icpOnly.maturityBalance, 2)
    ).toBe(500);

    // Add un-staked maturity, it should also affect the reward balance
    params.nnsNeurons.neurons[0].fullNeuron.maturityE8sEquivalent = BigInt(
      900 * E8S_RATE
    );
    expect(roundToDecimals(getRewardData(params).rewardBalanceUSD, 2)).toBe(
      1400 * params.fxRates[LEDGER_CANISTER_ID.toText()]
    );
    expect(
      roundToDecimals(getRewardData(params).icpOnly.maturityBalance, 2)
    ).toBe(1400);

    // Add neuron fees, it should not affect the reward balance (it is subtracted from the stake, not the maturity)
    params.nnsNeurons.neurons[0].fullNeuron.neuronFees = BigInt(100 * E8S_RATE);
    expect(roundToDecimals(getRewardData(params).rewardBalanceUSD, 2)).toBe(
      1400 * params.fxRates[LEDGER_CANISTER_ID.toText()]
    );
    expect(
      roundToDecimals(getRewardData(params).icpOnly.maturityBalance, 2)
    ).toBe(1400);

    // Add a second neuron, it should add up the reward balance
    params.nnsNeurons.neurons.push(getTestNeuronNns());
    params.nnsNeurons.neurons[1].fullNeuron.stakedMaturityE8sEquivalent =
      BigInt(100 * E8S_RATE);
    params.nnsNeurons.neurons[1].fullNeuron.maturityE8sEquivalent = BigInt(
      300 * E8S_RATE
    );
    expect(roundToDecimals(getRewardData(params).rewardBalanceUSD, 2)).toBe(
      1800 * params.fxRates[LEDGER_CANISTER_ID.toText()]
    );
    expect(
      roundToDecimals(getRewardData(params).icpOnly.maturityBalance, 2)
    ).toBe(1800);

    // Dissolve delay should not affect the reward balance
    params.nnsNeurons.neurons[0].fullNeuron.dissolveState = {
      DissolveDelaySeconds: BigInt(SECONDS_IN_7_DAYS),
    };
    expect(roundToDecimals(getRewardData(params).rewardBalanceUSD, 2)).toBe(
      1800 * params.fxRates[LEDGER_CANISTER_ID.toText()]
    );
    expect(
      roundToDecimals(getRewardData(params).icpOnly.maturityBalance, 2)
    ).toBe(1800);

    // Dissolve state should not affect the reward balance
    params.nnsNeurons.neurons[0].state = NeuronState.Dissolving;
    params.nnsNeurons.neurons[0].fullNeuron.dissolveState = {
      WhenDissolvedTimestampSeconds: BigInt(
        referenceDateSeconds + SECONDS_IN_7_DAYS
      ),
    };

    // Change the FX rate, it should affect the reward balance
    params.fxRates[LEDGER_CANISTER_ID.toText()] = 12.34;
    expect(roundToDecimals(getRewardData(params).rewardBalanceUSD, 2)).toBe(
      1800 * params.fxRates[LEDGER_CANISTER_ID.toText()]
    );
    expect(
      roundToDecimals(getRewardData(params).icpOnly.maturityBalance, 2)
    ).toBe(1800);

    // Add an SNS project, without a neuron, it should not affect the reward balance
    params.snsProjects.data.push(getTestSns());
    params.tokens.push({
      balanceInUsd: 0,
      ledgerCanisterId: Principal.fromText(TEST_SNS_IDS[0]),
    });
    params.fxRates[TEST_SNS_IDS[0]] = 100;
    expect(roundToDecimals(getRewardData(params).rewardBalanceUSD, 2)).toBe(
      1800 * params.fxRates[LEDGER_CANISTER_ID.toText()]
    );
    expect(
      roundToDecimals(getRewardData(params).icpOnly.maturityBalance, 2)
    ).toBe(1800);

    // Add 2 SNS neurons with maturities and stake, it should add up the reward balance
    params.snsNeurons[TEST_SNS_IDS[0]] = {
      neurons: [getTestNeuronSns(), getTestNeuronSns()],
    };
    params.snsNeurons[TEST_SNS_IDS[0]].neurons.forEach((n) => {
      n.cached_neuron_stake_e8s = BigInt(100 * E8S_RATE);
      n.aging_since_timestamp_seconds = BigInt(referenceDateSeconds);
      n.auto_stake_maturity = [false];
      n.dissolve_state = [
        {
          DissolveDelaySeconds: BigInt(SECONDS_IN_YEAR),
        },
      ];
      n.maturity_e8s_equivalent = BigInt(50 * E8S_RATE);
      n.staked_maturity_e8s_equivalent = [BigInt(50 * E8S_RATE)];
    });
    expect(roundToDecimals(getRewardData(params).rewardBalanceUSD, 2)).toBe(
      1800 * params.fxRates[LEDGER_CANISTER_ID.toText()] +
        200 * params.fxRates[TEST_SNS_IDS[0]]
    );

    // SNSs should not affect the ICP-only reward balance
    expect(
      roundToDecimals(getRewardData(params).icpOnly.maturityBalance, 2)
    ).toBe(1800);

    // Add fees to the SNS neurons, it should not affect the reward balance
    params.snsNeurons[TEST_SNS_IDS[0]].neurons.forEach((n) => {
      n.neuron_fees_e8s = BigInt(50 * E8S_RATE);
    });
    expect(roundToDecimals(getRewardData(params).rewardBalanceUSD, 2)).toBe(
      1800 * params.fxRates[LEDGER_CANISTER_ID.toText()] +
        200 * params.fxRates[TEST_SNS_IDS[0]]
    );

    // SNSs should not affect the ICP-only reward balance
    expect(
      roundToDecimals(getRewardData(params).icpOnly.maturityBalance, 2)
    ).toBe(1800);
  });

  ///////////////////
  /// REWARD ESTIMATE
  ///////////////////
  it("Calculates the Reward estimate", () => {
    params.nnsNeurons.neurons[0].fullNeuron.cachedNeuronStake = BigInt(
      50 * E8S_RATE
    );
    params.nnsNeurons.neurons[0].state = NeuronState.Locked;
    params.nnsNeurons.neurons[0].fullNeuron.agingSinceTimestampSeconds =
      BigInt(referenceDateSeconds);
    params.nnsNeurons.neurons[0].fullNeuron.autoStakeMaturity = true;
    params.nnsNeurons.neurons[0].fullNeuron.dissolveState = {
      DissolveDelaySeconds: BigInt(8 * SECONDS_IN_YEAR),
    };
    expect(
      roundToDecimals(getRewardData(params).rewardEstimateWeekUSD, 2)
    ).toBe(1.13);
    expect(
      roundToDecimals(getRewardData(params).icpOnly.maturityEstimateWeek, 2)
    ).toBe(0.13);

    // Double the stake, the reward estimate should double
    params.nnsNeurons.neurons[0].fullNeuron.cachedNeuronStake = BigInt(
      100 * E8S_RATE
    );
    expect(
      roundToDecimals(getRewardData(params).rewardEstimateWeekUSD, 2)
    ).toBe(2.26);
    expect(
      roundToDecimals(getRewardData(params).icpOnly.maturityEstimateWeek, 2)
    ).toBe(0.25);

    // In case of no voting power (e.g. data unavailable), the reward estimate should be 0
    const old = params.nnsTotalVotingPower;
    params.nnsTotalVotingPower = BigInt(0);
    expect(
      roundToDecimals(getRewardData(params).rewardEstimateWeekUSD, 2)
    ).toBe(0);

    expect(
      roundToDecimals(getRewardData(params).icpOnly.maturityEstimateWeek, 2)
    ).toBe(0);
    params.nnsTotalVotingPower = old;

    // No stake, no reward estimate
    params.nnsNeurons.neurons[0].fullNeuron.cachedNeuronStake = BigInt(0);
    expect(
      roundToDecimals(getRewardData(params).rewardEstimateWeekUSD, 2)
    ).toBe(0);
    expect(
      roundToDecimals(getRewardData(params).icpOnly.maturityEstimateWeek, 2)
    ).toBe(0);
    params.nnsNeurons.neurons[0].fullNeuron.cachedNeuronStake = BigInt(
      50 * E8S_RATE
    );

    // Changes in the fx rate should affect the reward estimate
    params.fxRates[LEDGER_CANISTER_ID.toText()] = 1.23;
    expect(
      roundToDecimals(getRewardData(params).rewardEstimateWeekUSD, 2)
    ).toBe(0.15);
    // But not the maturity
    expect(
      roundToDecimals(getRewardData(params).icpOnly.maturityEstimateWeek, 2)
    ).toBe(0.13);

    params.fxRates[LEDGER_CANISTER_ID.toText()] = 500;
    expect(
      roundToDecimals(getRewardData(params).rewardEstimateWeekUSD, 2)
    ).toBe(62.82);
    expect(
      roundToDecimals(getRewardData(params).icpOnly.maturityEstimateWeek, 2)
    ).toBe(0.13);

    params.fxRates[LEDGER_CANISTER_ID.toText()] = 0;
    expect(
      roundToDecimals(getRewardData(params).rewardEstimateWeekUSD, 2)
    ).toBe(0);
    // Unless it is zero, since it is used in the calculation
    expect(
      roundToDecimals(getRewardData(params).icpOnly.maturityEstimateWeek, 2)
    ).toBe(0);
    params.fxRates[LEDGER_CANISTER_ID.toText()] = 9;

    // Multiple neurons should add up the reward estimates
    params.nnsNeurons.neurons.push(getTestNeuronNns());
    params.nnsNeurons.neurons.push(getTestNeuronNns());
    params.nnsNeurons.neurons.push(getTestNeuronNns());
    params.nnsNeurons.neurons.forEach((n) => {
      n.fullNeuron.cachedNeuronStake = BigInt(50 * E8S_RATE);
      n.state = NeuronState.Locked;
      n.fullNeuron.agingSinceTimestampSeconds = BigInt(referenceDateSeconds);
      n.fullNeuron.autoStakeMaturity = false;
      n.fullNeuron.dissolveState = {
        DissolveDelaySeconds: BigInt(8 * SECONDS_IN_YEAR),
      };
    });
    expect(
      roundToDecimals(getRewardData(params).rewardEstimateWeekUSD, 2)
    ).toBe(4.52);
    expect(
      roundToDecimals(getRewardData(params).icpOnly.maturityEstimateWeek, 2)
    ).toBe(0.5);

    // Remove the last neuron, the reward estimate should be 3/4 of before
    params.nnsNeurons.neurons.pop();
    expect(
      roundToDecimals(getRewardData(params).rewardEstimateWeekUSD, 2)
    ).toBe(3.39);
    expect(
      roundToDecimals(getRewardData(params).icpOnly.maturityEstimateWeek, 2)
    ).toBe(0.38);

    // Token balance should not affect the reward estimate
    params.tokens[0].balanceInUsd = 1000;
    expect(
      roundToDecimals(getRewardData(params).rewardEstimateWeekUSD, 2)
    ).toBe(3.39);
    expect(
      roundToDecimals(getRewardData(params).icpOnly.maturityEstimateWeek, 2)
    ).toBe(0.38);

    params.tokens[0].balanceInUsd = 0;
    expect(
      roundToDecimals(getRewardData(params).rewardEstimateWeekUSD, 2)
    ).toBe(3.39);
    expect(
      roundToDecimals(getRewardData(params).icpOnly.maturityEstimateWeek, 2)
    ).toBe(0.38);

    // Add a SNS project without a neuron
    params.snsProjects.data.push(getTestSns());
    params.tokens.push({
      balanceInUsd: 0,
      ledgerCanisterId: Principal.fromText(TEST_SNS_IDS[0]),
    });
    params.fxRates[TEST_SNS_IDS[0]] = 100;
    expect(
      roundToDecimals(getRewardData(params).rewardEstimateWeekUSD, 2)
    ).toBe(3.39);
    expect(
      roundToDecimals(getRewardData(params).icpOnly.maturityEstimateWeek, 2)
    ).toBe(0.38);

    // Neuron fees should affect the reward estimate
    params.nnsNeurons.neurons[0].fullNeuron.neuronFees = BigInt(50 * E8S_RATE);
    expect(
      roundToDecimals(getRewardData(params).rewardEstimateWeekUSD, 2)
    ).toBe(2.26);
    expect(
      roundToDecimals(getRewardData(params).icpOnly.maturityEstimateWeek, 2)
    ).toBe(0.25);

    // Add a couple of SNS neuron with a stake
    params.snsNeurons[TEST_SNS_IDS[0]] = {
      neurons: [getTestNeuronSns(), getTestNeuronSns(), getTestNeuronSns()],
    };
    params.snsNeurons[TEST_SNS_IDS[0]].neurons.forEach((n) => {
      n.cached_neuron_stake_e8s = BigInt(100 * E8S_RATE);
      n.aging_since_timestamp_seconds = BigInt(referenceDateSeconds);
      n.auto_stake_maturity = [false];
      n.dissolve_state = [
        {
          DissolveDelaySeconds: BigInt(SECONDS_IN_YEAR),
        },
      ];
    });
    expect(
      roundToDecimals(getRewardData(params).rewardEstimateWeekUSD, 2)
    ).toBe(37.59);
    // SNSs should not affect the ICP-only reward estimates
    expect(
      roundToDecimals(getRewardData(params).icpOnly.maturityEstimateWeek, 2)
    ).toBe(0.25);

    // Change the stake of one of the SNS neurons
    params.snsNeurons[TEST_SNS_IDS[0]].neurons[0].cached_neuron_stake_e8s =
      BigInt(200 * E8S_RATE);
    expect(
      roundToDecimals(getRewardData(params).rewardEstimateWeekUSD, 2)
    ).toBe(49.36);
    // SNSs should not affect the ICP-only reward estimates
    expect(
      roundToDecimals(getRewardData(params).icpOnly.maturityEstimateWeek, 2)
    ).toBe(0.25);

    params.snsNeurons[TEST_SNS_IDS[0]].neurons[0].cached_neuron_stake_e8s =
      BigInt(400 * E8S_RATE);
    expect(
      roundToDecimals(getRewardData(params).rewardEstimateWeekUSD, 2)
    ).toBe(72.92);
    // SNSs should not affect the ICP-only reward estimates
    expect(
      roundToDecimals(getRewardData(params).icpOnly.maturityEstimateWeek, 2)
    ).toBe(0.25);

    // Change the FX rate of the SNS project
    params.fxRates[TEST_SNS_IDS[0]] = 1.23;
    expect(
      roundToDecimals(getRewardData(params).rewardEstimateWeekUSD, 2)
    ).toBe(3.13);
    // SNSs should not affect the ICP-only reward estimates
    expect(
      roundToDecimals(getRewardData(params).icpOnly.maturityEstimateWeek, 2)
    ).toBe(0.25);

    // Add fees to the SNS neuron
    params.snsNeurons[TEST_SNS_IDS[0]].neurons.forEach((n) => {
      n.neuron_fees_e8s = BigInt(500 * E8S_RATE);
    });
    expect(
      roundToDecimals(getRewardData(params).rewardEstimateWeekUSD, 2)
    ).toBe(2.26);
    // SNSs should not affect the ICP-only reward estimates
    expect(
      roundToDecimals(getRewardData(params).icpOnly.maturityEstimateWeek, 2)
    ).toBe(0.25);
  });

  /////////////////
  /// STAKING POWER
  /////////////////

  it("Calculates the Staking power (only NNS)", () => {
    // Initial state with a single NNS neuron, equally split between balance and stake
    expect(roundToDecimals(getRewardData(params).stakingPower, 2)).toBe(0.5);
    expect(roundToDecimals(getRewardData(params).stakingPowerUSD, 2)).toBe(450);
    expect(roundToDecimals(getRewardData(params).icpOnly.stakingPower, 2)).toBe(
      0.5
    );

    // Account for neuron fees
    params.nnsNeurons.neurons[0].fullNeuron.neuronFees = BigInt(50 * E8S_RATE);
    expect(roundToDecimals(getRewardData(params).stakingPower, 2)).toBe(0);
    expect(roundToDecimals(getRewardData(params).stakingPowerUSD, 2)).toBe(0);
    expect(roundToDecimals(getRewardData(params).icpOnly.stakingPower, 2)).toBe(
      0
    );
    params.nnsNeurons.neurons[0].fullNeuron.neuronFees = 0n;

    // Account for neuron staked maturitiy
    params.nnsNeurons.neurons[0].fullNeuron.stakedMaturityE8sEquivalent =
      BigInt(50 * E8S_RATE);
    expect(roundToDecimals(getRewardData(params).stakingPower, 2)).toBe(0.67);
    expect(roundToDecimals(getRewardData(params).stakingPowerUSD, 2)).toBe(900);
    expect(roundToDecimals(getRewardData(params).icpOnly.stakingPower, 2)).toBe(
      0.67
    );
    params.nnsNeurons.neurons[0].fullNeuron.stakedMaturityE8sEquivalent = 0n;

    // Account for neuron un-staked maturitiy
    params.nnsNeurons.neurons[0].fullNeuron.maturityE8sEquivalent = BigInt(
      50 * E8S_RATE
    );
    expect(roundToDecimals(getRewardData(params).stakingPower, 2)).toBe(0.33);
    expect(roundToDecimals(getRewardData(params).stakingPowerUSD, 2)).toBe(450);
    expect(roundToDecimals(getRewardData(params).icpOnly.stakingPower, 2)).toBe(
      0.33
    );
    params.nnsNeurons.neurons[0].fullNeuron.maturityE8sEquivalent = 0n;

    // Other cases with different balances
    params.tokens[0].balanceInUsd = 900;
    expect(roundToDecimals(getRewardData(params).stakingPower, 2)).toBe(0.33);
    expect(roundToDecimals(getRewardData(params).stakingPowerUSD, 2)).toBe(450);
    expect(roundToDecimals(getRewardData(params).icpOnly.stakingPower, 2)).toBe(
      0.33
    );

    params.tokens[0].balanceInUsd = 1350;
    expect(roundToDecimals(getRewardData(params).stakingPower, 2)).toBe(0.25);
    expect(roundToDecimals(getRewardData(params).stakingPowerUSD, 2)).toBe(450);
    expect(roundToDecimals(getRewardData(params).icpOnly.stakingPower, 2)).toBe(
      0.25
    );

    params.tokens[0].balanceInUsd = 13500;
    expect(roundToDecimals(getRewardData(params).stakingPower, 2)).toBe(0.03);
    expect(roundToDecimals(getRewardData(params).stakingPowerUSD, 2)).toBe(450);
    expect(roundToDecimals(getRewardData(params).icpOnly.stakingPower, 2)).toBe(
      0.03
    );

    // Other cases with multiple neurons and different stakes
    params.nnsNeurons.neurons.push(getTestNeuronNns());
    expect(roundToDecimals(getRewardData(params).stakingPower, 2)).toBe(0.06);
    expect(roundToDecimals(getRewardData(params).stakingPowerUSD, 2)).toBe(900);
    expect(roundToDecimals(getRewardData(params).icpOnly.stakingPower, 2)).toBe(
      0.06
    );

    params.nnsNeurons.neurons.push(getTestNeuronNns());
    expect(roundToDecimals(getRewardData(params).stakingPower, 2)).toBe(0.09);
    expect(roundToDecimals(getRewardData(params).stakingPowerUSD, 2)).toBe(
      1350
    );
    expect(roundToDecimals(getRewardData(params).icpOnly.stakingPower, 2)).toBe(
      0.09
    );

    params.nnsNeurons.neurons.push(getTestNeuronNns());
    expect(roundToDecimals(getRewardData(params).stakingPower, 2)).toBe(0.12);
    expect(roundToDecimals(getRewardData(params).stakingPowerUSD, 2)).toBe(
      1800
    );
    expect(roundToDecimals(getRewardData(params).icpOnly.stakingPower, 2)).toBe(
      0.12
    );

    params.nnsNeurons.neurons = [getTestNeuronNns(), getTestNeuronNns()];
    params.nnsNeurons.neurons[0].fullNeuron.cachedNeuronStake = BigInt(
      10 ** 10 * E8S_RATE
    );
    expect(roundToDecimals(getRewardData(params).stakingPower, 2)).toBe(1.0);
    expect(roundToDecimals(getRewardData(params).stakingPowerUSD, 2)).toBe(
      450 + 10 ** 10 * 9
    );
    expect(roundToDecimals(getRewardData(params).icpOnly.stakingPower, 2)).toBe(
      1
    );

    // Test with no neurons
    params.nnsNeurons.neurons = [];
    expect(roundToDecimals(getRewardData(params).stakingPower, 2)).toBe(0);
    expect(roundToDecimals(getRewardData(params).stakingPowerUSD, 2)).toBe(0);
    expect(roundToDecimals(getRewardData(params).icpOnly.stakingPower, 2)).toBe(
      0
    );

    // Test with a neuron that has no a negligible stake
    params.nnsNeurons.neurons.push(getTestNeuronNns());
    params.nnsNeurons.neurons[0].fullNeuron.cachedNeuronStake = BigInt(
      1 * E8S_RATE
    );
    expect(roundToDecimals(getRewardData(params).stakingPower, 2)).toBe(0);
    expect(roundToDecimals(getRewardData(params).stakingPowerUSD, 2)).toBe(9);
    expect(roundToDecimals(getRewardData(params).icpOnly.stakingPower, 2)).toBe(
      0
    );
  });

  it("Calculates the Staking power (with SNSs)", () => {
    expect(roundToDecimals(getRewardData(params).stakingPower, 2)).toBe(0.5);
    expect(roundToDecimals(getRewardData(params).stakingPowerUSD, 2)).toBe(450);
    expect(roundToDecimals(getRewardData(params).icpOnly.stakingPower, 2)).toBe(
      0.5
    );

    // Add a SNS project without a neuron
    params.snsProjects.data.push(getTestSns());
    params.tokens.push({
      balanceInUsd: 450,
      ledgerCanisterId: Principal.fromText(TEST_SNS_IDS[0]),
    });
    expect(roundToDecimals(getRewardData(params).stakingPower, 2)).toBe(0.33);
    expect(roundToDecimals(getRewardData(params).stakingPowerUSD, 2)).toBe(450);
    expect(roundToDecimals(getRewardData(params).icpOnly.stakingPower, 2)).toBe(
      0.5
    );

    // Add an SNS neuron with a stake
    params.snsNeurons[TEST_SNS_IDS[0]] = {
      neurons: [getTestNeuronSns()],
    };
    params.snsNeurons[TEST_SNS_IDS[0]].neurons[0].cached_neuron_stake_e8s =
      BigInt(45 * E8S_RATE);
    params.fxRates[TEST_SNS_IDS[0]] = 10;
    expect(roundToDecimals(getRewardData(params).stakingPower, 2)).toBe(0.5);
    expect(roundToDecimals(getRewardData(params).stakingPowerUSD, 2)).toBe(900);
    expect(roundToDecimals(getRewardData(params).icpOnly.stakingPower, 2)).toBe(
      0.5
    );

    // Modify the FX rate
    params.tokens[1].balanceInUsd = 45 * 1.23;
    params.fxRates[TEST_SNS_IDS[0]] = 1.23;
    expect(roundToDecimals(getRewardData(params).stakingPower, 2)).toBe(0.5);
    expect(roundToDecimals(getRewardData(params).stakingPowerUSD, 2)).toBe(
      450 + 45 * 1.23
    );
    expect(roundToDecimals(getRewardData(params).icpOnly.stakingPower, 2)).toBe(
      0.5
    );

    // Account for neuron fees
    params.tokens[1].balanceInUsd = 450;
    params.snsNeurons[TEST_SNS_IDS[0]].neurons[0].neuron_fees_e8s = BigInt(
      45 * E8S_RATE
    );
    expect(roundToDecimals(getRewardData(params).stakingPower, 2)).toBe(0.33);
    expect(roundToDecimals(getRewardData(params).stakingPowerUSD, 2)).toBe(450);
    expect(roundToDecimals(getRewardData(params).icpOnly.stakingPower, 2)).toBe(
      0.5
    );

    params.snsNeurons[TEST_SNS_IDS[0]].neurons[0].neuron_fees_e8s = BigInt(
      90 * E8S_RATE
    );
    expect(roundToDecimals(getRewardData(params).stakingPower, 2)).toBe(0.33);
    expect(roundToDecimals(getRewardData(params).stakingPowerUSD, 2)).toBe(450);
    expect(roundToDecimals(getRewardData(params).icpOnly.stakingPower, 2)).toBe(
      0.5
    );

    params.tokens[1].balanceInUsd = 0;
    expect(roundToDecimals(getRewardData(params).stakingPower, 2)).toBe(0.5);
    expect(roundToDecimals(getRewardData(params).stakingPowerUSD, 2)).toBe(450);
    expect(roundToDecimals(getRewardData(params).icpOnly.stakingPower, 2)).toBe(
      0.5
    );

    params.nnsNeurons.neurons[0].fullNeuron.neuronFees = BigInt(25 * E8S_RATE);
    expect(roundToDecimals(getRewardData(params).stakingPower, 2)).toBe(0.33);
    expect(roundToDecimals(getRewardData(params).stakingPowerUSD, 2)).toBe(225);
    expect(roundToDecimals(getRewardData(params).icpOnly.stakingPower, 2)).toBe(
      0.33
    );

    params.nnsNeurons.neurons[0].fullNeuron.neuronFees = BigInt(50 * E8S_RATE);
    expect(roundToDecimals(getRewardData(params).stakingPower, 2)).toBe(0);
    expect(roundToDecimals(getRewardData(params).stakingPowerUSD, 2)).toBe(0);
    expect(roundToDecimals(getRewardData(params).icpOnly.stakingPower, 2)).toBe(
      0
    );
  });

  it("Calculates the Staking power (complex cases: multiple SNSs, multiple neurons, fees, maturities)", () => {
    expect(roundToDecimals(getRewardData(params).stakingPower, 2)).toBe(0.5);
    expect(roundToDecimals(getRewardData(params).stakingPowerUSD, 2)).toBe(450);

    params.snsProjects.data.push(getTestSns(TEST_SNS_IDS[0]));
    params.tokens.push({
      balanceInUsd: 450,
      ledgerCanisterId: Principal.fromText(TEST_SNS_IDS[0]),
    });
    params.snsProjects.data.push(getTestSns(TEST_SNS_IDS[1]));
    params.tokens.push({
      balanceInUsd: 450,
      ledgerCanisterId: Principal.fromText(TEST_SNS_IDS[1]),
    });
    params.snsProjects.data.push(getTestSns(TEST_SNS_IDS[2]));
    params.tokens.push({
      balanceInUsd: 900,
      ledgerCanisterId: Principal.fromText(TEST_SNS_IDS[2]),
    });

    expect(roundToDecimals(getRewardData(params).stakingPower, 2)).toBe(0.17);
    expect(roundToDecimals(getRewardData(params).stakingPowerUSD, 2)).toBe(450);

    // Add SNS neurons
    params.snsNeurons[TEST_SNS_IDS[0]] = {
      neurons: [getTestNeuronSns()],
    };
    params.snsNeurons[TEST_SNS_IDS[0]].neurons[0].cached_neuron_stake_e8s =
      BigInt(50 * E8S_RATE);
    params.fxRates[TEST_SNS_IDS[0]] = 9;

    params.snsNeurons[TEST_SNS_IDS[1]] = {
      neurons: [getTestNeuronSns()],
    };
    params.snsNeurons[TEST_SNS_IDS[1]].neurons[0].cached_neuron_stake_e8s =
      BigInt(45 * E8S_RATE);
    params.fxRates[TEST_SNS_IDS[1]] = 10;

    params.snsNeurons[TEST_SNS_IDS[2]] = {
      neurons: [getTestNeuronSns()],
    };
    params.snsNeurons[TEST_SNS_IDS[2]].neurons[0].cached_neuron_stake_e8s =
      BigInt(1000 * E8S_RATE);
    params.fxRates[TEST_SNS_IDS[2]] = 0.9;

    expect(roundToDecimals(getRewardData(params).stakingPower, 2)).toBe(0.5);
    expect(roundToDecimals(getRewardData(params).stakingPowerUSD, 2)).toBe(
      2250
    );

    // Add fees
    params.snsNeurons[TEST_SNS_IDS[2]].neurons[0].neuron_fees_e8s = BigInt(
      500 * E8S_RATE
    );
    expect(roundToDecimals(getRewardData(params).stakingPower, 2)).toBe(0.44);
    expect(roundToDecimals(getRewardData(params).stakingPowerUSD, 2)).toBe(
      1800
    );

    params.snsNeurons[TEST_SNS_IDS[2]].neurons[0].neuron_fees_e8s = BigInt(
      1000 * E8S_RATE
    );
    expect(roundToDecimals(getRewardData(params).stakingPower, 2)).toBe(0.38);
    expect(roundToDecimals(getRewardData(params).stakingPowerUSD, 2)).toBe(
      1350
    );

    // Add maturities
    params.snsNeurons[TEST_SNS_IDS[2]].neurons[0].neuron_fees_e8s = BigInt(0);
    expect(roundToDecimals(getRewardData(params).stakingPower, 2)).toBe(0.5);
    expect(roundToDecimals(getRewardData(params).stakingPowerUSD, 2)).toBe(
      2250
    );
    params.snsNeurons[TEST_SNS_IDS[2]].neurons[0].maturity_e8s_equivalent =
      BigInt(1000 * E8S_RATE);
    expect(roundToDecimals(getRewardData(params).stakingPower, 2)).toBe(0.42);
    expect(roundToDecimals(getRewardData(params).stakingPowerUSD, 2)).toBe(
      2250
    );

    params.snsNeurons[
      TEST_SNS_IDS[2]
    ].neurons[0].staked_maturity_e8s_equivalent = [BigInt(1000 * E8S_RATE)];
    expect(roundToDecimals(getRewardData(params).stakingPower, 2)).toBe(0.5);
    expect(roundToDecimals(getRewardData(params).stakingPowerUSD, 2)).toBe(
      3150
    );
  });

  ///////
  /// APY
  ///////

  const bindCheckApy =
    (params, confidence) => (id: string, max: boolean, value) =>
      inConfidenceRange(
        roundToDecimals(
          getRewardData(params).apy.get(id)[max ? "max" : "cur"] * 100,
          2
        ),
        value,
        confidence
      );

  const bindCheckNeuronApy =
    (params, confidence) =>
    // Unknown neuron type, to make TS happy since we are picking props manually
    (projectId: string, neuron: unknown, max: boolean, value) =>
      inConfidenceRange(
        roundToDecimals(
          getRewardData(params)
            .apy.get(projectId)
            .neurons.get(getNeuronId(neuron as AgnosticNeuron))[
            max ? "max" : "cur"
          ] * 100,
          2
        ),
        value,
        confidence
      );

  it("Calculates the APYs (NNS)", () => {
    // Confidence range for APY calculations in respect to the reference value
    // This is used to check if the calculated APY is within a reasonable range
    // Some small differences can occur due to rounding and different precision levels
    const confidence = 0.01; // 1%, it means that if the reference was 10, a value between 9.9 and 10.1 is also accepted
    const checkApy = bindCheckApy(params, confidence);
    const checkNeuronApy = bindCheckNeuronApy(params, confidence);
    const getNeuron = (index: number) => params.nnsNeurons.neurons[index];

    // Dissolving neuron (6 months dissolve delay)
    params.tokens[0].balanceInUsd = 0;
    params.nnsNeurons.neurons[0].state = NeuronState.Dissolving;
    params.nnsNeurons.neurons[0].fullNeuron.cachedNeuronStake = BigInt(
      50 * E8S_RATE
    );
    params.nnsNeurons.neurons[0].fullNeuron.agingSinceTimestampSeconds =
      BigInt(0);
    params.nnsNeurons.neurons[0].fullNeuron.autoStakeMaturity = false;
    params.nnsNeurons.neurons[0].fullNeuron.dissolveState = {
      WhenDissolvedTimestampSeconds:
        BigInt(referenceDateSeconds) + BigInt(0.5 * SECONDS_IN_YEAR),
    };
    expect(checkApy(OWN_CANISTER_ID_TEXT, false, 0.02)).toBe(true);
    expect(checkApy(OWN_CANISTER_ID_TEXT, true, 13.75)).toBe(true);

    // The neuron APY should be the same as the NNS total APY since there is only one neuron
    expect(
      checkNeuronApy(OWN_CANISTER_ID_TEXT, getNeuron(0), false, 0.02)
    ).toBe(true);
    expect(
      checkNeuronApy(OWN_CANISTER_ID_TEXT, getNeuron(0), true, 13.75)
    ).toBe(true);

    // Locked neuron (6 months dissolve delay)
    params.nnsNeurons.neurons[0].state = NeuronState.Locked;
    params.nnsNeurons.neurons[0].fullNeuron.agingSinceTimestampSeconds =
      BigInt(referenceDateSeconds);
    params.nnsNeurons.neurons[0].fullNeuron.dissolveState = {
      DissolveDelaySeconds: BigInt(0.5 * SECONDS_IN_YEAR),
    };
    expect(checkApy(OWN_CANISTER_ID_TEXT, false, 6.85)).toBe(true);
    expect(checkApy(OWN_CANISTER_ID_TEXT, true, 13.75)).toBe(true);

    // Different token balance have no effect on APY
    params.tokens[0].balanceInUsd = 10;
    expect(checkApy(OWN_CANISTER_ID_TEXT, false, 6.85)).toBe(true);
    expect(checkApy(OWN_CANISTER_ID_TEXT, true, 13.75)).toBe(true);

    params.tokens[0].balanceInUsd = 10 * 10 ** 10;
    expect(checkApy(OWN_CANISTER_ID_TEXT, false, 6.85)).toBe(true);
    expect(checkApy(OWN_CANISTER_ID_TEXT, true, 13.75)).toBe(true);

    params.tokens[0].balanceInUsd = 987654321;
    expect(checkApy(OWN_CANISTER_ID_TEXT, false, 6.85)).toBe(true);
    expect(checkApy(OWN_CANISTER_ID_TEXT, true, 13.75)).toBe(true);

    // In case of no voting power (e.g. data unavailable), the APY should be 0
    // eslint-disable-next-line @typescript-eslint/no-explicit-any
    let old: any = params.nnsTotalVotingPower;
    params.nnsTotalVotingPower = BigInt(0);
    expect(checkApy(OWN_CANISTER_ID_TEXT, false, 0)).toBe(true);
    expect(checkApy(OWN_CANISTER_ID_TEXT, true, 0)).toBe(true);
    params.nnsTotalVotingPower = old;

    // Different stake should have no effect on APY (more stake, more rewards, same APY ratio)
    params.nnsNeurons.neurons[0].fullNeuron.cachedNeuronStake = BigInt(
      100 * E8S_RATE
    );
    expect(checkApy(OWN_CANISTER_ID_TEXT, false, 6.85)).toBe(true);
    expect(checkApy(OWN_CANISTER_ID_TEXT, true, 13.75)).toBe(true);

    params.nnsNeurons.neurons[0].fullNeuron.cachedNeuronStake = BigInt(
      10000 * E8S_RATE
    );
    expect(checkApy(OWN_CANISTER_ID_TEXT, false, 6.85)).toBe(true);
    expect(checkApy(OWN_CANISTER_ID_TEXT, true, 13.75)).toBe(true);

    params.nnsNeurons.neurons[0].fullNeuron.cachedNeuronStake = BigInt(
      987654321 * E8S_RATE
    );
    expect(checkApy(OWN_CANISTER_ID_TEXT, false, 6.85)).toBe(true);
    expect(checkApy(OWN_CANISTER_ID_TEXT, true, 13.75)).toBe(true);
    params.nnsNeurons.neurons[0].fullNeuron.cachedNeuronStake = BigInt(
      50 * E8S_RATE
    );

    // Auto-stake new maturity
    params.nnsNeurons.neurons[0].fullNeuron.autoStakeMaturity = true;
    expect(checkApy(OWN_CANISTER_ID_TEXT, false, 7.1)).toBe(true);
    expect(checkApy(OWN_CANISTER_ID_TEXT, true, 13.75)).toBe(true);
    expect(checkNeuronApy(OWN_CANISTER_ID_TEXT, getNeuron(0), false, 7.1)).toBe(
      true
    );
    expect(
      checkNeuronApy(OWN_CANISTER_ID_TEXT, getNeuron(0), true, 13.75)
    ).toBe(true);

    // 1 Week of dissolve delay
    params.nnsNeurons.neurons[0].fullNeuron.dissolveState = {
      WhenDissolvedTimestampSeconds:
        BigInt(referenceDateSeconds) + BigInt(SECONDS_IN_7_DAYS),
    };
    expect(checkApy(OWN_CANISTER_ID_TEXT, false, 0.0)).toBe(true);
    expect(checkApy(OWN_CANISTER_ID_TEXT, true, 13.75)).toBe(true);

    // 4 Weeks of dissolve delay
    params.nnsNeurons.neurons[0].fullNeuron.dissolveState = {
      DissolveDelaySeconds: BigInt(4 * SECONDS_IN_7_DAYS),
    };
    expect(checkApy(OWN_CANISTER_ID_TEXT, false, 0.0)).toBe(true);
    expect(checkApy(OWN_CANISTER_ID_TEXT, true, 13.75)).toBe(true);

    // 6 Months of dissolve delay
    params.nnsNeurons.neurons[0].fullNeuron.dissolveState = {
      DissolveDelaySeconds: BigInt(SECONDS_IN_HALF_YEAR),
    };
    expect(checkApy(OWN_CANISTER_ID_TEXT, false, 7.1)).toBe(true);
    expect(checkApy(OWN_CANISTER_ID_TEXT, true, 13.75)).toBe(true);

    // 10 Years of dissolve delay
    params.nnsNeurons.neurons[0].fullNeuron.dissolveState = {
      DissolveDelaySeconds: BigInt(10 * SECONDS_IN_YEAR),
    };
    expect(checkApy(OWN_CANISTER_ID_TEXT, false, 13.75)).toBe(true);
    expect(checkApy(OWN_CANISTER_ID_TEXT, true, 13.75)).toBe(true);

    // The FX rate should not affect the APY
    params.fxRates[LEDGER_CANISTER_ID.toText()] = 1.23;
    expect(checkApy(OWN_CANISTER_ID_TEXT, false, 13.75)).toBe(true);
    expect(checkApy(OWN_CANISTER_ID_TEXT, true, 13.75)).toBe(true);

    params.fxRates[LEDGER_CANISTER_ID.toText()] = 987654.321;
    expect(checkApy(OWN_CANISTER_ID_TEXT, false, 13.75)).toBe(true);
    expect(checkApy(OWN_CANISTER_ID_TEXT, true, 13.75)).toBe(true);

    params.fxRates[LEDGER_CANISTER_ID.toText()] = 0.000001;
    expect(checkApy(OWN_CANISTER_ID_TEXT, false, 13.75)).toBe(true);
    expect(checkApy(OWN_CANISTER_ID_TEXT, true, 13.75)).toBe(true);
    expect(
      checkNeuronApy(OWN_CANISTER_ID_TEXT, getNeuron(0), false, 13.75)
    ).toBe(true);
    expect(
      checkNeuronApy(OWN_CANISTER_ID_TEXT, getNeuron(0), true, 13.75)
    ).toBe(true);
    params.fxRates[LEDGER_CANISTER_ID.toText()] = 9;

    // Changes in the minimium dissolve delay are accounted
    params.nnsNeurons.neurons[0].fullNeuron.dissolveState = {
      DissolveDelaySeconds: BigInt(4 * SECONDS_IN_YEAR),
    };
    expect(checkApy(OWN_CANISTER_ID_TEXT, false, 10.15)).toBe(true);
    expect(checkApy(OWN_CANISTER_ID_TEXT, true, 13.75)).toBe(true);
    expect(
      checkNeuronApy(OWN_CANISTER_ID_TEXT, getNeuron(0), false, 10.15)
    ).toBe(true);
    expect(
      checkNeuronApy(OWN_CANISTER_ID_TEXT, getNeuron(0), true, 13.75)
    ).toBe(true);
    params.nnsEconomics.parameters.votingPowerEconomics = {
      neuronMinimumDissolveDelayToVoteSeconds: BigInt(
        4 * SECONDS_IN_YEAR + SECONDS_IN_DAY
      ),
    };
    expect(checkApy(OWN_CANISTER_ID_TEXT, false, 0)).toBe(true);
    expect(checkApy(OWN_CANISTER_ID_TEXT, true, 13.75)).toBe(true);
    params.nnsEconomics.parameters.votingPowerEconomics = {
      neuronMinimumDissolveDelayToVoteSeconds: BigInt(SECONDS_IN_HALF_YEAR),
    };

    // Changes in the minimium stake are accounted
    params.nnsEconomics.parameters.neuronMinimumStake = BigInt(100 * E8S_RATE);
    expect(checkApy(OWN_CANISTER_ID_TEXT, false, 0)).toBe(true);
    expect(checkApy(OWN_CANISTER_ID_TEXT, true, 0)).toBe(true);
    params.nnsEconomics.parameters.neuronMinimumStake = BigInt(1 * E8S_RATE);

    // Dissolving neuron with 10 years dissolve delay
    params.nnsNeurons.neurons[0].state = NeuronState.Dissolving;
    params.nnsNeurons.neurons[0].fullNeuron.dissolveState = {
      WhenDissolvedTimestampSeconds:
        BigInt(referenceDateSeconds) + BigInt(10 * SECONDS_IN_YEAR),
    };
    expect(checkApy(OWN_CANISTER_ID_TEXT, false, 13.3)).toBe(true);
    expect(checkApy(OWN_CANISTER_ID_TEXT, true, 13.75)).toBe(true);

    // Dissolving neuron with 1 year dissolve delay
    params.nnsNeurons.neurons[0].fullNeuron.dissolveState = {
      WhenDissolvedTimestampSeconds:
        BigInt(referenceDateSeconds) + BigInt(1 * SECONDS_IN_YEAR),
    };
    expect(checkApy(OWN_CANISTER_ID_TEXT, false, 3.55)).toBe(true);
    expect(checkApy(OWN_CANISTER_ID_TEXT, true, 13.75)).toBe(true);

    // Dissolving neuron with 1 month dissolve delay
    params.nnsNeurons.neurons[0].fullNeuron.dissolveState = {
      WhenDissolvedTimestampSeconds:
        BigInt(referenceDateSeconds) + BigInt(1 * SECONDS_IN_MONTH),
    };
    expect(checkApy(OWN_CANISTER_ID_TEXT, false, 0)).toBe(true);
    expect(checkApy(OWN_CANISTER_ID_TEXT, true, 13.75)).toBe(true);

    // Staked maturity should not affect the APY (more stake, more rewards, same APY ratio)
    params.nnsNeurons.neurons[0].state = NeuronState.Locked;
    params.nnsNeurons.neurons[0].fullNeuron.autoStakeMaturity = false;
    params.nnsNeurons.neurons[0].fullNeuron.cachedNeuronStake = BigInt(
      50 * E8S_RATE
    );
    params.nnsNeurons.neurons[0].fullNeuron.agingSinceTimestampSeconds =
      BigInt(referenceDateSeconds);
    params.nnsNeurons.neurons[0].fullNeuron.dissolveState = {
      DissolveDelaySeconds: BigInt(SECONDS_IN_YEAR),
    };
    expect(checkApy(OWN_CANISTER_ID_TEXT, false, 7.25)).toBe(true);
    expect(checkApy(OWN_CANISTER_ID_TEXT, true, 13.75)).toBe(true);

    params.nnsNeurons.neurons[0].fullNeuron.stakedMaturityE8sEquivalent =
      BigInt(50 * E8S_RATE);
    expect(checkApy(OWN_CANISTER_ID_TEXT, false, 7.25)).toBe(true);
    expect(checkApy(OWN_CANISTER_ID_TEXT, true, 13.75)).toBe(true);

    params.nnsNeurons.neurons[0].fullNeuron.stakedMaturityE8sEquivalent =
      BigInt(987654321 * E8S_RATE);
    expect(checkApy(OWN_CANISTER_ID_TEXT, false, 7.25)).toBe(true);
    expect(checkApy(OWN_CANISTER_ID_TEXT, true, 13.75)).toBe(true);
    params.nnsNeurons.neurons[0].fullNeuron.stakedMaturityE8sEquivalent = 0n;

    // Un-staked maturity should not affect the current APY (the reward is compared to the staked amount)
    params.nnsNeurons.neurons[0].fullNeuron.maturityE8sEquivalent = BigInt(
      50 * E8S_RATE
    );
    expect(checkApy(OWN_CANISTER_ID_TEXT, false, 7.25)).toBe(true);
    expect(checkApy(OWN_CANISTER_ID_TEXT, true, 13.75)).toBe(true);

    params.nnsNeurons.neurons[0].fullNeuron.maturityE8sEquivalent = BigInt(
      987654321 * E8S_RATE
    );
    expect(checkApy(OWN_CANISTER_ID_TEXT, false, 7.25)).toBe(true);
    expect(checkApy(OWN_CANISTER_ID_TEXT, true, 13.75)).toBe(true);
    params.nnsNeurons.neurons[0].fullNeuron.maturityE8sEquivalent = 0n;

    // Auto-stake maturity should positively affect the APY (the reward is compared to the INITIAL staked amount)
    params.nnsNeurons.neurons[0].fullNeuron.autoStakeMaturity = true;
    expect(checkApy(OWN_CANISTER_ID_TEXT, false, 7.5)).toBe(true);
    expect(checkApy(OWN_CANISTER_ID_TEXT, true, 13.75)).toBe(true);

    // Handles multiple neurons
    params.nnsNeurons.neurons.push(getTestNeuronNns());
    params.nnsNeurons.neurons.push(getTestNeuronNns());
    params.nnsNeurons.neurons.forEach((n) => {
      n.state = NeuronState.Locked;
      n.fullNeuron.neuronFees = BigInt(0);
      n.fullNeuron.autoStakeMaturity = false;
      n.fullNeuron.maturityE8sEquivalent = BigInt(0);
      n.fullNeuron.stakedMaturityE8sEquivalent = BigInt(0);
      n.fullNeuron.cachedNeuronStake = BigInt(50 * E8S_RATE);
      n.fullNeuron.agingSinceTimestampSeconds = BigInt(referenceDateSeconds);
      n.fullNeuron.dissolveState = {
        DissolveDelaySeconds: BigInt(SECONDS_IN_YEAR),
      };
    });

    // Same neurons, same APY
    expect(checkApy(OWN_CANISTER_ID_TEXT, false, 7.25)).toBe(true);
    expect(checkApy(OWN_CANISTER_ID_TEXT, true, 13.75)).toBe(true);
    expect(
      checkNeuronApy(OWN_CANISTER_ID_TEXT, getNeuron(0), false, 7.25)
    ).toBe(true);
    expect(
      checkNeuronApy(OWN_CANISTER_ID_TEXT, getNeuron(0), true, 13.75)
    ).toBe(true);
    expect(
      checkNeuronApy(OWN_CANISTER_ID_TEXT, getNeuron(1), false, 7.25)
    ).toBe(true);
    expect(
      checkNeuronApy(OWN_CANISTER_ID_TEXT, getNeuron(1), true, 13.75)
    ).toBe(true);
    expect(
      checkNeuronApy(OWN_CANISTER_ID_TEXT, getNeuron(2), false, 7.25)
    ).toBe(true);
    expect(
      checkNeuronApy(OWN_CANISTER_ID_TEXT, getNeuron(2), true, 13.75)
    ).toBe(true);

    // Let's modify the 1st neuron in order not to generate rewards
    params.nnsNeurons.neurons[0].fullNeuron.dissolveState = {
      DissolveDelaySeconds: BigInt(SECONDS_IN_7_DAYS),
    };
    expect(checkApy(OWN_CANISTER_ID_TEXT, false, (7.25 / 3) * 2)).toBe(true);
    expect(checkApy(OWN_CANISTER_ID_TEXT, true, 13.75)).toBe(true);

    // Let's modify also the 2nd neuron in order not to generate rewards
    params.nnsNeurons.neurons[1].fullNeuron.dissolveState = {
      DissolveDelaySeconds: BigInt(SECONDS_IN_7_DAYS),
    };
    expect(checkApy(OWN_CANISTER_ID_TEXT, false, 7.25 / 3)).toBe(true);
    expect(checkApy(OWN_CANISTER_ID_TEXT, true, 13.75)).toBe(true);
    expect(checkNeuronApy(OWN_CANISTER_ID_TEXT, getNeuron(0), false, 0)).toBe(
      true
    );
    expect(
      checkNeuronApy(OWN_CANISTER_ID_TEXT, getNeuron(0), true, 13.75)
    ).toBe(true);
    expect(checkNeuronApy(OWN_CANISTER_ID_TEXT, getNeuron(1), false, 0)).toBe(
      true
    );
    expect(
      checkNeuronApy(OWN_CANISTER_ID_TEXT, getNeuron(1), true, 13.75)
    ).toBe(true);
    expect(
      checkNeuronApy(OWN_CANISTER_ID_TEXT, getNeuron(2), false, 7.25)
    ).toBe(true);
    expect(
      checkNeuronApy(OWN_CANISTER_ID_TEXT, getNeuron(2), true, 13.75)
    ).toBe(true);

    // All of them are not generating rewards
    params.nnsNeurons.neurons[2].fullNeuron.dissolveState = {
      DissolveDelaySeconds: BigInt(SECONDS_IN_7_DAYS),
    };
    expect(checkApy(OWN_CANISTER_ID_TEXT, false, 0)).toBe(true);
    expect(checkApy(OWN_CANISTER_ID_TEXT, true, 13.75)).toBe(true);
    params.nnsNeurons.neurons.forEach((n) => {
      n.fullNeuron.dissolveState = {
        DissolveDelaySeconds: BigInt(SECONDS_IN_YEAR),
      };
    });

    // Let's modify the 1st neuron to have a different stake, should have no effect (same weighted ratio)
    params.nnsNeurons.neurons[0].fullNeuron.cachedNeuronStake = BigInt(
      5000 * E8S_RATE
    );
    expect(checkApy(OWN_CANISTER_ID_TEXT, false, 7.25)).toBe(true);
    expect(checkApy(OWN_CANISTER_ID_TEXT, true, 13.75)).toBe(true);

    // Let's modify the 1st neuron to have auto-staking, should have a positive effect, weigthed by the stake (10x)
    params.nnsNeurons.neurons[0].fullNeuron.autoStakeMaturity = true;
    expect(checkApy(OWN_CANISTER_ID_TEXT, false, 7.45)).toBe(true);
    expect(checkApy(OWN_CANISTER_ID_TEXT, true, 13.75)).toBe(true);

    // Let's reduce the stake of the 1st neuron, the positive effect, weigthed by the stake (0.1x), is now negligible
    params.nnsNeurons.neurons[0].fullNeuron.cachedNeuronStake = BigInt(
      5 * E8S_RATE
    );
    expect(checkApy(OWN_CANISTER_ID_TEXT, false, 7.25)).toBe(true);
    expect(checkApy(OWN_CANISTER_ID_TEXT, true, 13.75)).toBe(true);

    // The changes of a single neuron should not affect the APY of the others
    expect(checkNeuronApy(OWN_CANISTER_ID_TEXT, getNeuron(0), false, 7.5)).toBe(
      true
    );
    expect(
      checkNeuronApy(OWN_CANISTER_ID_TEXT, getNeuron(0), true, 13.75)
    ).toBe(true);
    expect(
      checkNeuronApy(OWN_CANISTER_ID_TEXT, getNeuron(1), false, 7.25)
    ).toBe(true);
    expect(
      checkNeuronApy(OWN_CANISTER_ID_TEXT, getNeuron(1), true, 13.75)
    ).toBe(true);
    expect(
      checkNeuronApy(OWN_CANISTER_ID_TEXT, getNeuron(2), false, 7.25)
    ).toBe(true);
    expect(
      checkNeuronApy(OWN_CANISTER_ID_TEXT, getNeuron(2), true, 13.75)
    ).toBe(true);

    // Let's remove some vital data, the APY should be 0 and we should see an error
    old = params.nnsTotalVotingPower;
    params.nnsTotalVotingPower = 0n;
    expect(checkApy(OWN_CANISTER_ID_TEXT, false, 0)).toBe(true);
    expect(checkApy(OWN_CANISTER_ID_TEXT, true, 0)).toBe(true);
    expect(getRewardData(params).apy.get(OWN_CANISTER_ID_TEXT).error).toBe(
      APY_CALC_ERROR.MISSING_DATA
    );
    params.nnsTotalVotingPower = old;

    old = params.fxRates[LEDGER_CANISTER_ID.toText()];
    params.fxRates[LEDGER_CANISTER_ID.toText()] = undefined;
    expect(checkApy(OWN_CANISTER_ID_TEXT, false, 0)).toBe(true);
    expect(checkApy(OWN_CANISTER_ID_TEXT, true, 0)).toBe(true);
    expect(getRewardData(params).apy.get(OWN_CANISTER_ID_TEXT).error).toBe(
      APY_CALC_ERROR.MISSING_DATA
    );
    params.fxRates[LEDGER_CANISTER_ID.toText()] = old;
  });

  it("Calculates the APYs (SNSs)", () => {
    const confidence = 0.01; // 1%, it means that if the reference was 10, a value between 9.9 and 10.1 is also accepted
    const checkApy = bindCheckApy(params, confidence);
    const checkNeuronApy = bindCheckNeuronApy(params, confidence);
    const getNeuron = (index: number) =>
      params.snsNeurons[TEST_SNS_IDS[0]].neurons[index];

    // Add a SNS project without a neuron, base and reward parameters different from NNS!
    params.tokens.push({
      balanceInUsd: 0,
      ledgerCanisterId: Principal.fromText(TEST_SNS_IDS[0]),
    });
    params.snsProjects.data.push(getTestSns(TEST_SNS_IDS[0]));
    params.snsProjects.data[0].nervous_system_parameters.max_dissolve_delay_seconds =
      SECONDS_IN_YEAR;
    params.snsProjects.data[0].nervous_system_parameters.max_dissolve_delay_bonus_percentage = 15;
    params.snsProjects.data[0].nervous_system_parameters.max_neuron_age_for_age_bonus =
      3 * SECONDS_IN_YEAR;
    params.snsProjects.data[0].nervous_system_parameters.max_age_bonus_percentage = 400;
    params.snsProjects.data[0].nervous_system_parameters.voting_rewards_parameters =
      {
        initial_reward_rate_basis_points: 1000,
        final_reward_rate_basis_points: 300,
        reward_rate_transition_duration_seconds: SECONDS_IN_YEAR,
      };
    params.fxRates[TEST_SNS_IDS[0]] = 1.5;

    // Dissolving neuron (1 year dissolve delay)
    params.snsNeurons[TEST_SNS_IDS[0]] = {
      neurons: [getTestNeuronSns()],
    };
    params.snsNeurons[TEST_SNS_IDS[0]].neurons[0].cached_neuron_stake_e8s =
      BigInt(100 * E8S_RATE);
    params.snsNeurons[
      TEST_SNS_IDS[0]
    ].neurons[0].aging_since_timestamp_seconds = BigInt(referenceDateSeconds);
    params.snsNeurons[TEST_SNS_IDS[0]].neurons[0].auto_stake_maturity = [false];
    params.snsNeurons[TEST_SNS_IDS[0]].neurons[0].dissolve_state = [
      {
        WhenDissolvedTimestampSeconds:
          BigInt(referenceDateSeconds) + BigInt(SECONDS_IN_YEAR),
      },
    ];
    expect(checkApy(TEST_SNS_IDS[0], false, 2.05)).toBe(true);
    expect(checkApy(TEST_SNS_IDS[0], true, 7.3)).toBe(true);

    // The neuron APY should be the same as the Project total APY since there is only one neuron
    expect(checkNeuronApy(TEST_SNS_IDS[0], getNeuron(0), false, 2.05)).toBe(
      true
    );
    expect(checkNeuronApy(TEST_SNS_IDS[0], getNeuron(0), true, 7.3)).toBe(true);

    // Locked neuron (1 year dissolve delay)
    params.snsNeurons[
      TEST_SNS_IDS[0]
    ].neurons[0].aging_since_timestamp_seconds = BigInt(referenceDateSeconds);
    params.snsNeurons[TEST_SNS_IDS[0]].neurons[0].dissolve_state = [
      {
        DissolveDelaySeconds: BigInt(SECONDS_IN_YEAR),
      },
    ];
    expect(checkApy(TEST_SNS_IDS[0], false, 7.05)).toBe(true);
    expect(checkApy(TEST_SNS_IDS[0], true, 7.3)).toBe(true);

    // Different token balance have no effect on APY
    params.tokens[1].balanceInUsd = 10;
    expect(checkApy(TEST_SNS_IDS[0], false, 7.05)).toBe(true);
    expect(checkApy(TEST_SNS_IDS[0], true, 7.3)).toBe(true);

    params.tokens[1].balanceInUsd = 10 * 10 ** 10;
    expect(checkApy(TEST_SNS_IDS[0], false, 7.05)).toBe(true);
    expect(checkApy(TEST_SNS_IDS[0], true, 7.3)).toBe(true);

    params.tokens[1].balanceInUsd = 987654321;
    expect(checkApy(TEST_SNS_IDS[0], false, 7.05)).toBe(true);
    expect(checkApy(TEST_SNS_IDS[0], true, 7.3)).toBe(true);

    // In case of no voting power (e.g. data unavailable), the APY should be 0
    // eslint-disable-next-line @typescript-eslint/no-explicit-any
    let old: any =
      params.snsProjects.data[0].metrics.get_metrics_result.Ok
        .voting_power_metrics.governance_total_potential_voting_power;
    params.snsProjects.data[0].metrics.get_metrics_result.Ok.voting_power_metrics.governance_total_potential_voting_power =
      BigInt(0);
    expect(checkApy(TEST_SNS_IDS[0], false, 0)).toBe(true);
    expect(checkApy(TEST_SNS_IDS[0], true, 0)).toBe(true);
    params.snsProjects.data[0].metrics.get_metrics_result.Ok.voting_power_metrics.governance_total_potential_voting_power =
      old;

    // Different stake should have no effect on APY (more stake, more rewards, same APY ratio)
    params.snsNeurons[TEST_SNS_IDS[0]].neurons[0].cached_neuron_stake_e8s =
      BigInt(1 * E8S_RATE);
    expect(checkApy(TEST_SNS_IDS[0], false, 7.05)).toBe(true);
    expect(checkApy(TEST_SNS_IDS[0], true, 7.3)).toBe(true);

    params.snsNeurons[TEST_SNS_IDS[0]].neurons[0].cached_neuron_stake_e8s =
      BigInt(10000 * E8S_RATE);
    expect(checkApy(TEST_SNS_IDS[0], false, 7.05)).toBe(true);
    expect(checkApy(TEST_SNS_IDS[0], true, 7.3)).toBe(true);

    params.snsNeurons[TEST_SNS_IDS[0]].neurons[0].cached_neuron_stake_e8s =
      BigInt(987654321 * E8S_RATE);
    expect(checkApy(TEST_SNS_IDS[0], false, 7.05)).toBe(true);
    expect(checkApy(TEST_SNS_IDS[0], true, 7.3)).toBe(true);
    params.snsNeurons[TEST_SNS_IDS[0]].neurons[0].cached_neuron_stake_e8s =
      BigInt(100 * E8S_RATE);

    // Auto-stake new maturity
    params.nnsNeurons.neurons[0].fullNeuron.autoStakeMaturity = true;
    params.snsNeurons[TEST_SNS_IDS[0]].neurons[0].auto_stake_maturity = [true];
    expect(checkApy(TEST_SNS_IDS[0], false, 7.3)).toBe(true);
    expect(checkApy(TEST_SNS_IDS[0], true, 7.3)).toBe(true);
    expect(checkNeuronApy(TEST_SNS_IDS[0], getNeuron(0), false, 7.3)).toBe(
      true
    );
    expect(checkNeuronApy(TEST_SNS_IDS[0], getNeuron(0), true, 7.3)).toBe(true);

    // 1 Week of dissolve delay
    params.snsNeurons[TEST_SNS_IDS[0]].neurons[0].dissolve_state = [
      {
        WhenDissolvedTimestampSeconds:
          BigInt(referenceDateSeconds) + BigInt(SECONDS_IN_7_DAYS),
      },
    ];
    expect(checkApy(TEST_SNS_IDS[0], false, 0.0)).toBe(true);
    expect(checkApy(TEST_SNS_IDS[0], true, 7.3)).toBe(true);

    // 4 Weeks of dissolve delay
    params.snsNeurons[TEST_SNS_IDS[0]].neurons[0].dissolve_state = [
      {
        DissolveDelaySeconds: BigInt(4 * SECONDS_IN_7_DAYS),
      },
    ];
    expect(checkApy(TEST_SNS_IDS[0], false, 0.0)).toBe(true);
    expect(checkApy(TEST_SNS_IDS[0], true, 7.3)).toBe(true);

    // 6 Months of dissolve delay
    params.snsNeurons[TEST_SNS_IDS[0]].neurons[0].dissolve_state = [
      {
        DissolveDelaySeconds: BigInt(SECONDS_IN_HALF_YEAR),
      },
    ];
    expect(checkApy(TEST_SNS_IDS[0], false, 6.81)).toBe(true);
    expect(checkApy(TEST_SNS_IDS[0], true, 7.3)).toBe(true);

    // 10 Years of dissolve delay
    params.snsNeurons[TEST_SNS_IDS[0]].neurons[0].dissolve_state = [
      {
        DissolveDelaySeconds: BigInt(10 * SECONDS_IN_YEAR),
      },
    ];
    expect(checkApy(TEST_SNS_IDS[0], false, 7.3)).toBe(true);
    expect(checkApy(TEST_SNS_IDS[0], true, 7.3)).toBe(true);
    params.snsNeurons[TEST_SNS_IDS[0]].neurons[0].dissolve_state = [
      {
        DissolveDelaySeconds: BigInt(SECONDS_IN_HALF_YEAR),
      },
    ];

    // The FX rate should not affect the APY
    params.fxRates[TEST_SNS_IDS[0]] = 1.23;
    expect(checkApy(TEST_SNS_IDS[0], false, 6.81)).toBe(true);
    expect(checkApy(TEST_SNS_IDS[0], true, 7.3)).toBe(true);

    params.fxRates[TEST_SNS_IDS[0]] = 987654.321;
    expect(checkApy(TEST_SNS_IDS[0], false, 6.81)).toBe(true);
    expect(checkApy(TEST_SNS_IDS[0], true, 7.3)).toBe(true);

    params.fxRates[TEST_SNS_IDS[0]] = 0.000001;
    expect(checkApy(TEST_SNS_IDS[0], false, 6.81)).toBe(true);
    expect(checkApy(TEST_SNS_IDS[0], true, 7.3)).toBe(true);
    expect(checkNeuronApy(TEST_SNS_IDS[0], getNeuron(0), false, 6.81)).toBe(
      true
    );
    expect(checkNeuronApy(TEST_SNS_IDS[0], getNeuron(0), true, 7.3)).toBe(true);
    params.fxRates[TEST_SNS_IDS[0]] = 1.5;

    // Changes in the minimium dissolve delay are accounted
    params.snsProjects.data[0].nervous_system_parameters.neuron_minimum_dissolve_delay_to_vote_seconds =
      SECONDS_IN_HALF_YEAR;
    expect(checkApy(TEST_SNS_IDS[0], false, 6.81)).toBe(true);
    expect(checkApy(TEST_SNS_IDS[0], true, 7.3)).toBe(true);

    params.snsProjects.data[0].nervous_system_parameters.neuron_minimum_dissolve_delay_to_vote_seconds =
      SECONDS_IN_HALF_YEAR + SECONDS_IN_DAY;
    expect(checkApy(TEST_SNS_IDS[0], false, 0)).toBe(true);
    expect(checkApy(TEST_SNS_IDS[0], true, 7.3)).toBe(true);
    params.snsProjects.data[0].nervous_system_parameters.neuron_minimum_dissolve_delay_to_vote_seconds =
      SECONDS_IN_HALF_YEAR;

    // Changes in the minimium stake are accounted
    params.snsProjects.data[0].nervous_system_parameters.neuron_minimum_stake_e8s =
      101 * E8S_RATE;
    expect(checkApy(TEST_SNS_IDS[0], false, 0)).toBe(true);
    expect(checkApy(TEST_SNS_IDS[0], true, 0)).toBe(true);
    params.snsProjects.data[0].nervous_system_parameters.neuron_minimum_stake_e8s =
      1 * E8S_RATE;
    expect(checkApy(TEST_SNS_IDS[0], false, 6.81)).toBe(true);
    expect(checkApy(TEST_SNS_IDS[0], true, 7.3)).toBe(true);
    expect(checkNeuronApy(TEST_SNS_IDS[0], getNeuron(0), false, 6.81)).toBe(
      true
    );
    expect(checkNeuronApy(TEST_SNS_IDS[0], getNeuron(0), true, 7.3)).toBe(true);

    // Dissolving neuron with 10 years dissolve delay
    params.snsNeurons[TEST_SNS_IDS[0]].neurons[0].dissolve_state = [
      {
        WhenDissolvedTimestampSeconds:
          BigInt(referenceDateSeconds) + BigInt(10 * SECONDS_IN_YEAR),
      },
    ];
    expect(checkApy(TEST_SNS_IDS[0], false, 4.33)).toBe(true);
    expect(checkApy(TEST_SNS_IDS[0], true, 7.3)).toBe(true);

    // Dissolving neuron with 1 year dissolve delay
    params.snsNeurons[TEST_SNS_IDS[0]].neurons[0].dissolve_state = [
      {
        WhenDissolvedTimestampSeconds:
          BigInt(referenceDateSeconds) + BigInt(1 * SECONDS_IN_YEAR),
      },
    ];
    expect(checkApy(TEST_SNS_IDS[0], false, 2.08)).toBe(true);
    expect(checkApy(TEST_SNS_IDS[0], true, 7.3)).toBe(true);

    // Dissolving neuron with 1 month dissolve delay
    params.snsNeurons[TEST_SNS_IDS[0]].neurons[0].dissolve_state = [
      {
        WhenDissolvedTimestampSeconds: BigInt(
          referenceDateSeconds + SECONDS_IN_MONTH
        ),
      },
    ];
    expect(checkApy(TEST_SNS_IDS[0], false, 0)).toBe(true);
    expect(checkApy(TEST_SNS_IDS[0], true, 7.3)).toBe(true);

    // Staked maturity should not affect the APY (more stake, more rewards, same APY ratio)
    params.snsNeurons[TEST_SNS_IDS[0]].neurons[0].dissolve_state = [
      {
        DissolveDelaySeconds: BigInt(SECONDS_IN_YEAR),
      },
    ];
    params.snsNeurons[TEST_SNS_IDS[0]].neurons[0].auto_stake_maturity = [false];
    params.snsNeurons[TEST_SNS_IDS[0]].neurons[0].cached_neuron_stake_e8s =
      BigInt(100 * E8S_RATE);
    params.snsNeurons[
      TEST_SNS_IDS[0]
    ].neurons[0].staked_maturity_e8s_equivalent = [BigInt(500 * E8S_RATE)];
    expect(checkApy(TEST_SNS_IDS[0], false, 7.05)).toBe(true);
    expect(checkApy(TEST_SNS_IDS[0], true, 7.3)).toBe(true);

    params.snsNeurons[
      TEST_SNS_IDS[0]
    ].neurons[0].staked_maturity_e8s_equivalent = [
      BigInt(987654321 * E8S_RATE),
    ];
    expect(checkApy(TEST_SNS_IDS[0], false, 7.05)).toBe(true);
    expect(checkApy(TEST_SNS_IDS[0], true, 7.3)).toBe(true);
    params.snsNeurons[
      TEST_SNS_IDS[0]
    ].neurons[0].staked_maturity_e8s_equivalent = [0n];

    // Un-staked maturity should not affect the current APY (the reward is compared to the staked amount)
    params.snsNeurons[TEST_SNS_IDS[0]].neurons[0].maturity_e8s_equivalent =
      BigInt(500 * E8S_RATE);
    expect(checkApy(TEST_SNS_IDS[0], false, 7.05)).toBe(true);
    expect(checkApy(TEST_SNS_IDS[0], true, 7.3)).toBe(true);

    params.snsNeurons[TEST_SNS_IDS[0]].neurons[0].maturity_e8s_equivalent =
      BigInt(987654321 * E8S_RATE);
    expect(checkApy(TEST_SNS_IDS[0], false, 7.05)).toBe(true);
    expect(checkApy(TEST_SNS_IDS[0], true, 7.3)).toBe(true);
    params.snsNeurons[TEST_SNS_IDS[0]].neurons[0].maturity_e8s_equivalent = 0n;

    // Auto-stake maturity should positively affect the APY (the reward is compared to the INITIAL staked amount)
    params.snsNeurons[TEST_SNS_IDS[0]].neurons[0].auto_stake_maturity = [true];
    expect(checkApy(TEST_SNS_IDS[0], false, 7.3)).toBe(true);
    expect(checkApy(TEST_SNS_IDS[0], true, 7.3)).toBe(true);

    // Handles multiple neurons
    params.snsNeurons[TEST_SNS_IDS[0]].neurons.push(getTestNeuronSns());
    params.snsNeurons[TEST_SNS_IDS[0]].neurons.push(getTestNeuronSns());
    params.snsNeurons[TEST_SNS_IDS[0]].neurons.forEach((n) => {
      n.cached_neuron_stake_e8s = BigInt(100 * E8S_RATE);
      n.aging_since_timestamp_seconds = BigInt(referenceDateSeconds);
      n.auto_stake_maturity = [false];
      n.maturity_e8s_equivalent = BigInt(0);
      n.staked_maturity_e8s_equivalent = [BigInt(0)];
      n.dissolve_state = [
        {
          DissolveDelaySeconds: BigInt(SECONDS_IN_YEAR),
        },
      ];
    });

    // Same neurons, same APY
    expect(checkApy(TEST_SNS_IDS[0], false, 7.05)).toBe(true);
    expect(checkApy(TEST_SNS_IDS[0], true, 7.3)).toBe(true);
    expect(checkNeuronApy(TEST_SNS_IDS[0], getNeuron(0), false, 7.05)).toBe(
      true
    );
    expect(checkNeuronApy(TEST_SNS_IDS[0], getNeuron(0), true, 7.3)).toBe(true);
    expect(checkNeuronApy(TEST_SNS_IDS[0], getNeuron(1), false, 7.05)).toBe(
      true
    );
    expect(checkNeuronApy(TEST_SNS_IDS[0], getNeuron(1), true, 7.3)).toBe(true);
    expect(checkNeuronApy(TEST_SNS_IDS[0], getNeuron(2), false, 7.05)).toBe(
      true
    );
    expect(checkNeuronApy(TEST_SNS_IDS[0], getNeuron(2), true, 7.3)).toBe(true);

    // Let's modify the 1st neuron in order not to generate rewards
    params.snsNeurons[TEST_SNS_IDS[0]].neurons[0].dissolve_state = [
      {
        DissolveDelaySeconds: BigInt(SECONDS_IN_7_DAYS),
      },
    ];
    expect(checkApy(TEST_SNS_IDS[0], false, (7.05 / 3) * 2)).toBe(true);
    expect(checkApy(TEST_SNS_IDS[0], true, 7.3)).toBe(true);

    // Let's modify also the 2nd neuron in order not to generate rewards
    params.snsNeurons[TEST_SNS_IDS[0]].neurons[1].dissolve_state = [
      {
        DissolveDelaySeconds: BigInt(SECONDS_IN_7_DAYS),
      },
    ];
    expect(checkApy(TEST_SNS_IDS[0], false, 7.05 / 3)).toBe(true);
    expect(checkApy(TEST_SNS_IDS[0], true, 7.3)).toBe(true);
    expect(checkNeuronApy(TEST_SNS_IDS[0], getNeuron(0), false, 0)).toBe(true);
    expect(checkNeuronApy(TEST_SNS_IDS[0], getNeuron(0), true, 7.3)).toBe(true);
    expect(checkNeuronApy(TEST_SNS_IDS[0], getNeuron(1), false, 0)).toBe(true);
    expect(checkNeuronApy(TEST_SNS_IDS[0], getNeuron(1), true, 7.3)).toBe(true);
    expect(checkNeuronApy(TEST_SNS_IDS[0], getNeuron(2), false, 7.05)).toBe(
      true
    );
    expect(checkNeuronApy(TEST_SNS_IDS[0], getNeuron(2), true, 7.3)).toBe(true);

    // All of them are not generating rewards
    params.snsNeurons[TEST_SNS_IDS[0]].neurons[2].dissolve_state = [
      {
        DissolveDelaySeconds: BigInt(SECONDS_IN_7_DAYS),
      },
    ];
    expect(checkApy(TEST_SNS_IDS[0], false, 0)).toBe(true);
    expect(checkApy(TEST_SNS_IDS[0], true, 7.3)).toBe(true);
    params.snsNeurons[TEST_SNS_IDS[0]].neurons.forEach((n) => {
      n.dissolve_state = [
        {
          DissolveDelaySeconds: BigInt(SECONDS_IN_YEAR),
        },
      ];
    });

    // Let's modify the 1st neuron to have a different stake, should have no effect (same weighted ratio)
    params.snsNeurons[TEST_SNS_IDS[0]].neurons[0].cached_neuron_stake_e8s =
      BigInt(5000 * E8S_RATE);
    expect(checkApy(TEST_SNS_IDS[0], false, 7.05)).toBe(true);
    expect(checkApy(TEST_SNS_IDS[0], true, 7.3)).toBe(true);

    // Let's modify the 1st neuron to have auto-staking, should have a positive effect, weigthed by the stake (10x)
    params.snsNeurons[TEST_SNS_IDS[0]].neurons[0].auto_stake_maturity = [true];
    expect(checkApy(TEST_SNS_IDS[0], false, 7.26)).toBe(true);
    expect(checkApy(TEST_SNS_IDS[0], true, 7.3)).toBe(true);

    // Let's reduce the stake of the 1st neuron, the positive effect, weigthed by the stake (0.1x), is now negligible
    params.snsNeurons[TEST_SNS_IDS[0]].neurons[0].cached_neuron_stake_e8s =
      BigInt(5 * E8S_RATE);
    expect(checkApy(TEST_SNS_IDS[0], false, 7.05)).toBe(true);
    expect(checkApy(TEST_SNS_IDS[0], true, 7.3)).toBe(true);

    // The changes of a single neuron should not affect the APY of the others
    expect(checkNeuronApy(TEST_SNS_IDS[0], getNeuron(0), false, 7.26)).toBe(
      true
    );
    expect(checkNeuronApy(TEST_SNS_IDS[0], getNeuron(0), true, 7.3)).toBe(true);
    expect(checkNeuronApy(TEST_SNS_IDS[0], getNeuron(1), false, 7.05)).toBe(
      true
    );
    expect(checkNeuronApy(TEST_SNS_IDS[0], getNeuron(1), true, 7.3)).toBe(true);
    expect(checkNeuronApy(TEST_SNS_IDS[0], getNeuron(2), false, 7.05)).toBe(
      true
    );
    expect(checkNeuronApy(TEST_SNS_IDS[0], getNeuron(2), true, 7.3)).toBe(true);

    // Let's remove some vital data, the APY should be 0 and we should see an error
    old =
      params.snsProjects.data[0].metrics.get_metrics_result.Ok
        .voting_power_metrics.governance_total_potential_voting_power;
    params.snsProjects.data[0].metrics.get_metrics_result.Ok.voting_power_metrics.governance_total_potential_voting_power =
      0n;
    expect(checkApy(TEST_SNS_IDS[0], false, 0)).toBe(true);
    expect(checkApy(TEST_SNS_IDS[0], true, 0)).toBe(true);
    expect(getRewardData(params).apy.get(TEST_SNS_IDS[0]).error).toBe(
      APY_CALC_ERROR.MISSING_DATA
    );
    params.snsProjects.data[0].metrics.get_metrics_result.Ok.voting_power_metrics.governance_total_potential_voting_power =
      old;

    old = params.fxRates[TEST_SNS_IDS[0]];
    params.fxRates[TEST_SNS_IDS[0]] = undefined;
    expect(checkApy(TEST_SNS_IDS[0], false, 0)).toBe(true);
    expect(checkApy(TEST_SNS_IDS[0], true, 0)).toBe(true);
    expect(getRewardData(params).apy.get(TEST_SNS_IDS[0]).error).toBe(
      APY_CALC_ERROR.MISSING_DATA
    );
    params.fxRates[TEST_SNS_IDS[0]] = old;

    // If a project is not giving out rewards, the APY should be 0, but without errors
    const prevInitial =
      params.snsProjects.data[0].nervous_system_parameters
        .voting_rewards_parameters.initial_reward_rate_basis_points;
    params.snsProjects.data[0].nervous_system_parameters.voting_rewards_parameters.initial_reward_rate_basis_points = 0;
    const prevFinal =
      params.snsProjects.data[0].nervous_system_parameters
        .voting_rewards_parameters.final_reward_rate_basis_points;
    params.snsProjects.data[0].nervous_system_parameters.voting_rewards_parameters.final_reward_rate_basis_points = 0;
    expect(checkApy(TEST_SNS_IDS[0], false, 0)).toBe(true);
    expect(checkApy(TEST_SNS_IDS[0], true, 0)).toBe(true);
    expect(getRewardData(params).apy.get(TEST_SNS_IDS[0]).error).toBe(
      undefined
    );
    params.snsProjects.data[0].nervous_system_parameters.voting_rewards_parameters.initial_reward_rate_basis_points =
      prevInitial;
    params.snsProjects.data[0].nervous_system_parameters.voting_rewards_parameters.final_reward_rate_basis_points =
      prevFinal;
  });
});

///////////
/// HELPERS
///////////

const getRewardData = (params: TestStakingRewardCalcParams) => {
  const reward = getStakingRewardData(
    params as unknown as StakingRewardCalcParams,
    referenceDate
  );
  if ("error" in reward || reward.loading === true) {
    throw new Error(`Error calculating staking rewards.`);
  }
  return reward;
};

const roundToDecimals = (value: number, decimals: number): number => {
  const factor = Math.pow(10, decimals);
  return Math.round(value * factor) / factor;
};

const inConfidenceRange = (
  value: number,
  reference: number,
  confidence: number
): boolean => {
  const lowerBound = reference * (1 - confidence);
  const upperBound = reference * (1 + confidence);
  return value >= lowerBound && value <= upperBound;
};

/////////
/// MOCKS
/////////

const getInitialMockedParams = (): TestStakingRewardCalcParams => ({
  auth: true,
  tokens: [
    {
      balanceInUsd: 450,
      ledgerCanisterId: LEDGER_CANISTER_ID,
    },
  ],
  snsProjects: { data: [] },
  snsNeurons: { [TEST_SNS_IDS[0]]: { neurons: [] } },
  nnsNeurons: {
    neurons: [getTestNeuronNns()],
  },
  nnsEconomics: {
    parameters: {
      neuronMinimumStake: BigInt(1 * E8S_RATE),
      votingPowerEconomics: {
        neuronMinimumDissolveDelayToVoteSeconds: BigInt(SECONDS_IN_HALF_YEAR),
      },
    },
  },
  fxRates: { [LEDGER_CANISTER_ID.toText()]: 9 },
  governanceMetrics: { metrics: { totalSupplyIcp: 534_809_202n } }, // 24 Jun 2025
  nnsTotalVotingPower: 50_276_005_084_190_970n, // 24 Jun 2025
});

let neuronCounter = 0n;
const getTestNeuronNns =
  (): TestStakingRewardCalcParams["nnsNeurons"]["neurons"][0] => ({
    neuronId: neuronCounter++,
    state: NeuronState.Locked,
    dissolveDelaySeconds: BigInt(SECONDS_IN_EIGHT_YEARS),
    fullNeuron: {
      maturityE8sEquivalent: BigInt(0),
      stakedMaturityE8sEquivalent: BigInt(0),
      cachedNeuronStake: BigInt(50 * E8S_RATE),
      neuronFees: BigInt(0),
      agingSinceTimestampSeconds: BigInt(referenceDateSeconds),
      dissolveState: {
        DissolveDelaySeconds: BigInt(SECONDS_IN_EIGHT_YEARS),
      },
      autoStakeMaturity: true,
    },
  });

const getTestNeuronSns =
  (): TestStakingRewardCalcParams["snsNeurons"]["0"]["neurons"][0] => ({
    id: [{ id: [Number(neuronCounter++)] }],
    maturity_e8s_equivalent: BigInt(0),
    staked_maturity_e8s_equivalent: [BigInt(0)],
    cached_neuron_stake_e8s: BigInt(10 * E8S_RATE),
    neuron_fees_e8s: BigInt(0),
    aging_since_timestamp_seconds: BigInt(referenceDateSeconds),
    dissolve_state: [
      {
        DissolveDelaySeconds: BigInt(SECONDS_IN_EIGHT_YEARS),
      },
    ],
    auto_stake_maturity: [true],
  });

const TEST_SNS_IDS = [
  "be2us-64aaa-aaaaa-qaabq-cai",
  "ibahq-taaaa-aaaaq-aadna-cai",
  "u67kc-jyaaa-aaaaq-aabpq-cai",
];

const getTestSns = (
  id?: string
): TestStakingRewardCalcParams["snsProjects"]["data"][0] => ({
  canister_ids: {
    root_canister_id: id ?? TEST_SNS_IDS[0],
    ledger_canister_id: id ?? TEST_SNS_IDS[0],
  },
  nervous_system_parameters: {
    max_dissolve_delay_seconds: SECONDS_IN_FOUR_YEARS,
    max_dissolve_delay_bonus_percentage: 100,
    max_neuron_age_for_age_bonus: SECONDS_IN_FOUR_YEARS,
    max_age_bonus_percentage: 25,
    neuron_minimum_stake_e8s: 1 * E8S_RATE,
    neuron_minimum_dissolve_delay_to_vote_seconds: 0.5 * SECONDS_IN_YEAR,
    voting_rewards_parameters: {
      initial_reward_rate_basis_points: 800,
      final_reward_rate_basis_points: 400,
      reward_rate_transition_duration_seconds: SECONDS_IN_EIGHT_YEARS,
    },
  },
  metrics: {
    get_metrics_result: {
      Ok: {
        voting_power_metrics: {
          governance_total_potential_voting_power: 10_990_900_700_300_000n,
        },
        genesis_timestamp_seconds: 0,
      },
    },
  },
  icrc1_total_supply: 135_000_000 * E8S_RATE,
});<|MERGE_RESOLUTION|>--- conflicted
+++ resolved
@@ -23,18 +23,13 @@
   getStakingRewardData,
   type StakingRewardCalcParams,
 } from "$lib/utils/staking-rewards.utils";
-import type { SnsNeuron } from "@dfinity/sns";
 import {
   NeuronState,
   type GovernanceCachedMetrics,
   type NetworkEconomics,
   type NeuronInfo,
-<<<<<<< HEAD
-} from "@icp-sdk/canisters/nns";
-=======
 } from "@dfinity/nns";
 import type { SnsNeuron } from "@icp-sdk/canisters/sns";
->>>>>>> 95eddd96
 import { Principal } from "@icp-sdk/core/principal";
 
 type TestStakingRewardCalcParams = {

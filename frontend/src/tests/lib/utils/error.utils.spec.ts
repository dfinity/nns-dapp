import { LedgerErrorKey } from "$lib/types/ledger.errors";

import { HardwareWalletAttachError } from "$lib/canisters/nns-dapp/nns-dapp.errors";
import {
  errorToString,
  isCanisterOutOfCyclesError,
  isMethodNotSupportedError,
  isPayloadSizeError,
  toToastError,
} from "$lib/utils/error.utils";
import en from "$tests/mocks/i18n.mock";
<<<<<<< HEAD
import { UnsupportedMethodError } from "@icp-sdk/canisters/sns";
=======
import { UnsupportedMethodError } from "@dfinity/sns";
>>>>>>> d34effd1
import {
  AgentError,
  CertifiedRejectErrorCode,
  ErrorKindEnum,
  ReplicaRejectCode,
  requestIdOf,
  UncertifiedRejectErrorCode,
} from "@icp-sdk/core/agent";

class TestError extends Error {
  constructor(msg: string) {
    super(msg);
  }
}

describe("error-utils", () => {
  describe("to string", () => {
    it("should parse error", () => {
      expect(errorToString("test")).toEqual("test");

      const error = new Error("test");
      expect(errorToString(error)).toEqual("test");

      const error2 = new TestError("test");
      expect(errorToString(error2)).toEqual("test");
    });

    it("should not parse error", () => {
      expect(errorToString(undefined)).toBeUndefined();
    });

    it("should translate error", () => {
      expect(errorToString(new Error("error__sns.undefined_project"))).toEqual(
        en.error__sns.undefined_project
      );
    });
  });

  describe("to toast", () => {
    it("should use fallback message", () => {
      expect(
        toToastError({
          fallbackErrorLabelKey: "test.test",
          err: undefined,
        })
      ).toEqual({ labelKey: "test.test", renderAsHtml: false });

      const err = new HardwareWalletAttachError("test");

      expect(
        toToastError({
          fallbackErrorLabelKey: "test.test",
          err,
        })
      ).toEqual({ labelKey: "test.test", err, renderAsHtml: false });

      expect(
        toToastError({
          fallbackErrorLabelKey: "test.test",
          err,
        })
      ).toEqual({ labelKey: "test.test", err, renderAsHtml: false });
    });

    it("should use error message key", () => {
      const err = new HardwareWalletAttachError("error.rename_subaccount");

      expect(
        toToastError({
          fallbackErrorLabelKey: "test.test",
          err,
        })
      ).toEqual({ labelKey: "error.rename_subaccount", renderAsHtml: false });
    });

    it("should pass on renderAsHtml", () => {
      const err = new LedgerErrorKey({
        message: "error__ledger.app_version_not_supported",
        renderAsHtml: true,
      });

      expect(
        toToastError({
          fallbackErrorLabelKey: "test.test",
          err,
        })
      ).toEqual({
        labelKey: "error__ledger.app_version_not_supported",
        renderAsHtml: true,
      });
    });
  });

  describe("isPayloadSizeError", () => {
    it("returns true for payload size error", () => {
      const message = `Call failed:
       Canister: rrkah-fqaaa-aaaaa-aaaaq-cai
       Method: list_proposals (query)
       "Status": "rejected"
       "Code": "CanisterError"
       "Message": "IC0504: Canister rrkah-fqaaa-aaaaa-aaaaq-cai violated contract: ic0.msg_reply_data_append: application payload size (3824349) cannot be larger than 3145728"`;
      const err = new Error(message);
      expect(isPayloadSizeError(err)).toBe(true);
    });

    it("returns false for other errors and non errors", () => {
      expect(isPayloadSizeError(new Error("test"))).toBe(false);
      expect(isPayloadSizeError(undefined)).toBe(false);
      expect(isPayloadSizeError({})).toBe(false);
    });
  });

  describe("isMethodNotSupportedError", () => {
    it("returns true for method is not supported", () => {
      const err = new UnsupportedMethodError("get_auto_finalization_status");
      expect(isMethodNotSupportedError(err)).toBe(true);
    });

    it("returns false for other errors and non errors", () => {
      expect(isMethodNotSupportedError(new Error("another error"))).toBe(false);
      expect(isMethodNotSupportedError(undefined)).toBe(false);
      expect(isMethodNotSupportedError({})).toBe(false);
    });
  });

  describe("isCanisterOutOfCycles", () => {
    it("should return true for query error with IC0 codes", () => {
      let queryErrorCode = new UncertifiedRejectErrorCode(
        requestIdOf({}),
        ReplicaRejectCode.CanisterError,
        "There was an error",
        "IC0207",
        []
      );
      let queryError = new AgentError(queryErrorCode, ErrorKindEnum.Unknown);
      expect(isCanisterOutOfCyclesError(queryError)).toBe(true);

      queryErrorCode = new UncertifiedRejectErrorCode(
        requestIdOf({}),
        ReplicaRejectCode.CanisterError,
        "There was an error",
        "IC0503",
        []
      );
      queryError = new AgentError(queryErrorCode, ErrorKindEnum.Unknown);
      expect(isCanisterOutOfCyclesError(queryError)).toBe(true);

      queryErrorCode = new UncertifiedRejectErrorCode(
        requestIdOf({}),
        ReplicaRejectCode.CanisterError,
        "There was an error",
        "IC0",
        []
      );
      queryError = new AgentError(queryErrorCode, ErrorKindEnum.Unknown);
      expect(isCanisterOutOfCyclesError(queryError)).toBe(true);
    });

    it("should return true for update error with IC0207 code", () => {
      let updateErrorCode = new CertifiedRejectErrorCode(
        requestIdOf({}),
        ReplicaRejectCode.CanisterError,
        "There was an error",
        "IC0207"
      );
      let updateError = new AgentError(updateErrorCode, ErrorKindEnum.Unknown);
      expect(isCanisterOutOfCyclesError(updateError)).toBe(true);

      updateErrorCode = new CertifiedRejectErrorCode(
        requestIdOf({}),
        ReplicaRejectCode.CanisterError,
        "There was an error",
        "IC0503"
      );

      updateError = new AgentError(updateErrorCode, ErrorKindEnum.Unknown);
      expect(isCanisterOutOfCyclesError(updateError)).toBe(true);

      updateErrorCode = new CertifiedRejectErrorCode(
        requestIdOf({}),
        ReplicaRejectCode.CanisterError,
        "There was an error",
        "IC0"
      );
      updateError = new AgentError(updateErrorCode, ErrorKindEnum.Unknown);
      expect(isCanisterOutOfCyclesError(updateError)).toBe(true);
    });

    it("should return false for invalid inputs", () => {
      expect(isCanisterOutOfCyclesError(null)).toBe(false);
      expect(isCanisterOutOfCyclesError(undefined)).toBe(false);
      expect(isCanisterOutOfCyclesError("string error")).toBe(false);
      expect(isCanisterOutOfCyclesError(123)).toBe(false);
      expect(isCanisterOutOfCyclesError({})).toBe(false);
      expect(isCanisterOutOfCyclesError({ type: "unknown" })).toBe(false);
    });
  });
});<|MERGE_RESOLUTION|>--- conflicted
+++ resolved
@@ -9,11 +9,7 @@
   toToastError,
 } from "$lib/utils/error.utils";
 import en from "$tests/mocks/i18n.mock";
-<<<<<<< HEAD
-import { UnsupportedMethodError } from "@icp-sdk/canisters/sns";
-=======
 import { UnsupportedMethodError } from "@dfinity/sns";
->>>>>>> d34effd1
 import {
   AgentError,
   CertifiedRejectErrorCode,

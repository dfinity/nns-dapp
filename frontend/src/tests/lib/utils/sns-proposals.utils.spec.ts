--- conflicted
+++ resolved
@@ -5,11 +5,7 @@
 import {
   ballotVotingPower,
   fromPercentageBasisPoints,
-<<<<<<< HEAD
-  generateSnsProposalTypeFilterData,
-=======
   generateSnsProposalTypesFilterData,
->>>>>>> 12522a79
   getUniversalProposalStatus,
   isAccepted,
   lastProposalId,
@@ -661,82 +657,6 @@
     };
     const allSnsGenericFilterEntry: Filter<SnsProposalTypeFilterId> = {
       id: ALL_SNS_GENERIC_PROPOSAL_TYPES_ID,
-<<<<<<< HEAD
-      name: "All SNS-specific proposals",
-      value: ALL_SNS_GENERIC_PROPOSAL_TYPES_ID,
-      checked: true,
-    };
-
-    describe("toExcludeTypeParameter", () => {
-      const nsFunctions: SnsNervousSystemFunction[] = [
-        allTopicsNervousSystemFunctionMock,
-        nativeNervousSystemFunctionMock,
-        genericNervousSystemFunctionMock,
-      ];
-
-      it("should return empty list if nothing checked", () => {
-        expect(
-          toExcludeTypeParameter({
-            filter: [],
-            snsFunctions: nsFunctions,
-          })
-        ).toStrictEqual([]);
-      });
-
-      it('should always exclude "All Topics"', () => {
-        expect(
-          toExcludeTypeParameter({
-            filter: [],
-            snsFunctions: nsFunctions,
-          }).find((id) => id === 0n)
-        ).toBe(undefined);
-        expect(
-          toExcludeTypeParameter({
-            filter: [filterEntry],
-            snsFunctions: nsFunctions,
-          }).find((id) => id === 0n)
-        ).toBe(undefined);
-        expect(
-          toExcludeTypeParameter({
-            filter: [allSnsGenericFilterEntry],
-            snsFunctions: nsFunctions,
-          }).find((id) => id === 0n)
-        ).toBe(undefined);
-      });
-
-      it("should exclude all except selected native ns function", () => {
-        expect(
-          toExcludeTypeParameter({
-            filter: [filterEntry],
-            snsFunctions: nsFunctions,
-          })
-        ).toStrictEqual([1001n]);
-      });
-
-      it('should exclude generic when "SNS_SPECIFIC" is selected', () => {
-        expect(
-          toExcludeTypeParameter({
-            filter: [allSnsGenericFilterEntry],
-            snsFunctions: nsFunctions,
-          })
-        ).toStrictEqual([1n]);
-      });
-    });
-
-    describe("generateSnsProposalTypeFilterData", () => {
-      it('should use nsFunctions to create filter entries w/o "All Topic"', () => {
-        const nsFunctions: SnsNervousSystemFunction[] = [
-          nativeNervousSystemFunctionMock,
-          nativeNervousSystemFunctionMock,
-        ];
-
-        expect(
-          generateSnsProposalTypeFilterData({
-            nsFunctions,
-            typesFilterState: [],
-          })
-        ).toStrictEqual([filterEntry, filterEntry]);
-=======
       name: "All test_sns specific proposals",
       value: ALL_SNS_GENERIC_PROPOSAL_TYPES_ID,
       checked: true,
@@ -799,22 +719,10 @@
           { ...filterEntry, id: "1", value: "1" },
           { ...filterEntry, id: "2", value: "2" },
         ]);
->>>>>>> 12522a79
       });
 
       it("should combine generic nsFunctions to a single entry", () => {
         const nsFunctions: SnsNervousSystemFunction[] = [
-<<<<<<< HEAD
-          nativeNervousSystemFunctionMock,
-          genericNervousSystemFunctionMock,
-          genericNervousSystemFunctionMock,
-        ];
-
-        expect(
-          generateSnsProposalTypeFilterData({
-            nsFunctions,
-            typesFilterState: [],
-=======
           nativeNervousSystemFunction1,
           genericNervousSystemFunctions1,
           genericNervousSystemFunctions2,
@@ -825,25 +733,12 @@
             nsFunctions,
             typesFilterState: [],
             snsName: "test_sns",
->>>>>>> 12522a79
           })
         ).toStrictEqual([filterEntry, allSnsGenericFilterEntry]);
       });
 
       it('should not have "All Generic" entry if no generic nsFunctions available', () => {
         const nsFunctions: SnsNervousSystemFunction[] = [
-<<<<<<< HEAD
-          nativeNervousSystemFunctionMock,
-          nativeNervousSystemFunctionMock,
-          nativeNervousSystemFunctionMock,
-          nativeNervousSystemFunctionMock,
-        ];
-
-        expect(
-          generateSnsProposalTypeFilterData({
-            nsFunctions,
-            typesFilterState: [],
-=======
           nativeNervousSystemFunction1,
           nativeNervousSystemFunction2,
           nativeNervousSystemFunction3,
@@ -854,31 +749,15 @@
             nsFunctions,
             typesFilterState: [],
             snsName: "test_sns",
->>>>>>> 12522a79
           })
         ).not.toContain(allSnsGenericFilterEntry);
       });
 
       it("should preserve selection", () => {
         const nsFunctions: SnsNervousSystemFunction[] = [
-<<<<<<< HEAD
-          {
-            ...nativeNervousSystemFunctionMock,
-            id: 1n,
-          },
-          {
-            ...nativeNervousSystemFunctionMock,
-            id: 2n,
-          },
-          {
-            ...nativeNervousSystemFunctionMock,
-            id: 3n,
-          },
-=======
           nativeNervousSystemFunction1,
           nativeNervousSystemFunction2,
           nativeNervousSystemFunction3,
->>>>>>> 12522a79
         ];
         const typesFilterState = [
           {
@@ -902,40 +781,19 @@
         ];
 
         expect(
-<<<<<<< HEAD
-          generateSnsProposalTypeFilterData({
-            nsFunctions,
-            typesFilterState,
-=======
           generateSnsProposalTypesFilterData({
             nsFunctions,
             typesFilterState,
             snsName: "test_sns",
->>>>>>> 12522a79
           })
         ).toStrictEqual(typesFilterState);
       });
 
       it("should select new entries", () => {
         const nsFunctions: SnsNervousSystemFunction[] = [
-<<<<<<< HEAD
-          {
-            ...nativeNervousSystemFunctionMock,
-            id: 1n,
-          },
-          {
-            ...nativeNervousSystemFunctionMock,
-            id: 2n,
-          },
-          {
-            ...nativeNervousSystemFunctionMock,
-            id: 3n,
-          },
-=======
           nativeNervousSystemFunction1,
           nativeNervousSystemFunction2,
           nativeNervousSystemFunction3,
->>>>>>> 12522a79
         ];
         const typesFilterState = [
           {
@@ -963,16 +821,10 @@
         ];
 
         expect(
-<<<<<<< HEAD
-          generateSnsProposalTypeFilterData({
-            nsFunctions,
-            typesFilterState,
-=======
           generateSnsProposalTypesFilterData({
             nsFunctions,
             typesFilterState,
             snsName: "test_sns",
->>>>>>> 12522a79
           })
         ).toStrictEqual(result);
       });

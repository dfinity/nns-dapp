import { OWN_CANISTER_ID_TEXT } from "$lib/constants/canister-ids.constants";
import {
  snsCommittedProjectSelectedStore,
  snsOnlyProjectStore,
  snsProjectSelectedStore,
} from "$lib/derived/sns/sns-selected-project.derived";
import { snsSwapCommitmentsStore } from "$lib/stores/sns.store";
import { page } from "$mocks/$app/stores";
import {
  mockSnsSwapCommitment,
  principal,
} from "$tests/mocks/sns-projects.mock";
import { setSnsProjects } from "$tests/utils/sns.test-utils";
<<<<<<< HEAD
import { SnsSwapLifecycle } from "@icp-sdk/canisters/sns";
=======
import { SnsSwapLifecycle } from "@dfinity/sns";
>>>>>>> d34effd1
import { Principal } from "@icp-sdk/core/principal";
import { get } from "svelte/store";

describe("selected sns project derived stores", () => {
  const rootCanisterId = principal(0);
  const rootCanisterIdText = rootCanisterId.toText();

  describe("snsOnlyProjectStore", () => {
    beforeEach(() => {
      page.mock({ data: { universe: OWN_CANISTER_ID_TEXT } });
      setSnsProjects([
        {
          rootCanisterId,
          lifecycle: SnsSwapLifecycle.Committed,
        },
      ]);
    });

    it("should be set to undefined if NNS Universe", () => {
      page.mock({ data: { universe: OWN_CANISTER_ID_TEXT } });
      const $store = get(snsOnlyProjectStore);

      expect($store).toBeUndefined();
    });

    it("should return project principal if an sns project is selected", () => {
      page.mock({ data: { universe: rootCanisterIdText } });
      const $store = get(snsOnlyProjectStore);

      expect($store?.toText()).toBe(rootCanisterIdText);
    });

    it("should return undefined if nns is selected after sns project", () => {
      page.mock({ data: { universe: rootCanisterIdText } });

      const $store = get(snsOnlyProjectStore);
      expect($store?.toText()).toBe(rootCanisterIdText);

      page.mock({ data: { universe: OWN_CANISTER_ID_TEXT } });

      const $store2 = get(snsOnlyProjectStore);
      expect($store2).toBeUndefined();
    });

    it("should return undefined if universe not valid SNS root canister id", () => {
      page.mock({ data: { universe: principal(1).toText() } });

      expect(get(snsOnlyProjectStore)).toBeUndefined();
    });
  });

  describe("snsProjectSelectedStore", () => {
    beforeEach(() => {
      page.mock({ data: { universe: OWN_CANISTER_ID_TEXT } });
    });

    it("returns the SNS project of the current universe", () => {
      setSnsProjects([
        {
          rootCanisterId,
          lifecycle: SnsSwapLifecycle.Committed,
        },
      ]);

      snsSwapCommitmentsStore.setSwapCommitment({
        swapCommitment: mockSnsSwapCommitment(rootCanisterId),
        certified: true,
      });

      page.mock({ data: { universe: rootCanisterIdText } });

      const storeData = get(snsProjectSelectedStore);
      expect(storeData.rootCanisterId.toText()).toEqual(rootCanisterIdText);
    });

    it("returns undefined if the project doesn't exist", () => {
      setSnsProjects([
        {
          rootCanisterId,
          lifecycle: SnsSwapLifecycle.Committed,
        },
      ]);
      const nonExistentProjectIdText = Principal.fromHex("123456").toText();

      snsSwapCommitmentsStore.setSwapCommitment({
        swapCommitment: mockSnsSwapCommitment(rootCanisterId),
        certified: true,
      });

      page.mock({ data: { universe: nonExistentProjectIdText } });

      const storeData = get(snsProjectSelectedStore);
      expect(storeData).toBeUndefined();
    });

    it("returns undefined when nns", () => {
      const storeData = get(snsProjectSelectedStore);
      expect(storeData).toBeUndefined();
    });
  });

  describe("snsCommittedProjectSelectedStore", () => {
    beforeEach(() => {
      page.mock({ data: { universe: OWN_CANISTER_ID_TEXT } });
    });

    it("returns the SNS project of the current universe", () => {
      setSnsProjects([
        {
          rootCanisterId,
          lifecycle: SnsSwapLifecycle.Committed,
        },
      ]);

      snsSwapCommitmentsStore.setSwapCommitment({
        swapCommitment: mockSnsSwapCommitment(rootCanisterId),
        certified: true,
      });

      page.mock({ data: { universe: rootCanisterIdText } });

      const storeData = get(snsCommittedProjectSelectedStore);
      expect(storeData.rootCanisterId.toText()).toEqual(rootCanisterIdText);
    });

    it("returns undefined if the project doesn't exist", () => {
      setSnsProjects([
        {
          rootCanisterId,
          lifecycle: SnsSwapLifecycle.Committed,
        },
      ]);
      const nonExistentProjectIdText = Principal.fromHex("123456").toText();

      snsSwapCommitmentsStore.setSwapCommitment({
        swapCommitment: mockSnsSwapCommitment(rootCanisterId),
        certified: true,
      });

      page.mock({ data: { universe: nonExistentProjectIdText } });

      const storeData = get(snsCommittedProjectSelectedStore);
      expect(storeData).toBeUndefined();
    });

    it("returns undefined if the project isn't committed", () => {
      setSnsProjects([
        {
          rootCanisterId,
          lifecycle: SnsSwapLifecycle.Open,
        },
      ]);

      snsSwapCommitmentsStore.setSwapCommitment({
        swapCommitment: mockSnsSwapCommitment(rootCanisterId),
        certified: true,
      });

      page.mock({ data: { universe: rootCanisterIdText } });

      const storeData = get(snsCommittedProjectSelectedStore);
      expect(storeData).toBeUndefined();
    });

    it("returns undefined when nns", () => {
      const storeData = get(snsCommittedProjectSelectedStore);
      expect(storeData).toBeUndefined();
    });
  });
});<|MERGE_RESOLUTION|>--- conflicted
+++ resolved
@@ -11,11 +11,7 @@
   principal,
 } from "$tests/mocks/sns-projects.mock";
 import { setSnsProjects } from "$tests/utils/sns.test-utils";
-<<<<<<< HEAD
-import { SnsSwapLifecycle } from "@icp-sdk/canisters/sns";
-=======
 import { SnsSwapLifecycle } from "@dfinity/sns";
->>>>>>> d34effd1
 import { Principal } from "@icp-sdk/core/principal";
 import { get } from "svelte/store";
 

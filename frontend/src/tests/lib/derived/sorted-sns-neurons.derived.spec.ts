--- conflicted
+++ resolved
@@ -155,29 +155,9 @@
       neurons: neurons2,
       certified: true,
     });
-<<<<<<< HEAD
 
     page.mock({ data: { universe: mockPrincipal.toText() } });
 
-    await tick();
-    expect(get(sortedSnsNeuronStore)).toEqual([
-      neurons1[1],
-      neurons1[2],
-      neurons1[0],
-    ]);
-
-    page.mock({ data: { universe: principal2.toText() } });
-
-    await tick();
-    expect(get(sortedSnsNeuronStore)).toEqual([
-      neurons2[2],
-      neurons2[0],
-      neurons2[1],
-    ]);
-=======
-    routeStore.update({
-      path: `${CONTEXT_PATH}/${mockPrincipal.toText()}/neurons`,
-    });
     await waitFor(() =>
       expect(get(sortedSnsNeuronStore)).toEqual([
         neurons1[1],
@@ -186,10 +166,8 @@
       ])
     );
 
-    routeStore.update({
-      path: `${CONTEXT_PATH}/${principal2.toText()}/neurons`,
-    });
-    routeStore.update({ path: `${CONTEXT_PATH}/aaaaa-aa/neurons` });
+    page.mock({ data: { universe: principal2.toText() } });
+
     await waitFor(() =>
       expect(get(sortedSnsNeuronStore)).toEqual([
         neurons2[2],
@@ -197,6 +175,5 @@
         neurons2[1],
       ])
     );
->>>>>>> fb45e07d
   });
 });
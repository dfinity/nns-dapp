import { OWN_CANISTER_ID_TEXT } from "$lib/constants/canister-ids.constants";
import { AppPath } from "$lib/constants/routes.constants";
import {
  actionableProposalCountStore,
  actionableProposalIndicationVisibleStore,
  actionableProposalTotalCountStore,
  actionableProposalsActiveStore,
  actionableProposalsLoadedStore,
} from "$lib/derived/actionable-proposals.derived";
import { actionableNnsProposalsStore } from "$lib/stores/actionable-nns-proposals.store";
import { actionableProposalsSegmentStore } from "$lib/stores/actionable-proposals-segment.store";
import {
  actionableSnsProposalsStore,
  failedActionableSnsesStore,
} from "$lib/stores/actionable-sns-proposals.store";
import { page } from "$mocks/$app/stores";
import { resetIdentity, setNoIdentity } from "$tests/mocks/auth.store.mock";
import { mockProposalInfo } from "$tests/mocks/proposal.mock";
import { principal } from "$tests/mocks/sns-projects.mock";
import { mockSnsProposal } from "$tests/mocks/sns-proposals.mock";
import { setSnsProjects } from "$tests/utils/sns.test-utils";
<<<<<<< HEAD
import { SnsSwapLifecycle } from "@dfinity/sns";
import type { ProposalInfo } from "@icp-sdk/canisters/nns";
=======
import type { ProposalInfo } from "@dfinity/nns";
import { SnsSwapLifecycle } from "@icp-sdk/canisters/sns";
>>>>>>> 95eddd96
import { get } from "svelte/store";

describe("actionable proposals derived stores", () => {
  const principal0 = principal(0);
  const principal1 = principal(1);
  const principal2 = principal(2);

  describe("actionableProposalIndicationVisibleStore", () => {
    it("returns true when the user is signed-in and on proposals page", async () => {
      resetIdentity();
      page.mock({
        data: { universe: OWN_CANISTER_ID_TEXT },
        routeId: AppPath.Proposals,
      });
      expect(get(actionableProposalIndicationVisibleStore)).toBe(true);
    });

    it("returns false when the user is not signed-in", async () => {
      setNoIdentity();
      page.mock({
        data: { universe: OWN_CANISTER_ID_TEXT },
        routeId: AppPath.Proposals,
      });
      expect(get(actionableProposalIndicationVisibleStore)).toBe(false);
    });

    it("returns false when the user is not on proposals page", async () => {
      const testPath = (routeId: AppPath) => {
        page.mock({
          data: { universe: OWN_CANISTER_ID_TEXT },
          routeId,
        });
        expect(get(actionableProposalIndicationVisibleStore)).toBe(false);
      };
      resetIdentity();

      testPath(AppPath.Accounts);
      testPath(AppPath.Neurons);
      testPath(AppPath.Launchpad);
    });
  });

  describe("actionableProposalsActiveStore", () => {
    it('returns true when the user is signed-in and the segment is on "Actionable"', async () => {
      resetIdentity();
      actionableProposalsSegmentStore.set("actionable");
      expect(get(actionableProposalsActiveStore)).toBe(true);
    });

    it("returns false when the user is not signed-in", async () => {
      setNoIdentity();
      actionableProposalsSegmentStore.set("actionable");
      expect(get(actionableProposalsActiveStore)).toBe(false);
    });

    it('returns false when the segment is on "All"', async () => {
      resetIdentity();
      actionableProposalsSegmentStore.set("all");
      expect(get(actionableProposalsActiveStore)).toBe(false);
    });
  });

  describe("actionableProposalCountStore", () => {
    const nnsProposals: ProposalInfo[] = [
      {
        ...mockProposalInfo,
        id: 0n,
      },
      {
        ...mockProposalInfo,
        id: 1n,
      },
    ];
    const snsProposals = [mockSnsProposal];

    it("returns actionable proposal count", async () => {
      expect(get(actionableProposalCountStore)).toEqual({
        [OWN_CANISTER_ID_TEXT]: undefined,
      });

      actionableNnsProposalsStore.setProposals(nnsProposals);
      actionableSnsProposalsStore.set({
        rootCanisterId: principal0,
        proposals: snsProposals,
      });
      actionableSnsProposalsStore.set({
        rootCanisterId: principal1,
        proposals: [],
      });
      actionableSnsProposalsStore.set({
        rootCanisterId: principal2,
        proposals: [],
      });

      expect(get(actionableProposalCountStore)).toEqual({
        [OWN_CANISTER_ID_TEXT]: nnsProposals.length,
        [principal0.toText()]: snsProposals.length,
        [principal1.toText()]: 0,
        [principal2.toText()]: 0,
      });
    });
  });

  describe("actionableProposalTotalCountStore", () => {
    const nnsProposals: ProposalInfo[] = [
      {
        ...mockProposalInfo,
        id: 0n,
      },
      {
        ...mockProposalInfo,
        id: 1n,
      },
    ];
    const snsProposals = [mockSnsProposal];

    it("returns total actionable proposal count", async () => {
      expect(get(actionableProposalTotalCountStore)).toEqual(0);

      actionableNnsProposalsStore.setProposals(nnsProposals);
      actionableSnsProposalsStore.set({
        rootCanisterId: principal0,
        proposals: snsProposals,
      });
      actionableSnsProposalsStore.set({
        rootCanisterId: principal1,
        proposals: snsProposals,
      });
      actionableSnsProposalsStore.set({
        rootCanisterId: principal2,
        proposals: snsProposals,
      });

      expect(get(actionableProposalTotalCountStore)).toEqual(
        nnsProposals.length + snsProposals.length * 3
      );
    });
  });

  describe("actionableProposalsLoadedStore", () => {
    it("should return true when all actionable proposals are loaded", async () => {
      expect(get(actionableProposalsLoadedStore)).toEqual(false);
      setSnsProjects([
        {
          lifecycle: SnsSwapLifecycle.Committed,
          rootCanisterId: principal0,
        },
      ]);

      expect(get(actionableProposalsLoadedStore)).toEqual(false);

      actionableSnsProposalsStore.set({
        rootCanisterId: principal0,
        proposals: [],
      });

      expect(get(actionableProposalsLoadedStore)).toEqual(false);
      actionableNnsProposalsStore.setProposals([mockProposalInfo]);

      expect(get(actionableProposalsLoadedStore)).toEqual(true);
    });

    it("should return false when actionable proposals are loaded not of all Snses", async () => {
      expect(get(actionableProposalsLoadedStore)).toEqual(false);
      setSnsProjects([
        {
          lifecycle: SnsSwapLifecycle.Committed,
          rootCanisterId: principal0,
        },
        {
          lifecycle: SnsSwapLifecycle.Committed,
          rootCanisterId: principal1,
        },
      ]);
      actionableSnsProposalsStore.set({
        rootCanisterId: principal0,
        proposals: [],
      });
      actionableNnsProposalsStore.setProposals([mockProposalInfo]);

      expect(get(actionableProposalsLoadedStore)).toEqual(false);

      actionableSnsProposalsStore.set({
        rootCanisterId: principal1,
        proposals: [],
      });

      expect(get(actionableProposalsLoadedStore)).toEqual(true);
    });

    it("should consider failed snses as loaded", async () => {
      expect(get(actionableProposalsLoadedStore)).toEqual(false);
      setSnsProjects([
        {
          lifecycle: SnsSwapLifecycle.Committed,
          rootCanisterId: principal0,
        },
        {
          lifecycle: SnsSwapLifecycle.Committed,
          rootCanisterId: principal1,
        },
      ]);
      actionableSnsProposalsStore.set({
        rootCanisterId: principal0,
        proposals: [],
      });
      actionableNnsProposalsStore.setProposals([mockProposalInfo]);

      expect(get(actionableProposalsLoadedStore)).toEqual(false);

      failedActionableSnsesStore.add(principal1.toText());

      expect(get(actionableProposalsLoadedStore)).toEqual(true);
    });
  });
});<|MERGE_RESOLUTION|>--- conflicted
+++ resolved
@@ -19,13 +19,8 @@
 import { principal } from "$tests/mocks/sns-projects.mock";
 import { mockSnsProposal } from "$tests/mocks/sns-proposals.mock";
 import { setSnsProjects } from "$tests/utils/sns.test-utils";
-<<<<<<< HEAD
-import { SnsSwapLifecycle } from "@dfinity/sns";
-import type { ProposalInfo } from "@icp-sdk/canisters/nns";
-=======
 import type { ProposalInfo } from "@dfinity/nns";
 import { SnsSwapLifecycle } from "@icp-sdk/canisters/sns";
->>>>>>> 95eddd96
 import { get } from "svelte/store";
 
 describe("actionable proposals derived stores", () => {

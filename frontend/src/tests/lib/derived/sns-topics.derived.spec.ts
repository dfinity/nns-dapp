import {
  createSnsTopicsProjectStore,
  snsTopicsStore,
} from "$lib/derived/sns-topics.derived";
<<<<<<< HEAD
=======
import { convertDtoTopicInfo } from "$lib/utils/sns-aggregator-converters.utils";
>>>>>>> 90767e39
import { mockPrincipal } from "$tests/mocks/auth.store.mock";
import { principal } from "$tests/mocks/sns-projects.mock";
import {
  cachedGenericNFDtoMock,
  cachedNativeNFDtoMock,
  topicInfoDtoMock,
} from "$tests/mocks/sns-topics.mock";
import { setSnsProjects } from "$tests/utils/sns.test-utils";
import { get } from "svelte/store";
import { convertDtoTopicInfo } from "../../../lib/utils/sns-aggregator-converters.utils";
import { principal } from "../../mocks/sns-projects.mock";

describe("sns topics store", () => {
  it("should be set to an empty object", () => {
    expect(get(snsTopicsStore)).toEqual({});
  });

  it("should be set to an empty object if no topics found", () => {
    setSnsProjects([
      {
        rootCanisterId: mockPrincipal,
      },
    ]);
    expect(get(snsTopicsStore)).toEqual({});
  });

  it("should provide topic info", () => {
    setSnsProjects([
      {
        rootCanisterId: mockPrincipal,
        topics: {
          topics: [
            topicInfoDtoMock({
              topic: "DaoCommunitySettings",
              name: "Topic1",
              description: "This is a description",
              isCritical: false,
              nativeFunctions: [cachedNativeNFDtoMock],
              customFunctions: [cachedGenericNFDtoMock],
            }),
          ],
          uncategorized_functions: [
            {
              ...cachedNativeNFDtoMock,
              name: "Uncategorized Native Function",
            },
          ],
        },
      },
    ]);
    expect(get(snsTopicsStore)).toEqual({
      [mockPrincipal.toText()]: {
        topics: [
          [
            {
              custom_functions: [
                [
                  {
                    description: [
                      "Generic Nervous System Function Description",
                    ],
                    function_type: [
                      {
                        GenericNervousSystemFunction: {
                          target_canister_id: [],
                          target_method_name: [],
                          topic: [
                            {
                              DaoCommunitySettings: null,
                            },
                          ],
                          validator_canister_id: [],
                          validator_method_name: [],
                        },
                      },
                    ],
                    id: 1n,
                    name: "Generic Motion",
                  },
                ],
              ],
              description: ["This is a description"],
              is_critical: [false],
              name: ["Topic1"],
              native_functions: [
                [
                  {
                    description: ["Native Nervous System Function Description"],
                    function_type: [
                      {
                        NativeNervousSystemFunction: {},
                      },
                    ],
                    id: 1n,
                    name: "Motion",
                  },
                ],
              ],
              topic: [
                {
                  DaoCommunitySettings: null,
                },
              ],
            },
          ],
        ],
        uncategorized_functions: [
          [
            {
              description: ["Native Nervous System Function Description"],
              function_type: [
                {
                  NativeNervousSystemFunction: {},
                },
              ],
              id: 1n,
              name: "Uncategorized Native Function",
            },
          ],
        ],
      },
    });
  });

  describe("createSnsTopicsProjectStore", () => {
    it("should provide topic info for sns", () => {
      const topicInfoDto1 = topicInfoDtoMock({
        topic: "DaoCommunitySettings",
        name: "Topic1",
        description: "This is a description",
      });
      const topicInfoDto2 = topicInfoDtoMock({
        topic: "Governance",
        name: "Topic2",
        description: "This is a description 2",
      });
      setSnsProjects([
        {
          rootCanisterId: principal(321),
          topics: {
            topics: [],
            uncategorized_functions: [],
          },
        },
        {
          rootCanisterId: mockPrincipal,
          topics: {
            topics: [topicInfoDto1, topicInfoDto2],
            uncategorized_functions: [],
          },
        },
        {
          rootCanisterId: principal(123),
          topics: {
            topics: [],
            uncategorized_functions: [],
          },
        },
      ]);

      const store = createSnsTopicsProjectStore(mockPrincipal);
      expect(get(store)).toEqual([
        convertDtoTopicInfo(topicInfoDto1),
        convertDtoTopicInfo(topicInfoDto2),
      ]);
    });

    it("should return undefined when sns supports no topics", () => {
      setSnsProjects([
        {
          rootCanisterId: mockPrincipal,
        },
      ]);

      const store = createSnsTopicsProjectStore(mockPrincipal);
      expect(get(store)).toEqual(undefined);
    });

    it("should return undefined for unknown sns", () => {
      setSnsProjects([
        {
          rootCanisterId: mockPrincipal,
        },
      ]);

      const store = createSnsTopicsProjectStore(principal(123));
      expect(get(store)).toEqual(undefined);
    });
  });
});<|MERGE_RESOLUTION|>--- conflicted
+++ resolved
@@ -2,10 +2,7 @@
   createSnsTopicsProjectStore,
   snsTopicsStore,
 } from "$lib/derived/sns-topics.derived";
-<<<<<<< HEAD
-=======
 import { convertDtoTopicInfo } from "$lib/utils/sns-aggregator-converters.utils";
->>>>>>> 90767e39
 import { mockPrincipal } from "$tests/mocks/auth.store.mock";
 import { principal } from "$tests/mocks/sns-projects.mock";
 import {
@@ -15,8 +12,6 @@
 } from "$tests/mocks/sns-topics.mock";
 import { setSnsProjects } from "$tests/utils/sns.test-utils";
 import { get } from "svelte/store";
-import { convertDtoTopicInfo } from "../../../lib/utils/sns-aggregator-converters.utils";
-import { principal } from "../../mocks/sns-projects.mock";
 
 describe("sns topics store", () => {
   it("should be set to an empty object", () => {

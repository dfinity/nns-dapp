--- conflicted
+++ resolved
@@ -43,13 +43,9 @@
 import { setAccountsForTesting } from "$tests/utils/accounts.test-utils";
 import { setCkETHCanisters } from "$tests/utils/cketh.test-utils";
 import { setSnsProjects } from "$tests/utils/sns.test-utils";
-<<<<<<< HEAD
-=======
 import { setTickers } from "$tests/utils/tickers.test-utils";
 import { SnsSwapLifecycle } from "@dfinity/sns";
->>>>>>> d34effd1
 import { TokenAmountV2 } from "@dfinity/utils";
-import { SnsSwapLifecycle } from "@icp-sdk/canisters/sns";
 import { get } from "svelte/store";
 
 describe("tokens-list-user.derived", () => {

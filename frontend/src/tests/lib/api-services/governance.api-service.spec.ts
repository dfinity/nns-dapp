import { governanceApiService } from "$lib/api-services/governance.api-service";
import * as api from "$lib/api/governance.api";
import {
  createMockIdentity,
  mockIdentity,
  mockPrincipal,
} from "$tests/mocks/auth.store.mock";
import { mockMainAccount } from "$tests/mocks/icp-accounts.store.mock";
import {
  createMockKnownNeuron,
  createMockNeuron,
} from "$tests/mocks/neurons.mock";
import { mockRewardEvent } from "$tests/mocks/nns-reward-event.mock";
import { mockProposalInfo } from "$tests/mocks/proposal.mock";
<<<<<<< HEAD
import type { RewardEvent } from "@icp-sdk/canisters/nns";
import { NeuronVisibility, Topic, Vote } from "@icp-sdk/canisters/nns";
=======
import type { RewardEvent } from "@dfinity/nns";
import { NeuronVisibility, Topic, Vote } from "@dfinity/nns";
>>>>>>> d34effd1
import type { Mock } from "vitest";

vi.mock("$lib/api/governance.api");

const neuron1 = createMockNeuron(1);
const neuron2 = createMockNeuron(2);
const neurons = [neuron1, neuron2];

const identity1 = createMockIdentity(1);
const identity2 = createMockIdentity(2);
const unknownIdentity = createMockIdentity(999);

const knownNeuron1 = createMockKnownNeuron(1001);

const shouldNotInvalidateCache = async <P, R>({
  apiFunc,
  apiServiceFunc,
  params,
}: {
  apiFunc: (params: P) => Promise<R>;
  apiServiceFunc: (params: P) => Promise<R>;
  params: P;
}) => {
  vi.spyOn(api, "queryNeurons").mockResolvedValue(neurons);

  const qParams = { identity: identity1, certified: true };
  expect(api.queryNeurons).toHaveBeenCalledTimes(0);
  await governanceApiService.queryNeurons(qParams);
  expect(api.queryNeurons).toHaveBeenCalledTimes(1);

  await apiServiceFunc(params);
  expect(apiFunc).toHaveBeenCalledTimes(1);

  // Still getting results from the cache.
  await governanceApiService.queryNeurons(qParams);
  expect(api.queryNeurons).toHaveBeenCalledTimes(1);
};

const shouldInvalidateCache = async <P, R>({
  apiFunc,
  apiServiceFunc,
  params,
}: {
  apiFunc: (params: P) => Promise<R>;
  apiServiceFunc: (params: P) => Promise<R>;
  params: P;
}) => {
  let resolveApi: () => void;
  const apiPromise = new Promise<void>((resolve) => {
    resolveApi = resolve;
  });
  (apiFunc as Mock).mockReturnValue(apiPromise);
  vi.spyOn(api, "queryNeurons").mockResolvedValue(neurons);

  const qParams = { identity: identity1, certified: true };
  expect(api.queryNeurons).toHaveBeenCalledTimes(0);
  await governanceApiService.queryNeurons(qParams);
  expect(api.queryNeurons).toHaveBeenCalledTimes(1);

  const servicePromise = apiServiceFunc(params);
  expect(apiFunc).toHaveBeenCalledTimes(1);

  // Still getting results from the cache.
  await governanceApiService.queryNeurons(qParams);
  expect(api.queryNeurons).toHaveBeenCalledTimes(1);

  // Still getting results from the cache.
  await governanceApiService.queryNeurons(qParams);
  expect(api.queryNeurons).toHaveBeenCalledTimes(1);

  // Once the API result resolves, the cache is cleared.
  resolveApi();
  await servicePromise;

  // Now the cache was invalidated.
  await governanceApiService.queryNeurons(qParams);
  expect(api.queryNeurons).toHaveBeenCalledTimes(2);

  // Getting results from the cache once again.
  await governanceApiService.queryNeurons(qParams);
  expect(api.queryNeurons).toHaveBeenCalledTimes(2);
};

const shouldInvalidateCacheOnFailure = async <P, R>({
  apiFunc,
  apiServiceFunc,
  params,
}: {
  apiFunc: (params: P) => Promise<R>;
  apiServiceFunc: (params: P) => Promise<R>;
  params: P;
}) => {
  let rejectApi: (error: Error) => void;
  const apiPromise = new Promise<void>((_, reject) => {
    rejectApi = reject;
  });

  (apiFunc as Mock).mockReturnValue(apiPromise);
  vi.spyOn(api, "queryNeurons").mockResolvedValue(neurons);

  const qParams = { identity: identity1, certified: true };
  expect(api.queryNeurons).toHaveBeenCalledTimes(0);
  await governanceApiService.queryNeurons(qParams);
  expect(api.queryNeurons).toHaveBeenCalledTimes(1);

  const servicePromise = apiServiceFunc(params);
  expect(apiFunc).toHaveBeenCalledTimes(1);

  // Still getting results from the cache.
  await governanceApiService.queryNeurons(qParams);
  expect(api.queryNeurons).toHaveBeenCalledTimes(1);

  // Still getting results from the cache.
  await governanceApiService.queryNeurons(qParams);
  expect(api.queryNeurons).toHaveBeenCalledTimes(1);

  // Once the API call fails, the cache is cleared.
  const apiErrorMessage = "Api call failed";
  rejectApi(new Error(apiErrorMessage));

  try {
    await servicePromise;
    expect.unreachable("The call should have failed.");
  } catch (error) {
    expect(error.message).toEqual(apiErrorMessage);
  }

  // Now the cache was invalidated.
  await governanceApiService.queryNeurons(qParams);
  expect(api.queryNeurons).toHaveBeenCalledTimes(2);

  // Getting results from the cache once again.
  await governanceApiService.queryNeurons(qParams);
  expect(api.queryNeurons).toHaveBeenCalledTimes(2);
};

describe("neurons api-service", () => {
  const neuronId = 12n;

  // Read calls

  describe("queryNeuron", () => {
    beforeEach(() => {
      vi.spyOn(api, "queryNeuron").mockImplementation(
        async ({ neuronId }: api.ApiQueryNeuronParams) => {
          const neuron = neurons.find((n) => n.neuronId === neuronId);
          if (!neuron) {
            throw new Error(`No neuron with id ${neuronId}`);
          }
          return neuron;
        }
      );
    });

    const params = { identity: mockIdentity, certified: true };

    it("should call queryNeuron api", async () => {
      expect(
        await governanceApiService.queryNeuron({
          neuronId: 1n,
          ...params,
        })
      ).toEqual(neuron1);
      expect(
        await governanceApiService.queryNeuron({
          neuronId: 2n,
          ...params,
        })
      ).toEqual(neuron2);
      expect(api.queryNeuron).toHaveBeenCalledTimes(2);
    });

    it("should fail if queryNeuron api fails", async () => {
      await expect(() =>
        governanceApiService.queryNeuron({ neuronId: 999n, ...params })
      ).rejects.toThrow("No neuron with id 999");
      expect(api.queryNeuron).toHaveBeenCalledTimes(1);
    });

    it("should not invalidate the cache", async () => {
      await shouldNotInvalidateCache({
        apiFunc: api.queryNeuron,
        apiServiceFunc: governanceApiService.queryNeuron,
        params: { neuronId: 1n, ...params },
      });
    });
  });

  describe("queryNeurons", () => {
    beforeEach(() => {
      vi.spyOn(api, "queryNeurons").mockImplementation(
        async ({ identity }: api.ApiQueryParams) => {
          if (identity === identity1) {
            return [neuron1];
          }
          if (identity === identity2) {
            return [neuron2];
          }
          throw new Error(`Unknown identity: ${identity.getPrincipal()}`);
        }
      );
    });

    const params = { certified: true };

    it("should call queryNeurons api", async () => {
      const params1 = { identity: identity1, ...params };
      const params2 = { identity: identity2, ...params };
      expect(await governanceApiService.queryNeurons(params1)).toEqual([
        neuron1,
      ]);
      expect(await governanceApiService.queryNeurons(params2)).toEqual([
        neuron2,
      ]);
      expect(api.queryNeurons).toHaveBeenCalledTimes(2);
    });

    it("should fail if queryNeurons api fails", async () => {
      await expect(() =>
        governanceApiService.queryNeurons({
          identity: unknownIdentity,
          ...params,
        })
      ).rejects.toThrow("Unknown identity");
    });

    it("should call queryNeurons api once for duplicate certified calls", async () => {
      const params = { identity: identity1, certified: true };
      // Calls API.
      expect(await governanceApiService.queryNeurons(params)).toEqual([
        neuron1,
      ]);
      expect(api.queryNeurons).toHaveBeenCalledTimes(1);
      // Uses cache.
      expect(await governanceApiService.queryNeurons(params)).toEqual([
        neuron1,
      ]);
      expect(api.queryNeurons).toHaveBeenCalledTimes(1);
    });

    it("should call queryNeurons api twice for simultaneous certified calls", async () => {
      const params = { identity: identity1, certified: true };
      const promise1 = governanceApiService.queryNeurons(params);
      // We didn't await the promise so nothing is cached yet when we make
      // the second call.
      const promise2 = governanceApiService.queryNeurons(params);
      expect(promise1).not.toBe(promise2);
      expect(await promise1).toEqual([neuron1]);
      expect(await promise2).toEqual([neuron1]);
      expect(api.queryNeurons).toHaveBeenCalledTimes(2);
    });

    it("should call queryNeurons api twice for duplicate uncertified calls", async () => {
      const params = { identity: identity1, certified: false };
      expect(await governanceApiService.queryNeurons(params)).toEqual([
        neuron1,
      ]);
      expect(await governanceApiService.queryNeurons(params)).toEqual([
        neuron1,
      ]);
      // We don't cache uncertified calls.
      expect(api.queryNeurons).toHaveBeenCalledTimes(2);
    });

    it("should respond to an uncertified call from the cache", async () => {
      const params = { identity: identity1 };
      expect(
        await governanceApiService.queryNeurons({ ...params, certified: true })
      ).toEqual([neuron1]);
      expect(
        await governanceApiService.queryNeurons({
          ...params,
          certified: false,
        })
      ).toEqual([neuron1]);
      expect(api.queryNeurons).toHaveBeenCalledWith({
        ...params,
        certified: true,
      });
      expect(api.queryNeurons).toHaveBeenCalledTimes(1);
    });

    it("should not cache error responses", async () => {
      const params = { identity: identity1, certified: true };
      vi.spyOn(api, "queryNeurons").mockRejectedValueOnce(new Error("500"));

      await expect(() =>
        governanceApiService.queryNeurons(params)
      ).rejects.toThrow("500");
      expect(await governanceApiService.queryNeurons(params)).toEqual([
        neuron1,
      ]);
      expect(api.queryNeurons).toHaveBeenCalledTimes(2);
    });

    it("should expire its cache after 5 minutes", async () => {
      vi.useFakeTimers();
      vi.setSystemTime(new Date("2020-8-1 21:55:00"));

      const params = { identity: identity1, certified: true };
      expect(await governanceApiService.queryNeurons(params)).toEqual([
        neuron1,
      ]);
      vi.setSystemTime(new Date("2020-8-1 21:59:59"));
      expect(await governanceApiService.queryNeurons(params)).toEqual([
        neuron1,
      ]);
      expect(api.queryNeurons).toHaveBeenCalledTimes(1);
      vi.setSystemTime(new Date("2020-8-1 22:00:01"));
      expect(await governanceApiService.queryNeurons(params)).toEqual([
        neuron1,
      ]);
      expect(api.queryNeurons).toHaveBeenCalledTimes(2);
    });
  });

  describe("queryKnownNeurons", () => {
    beforeEach(() => {
      vi.spyOn(api, "queryKnownNeurons").mockResolvedValue([knownNeuron1]);
    });

    const certifiedParams = { identity: identity1, certified: true };
    const uncertifiedParams = { identity: identity1, certified: false };

    it("should call queryKnownNeurons api", async () => {
      expect(
        await governanceApiService.queryKnownNeurons(certifiedParams)
      ).toEqual([knownNeuron1]);
      expect(api.queryKnownNeurons).toHaveBeenCalledTimes(1);
      expect(api.queryKnownNeurons).toHaveBeenCalledWith({
        identity: identity1,
        certified: true,
      });
    });

    it("should fail if queryKnownNeurons api fails", async () => {
      vi.spyOn(api, "queryKnownNeurons").mockRejectedValueOnce(
        new Error("500")
      );

      await expect(() =>
        governanceApiService.queryKnownNeurons(certifiedParams)
      ).rejects.toThrow("500");
      expect(api.queryKnownNeurons).toHaveBeenCalledTimes(1);
    });

    it("should call queryKnownNeurons api once for duplicate certified calls", async () => {
      // Calls API.
      expect(
        await governanceApiService.queryKnownNeurons(certifiedParams)
      ).toEqual([knownNeuron1]);
      expect(api.queryKnownNeurons).toHaveBeenCalledTimes(1);
      // Uses cache.
      expect(
        await governanceApiService.queryKnownNeurons(certifiedParams)
      ).toEqual([knownNeuron1]);
      expect(api.queryKnownNeurons).toHaveBeenCalledTimes(1);
    });

    it("should call queryKnownNeurons api twice for simultaneous certified calls", async () => {
      const promise1 = governanceApiService.queryKnownNeurons(certifiedParams);
      // We didn't await the promise so nothing is cached yet when we make
      // the second call.
      const promise2 = governanceApiService.queryKnownNeurons(certifiedParams);
      expect(promise1).not.toBe(promise2);
      expect(await promise1).toEqual([knownNeuron1]);
      expect(await promise2).toEqual([knownNeuron1]);
      expect(api.queryKnownNeurons).toHaveBeenCalledTimes(2);
    });

    it("should call queryKnownNeurons api twice for duplicate uncertified calls", async () => {
      expect(
        await governanceApiService.queryKnownNeurons(uncertifiedParams)
      ).toEqual([knownNeuron1]);
      expect(
        await governanceApiService.queryKnownNeurons(uncertifiedParams)
      ).toEqual([knownNeuron1]);
      // We don't cache uncertified calls.
      expect(api.queryKnownNeurons).toHaveBeenCalledTimes(2);
    });

    it("should respond to an uncertified call from the cache", async () => {
      expect(
        await governanceApiService.queryKnownNeurons(certifiedParams)
      ).toEqual([knownNeuron1]);
      expect(
        await governanceApiService.queryKnownNeurons(uncertifiedParams)
      ).toEqual([knownNeuron1]);
      expect(api.queryKnownNeurons).toHaveBeenCalledWith(certifiedParams);
      expect(api.queryKnownNeurons).toHaveBeenCalledTimes(1);
    });

    it("should not cache error responses", async () => {
      vi.spyOn(api, "queryKnownNeurons").mockRejectedValueOnce(
        new Error("500")
      );

      await expect(() =>
        governanceApiService.queryKnownNeurons(certifiedParams)
      ).rejects.toThrow("500");
      expect(
        await governanceApiService.queryKnownNeurons(certifiedParams)
      ).toEqual([knownNeuron1]);
      expect(api.queryKnownNeurons).toHaveBeenCalledTimes(2);
    });

    it("should expire its cache after 5 minutes", async () => {
      vi.useFakeTimers();
      vi.setSystemTime(new Date("2020-8-1 21:55:00"));

      expect(
        await governanceApiService.queryKnownNeurons(certifiedParams)
      ).toEqual([knownNeuron1]);
      vi.setSystemTime(new Date("2020-8-1 21:59:59"));
      expect(
        await governanceApiService.queryKnownNeurons(certifiedParams)
      ).toEqual([knownNeuron1]);
      expect(api.queryKnownNeurons).toHaveBeenCalledTimes(1);
      vi.setSystemTime(new Date("2020-8-1 22:00:01"));
      expect(
        await governanceApiService.queryKnownNeurons(certifiedParams)
      ).toEqual([knownNeuron1]);
      expect(api.queryKnownNeurons).toHaveBeenCalledTimes(2);
    });
  });

  describe("queryLastestRewardEvent", () => {
    const rewardEvent1: RewardEvent = mockRewardEvent;
    const rewardEvent2: RewardEvent = {
      ...rewardEvent1,
      rounds_since_last_distribution: [2_000n],
    };
    beforeEach(() => {
      vi.spyOn(api, "queryLastestRewardEvent").mockImplementation(
        async ({ identity }: api.ApiQueryParams) => {
          if (identity === identity1) {
            return rewardEvent1;
          }
          if (identity === identity2) {
            return rewardEvent2;
          }
          throw new Error(`Unknown identity: ${identity.getPrincipal()}`);
        }
      );
    });

    const params = { certified: true };

    it("should call queryLastestRewardEvent api", async () => {
      const params1 = { identity: identity1, ...params };
      const params2 = { identity: identity2, ...params };
      expect(
        await governanceApiService.queryLastestRewardEvent(params1)
      ).toEqual(rewardEvent1);
      expect(
        await governanceApiService.queryLastestRewardEvent(params2)
      ).toEqual(rewardEvent2);
      expect(api.queryLastestRewardEvent).toHaveBeenCalledTimes(2);
    });

    it("should fail if queryLastestRewardEvent api fails", async () => {
      await expect(() =>
        governanceApiService.queryLastestRewardEvent({
          identity: unknownIdentity,
          ...params,
        })
      ).rejects.toThrow("Unknown identity");
      expect(api.queryLastestRewardEvent).toHaveBeenCalledTimes(1);
    });

    it("should not invalidate the cache", async () => {
      await shouldNotInvalidateCache({
        apiFunc: api.queryLastestRewardEvent,
        apiServiceFunc: governanceApiService.queryLastestRewardEvent,
        params: { identity: identity1, ...params },
      });
    });
  });

  // Action calls

  describe("addHotkey", () => {
    const params = {
      neuronId,
      identity: mockIdentity,
      principal: mockPrincipal,
    };

    it("should call addHotkey api", () => {
      governanceApiService.addHotkey(params);
      expect(api.addHotkey).toHaveBeenCalledWith(params);
      expect(api.addHotkey).toHaveBeenCalledTimes(1);
    });

    it("should invalidate the cache", async () => {
      await shouldInvalidateCache({
        apiFunc: api.addHotkey,
        apiServiceFunc: governanceApiService.addHotkey,
        params,
      });
    });

    it("should invalidate the cache on failure", async () => {
      await shouldInvalidateCacheOnFailure({
        apiFunc: api.addHotkey,
        apiServiceFunc: governanceApiService.addHotkey,
        params,
      });
    });
  });

  describe("autoStakeMaturity", () => {
    const params = {
      neuronId,
      identity: mockIdentity,
      autoStake: true,
    };

    it("should call autoStakeMaturity api", () => {
      governanceApiService.autoStakeMaturity(params);
      expect(api.autoStakeMaturity).toHaveBeenCalledWith(params);
      expect(api.autoStakeMaturity).toHaveBeenCalledTimes(1);
    });

    it("should invalidate the cache", async () => {
      await shouldInvalidateCache({
        apiFunc: api.autoStakeMaturity,
        apiServiceFunc: governanceApiService.autoStakeMaturity,
        params,
      });
    });

    it("should invalidate the cache on failure", async () => {
      await shouldInvalidateCacheOnFailure({
        apiFunc: api.autoStakeMaturity,
        apiServiceFunc: governanceApiService.autoStakeMaturity,
        params,
      });
    });
  });

  describe("claimOrRefreshNeuron", () => {
    const params = {
      neuronId,
      identity: mockIdentity,
    };

    beforeEach(() => {
      vi.spyOn(api, "claimOrRefreshNeuron").mockReset();
    });

    it("should call claimOrRefreshNeuron api", async () => {
      vi.spyOn(api, "claimOrRefreshNeuron").mockResolvedValueOnce(neuronId);
      expect(await governanceApiService.claimOrRefreshNeuron(params)).toEqual(
        neuronId
      );
      expect(api.claimOrRefreshNeuron).toHaveBeenCalledWith(params);
      expect(api.claimOrRefreshNeuron).toHaveBeenCalledTimes(1);
    });

    it("should invalidate the cache", async () => {
      await shouldInvalidateCache({
        apiFunc: api.claimOrRefreshNeuron,
        apiServiceFunc: governanceApiService.claimOrRefreshNeuron,
        params,
      });
    });

    it("should invalidate the cache on failure", async () => {
      await shouldInvalidateCacheOnFailure({
        apiFunc: api.claimOrRefreshNeuron,
        apiServiceFunc: governanceApiService.claimOrRefreshNeuron,
        params,
      });
    });
  });

  describe("claimOrRefreshNeuronByMemo", () => {
    const params = {
      memo: 321n,
      controller: mockPrincipal,
      identity: mockIdentity,
    };

    beforeEach(() => {
      vi.spyOn(api, "claimOrRefreshNeuronByMemo").mockReset();
    });

    it("should call claimOrRefreshNeuronByMemo api", async () => {
      vi.spyOn(api, "claimOrRefreshNeuronByMemo").mockResolvedValue(neuronId);
      expect(
        await governanceApiService.claimOrRefreshNeuronByMemo(params)
      ).toEqual(neuronId);
      expect(api.claimOrRefreshNeuronByMemo).toHaveBeenCalledWith(params);
      expect(api.claimOrRefreshNeuronByMemo).toHaveBeenCalledTimes(1);
    });

    it("should invalidate the cache", async () => {
      await shouldInvalidateCache({
        apiFunc: api.claimOrRefreshNeuronByMemo,
        apiServiceFunc: governanceApiService.claimOrRefreshNeuronByMemo,
        params,
      });
    });

    it("should invalidate the cache on failure", async () => {
      await shouldInvalidateCacheOnFailure({
        apiFunc: api.claimOrRefreshNeuronByMemo,
        apiServiceFunc: governanceApiService.claimOrRefreshNeuronByMemo,
        params,
      });
    });
  });

  describe("disburse", () => {
    const params = {
      neuronId,
      identity: mockIdentity,
      toAccount: mockMainAccount.identifier,
      amount: 10_000_000n,
    };

    it("should call disburse api", () => {
      governanceApiService.disburse(params);
      expect(api.disburse).toHaveBeenCalledWith(params);
      expect(api.disburse).toHaveBeenCalledTimes(1);
    });

    it("should invalidate the cache", async () => {
      await shouldInvalidateCache({
        apiFunc: api.disburse,
        apiServiceFunc: governanceApiService.disburse,
        params,
      });
    });

    it("should invalidate the cache on failure", async () => {
      await shouldInvalidateCacheOnFailure({
        apiFunc: api.disburse,
        apiServiceFunc: governanceApiService.disburse,
        params,
      });
    });
  });

  describe("increaseDissolveDelay", () => {
    const params = {
      neuronId,
      identity: mockIdentity,
      dissolveDelayInSeconds: 2,
    };

    it("should call increaseDissolveDelay api", () => {
      governanceApiService.increaseDissolveDelay(params);
      expect(api.increaseDissolveDelay).toHaveBeenCalledWith(params);
      expect(api.increaseDissolveDelay).toHaveBeenCalledTimes(1);
    });

    it("should invalidate the cache", async () => {
      await shouldInvalidateCache({
        apiFunc: api.increaseDissolveDelay,
        apiServiceFunc: governanceApiService.increaseDissolveDelay,
        params,
      });
    });

    it("should invalidate the cache on failure", async () => {
      await shouldInvalidateCacheOnFailure({
        apiFunc: api.increaseDissolveDelay,
        apiServiceFunc: governanceApiService.increaseDissolveDelay,
        params,
      });
    });
  });

  describe("joinCommunityFund", () => {
    const params = {
      neuronId,
      identity: mockIdentity,
    };

    it("should call joinCommunityFund api", () => {
      governanceApiService.joinCommunityFund(params);
      expect(api.joinCommunityFund).toHaveBeenCalledWith(params);
      expect(api.joinCommunityFund).toHaveBeenCalledTimes(1);
    });

    it("should invalidate the cache", async () => {
      await shouldInvalidateCache({
        apiFunc: api.joinCommunityFund,
        apiServiceFunc: governanceApiService.joinCommunityFund,
        params,
      });
    });

    it("should invalidate the cache on failure", async () => {
      await shouldInvalidateCacheOnFailure({
        apiFunc: api.joinCommunityFund,
        apiServiceFunc: governanceApiService.joinCommunityFund,
        params,
      });
    });
  });

  describe("leaveCommunityFund", () => {
    const params = {
      neuronId,
      identity: mockIdentity,
    };

    it("should call leaveCommunityFund api", () => {
      governanceApiService.leaveCommunityFund(params);
      expect(api.leaveCommunityFund).toHaveBeenCalledWith(params);
      expect(api.leaveCommunityFund).toHaveBeenCalledTimes(1);
    });

    it("should invalidate the cache", async () => {
      await shouldInvalidateCache({
        apiFunc: api.leaveCommunityFund,
        apiServiceFunc: governanceApiService.leaveCommunityFund,
        params,
      });
    });

    it("should invalidate the cache on failure", async () => {
      await shouldInvalidateCacheOnFailure({
        apiFunc: api.leaveCommunityFund,
        apiServiceFunc: governanceApiService.leaveCommunityFund,
        params,
      });
    });
  });

  describe("mergeNeurons", () => {
    const params = {
      identity: mockIdentity,
      sourceNeuronId: 2n,
      targetNeuronId: 20n,
    };

    it("should call mergeNeurons api", () => {
      governanceApiService.mergeNeurons(params);
      expect(api.mergeNeurons).toHaveBeenCalledWith(params);
      expect(api.mergeNeurons).toHaveBeenCalledTimes(1);
    });

    it("should invalidate the cache", async () => {
      await shouldInvalidateCache({
        apiFunc: api.mergeNeurons,
        apiServiceFunc: governanceApiService.mergeNeurons,
        params,
      });
    });

    it("should invalidate the cache on failure", async () => {
      await shouldInvalidateCacheOnFailure({
        apiFunc: api.mergeNeurons,
        apiServiceFunc: governanceApiService.mergeNeurons,
        params,
      });
    });
  });

  describe("removeHotkey", () => {
    const params = {
      neuronId,
      identity: mockIdentity,
      principal: mockPrincipal,
    };

    it("should call removeHotkey api", () => {
      governanceApiService.removeHotkey(params);
      expect(api.removeHotkey).toHaveBeenCalledWith(params);
      expect(api.removeHotkey).toHaveBeenCalledTimes(1);
    });

    it("should invalidate the cache", async () => {
      await shouldInvalidateCache({
        apiFunc: api.removeHotkey,
        apiServiceFunc: governanceApiService.removeHotkey,
        params,
      });
    });

    it("should invalidate the cache on failure", async () => {
      await shouldInvalidateCacheOnFailure({
        apiFunc: api.removeHotkey,
        apiServiceFunc: governanceApiService.removeHotkey,
        params,
      });
    });
  });

  describe("setFollowees", () => {
    const params = {
      neuronId,
      identity: mockIdentity,
      topic: Topic.ExchangeRate,
      followees: [2n, 20n],
    };

    it("should call setFollowees api", () => {
      governanceApiService.setFollowees(params);
      expect(api.setFollowees).toHaveBeenCalledWith(params);
      expect(api.setFollowees).toHaveBeenCalledTimes(1);
    });

    it("should invalidate the cache", async () => {
      await shouldInvalidateCache({
        apiFunc: api.setFollowees,
        apiServiceFunc: governanceApiService.setFollowees,
        params,
      });
    });

    it("should invalidate the cache on failure", async () => {
      await shouldInvalidateCacheOnFailure({
        apiFunc: api.setFollowees,
        apiServiceFunc: governanceApiService.setFollowees,
        params,
      });
    });
  });

  describe("setFollowing", () => {
    const params = {
      neuronId,
      identity: mockIdentity,
      topicFollowing: [
        {
          topic: Topic.Governance,
          followees: [2n, 20n],
        },
        {
          topic: Topic.ExchangeRate,
          followees: [3n],
        },
      ],
    };

    it("should call setFollowing api", () => {
      governanceApiService.setFollowing(params);
      expect(api.setFollowing).toHaveBeenCalledWith(params);
    });

    it("should invalidate the cache", async () => {
      await shouldInvalidateCache({
        apiFunc: api.setFollowing,
        apiServiceFunc: governanceApiService.setFollowing,
        params,
      });
    });

    it("should invalidate the cache on failure", async () => {
      await shouldInvalidateCacheOnFailure({
        apiFunc: api.setFollowing,
        apiServiceFunc: governanceApiService.setFollowing,
        params,
      });
    });
  });

  describe("simulateMergeNeurons", () => {
    const params = {
      identity: mockIdentity,
      sourceNeuronId: 3n,
      targetNeuronId: 21n,
    };

    it("should call simulateMergeNeurons api", () => {
      governanceApiService.simulateMergeNeurons(params);
      expect(api.simulateMergeNeurons).toHaveBeenCalledWith(params);
      expect(api.simulateMergeNeurons).toHaveBeenCalledTimes(1);
    });

    it("should invalidate the cache", async () => {
      await shouldInvalidateCache({
        apiFunc: api.simulateMergeNeurons,
        apiServiceFunc: governanceApiService.simulateMergeNeurons,
        params,
      });
    });

    it("should invalidate the cache on failure", async () => {
      await shouldInvalidateCacheOnFailure({
        apiFunc: api.simulateMergeNeurons,
        apiServiceFunc: governanceApiService.simulateMergeNeurons,
        params,
      });
    });
  });

  describe("spawnNeuron", () => {
    const params = {
      neuronId,
      identity: mockIdentity,
    };

    beforeEach(() => {
      vi.spyOn(api, "spawnNeuron").mockReset();
    });

    it("should call spawnNeuron api", async () => {
      vi.spyOn(api, "spawnNeuron").mockResolvedValueOnce(neuronId);
      expect(await governanceApiService.spawnNeuron(params)).toEqual(neuronId);
      expect(api.spawnNeuron).toHaveBeenCalledWith(params);
      expect(api.spawnNeuron).toHaveBeenCalledTimes(1);
    });

    it("should invalidate the cache", async () => {
      await shouldInvalidateCache({
        apiFunc: api.spawnNeuron,
        apiServiceFunc: governanceApiService.spawnNeuron,
        params,
      });
    });

    it("should invalidate the cache on failure", async () => {
      await shouldInvalidateCacheOnFailure({
        apiFunc: api.spawnNeuron,
        apiServiceFunc: governanceApiService.spawnNeuron,
        params,
      });
    });
  });

  describe("disburseMaturity", () => {
    const params = {
      neuronId,
      percentageToDisburse: 50,
      identity: mockIdentity,
    };

    beforeEach(() => {
      vi.spyOn(api, "disburseMaturity").mockReset();
    });

    it("should call disburseMaturity api", async () => {
      vi.spyOn(api, "disburseMaturity").mockResolvedValueOnce(undefined);
      expect(await governanceApiService.disburseMaturity(params)).toEqual(
        undefined
      );
      expect(api.disburseMaturity).toHaveBeenCalledWith(params);
      expect(api.disburseMaturity).toHaveBeenCalledTimes(1);
    });

    it("should invalidate the cache", async () => {
      await shouldInvalidateCache({
        apiFunc: api.disburseMaturity,
        apiServiceFunc: governanceApiService.disburseMaturity,
        params,
      });
    });

    it("should invalidate the cache on failure", async () => {
      await shouldInvalidateCacheOnFailure({
        apiFunc: api.disburseMaturity,
        apiServiceFunc: governanceApiService.disburseMaturity,
        params,
      });
    });
  });

  describe("splitNeuron", () => {
    const params = {
      neuronId,
      identity: mockIdentity,
      amount: 10_000_000n,
    };

    beforeEach(() => {
      vi.spyOn(api, "splitNeuron").mockReset();
    });

    it("should call splitNeuron api", async () => {
      vi.spyOn(api, "splitNeuron").mockResolvedValueOnce(neuronId);
      expect(await governanceApiService.splitNeuron(params)).toEqual(neuronId);
      expect(api.splitNeuron).toHaveBeenCalledWith(params);
      expect(api.splitNeuron).toHaveBeenCalledTimes(1);
    });

    it("should invalidate the cache", async () => {
      await shouldInvalidateCache({
        apiFunc: api.splitNeuron,
        apiServiceFunc: governanceApiService.splitNeuron,
        params,
      });
    });

    it("should invalidate the cache on failure", async () => {
      await shouldInvalidateCacheOnFailure({
        apiFunc: api.splitNeuron,
        apiServiceFunc: governanceApiService.splitNeuron,
        params,
      });
    });
  });

  describe("stakeMaturity", () => {
    const params = {
      neuronId,
      identity: mockIdentity,
      percentageToStake: 0.2,
    };

    it("should call stakeMaturity api", () => {
      governanceApiService.stakeMaturity(params);
      expect(api.stakeMaturity).toHaveBeenCalledWith(params);
      expect(api.stakeMaturity).toHaveBeenCalledTimes(1);
    });

    it("should invalidate the cache", async () => {
      await shouldInvalidateCache({
        apiFunc: api.stakeMaturity,
        apiServiceFunc: governanceApiService.stakeMaturity,
        params,
      });
    });

    it("should invalidate the cache on failure", async () => {
      await shouldInvalidateCacheOnFailure({
        apiFunc: api.stakeMaturity,
        apiServiceFunc: governanceApiService.stakeMaturity,
        params,
      });
    });
  });

  describe("stakeNeuron", () => {
    const params = {
      identity: mockIdentity,
      stake: 10_000_000n,
      controller: mockPrincipal,
      ledgerCanisterIdentity: mockIdentity,
      fromSubaccount: new Uint8Array(),
      fee: 10_000n,
    };

    beforeEach(() => {
      vi.spyOn(api, "stakeNeuron").mockReset();
    });

    it("should call stakeNeuron api", async () => {
      vi.spyOn(api, "stakeNeuron").mockResolvedValueOnce(neuronId);
      expect(await governanceApiService.stakeNeuron(params)).toEqual(neuronId);
      expect(api.stakeNeuron).toHaveBeenCalledWith(params);
      expect(api.stakeNeuron).toHaveBeenCalledTimes(1);
    });

    it("should invalidate the cache", async () => {
      await shouldInvalidateCache({
        apiFunc: api.stakeNeuron,
        apiServiceFunc: governanceApiService.stakeNeuron,
        params,
      });
    });

    it("should invalidate the cache on failure", async () => {
      await shouldInvalidateCacheOnFailure({
        apiFunc: api.stakeNeuron,
        apiServiceFunc: governanceApiService.stakeNeuron,
        params,
      });
    });
  });

  describe("startDissolving", () => {
    const params = {
      neuronId,
      identity: mockIdentity,
    };

    it("should call startDissolving api", () => {
      governanceApiService.startDissolving(params);
      expect(api.startDissolving).toHaveBeenCalledWith(params);
      expect(api.startDissolving).toHaveBeenCalledTimes(1);
    });

    it("should invalidate the cache", async () => {
      await shouldInvalidateCache({
        apiFunc: api.startDissolving,
        apiServiceFunc: governanceApiService.startDissolving,
        params,
      });
    });

    it("should invalidate the cache on failure", async () => {
      await shouldInvalidateCacheOnFailure({
        apiFunc: api.startDissolving,
        apiServiceFunc: governanceApiService.startDissolving,
        params,
      });
    });
  });

  describe("stopDissolving", () => {
    const params = {
      neuronId,
      identity: mockIdentity,
    };

    it("should call stopDissolving api", () => {
      governanceApiService.stopDissolving(params);
      expect(api.stopDissolving).toHaveBeenCalledWith(params);
      expect(api.stopDissolving).toHaveBeenCalledTimes(1);
    });

    it("should invalidate the cache", async () => {
      await shouldInvalidateCache({
        apiFunc: api.stopDissolving,
        apiServiceFunc: governanceApiService.stopDissolving,
        params,
      });
    });

    it("should invalidate the cache on failure", async () => {
      await shouldInvalidateCacheOnFailure({
        apiFunc: api.stopDissolving,
        apiServiceFunc: governanceApiService.stopDissolving,
        params,
      });
    });
  });

  describe("registerVote", () => {
    const params = {
      neuronId,
      identity: mockIdentity,
      proposalId: mockProposalInfo.id,
      vote: Vote.Yes,
    };

    it("should call registerVote api", () => {
      governanceApiService.registerVote(params);
      expect(api.registerVote).toHaveBeenCalledWith(params);
      expect(api.registerVote).toHaveBeenCalledTimes(1);
    });

    it("should invalidate the cache", async () => {
      await shouldInvalidateCache({
        apiFunc: api.registerVote,
        apiServiceFunc: governanceApiService.registerVote,
        params,
      });
    });

    it("should invalidate the cache on failure", async () => {
      await shouldInvalidateCacheOnFailure({
        apiFunc: api.registerVote,
        apiServiceFunc: governanceApiService.registerVote,
        params,
      });
    });
  });

  describe("changeNeuronVisibility", () => {
    const params: api.ApiChangeNeuronVisibilityParams = {
      neuronIds: [neuronId],
      identity: mockIdentity,
      visibility: NeuronVisibility.Public,
    };

    it("should call changeNeuronVisibility api", () => {
      governanceApiService.changeNeuronVisibility(params);
      expect(api.changeNeuronVisibility).toHaveBeenCalledWith(params);
      expect(api.changeNeuronVisibility).toHaveBeenCalledTimes(1);
    });

    it("should invalidate the cache", async () => {
      await shouldInvalidateCache({
        apiFunc: api.changeNeuronVisibility,
        apiServiceFunc: governanceApiService.changeNeuronVisibility,
        params,
      });
    });

    it("should invalidate the cache on failure", async () => {
      await shouldInvalidateCacheOnFailure({
        apiFunc: api.changeNeuronVisibility,
        apiServiceFunc: governanceApiService.changeNeuronVisibility,
        params,
      });
    });
  });
});<|MERGE_RESOLUTION|>--- conflicted
+++ resolved
@@ -12,13 +12,8 @@
 } from "$tests/mocks/neurons.mock";
 import { mockRewardEvent } from "$tests/mocks/nns-reward-event.mock";
 import { mockProposalInfo } from "$tests/mocks/proposal.mock";
-<<<<<<< HEAD
-import type { RewardEvent } from "@icp-sdk/canisters/nns";
-import { NeuronVisibility, Topic, Vote } from "@icp-sdk/canisters/nns";
-=======
 import type { RewardEvent } from "@dfinity/nns";
 import { NeuronVisibility, Topic, Vote } from "@dfinity/nns";
->>>>>>> d34effd1
 import type { Mock } from "vitest";
 
 vi.mock("$lib/api/governance.api");

import {
  governanceApiService,
  resetNeuronsApiService,
} from "$lib/api-services/governance.api-service";
import * as api from "$lib/api/governance.api";
import { mockMainAccount } from "$tests/mocks/accounts.store.mock";
import {
  createMockIdentity,
  mockIdentity,
  mockPrincipal,
} from "$tests/mocks/auth.store.mock";
import {
  createMockKnownNeuron,
  createMockNeuron,
} from "$tests/mocks/neurons.mock";
import { mockRewardEvent } from "$tests/mocks/nns-reward-event.mock";
import { mockProposalInfo } from "$tests/mocks/proposal.mock";
import { Topic, Vote } from "@dfinity/nns";
import type { RewardEvent } from "@dfinity/nns/dist/candid/governance";

jest.mock("$lib/api/governance.api");

const neuron1 = createMockNeuron(1);
const neuron2 = createMockNeuron(2);
const neurons = [neuron1, neuron2];

const identity1 = createMockIdentity(1);
const identity2 = createMockIdentity(2);
const unknownIdentity = createMockIdentity(999);

const knownNeuron1 = createMockKnownNeuron(1001);

const shouldNotInvalidateCache = async <P, R>({
  apiFunc,
  apiServiceFunc,
  params,
}: {
  apiFunc: (params: P) => Promise<R>;
  apiServiceFunc: (params: P) => Promise<R>;
  params: P;
}) => {
  jest.spyOn(api, "queryNeurons").mockResolvedValue(neurons);

  const qParams = { identity: identity1, certified: true };
  expect(api.queryNeurons).toHaveBeenCalledTimes(0);
  await governanceApiService.queryNeurons(qParams);
  expect(api.queryNeurons).toHaveBeenCalledTimes(1);

  await apiServiceFunc(params);
  expect(apiFunc).toHaveBeenCalledTimes(1);

  // Still getting results from the cache.
  await governanceApiService.queryNeurons(qParams);
  expect(api.queryNeurons).toHaveBeenCalledTimes(1);
};

const shouldInvalidateCache = async <P, R>({
  apiFunc,
  apiServiceFunc,
  params,
}: {
  apiFunc: (params: P) => Promise<R>;
  apiServiceFunc: (params: P) => Promise<R>;
  params: P;
}) => {
  let resolveApi: () => void;
  const apiPromise = new Promise<void>((resolve) => {
    resolveApi = resolve;
  });
  (apiFunc as jest.Mock).mockReturnValue(apiPromise);
  jest.spyOn(api, "queryNeurons").mockResolvedValue(neurons);

  const qParams = { identity: identity1, certified: true };
  expect(api.queryNeurons).toHaveBeenCalledTimes(0);
  await governanceApiService.queryNeurons(qParams);
  expect(api.queryNeurons).toHaveBeenCalledTimes(1);

  const servicePromise = apiServiceFunc(params);
  expect(apiFunc).toHaveBeenCalledTimes(1);

  // Still getting results from the cache.
  await governanceApiService.queryNeurons(qParams);
  expect(api.queryNeurons).toHaveBeenCalledTimes(1);

  // Still getting results from the cache.
  await governanceApiService.queryNeurons(qParams);
  expect(api.queryNeurons).toHaveBeenCalledTimes(1);

  // Once the API result resolves, the cache is cleared.
  resolveApi();
  await servicePromise;

  // Now the cache was invalidated.
  await governanceApiService.queryNeurons(qParams);
  expect(api.queryNeurons).toHaveBeenCalledTimes(2);

  // Getting results from the cache once again.
  await governanceApiService.queryNeurons(qParams);
  expect(api.queryNeurons).toHaveBeenCalledTimes(2);
};

const shouldInvalidateCacheOnFailure = async <P, R>({
  apiFunc,
  apiServiceFunc,
  params,
}: {
  apiFunc: (params: P) => Promise<R>;
  apiServiceFunc: (params: P) => Promise<R>;
  params: P;
}) => {
  let rejectApi: (error: Error) => void;
  const apiPromise = new Promise<void>((_, reject) => {
    rejectApi = reject;
  });
  (apiFunc as jest.Mock).mockReturnValue(apiPromise);
  jest.spyOn(api, "queryNeurons").mockResolvedValue(neurons);

  const qParams = { identity: identity1, certified: true };
  expect(api.queryNeurons).toHaveBeenCalledTimes(0);
  await governanceApiService.queryNeurons(qParams);
  expect(api.queryNeurons).toHaveBeenCalledTimes(1);

  const servicePromise = apiServiceFunc(params);
  expect(apiFunc).toHaveBeenCalledTimes(1);

  // Still getting results from the cache.
  await governanceApiService.queryNeurons(qParams);
  expect(api.queryNeurons).toHaveBeenCalledTimes(1);

  // Still getting results from the cache.
  await governanceApiService.queryNeurons(qParams);
  expect(api.queryNeurons).toHaveBeenCalledTimes(1);

  // Once the API call fails, the cache is cleared.
  const apiErrorMessage = "Api call failed";
  rejectApi(new Error(apiErrorMessage));

  try {
    await servicePromise;
    fail("The call should have failed.");
  } catch (error) {
    expect(error.message).toEqual(apiErrorMessage);
  }

  // Now the cache was invalidated.
  await governanceApiService.queryNeurons(qParams);
  expect(api.queryNeurons).toHaveBeenCalledTimes(2);

  // Getting results from the cache once again.
  await governanceApiService.queryNeurons(qParams);
  expect(api.queryNeurons).toHaveBeenCalledTimes(2);
};

describe("neurons api-service", () => {
  const neuronId = BigInt(12);

  beforeEach(() => {
    jest.clearAllMocks();
    resetNeuronsApiService();
  });

  afterAll(() => {
    jest.useRealTimers();
  });

  // Read calls

  describe("queryNeuron", () => {
    beforeEach(() => {
      jest
        .spyOn(api, "queryNeuron")
        .mockImplementation(async ({ neuronId }: api.ApiQueryNeuronParams) => {
          const neuron = neurons.find((n) => n.neuronId === neuronId);
          if (!neuron) {
            throw new Error(`No neuron with id ${neuronId}`);
          }
          return neuron;
        });
    });

    const params = { identity: mockIdentity, certified: true };

    it("should call queryNeuron api", async () => {
      expect(
        await governanceApiService.queryNeuron({
          neuronId: BigInt(1),
          ...params,
        })
      ).toEqual(neuron1);
      expect(
        await governanceApiService.queryNeuron({
          neuronId: BigInt(2),
          ...params,
        })
      ).toEqual(neuron2);
      expect(api.queryNeuron).toHaveBeenCalledTimes(2);
    });

    it("should fail if queryNeuron api fails", async () => {
      expect(() =>
        governanceApiService.queryNeuron({ neuronId: BigInt(999), ...params })
      ).rejects.toThrow("No neuron with id 999");
      expect(api.queryNeuron).toHaveBeenCalledTimes(1);
    });

    it("should not invalidate the cache", async () => {
      await shouldNotInvalidateCache({
        apiFunc: api.queryNeuron,
        apiServiceFunc: governanceApiService.queryNeuron,
        params: { neuronId: BigInt(1), ...params },
      });
    });
  });

  describe("queryNeurons", () => {
    beforeEach(() => {
      jest
        .spyOn(api, "queryNeurons")
        .mockImplementation(async ({ identity }: api.ApiQueryParams) => {
          if (identity === identity1) {
            return [neuron1];
          }
          if (identity === identity2) {
            return [neuron2];
          }
          throw new Error(`Unknown identity: ${identity.getPrincipal()}`);
        });
    });

    const params = { certified: true };

    it("should call queryNeurons api", async () => {
      const params1 = { identity: identity1, ...params };
      const params2 = { identity: identity2, ...params };
      expect(await governanceApiService.queryNeurons(params1)).toEqual([
        neuron1,
      ]);
      expect(await governanceApiService.queryNeurons(params2)).toEqual([
        neuron2,
      ]);
      expect(api.queryNeurons).toHaveBeenCalledTimes(2);
    });

    it("should fail if queryNeurons api fails", async () => {
      expect(() =>
        governanceApiService.queryNeurons({
          identity: unknownIdentity,
          ...params,
        })
      ).rejects.toThrow("Unknown identity");
    });

    it("should call queryNeurons api once for duplicate certified calls", async () => {
      const params = { identity: identity1, certified: true };
      // Calls API.
      expect(await governanceApiService.queryNeurons(params)).toEqual([
        neuron1,
      ]);
      expect(api.queryNeurons).toHaveBeenCalledTimes(1);
      // Uses cache.
      expect(await governanceApiService.queryNeurons(params)).toEqual([
        neuron1,
      ]);
      expect(api.queryNeurons).toHaveBeenCalledTimes(1);
    });

    it("should call queryNeurons api twice for simultaneous certified calls", async () => {
      const params = { identity: identity1, certified: true };
      const promise1 = governanceApiService.queryNeurons(params);
      // We didn't await the promise so nothing is cached yet when we make
      // the second call.
      const promise2 = governanceApiService.queryNeurons(params);
      expect(promise1).not.toBe(promise2);
      expect(await promise1).toEqual([neuron1]);
      expect(await promise2).toEqual([neuron1]);
      expect(api.queryNeurons).toHaveBeenCalledTimes(2);
    });

    it("should call queryNeurons api twice for duplicate uncertified calls", async () => {
      const params = { identity: identity1, certified: false };
      expect(await governanceApiService.queryNeurons(params)).toEqual([
        neuron1,
      ]);
      expect(await governanceApiService.queryNeurons(params)).toEqual([
        neuron1,
      ]);
      // We don't cache uncertified calls.
      expect(api.queryNeurons).toHaveBeenCalledTimes(2);
    });

    it("should respond to an uncertified call from the cache", async () => {
      const params = { identity: identity1 };
      expect(
        await governanceApiService.queryNeurons({ ...params, certified: true })
      ).toEqual([neuron1]);
      expect(
        await governanceApiService.queryNeurons({ ...params, certified: false })
      ).toEqual([neuron1]);
      expect(api.queryNeurons).toHaveBeenCalledWith({
        ...params,
        certified: true,
      });
      expect(api.queryNeurons).toHaveBeenCalledTimes(1);
    });

    it("should not cache error responses", async () => {
      const params = { identity: identity1, certified: true };
      jest.spyOn(api, "queryNeurons").mockRejectedValueOnce(new Error("500"));

      expect(() => governanceApiService.queryNeurons(params)).rejects.toThrow(
        "500"
      );
      expect(await governanceApiService.queryNeurons(params)).toEqual([
        neuron1,
      ]);
      expect(api.queryNeurons).toHaveBeenCalledTimes(2);
    });

    it("should expire its cache after 5 minutes", async () => {
      jest.useFakeTimers();
      jest.setSystemTime(new Date("2020-8-1 21:55:00"));

      const params = { identity: identity1, certified: true };
      expect(await governanceApiService.queryNeurons(params)).toEqual([
        neuron1,
      ]);
      jest.setSystemTime(new Date("2020-8-1 21:59:59"));
      expect(await governanceApiService.queryNeurons(params)).toEqual([
        neuron1,
      ]);
      expect(api.queryNeurons).toHaveBeenCalledTimes(1);
      jest.setSystemTime(new Date("2020-8-1 22:00:01"));
      expect(await governanceApiService.queryNeurons(params)).toEqual([
        neuron1,
      ]);
      expect(api.queryNeurons).toHaveBeenCalledTimes(2);
    });
  });

  describe("queryKnownNeurons", () => {
    beforeEach(() => {
      jest.spyOn(api, "queryKnownNeurons").mockResolvedValue([knownNeuron1]);
    });

    const certifiedParams = { identity: identity1, certified: true };
    const uncertifiedParams = { identity: identity1, certified: false };

    it("should call queryKnownNeurons api", async () => {
      expect(
        await governanceApiService.queryKnownNeurons(certifiedParams)
      ).toEqual([knownNeuron1]);
      expect(api.queryKnownNeurons).toHaveBeenCalledTimes(1);
      expect(api.queryKnownNeurons).toHaveBeenCalledWith({
        identity: identity1,
        certified: true,
      });
    });

    it("should fail if queryKnownNeurons api fails", async () => {
      jest
        .spyOn(api, "queryKnownNeurons")
        .mockRejectedValueOnce(new Error("500"));

      expect(() =>
        governanceApiService.queryKnownNeurons(certifiedParams)
      ).rejects.toThrow("500");
      expect(api.queryKnownNeurons).toHaveBeenCalledTimes(1);
    });

    it("should call queryKnownNeurons api once for duplicate certified calls", async () => {
      // Calls API.
      expect(
        await governanceApiService.queryKnownNeurons(certifiedParams)
      ).toEqual([knownNeuron1]);
      expect(api.queryKnownNeurons).toHaveBeenCalledTimes(1);
      // Uses cache.
      expect(
        await governanceApiService.queryKnownNeurons(certifiedParams)
      ).toEqual([knownNeuron1]);
      expect(api.queryKnownNeurons).toHaveBeenCalledTimes(1);
    });

    it("should call queryKnownNeurons api twice for simultaneous certified calls", async () => {
      const promise1 = governanceApiService.queryKnownNeurons(certifiedParams);
      // We didn't await the promise so nothing is cached yet when we make
      // the second call.
      const promise2 = governanceApiService.queryKnownNeurons(certifiedParams);
      expect(promise1).not.toBe(promise2);
      expect(await promise1).toEqual([knownNeuron1]);
      expect(await promise2).toEqual([knownNeuron1]);
      expect(api.queryKnownNeurons).toHaveBeenCalledTimes(2);
    });

    it("should call queryKnownNeurons api twice for duplicate uncertified calls", async () => {
      expect(
        await governanceApiService.queryKnownNeurons(uncertifiedParams)
      ).toEqual([knownNeuron1]);
      expect(
        await governanceApiService.queryKnownNeurons(uncertifiedParams)
      ).toEqual([knownNeuron1]);
      // We don't cache uncertified calls.
      expect(api.queryKnownNeurons).toHaveBeenCalledTimes(2);
    });

    it("should respond to an uncertified call from the cache", async () => {
      expect(
        await governanceApiService.queryKnownNeurons(certifiedParams)
      ).toEqual([knownNeuron1]);
      expect(
        await governanceApiService.queryKnownNeurons(uncertifiedParams)
      ).toEqual([knownNeuron1]);
      expect(api.queryKnownNeurons).toHaveBeenCalledWith(certifiedParams);
      expect(api.queryKnownNeurons).toHaveBeenCalledTimes(1);
    });

    it("should not cache error responses", async () => {
      jest
        .spyOn(api, "queryKnownNeurons")
        .mockRejectedValueOnce(new Error("500"));

      expect(() =>
        governanceApiService.queryKnownNeurons(certifiedParams)
      ).rejects.toThrow("500");
      expect(
        await governanceApiService.queryKnownNeurons(certifiedParams)
      ).toEqual([knownNeuron1]);
      expect(api.queryKnownNeurons).toHaveBeenCalledTimes(2);
    });

    it("should expire its cache after 5 minutes", async () => {
      jest.useFakeTimers();
      jest.setSystemTime(new Date("2020-8-1 21:55:00"));

      expect(
        await governanceApiService.queryKnownNeurons(certifiedParams)
      ).toEqual([knownNeuron1]);
      jest.setSystemTime(new Date("2020-8-1 21:59:59"));
      expect(
        await governanceApiService.queryKnownNeurons(certifiedParams)
      ).toEqual([knownNeuron1]);
      expect(api.queryKnownNeurons).toHaveBeenCalledTimes(1);
      jest.setSystemTime(new Date("2020-8-1 22:00:01"));
      expect(
        await governanceApiService.queryKnownNeurons(certifiedParams)
      ).toEqual([knownNeuron1]);
      expect(api.queryKnownNeurons).toHaveBeenCalledTimes(2);
    });
  });

  describe("queryLastestRewardEvent", () => {
    const rewardEvent1: RewardEvent = mockRewardEvent;
    const rewardEvent2: RewardEvent = {
      ...rewardEvent1,
      rounds_since_last_distribution: [BigInt(2_000)],
    };
    beforeEach(() => {
      jest
        .spyOn(api, "queryLastestRewardEvent")
        .mockImplementation(async ({ identity }: api.ApiQueryParams) => {
          if (identity === identity1) {
            return rewardEvent1;
          }
          if (identity === identity2) {
            return rewardEvent2;
          }
          throw new Error(`Unknown identity: ${identity.getPrincipal()}`);
        });
    });

    const params = { certified: true };

    it("should call queryLastestRewardEvent api", async () => {
      const params1 = { identity: identity1, ...params };
      const params2 = { identity: identity2, ...params };
      expect(
        await governanceApiService.queryLastestRewardEvent(params1)
      ).toEqual(rewardEvent1);
      expect(
        await governanceApiService.queryLastestRewardEvent(params2)
      ).toEqual(rewardEvent2);
      expect(api.queryLastestRewardEvent).toHaveBeenCalledTimes(2);
    });

    it("should fail if queryLastestRewardEvent api fails", async () => {
      expect(() =>
        governanceApiService.queryLastestRewardEvent({
          identity: unknownIdentity,
          ...params,
        })
      ).rejects.toThrow("Unknown identity");
      expect(api.queryLastestRewardEvent).toHaveBeenCalledTimes(1);
    });

    it("should not invalidate the cache", async () => {
      await shouldNotInvalidateCache({
        apiFunc: api.queryLastestRewardEvent,
        apiServiceFunc: governanceApiService.queryLastestRewardEvent,
        params: { identity: identity1, ...params },
      });
    });
  });

  // Action calls

  describe("addHotkey", () => {
    const params = {
      neuronId,
      identity: mockIdentity,
      principal: mockPrincipal,
    };

    it("should call addHotkey api", () => {
      governanceApiService.addHotkey(params);
      expect(api.addHotkey).toHaveBeenCalledWith(params);
      expect(api.addHotkey).toHaveBeenCalledTimes(1);
    });

    it("should invalidate the cache", async () => {
      await shouldInvalidateCache({
        apiFunc: api.addHotkey,
        apiServiceFunc: governanceApiService.addHotkey,
        params,
      });
    });

    it("should invalidate the cache on failure", async () => {
      await shouldInvalidateCacheOnFailure({
        apiFunc: api.addHotkey,
        apiServiceFunc: governanceApiService.addHotkey,
        params,
      });
    });
  });

  describe("autoStakeMaturity", () => {
    const params = {
      neuronId,
      identity: mockIdentity,
      autoStake: true,
    };

    it("should call autoStakeMaturity api", () => {
      governanceApiService.autoStakeMaturity(params);
      expect(api.autoStakeMaturity).toHaveBeenCalledWith(params);
      expect(api.autoStakeMaturity).toHaveBeenCalledTimes(1);
    });

    it("should invalidate the cache", async () => {
      await shouldInvalidateCache({
        apiFunc: api.autoStakeMaturity,
        apiServiceFunc: governanceApiService.autoStakeMaturity,
        params,
      });
    });

    it("should invalidate the cache on failure", async () => {
      await shouldInvalidateCacheOnFailure({
        apiFunc: api.autoStakeMaturity,
        apiServiceFunc: governanceApiService.autoStakeMaturity,
        params,
      });
    });
  });

  describe("claimOrRefreshNeuron", () => {
    const params = {
      neuronId,
      identity: mockIdentity,
    };

    it("should call claimOrRefreshNeuron api", async () => {
      jest.spyOn(api, "claimOrRefreshNeuron").mockResolvedValueOnce(neuronId);
      expect(await governanceApiService.claimOrRefreshNeuron(params)).toEqual(
        neuronId
      );
      expect(api.claimOrRefreshNeuron).toHaveBeenCalledWith(params);
      expect(api.claimOrRefreshNeuron).toHaveBeenCalledTimes(1);
    });

    it("should invalidate the cache", async () => {
      await shouldInvalidateCache({
        apiFunc: api.claimOrRefreshNeuron,
        apiServiceFunc: governanceApiService.claimOrRefreshNeuron,
        params,
      });
    });

    it("should invalidate the cache on failure", async () => {
      await shouldInvalidateCacheOnFailure({
        apiFunc: api.claimOrRefreshNeuron,
        apiServiceFunc: governanceApiService.claimOrRefreshNeuron,
        params,
      });
    });
  });

  describe("disburse", () => {
    const params = {
      neuronId,
      identity: mockIdentity,
      toAccount: mockMainAccount.identifier,
      amount: BigInt(10_000_000),
    };

    it("should call disburse api", () => {
      governanceApiService.disburse(params);
      expect(api.disburse).toHaveBeenCalledWith(params);
      expect(api.disburse).toHaveBeenCalledTimes(1);
    });

    it("should invalidate the cache", async () => {
      await shouldInvalidateCache({
        apiFunc: api.disburse,
        apiServiceFunc: governanceApiService.disburse,
        params,
      });
    });

    it("should invalidate the cache on failure", async () => {
      await shouldInvalidateCacheOnFailure({
        apiFunc: api.disburse,
        apiServiceFunc: governanceApiService.disburse,
        params,
      });
    });
  });

  describe("increaseDissolveDelay", () => {
    const params = {
      neuronId,
      identity: mockIdentity,
      dissolveDelayInSeconds: 2,
    };

    it("should call increaseDissolveDelay api", () => {
      governanceApiService.increaseDissolveDelay(params);
      expect(api.increaseDissolveDelay).toHaveBeenCalledWith(params);
      expect(api.increaseDissolveDelay).toHaveBeenCalledTimes(1);
    });

    it("should invalidate the cache", async () => {
      await shouldInvalidateCache({
        apiFunc: api.increaseDissolveDelay,
        apiServiceFunc: governanceApiService.increaseDissolveDelay,
        params,
      });
    });

    it("should invalidate the cache on failure", async () => {
      await shouldInvalidateCacheOnFailure({
        apiFunc: api.increaseDissolveDelay,
        apiServiceFunc: governanceApiService.increaseDissolveDelay,
        params,
      });
    });
  });

  describe("joinCommunityFund", () => {
    const params = {
      neuronId,
      identity: mockIdentity,
    };

    it("should call joinCommunityFund api", () => {
      governanceApiService.joinCommunityFund(params);
      expect(api.joinCommunityFund).toHaveBeenCalledWith(params);
      expect(api.joinCommunityFund).toHaveBeenCalledTimes(1);
    });

    it("should invalidate the cache", async () => {
      await shouldInvalidateCache({
        apiFunc: api.joinCommunityFund,
        apiServiceFunc: governanceApiService.joinCommunityFund,
        params,
      });
    });

    it("should invalidate the cache on failure", async () => {
      await shouldInvalidateCacheOnFailure({
        apiFunc: api.joinCommunityFund,
        apiServiceFunc: governanceApiService.joinCommunityFund,
        params,
      });
    });
  });

  describe("leaveCommunityFund", () => {
    const params = {
      neuronId,
      identity: mockIdentity,
    };

    it("should call leaveCommunityFund api", () => {
      governanceApiService.leaveCommunityFund(params);
      expect(api.leaveCommunityFund).toHaveBeenCalledWith(params);
      expect(api.leaveCommunityFund).toHaveBeenCalledTimes(1);
    });

    it("should invalidate the cache", async () => {
      await shouldInvalidateCache({
        apiFunc: api.leaveCommunityFund,
        apiServiceFunc: governanceApiService.leaveCommunityFund,
        params,
      });
    });

    it("should invalidate the cache on failure", async () => {
      await shouldInvalidateCacheOnFailure({
        apiFunc: api.leaveCommunityFund,
        apiServiceFunc: governanceApiService.leaveCommunityFund,
        params,
      });
    });
  });

  describe("mergeMaturity", () => {
    const params = {
      neuronId,
      identity: mockIdentity,
      percentageToMerge: 0.2,
    };

    it("should call mergeMaturity api", () => {
      governanceApiService.mergeMaturity(params);
      expect(api.mergeMaturity).toHaveBeenCalledWith(params);
      expect(api.mergeMaturity).toHaveBeenCalledTimes(1);
    });

    it("should invalidate the cache", async () => {
      await shouldInvalidateCache({
        apiFunc: api.mergeMaturity,
        apiServiceFunc: governanceApiService.mergeMaturity,
        params,
      });
    });

    it("should invalidate the cache on failure", async () => {
      await shouldInvalidateCacheOnFailure({
        apiFunc: api.mergeMaturity,
        apiServiceFunc: governanceApiService.mergeMaturity,
        params,
      });
    });
  });

  describe("mergeNeurons", () => {
    const params = {
      identity: mockIdentity,
      sourceNeuronId: BigInt(2),
      targetNeuronId: BigInt(20),
    };

    it("should call mergeNeurons api", () => {
      governanceApiService.mergeNeurons(params);
      expect(api.mergeNeurons).toHaveBeenCalledWith(params);
      expect(api.mergeNeurons).toHaveBeenCalledTimes(1);
    });

    it("should invalidate the cache", async () => {
      await shouldInvalidateCache({
        apiFunc: api.mergeNeurons,
        apiServiceFunc: governanceApiService.mergeNeurons,
        params,
      });
    });

    it("should invalidate the cache on failure", async () => {
      await shouldInvalidateCacheOnFailure({
        apiFunc: api.mergeNeurons,
        apiServiceFunc: governanceApiService.mergeNeurons,
        params,
      });
    });
  });

  describe("removeHotkey", () => {
    const params = {
      neuronId,
      identity: mockIdentity,
      principal: mockPrincipal,
    };

    it("should call removeHotkey api", () => {
      governanceApiService.removeHotkey(params);
      expect(api.removeHotkey).toHaveBeenCalledWith(params);
      expect(api.removeHotkey).toHaveBeenCalledTimes(1);
    });

    it("should invalidate the cache", async () => {
      await shouldInvalidateCache({
        apiFunc: api.removeHotkey,
        apiServiceFunc: governanceApiService.removeHotkey,
        params,
      });
    });

    it("should invalidate the cache on failure", async () => {
      await shouldInvalidateCacheOnFailure({
        apiFunc: api.removeHotkey,
        apiServiceFunc: governanceApiService.removeHotkey,
        params,
      });
    });
  });

  describe("setFollowees", () => {
    const params = {
      neuronId,
      identity: mockIdentity,
      topic: Topic.ExchangeRate,
      followees: [BigInt(2), BigInt(20)],
    };

    it("should call setFollowees api", () => {
      governanceApiService.setFollowees(params);
      expect(api.setFollowees).toHaveBeenCalledWith(params);
      expect(api.setFollowees).toHaveBeenCalledTimes(1);
    });

    it("should invalidate the cache", async () => {
      await shouldInvalidateCache({
        apiFunc: api.setFollowees,
        apiServiceFunc: governanceApiService.setFollowees,
        params,
      });
    });

    it("should invalidate the cache on failure", async () => {
      await shouldInvalidateCacheOnFailure({
        apiFunc: api.setFollowees,
        apiServiceFunc: governanceApiService.setFollowees,
        params,
      });
    });
  });

  describe("simulateMergeNeurons", () => {
    const params = {
      identity: mockIdentity,
      sourceNeuronId: BigInt(3),
      targetNeuronId: BigInt(21),
    };

<<<<<<< HEAD
    it("should call simulmateMergeNeurons api", () => {
=======
    it("should call simulateMergeNeurons api", () => {
>>>>>>> ae292acf
      governanceApiService.simulateMergeNeurons(params);
      expect(api.simulateMergeNeurons).toHaveBeenCalledWith(params);
      expect(api.simulateMergeNeurons).toHaveBeenCalledTimes(1);
    });

    it("should invalidate the cache", async () => {
      await shouldInvalidateCache({
        apiFunc: api.simulateMergeNeurons,
        apiServiceFunc: governanceApiService.simulateMergeNeurons,
        params,
      });
    });

    it("should invalidate the cache on failure", async () => {
      await shouldInvalidateCacheOnFailure({
        apiFunc: api.simulateMergeNeurons,
        apiServiceFunc: governanceApiService.simulateMergeNeurons,
        params,
      });
    });
  });

  describe("spawnNeuron", () => {
    const params = {
      neuronId,
      identity: mockIdentity,
    };

    it("should call spawnNeuron api", async () => {
      jest.spyOn(api, "spawnNeuron").mockResolvedValueOnce(neuronId);
      expect(await governanceApiService.spawnNeuron(params)).toEqual(neuronId);
      expect(api.spawnNeuron).toHaveBeenCalledWith(params);
      expect(api.spawnNeuron).toHaveBeenCalledTimes(1);
    });

    it("should invalidate the cache", async () => {
      await shouldInvalidateCache({
        apiFunc: api.spawnNeuron,
        apiServiceFunc: governanceApiService.spawnNeuron,
        params,
      });
    });

    it("should invalidate the cache on failure", async () => {
      await shouldInvalidateCacheOnFailure({
        apiFunc: api.spawnNeuron,
        apiServiceFunc: governanceApiService.spawnNeuron,
        params,
      });
    });
  });

  describe("splitNeuron", () => {
    const params = {
      neuronId,
      identity: mockIdentity,
      amount: BigInt(10_000_000),
    };

    it("should call splitNeuron api", async () => {
      jest.spyOn(api, "splitNeuron").mockResolvedValueOnce(neuronId);
      expect(await governanceApiService.splitNeuron(params)).toEqual(neuronId);
      expect(api.splitNeuron).toHaveBeenCalledWith(params);
      expect(api.splitNeuron).toHaveBeenCalledTimes(1);
    });

    it("should invalidate the cache", async () => {
      await shouldInvalidateCache({
        apiFunc: api.splitNeuron,
        apiServiceFunc: governanceApiService.splitNeuron,
        params,
      });
    });

    it("should invalidate the cache on failure", async () => {
      await shouldInvalidateCacheOnFailure({
        apiFunc: api.splitNeuron,
        apiServiceFunc: governanceApiService.splitNeuron,
        params,
      });
    });
  });

  describe("stakeMaturity", () => {
    const params = {
      neuronId,
      identity: mockIdentity,
      percentageToStake: 0.2,
    };

    it("should call stakeMaturity api", () => {
      governanceApiService.stakeMaturity(params);
      expect(api.stakeMaturity).toHaveBeenCalledWith(params);
      expect(api.stakeMaturity).toHaveBeenCalledTimes(1);
    });

    it("should invalidate the cache", async () => {
      await shouldInvalidateCache({
        apiFunc: api.stakeMaturity,
        apiServiceFunc: governanceApiService.stakeMaturity,
        params,
      });
    });

    it("should invalidate the cache on failure", async () => {
      await shouldInvalidateCacheOnFailure({
        apiFunc: api.stakeMaturity,
        apiServiceFunc: governanceApiService.stakeMaturity,
        params,
      });
    });
  });

  describe("stakeNeuron", () => {
    const params = {
      identity: mockIdentity,
      stake: BigInt(10_000_000),
      controller: mockPrincipal,
      ledgerCanisterIdentity: mockIdentity,
      fromSubaccount: new Uint8Array(),
    };

    it("should call stakeNeuron api", async () => {
      jest.spyOn(api, "stakeNeuron").mockResolvedValueOnce(neuronId);
      expect(await governanceApiService.stakeNeuron(params)).toEqual(neuronId);
      expect(api.stakeNeuron).toHaveBeenCalledWith(params);
      expect(api.stakeNeuron).toHaveBeenCalledTimes(1);
    });

    it("should invalidate the cache", async () => {
      await shouldInvalidateCache({
        apiFunc: api.stakeNeuron,
        apiServiceFunc: governanceApiService.stakeNeuron,
        params,
      });
    });

    it("should invalidate the cache on failure", async () => {
      await shouldInvalidateCacheOnFailure({
        apiFunc: api.stakeNeuron,
        apiServiceFunc: governanceApiService.stakeNeuron,
        params,
      });
    });
  });

  describe("startDissolving", () => {
    const params = {
      neuronId,
      identity: mockIdentity,
    };

    it("should call startDissolving api", () => {
      governanceApiService.startDissolving(params);
      expect(api.startDissolving).toHaveBeenCalledWith(params);
      expect(api.startDissolving).toHaveBeenCalledTimes(1);
    });

    it("should invalidate the cache", async () => {
      await shouldInvalidateCache({
        apiFunc: api.startDissolving,
        apiServiceFunc: governanceApiService.startDissolving,
        params,
      });
    });

    it("should invalidate the cache on failure", async () => {
      await shouldInvalidateCacheOnFailure({
        apiFunc: api.startDissolving,
        apiServiceFunc: governanceApiService.startDissolving,
        params,
      });
    });
  });

  describe("stopDissolving", () => {
    const params = {
      neuronId,
      identity: mockIdentity,
    };

    it("should call stopDissolving api", () => {
      governanceApiService.stopDissolving(params);
      expect(api.stopDissolving).toHaveBeenCalledWith(params);
      expect(api.stopDissolving).toHaveBeenCalledTimes(1);
    });

    it("should invalidate the cache", async () => {
      await shouldInvalidateCache({
        apiFunc: api.stopDissolving,
        apiServiceFunc: governanceApiService.stopDissolving,
        params,
      });
    });

    it("should invalidate the cache on failure", async () => {
      await shouldInvalidateCacheOnFailure({
        apiFunc: api.stopDissolving,
        apiServiceFunc: governanceApiService.stopDissolving,
        params,
      });
    });
  });

  describe("registerVote", () => {
    const params = {
      neuronId,
      identity: mockIdentity,
      proposalId: mockProposalInfo.id,
      vote: Vote.Yes,
    };

    it("should call registerVote api", () => {
      governanceApiService.registerVote(params);
      expect(api.registerVote).toHaveBeenCalledWith(params);
      expect(api.registerVote).toHaveBeenCalledTimes(1);
    });

    it("should invalidate the cache", async () => {
      await shouldInvalidateCache({
        apiFunc: api.registerVote,
        apiServiceFunc: governanceApiService.registerVote,
        params,
      });
    });

    it("should invalidate the cache on failure", async () => {
      await shouldInvalidateCacheOnFailure({
        apiFunc: api.registerVote,
        apiServiceFunc: governanceApiService.registerVote,
        params,
      });
    });
  });
});<|MERGE_RESOLUTION|>--- conflicted
+++ resolved
@@ -841,11 +841,7 @@
       targetNeuronId: BigInt(21),
     };
 
-<<<<<<< HEAD
-    it("should call simulmateMergeNeurons api", () => {
-=======
     it("should call simulateMergeNeurons api", () => {
->>>>>>> ae292acf
       governanceApiService.simulateMergeNeurons(params);
       expect(api.simulateMergeNeurons).toHaveBeenCalledWith(params);
       expect(api.simulateMergeNeurons).toHaveBeenCalledTimes(1);

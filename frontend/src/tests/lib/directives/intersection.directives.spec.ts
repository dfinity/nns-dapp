--- conflicted
+++ resolved
@@ -18,16 +18,6 @@
   let spy;
   let testIntersecting: boolean;
 
-<<<<<<< HEAD
-  beforeEach(
-    () =>
-      (spy = vi
-        .spyOn(dispatchEvents, "dispatchIntersecting")
-        .mockImplementation(
-          ($event) => (testIntersecting = $event?.intersecting ?? false)
-        ))
-  );
-=======
   beforeEach(() => {
     spy = vi
       .spyOn(dispatchEvents, "dispatchIntersecting")
@@ -35,7 +25,6 @@
         ($event) => (testIntersecting = $event?.intersecting ?? false)
       );
   });
->>>>>>> 303dafba
   afterEach(() => {
     vi.clearAllMocks();
   });

import { toCanisterDetails } from "$lib/canisters/ic-management/converters";
import { ICManagementCanister } from "$lib/canisters/ic-management/ic-management.canister";
import { UserNotTheControllerError } from "$lib/canisters/ic-management/ic-management.errors";
import {
  mockCanisterDetails,
  mockCanisterId,
  mockCanisterSettings,
} from "$tests/mocks/canisters.mock";
<<<<<<< HEAD
import type {
  CanisterStatusResponse,
  ICManagementCanisterOptions,
} from "@dfinity/ic-management";
import type { ActorSubclass, HttpAgent } from "@icp-sdk/core/agent";
import { Principal } from "@icp-sdk/core/principal";
=======
import { type ActorSubclass, type HttpAgent } from "@dfinity/agent";
import type { CanisterStatusResponse } from "@dfinity/ic-management";
import type { _SERVICE as IcManagementService } from "@dfinity/ic-management/dist/candid/ic-management";
import { Principal } from "@dfinity/principal";
>>>>>>> a49887b2
import { mock } from "vitest-mock-extended";

type IcManagementService = ICManagementCanisterOptions["serviceOverride"];

describe("ICManagementCanister", () => {
  const createICManagement = async (service: IcManagementService) => {
    return ICManagementCanister.create({
      agent: mock<HttpAgent>(),
      serviceOverride: service as ActorSubclass<IcManagementService>,
    });
  };

  describe("ICManagementCanister.getCanisterDetails", () => {
    it("returns account identifier when success", async () => {
      const settings = {
        wasm_memory_threshold: 1_000_000_000n,
        freezing_threshold: 2n,
        environment_variables: [],
        controllers: [
          Principal.fromText(
            "xlmdg-vkosz-ceopx-7wtgu-g3xmd-koiyc-awqaq-7modz-zf6r6-364rh-oqe"
          ),
        ],
        reserved_cycles_limit: 1_000_000_000n,
        memory_allocation: 4n,
        compute_allocation: 10n,
        log_visibility: { controllers: null },
        wasm_memory_limit: 1_000_000_000n,
      };
      const response: CanisterStatusResponse = {
        memory_metrics: {
          wasm_binary_size: 2_000_900n,
          wasm_chunk_store_size: 2_100_800n,
          canister_history_size: 2_200_700n,
          stable_memory_size: 2_300_600n,
          snapshots_size: 2_400_500n,
          wasm_memory_size: 2_500_400n,
          global_memory_size: 2_600_300n,
          custom_sections_size: 2_700_200n,
        },
        status: { running: null },
        memory_size: 1_000n,
        cycles: 10_000n,
        settings,
        module_hash: [],
        idle_cycles_burned_per_day: 30_000n,
        reserved_cycles: 1_000_000n,
        query_stats: {
          num_calls_total: 1n,
          num_instructions_total: 2n,
          request_payload_bytes_total: 3n,
          response_payload_bytes_total: 4n,
        },
        ready_for_migration: true,
        version: 42n,
      };
      const service = mock<IcManagementService>();
      service.canister_status.mockResolvedValue(response);

      const icManagement = await createICManagement(service);

      const res = await icManagement.getCanisterDetails(mockCanisterDetails.id);

      expect(res).toEqual(
        toCanisterDetails({ response, canisterId: mockCanisterDetails.id })
      );
    });

    it('throws UserNotTheControllerError if "Error Code" is "IC0512"', async () => {
      const error = new Error(`The replica returned a rejection error:
        Request ID: f194c3c83afe42c6f4323625bb705490346107bb9fdeac175af8baddc49f9772
        Reject code: 5
        Reject text: Only controllers of canister igbbe-6yaaa-aaaaq-aadnq-cai can call ic00 method canister_status
        Error code: IC0512`);
      const service = mock<IcManagementService>();
      service.canister_status.mockRejectedValue(error);

      const icManagement = await createICManagement(service);

      const call = () =>
        icManagement.getCanisterDetails(Principal.fromText("aaaaa-aa"));

      await expect(call).rejects.toThrowError(UserNotTheControllerError);
    });

    it('throws Error if "IC0512" is present, but not as "Error Code"', async () => {
      const error = new Error(`Call failed:
        Request ID: f194c3c83afe42c6f4323625bb705490346107bb9fdeac175af8baddc49f9772
        Reject code: IC0512
        Reject text: Only controllers of canister igbbe-6yaaa-aaaaq-aadnq-cai can call ic00 method canister_status
        Error code: IC0111`);
      const service = mock<IcManagementService>();
      service.canister_status.mockRejectedValue(error);

      const icManagement = await createICManagement(service);

      const call = () =>
        icManagement.getCanisterDetails(Principal.fromText("aaaaa-aa"));

      await expect(call).rejects.toThrowError(Error);
    });

    it("throws Error", async () => {
      const error = new Error("Test");
      const service = mock<IcManagementService>();
      service.canister_status.mockRejectedValue(error);

      const icManagement = await createICManagement(service);

      const call = () =>
        icManagement.getCanisterDetails(Principal.fromText("aaaaa-aa"));

      await expect(call).rejects.toThrowError(Error);
    });
  });

  describe("updateSettings", () => {
    it("calls update_settings with new settings", async () => {
      const service = mock<IcManagementService>();
      service.update_settings.mockResolvedValue(undefined);

      const icManagement = await createICManagement(service);

      await icManagement.updateSettings({
        canisterId: mockCanisterId,
        settings: mockCanisterSettings,
      });
      expect(service.update_settings).toBeCalled();
    });

    it("works when passed partial settings", async () => {
      const partialSettings = {
        controllers: [
          "xlmdg-vkosz-ceopx-7wtgu-g3xmd-koiyc-awqaq-7modz-zf6r6-364rh-oqe",
        ],
      };
      const service = mock<IcManagementService>();
      service.update_settings.mockResolvedValue(undefined);

      const icManagement = await createICManagement(service);

      await icManagement.updateSettings({
        canisterId: mockCanisterId,
        settings: partialSettings,
      });
      expect(service.update_settings).toBeCalled();
    });

    it("throws UserNotTheControllerError", async () => {
      const error = new Error(`Call failed:
        Request ID: f194c3c83afe42c6f4323625bb705490346107bb9fdeac175af8baddc49f9772
        Reject code: 5
        Reject text: Only controllers of canister igbbe-6yaaa-aaaaq-aadnq-cai can call ic00 method canister_status
        Error code: IC0512`);
      const service = mock<IcManagementService>();
      service.update_settings.mockRejectedValue(error);

      const icManagement = await createICManagement(service);

      const call = () =>
        icManagement.updateSettings({
          canisterId: mockCanisterId,
          settings: mockCanisterSettings,
        });
      await expect(call).rejects.toThrowError(UserNotTheControllerError);
    });

    it("throws Error", async () => {
      const error = new Error("Test");
      const service = mock<IcManagementService>();
      service.update_settings.mockRejectedValue(error);

      const icManagement = await createICManagement(service);

      const call = () =>
        icManagement.updateSettings({
          canisterId: mockCanisterId,
          settings: mockCanisterSettings,
        });
      await expect(call).rejects.toThrowError(Error);
    });
  });
});<|MERGE_RESOLUTION|>--- conflicted
+++ resolved
@@ -6,22 +6,11 @@
   mockCanisterId,
   mockCanisterSettings,
 } from "$tests/mocks/canisters.mock";
-<<<<<<< HEAD
-import type {
-  CanisterStatusResponse,
-  ICManagementCanisterOptions,
-} from "@dfinity/ic-management";
-import type { ActorSubclass, HttpAgent } from "@icp-sdk/core/agent";
-import { Principal } from "@icp-sdk/core/principal";
-=======
 import { type ActorSubclass, type HttpAgent } from "@dfinity/agent";
 import type { CanisterStatusResponse } from "@dfinity/ic-management";
 import type { _SERVICE as IcManagementService } from "@dfinity/ic-management/dist/candid/ic-management";
 import { Principal } from "@dfinity/principal";
->>>>>>> a49887b2
 import { mock } from "vitest-mock-extended";
-
-type IcManagementService = ICManagementCanisterOptions["serviceOverride"];
 
 describe("ICManagementCanister", () => {
   const createICManagement = async (service: IcManagementService) => {

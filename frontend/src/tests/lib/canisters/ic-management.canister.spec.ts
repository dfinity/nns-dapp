import { toCanisterDetails } from "$lib/canisters/ic-management/converters";
import { ICManagementCanister } from "$lib/canisters/ic-management/ic-management.canister";
import { UserNotTheControllerError } from "$lib/canisters/ic-management/ic-management.errors";
import {
  mockCanisterDetails,
  mockCanisterId,
  mockCanisterSettings,
} from "$tests/mocks/canisters.mock";
import type {
  CanisterStatusResponse,
  ICManagementCanisterOptions,
<<<<<<< HEAD
} from "@icp-sdk/canisters/ic-management";
import type { ActorSubclass, HttpAgent } from "@icp-sdk/core/agent";
import { Principal } from "@icp-sdk/core/principal";
import { mock } from "vitest-mock-extended";

type IcManagementService = ICManagementCanisterOptions["serviceOverride"];
=======
} from "@dfinity/ic-management";
import { type ActorSubclass, type HttpAgent } from "@icp-sdk/core/agent";
import { Principal } from "@icp-sdk/core/principal";
import { mock } from "vitest-mock-extended";

type IcManagementCertifiedService =
  ICManagementCanisterOptions["certifiedServiceOverride"];
>>>>>>> d34effd1

describe("ICManagementCanister", () => {
  const createICManagement = async (
    certifiedService: IcManagementCertifiedService
  ) => {
    return ICManagementCanister.create({
      agent: mock<HttpAgent>(),
      certifiedServiceOverride:
        certifiedService as ActorSubclass<IcManagementCertifiedService>,
    });
  };

  describe("ICManagementCanister.getCanisterDetails", () => {
    it("returns account identifier when success", async () => {
      const settings = {
        wasm_memory_threshold: 1_000_000_000n,
        freezing_threshold: 2n,
        environment_variables: [],
        controllers: [
          Principal.fromText(
            "xlmdg-vkosz-ceopx-7wtgu-g3xmd-koiyc-awqaq-7modz-zf6r6-364rh-oqe"
          ),
        ],
        reserved_cycles_limit: 1_000_000_000n,
        memory_allocation: 4n,
        compute_allocation: 10n,
        log_visibility: { controllers: null },
        wasm_memory_limit: 1_000_000_000n,
      };
      const response: CanisterStatusResponse = {
        memory_metrics: {
          wasm_binary_size: 2_000_900n,
          wasm_chunk_store_size: 2_100_800n,
          canister_history_size: 2_200_700n,
          stable_memory_size: 2_300_600n,
          snapshots_size: 2_400_500n,
          wasm_memory_size: 2_500_400n,
          global_memory_size: 2_600_300n,
          custom_sections_size: 2_700_200n,
        },
        status: { running: null },
        memory_size: 1_000n,
        cycles: 10_000n,
        settings,
        module_hash: [],
        idle_cycles_burned_per_day: 30_000n,
        reserved_cycles: 1_000_000n,
        query_stats: {
          num_calls_total: 1n,
          num_instructions_total: 2n,
          request_payload_bytes_total: 3n,
          response_payload_bytes_total: 4n,
        },
        ready_for_migration: true,
        version: 42n,
      };
      const service = mock<IcManagementCertifiedService>();
      service.canister_status.mockResolvedValue(response);

      const icManagement = await createICManagement(service);

      const res = await icManagement.getCanisterDetails(mockCanisterDetails.id);

      expect(res).toEqual(
        toCanisterDetails({ response, canisterId: mockCanisterDetails.id })
      );
    });

    it('throws UserNotTheControllerError if "Error Code" is "IC0512"', async () => {
      const error = new Error(`The replica returned a rejection error:
        Request ID: f194c3c83afe42c6f4323625bb705490346107bb9fdeac175af8baddc49f9772
        Reject code: 5
        Reject text: Only controllers of canister igbbe-6yaaa-aaaaq-aadnq-cai can call ic00 method canister_status
        Error code: IC0512`);
      const service = mock<IcManagementCertifiedService>();
      service.canister_status.mockRejectedValue(error);

      const icManagement = await createICManagement(service);

      const call = () =>
        icManagement.getCanisterDetails(Principal.fromText("aaaaa-aa"));

      await expect(call).rejects.toThrowError(UserNotTheControllerError);
    });

    it('throws Error if "IC0512" is present, but not as "Error Code"', async () => {
      const error = new Error(`Call failed:
        Request ID: f194c3c83afe42c6f4323625bb705490346107bb9fdeac175af8baddc49f9772
        Reject code: IC0512
        Reject text: Only controllers of canister igbbe-6yaaa-aaaaq-aadnq-cai can call ic00 method canister_status
        Error code: IC0111`);
      const service = mock<IcManagementCertifiedService>();
      service.canister_status.mockRejectedValue(error);

      const icManagement = await createICManagement(service);

      const call = () =>
        icManagement.getCanisterDetails(Principal.fromText("aaaaa-aa"));

      await expect(call).rejects.toThrowError(Error);
    });

    it("throws Error", async () => {
      const error = new Error("Test");
      const service = mock<IcManagementCertifiedService>();
      service.canister_status.mockRejectedValue(error);

      const icManagement = await createICManagement(service);

      const call = () =>
        icManagement.getCanisterDetails(Principal.fromText("aaaaa-aa"));

      await expect(call).rejects.toThrowError(Error);
    });
  });

  describe("updateSettings", () => {
    it("calls update_settings with new settings", async () => {
      const service = mock<IcManagementCertifiedService>();
      service.update_settings.mockResolvedValue(undefined);

      const icManagement = await createICManagement(service);

      await icManagement.updateSettings({
        canisterId: mockCanisterId,
        settings: mockCanisterSettings,
      });
      expect(service.update_settings).toBeCalled();
    });

    it("works when passed partial settings", async () => {
      const partialSettings = {
        controllers: [
          "xlmdg-vkosz-ceopx-7wtgu-g3xmd-koiyc-awqaq-7modz-zf6r6-364rh-oqe",
        ],
      };
      const service = mock<IcManagementCertifiedService>();
      service.update_settings.mockResolvedValue(undefined);

      const icManagement = await createICManagement(service);

      await icManagement.updateSettings({
        canisterId: mockCanisterId,
        settings: partialSettings,
      });
      expect(service.update_settings).toBeCalled();
    });

    it("throws UserNotTheControllerError", async () => {
      const error = new Error(`Call failed:
        Request ID: f194c3c83afe42c6f4323625bb705490346107bb9fdeac175af8baddc49f9772
        Reject code: 5
        Reject text: Only controllers of canister igbbe-6yaaa-aaaaq-aadnq-cai can call ic00 method canister_status
        Error code: IC0512`);
      const service = mock<IcManagementCertifiedService>();
      service.update_settings.mockRejectedValue(error);

      const icManagement = await createICManagement(service);

      const call = () =>
        icManagement.updateSettings({
          canisterId: mockCanisterId,
          settings: mockCanisterSettings,
        });
      await expect(call).rejects.toThrowError(UserNotTheControllerError);
    });

    it("throws Error", async () => {
      const error = new Error("Test");
      const service = mock<IcManagementCertifiedService>();
      service.update_settings.mockRejectedValue(error);

      const icManagement = await createICManagement(service);

      const call = () =>
        icManagement.updateSettings({
          canisterId: mockCanisterId,
          settings: mockCanisterSettings,
        });
      await expect(call).rejects.toThrowError(Error);
    });
  });
});<|MERGE_RESOLUTION|>--- conflicted
+++ resolved
@@ -9,14 +9,6 @@
 import type {
   CanisterStatusResponse,
   ICManagementCanisterOptions,
-<<<<<<< HEAD
-} from "@icp-sdk/canisters/ic-management";
-import type { ActorSubclass, HttpAgent } from "@icp-sdk/core/agent";
-import { Principal } from "@icp-sdk/core/principal";
-import { mock } from "vitest-mock-extended";
-
-type IcManagementService = ICManagementCanisterOptions["serviceOverride"];
-=======
 } from "@dfinity/ic-management";
 import { type ActorSubclass, type HttpAgent } from "@icp-sdk/core/agent";
 import { Principal } from "@icp-sdk/core/principal";
@@ -24,7 +16,6 @@
 
 type IcManagementCertifiedService =
   ICManagementCanisterOptions["certifiedServiceOverride"];
->>>>>>> d34effd1
 
 describe("ICManagementCanister", () => {
   const createICManagement = async (

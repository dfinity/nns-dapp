import { toCanisterDetails } from "$lib/canisters/ic-management/converters";
import { ICManagementCanister } from "$lib/canisters/ic-management/ic-management.canister";
import { UserNotTheControllerError } from "$lib/canisters/ic-management/ic-management.errors";
import {
  mockCanisterDetails,
  mockCanisterId,
  mockCanisterSettings,
} from "$tests/mocks/canisters.mock";
<<<<<<< HEAD
=======
import { type ActorSubclass, type HttpAgent } from "@dfinity/agent";
>>>>>>> 82436473
import type { CanisterStatusResponse } from "@dfinity/ic-management";
import type { _SERVICE as IcManagementService } from "@dfinity/ic-management/dist/candid/ic-management";
import type { ActorSubclass, HttpAgent } from "@icp-sdk/core/agent";
import { Principal } from "@icp-sdk/core/principal";
import { mock } from "vitest-mock-extended";

describe("ICManagementCanister", () => {
  const createICManagement = async (service: IcManagementService) => {
    return ICManagementCanister.create({
      agent: mock<HttpAgent>(),
      serviceOverride: service as ActorSubclass<IcManagementService>,
    });
  };

  describe("ICManagementCanister.getCanisterDetails", () => {
    it("returns account identifier when success", async () => {
      const settings = {
        wasm_memory_threshold: 1_000_000_000n,
        freezing_threshold: 2n,
        environment_variables: [],
        controllers: [
          Principal.fromText(
            "xlmdg-vkosz-ceopx-7wtgu-g3xmd-koiyc-awqaq-7modz-zf6r6-364rh-oqe"
          ),
        ],
        reserved_cycles_limit: 1_000_000_000n,
        memory_allocation: 4n,
        compute_allocation: 10n,
        log_visibility: { controllers: null },
        wasm_memory_limit: 1_000_000_000n,
      };
      const response: CanisterStatusResponse = {
        memory_metrics: {
          wasm_binary_size: 2_000_900n,
          wasm_chunk_store_size: 2_100_800n,
          canister_history_size: 2_200_700n,
          stable_memory_size: 2_300_600n,
          snapshots_size: 2_400_500n,
          wasm_memory_size: 2_500_400n,
          global_memory_size: 2_600_300n,
          custom_sections_size: 2_700_200n,
        },
        status: { running: null },
        memory_size: 1_000n,
        cycles: 10_000n,
        settings,
        module_hash: [],
        idle_cycles_burned_per_day: 30_000n,
        reserved_cycles: 1_000_000n,
        query_stats: {
          num_calls_total: 1n,
          num_instructions_total: 2n,
          request_payload_bytes_total: 3n,
          response_payload_bytes_total: 4n,
        },
        ready_for_migration: true,
        version: 42n,
      };
      const service = mock<IcManagementService>();
      service.canister_status.mockResolvedValue(response);

      const icManagement = await createICManagement(service);

      const res = await icManagement.getCanisterDetails(mockCanisterDetails.id);

      expect(res).toEqual(
        toCanisterDetails({ response, canisterId: mockCanisterDetails.id })
      );
    });

    it('throws UserNotTheControllerError if "Error Code" is "IC0512"', async () => {
      const error = new Error(`The replica returned a rejection error:
        Request ID: f194c3c83afe42c6f4323625bb705490346107bb9fdeac175af8baddc49f9772
        Reject code: 5
        Reject text: Only controllers of canister igbbe-6yaaa-aaaaq-aadnq-cai can call ic00 method canister_status
        Error code: IC0512`);
      const service = mock<IcManagementService>();
      service.canister_status.mockRejectedValue(error);

      const icManagement = await createICManagement(service);

      const call = () =>
        icManagement.getCanisterDetails(Principal.fromText("aaaaa-aa"));

      await expect(call).rejects.toThrowError(UserNotTheControllerError);
    });

    it('throws Error if "IC0512" is present, but not as "Error Code"', async () => {
      const error = new Error(`Call failed:
        Request ID: f194c3c83afe42c6f4323625bb705490346107bb9fdeac175af8baddc49f9772
        Reject code: IC0512
        Reject text: Only controllers of canister igbbe-6yaaa-aaaaq-aadnq-cai can call ic00 method canister_status
        Error code: IC0111`);
      const service = mock<IcManagementService>();
      service.canister_status.mockRejectedValue(error);

      const icManagement = await createICManagement(service);

      const call = () =>
        icManagement.getCanisterDetails(Principal.fromText("aaaaa-aa"));

      await expect(call).rejects.toThrowError(Error);
    });

    it("throws Error", async () => {
      const error = new Error("Test");
      const service = mock<IcManagementService>();
      service.canister_status.mockRejectedValue(error);

      const icManagement = await createICManagement(service);

      const call = () =>
        icManagement.getCanisterDetails(Principal.fromText("aaaaa-aa"));

      await expect(call).rejects.toThrowError(Error);
    });
  });

  describe("updateSettings", () => {
    it("calls update_settings with new settings", async () => {
      const service = mock<IcManagementService>();
      service.update_settings.mockResolvedValue(undefined);

      const icManagement = await createICManagement(service);

      await icManagement.updateSettings({
        canisterId: mockCanisterId,
        settings: mockCanisterSettings,
      });
      expect(service.update_settings).toBeCalled();
    });

    it("works when passed partial settings", async () => {
      const partialSettings = {
        controllers: [
          "xlmdg-vkosz-ceopx-7wtgu-g3xmd-koiyc-awqaq-7modz-zf6r6-364rh-oqe",
        ],
      };
      const service = mock<IcManagementService>();
      service.update_settings.mockResolvedValue(undefined);

      const icManagement = await createICManagement(service);

      await icManagement.updateSettings({
        canisterId: mockCanisterId,
        settings: partialSettings,
      });
      expect(service.update_settings).toBeCalled();
    });

    it("throws UserNotTheControllerError", async () => {
      const error = new Error(`Call failed:
        Request ID: f194c3c83afe42c6f4323625bb705490346107bb9fdeac175af8baddc49f9772
        Reject code: 5
        Reject text: Only controllers of canister igbbe-6yaaa-aaaaq-aadnq-cai can call ic00 method canister_status
        Error code: IC0512`);
      const service = mock<IcManagementService>();
      service.update_settings.mockRejectedValue(error);

      const icManagement = await createICManagement(service);

      const call = () =>
        icManagement.updateSettings({
          canisterId: mockCanisterId,
          settings: mockCanisterSettings,
        });
      await expect(call).rejects.toThrowError(UserNotTheControllerError);
    });

    it("throws Error", async () => {
      const error = new Error("Test");
      const service = mock<IcManagementService>();
      service.update_settings.mockRejectedValue(error);

      const icManagement = await createICManagement(service);

      const call = () =>
        icManagement.updateSettings({
          canisterId: mockCanisterId,
          settings: mockCanisterSettings,
        });
      await expect(call).rejects.toThrowError(Error);
    });
  });
});<|MERGE_RESOLUTION|>--- conflicted
+++ resolved
@@ -6,14 +6,10 @@
   mockCanisterId,
   mockCanisterSettings,
 } from "$tests/mocks/canisters.mock";
-<<<<<<< HEAD
-=======
 import { type ActorSubclass, type HttpAgent } from "@dfinity/agent";
->>>>>>> 82436473
 import type { CanisterStatusResponse } from "@dfinity/ic-management";
 import type { _SERVICE as IcManagementService } from "@dfinity/ic-management/dist/candid/ic-management";
-import type { ActorSubclass, HttpAgent } from "@icp-sdk/core/agent";
-import { Principal } from "@icp-sdk/core/principal";
+import { Principal } from "@dfinity/principal";
 import { mock } from "vitest-mock-extended";
 
 describe("ICManagementCanister", () => {

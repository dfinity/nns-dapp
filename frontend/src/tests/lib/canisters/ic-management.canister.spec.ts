--- conflicted
+++ resolved
@@ -6,19 +6,12 @@
   mockCanisterId,
   mockCanisterSettings,
 } from "$tests/mocks/canisters.mock";
-<<<<<<< HEAD
-import { type ActorSubclass, type HttpAgent } from "@dfinity/agent";
 import type {
   CanisterStatusResponse,
   ICManagementCanisterOptions,
 } from "@dfinity/ic-management";
-import { Principal } from "@dfinity/principal";
-=======
-import type { CanisterStatusResponse } from "@dfinity/ic-management";
-import type { _SERVICE as IcManagementService } from "@dfinity/ic-management/dist/candid/ic-management";
 import { type ActorSubclass, type HttpAgent } from "@icp-sdk/core/agent";
 import { Principal } from "@icp-sdk/core/principal";
->>>>>>> 0bfd88a4
 import { mock } from "vitest-mock-extended";
 
 type IcManagementService = ICManagementCanisterOptions["serviceOverride"];

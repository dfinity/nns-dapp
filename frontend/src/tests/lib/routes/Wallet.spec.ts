--- conflicted
+++ resolved
@@ -1,3 +1,6 @@
+/**
+ * @jest-environment jsdom
+ */
 import { OWN_CANISTER_ID_TEXT } from "$lib/constants/canister-ids.constants";
 import { CKBTC_UNIVERSE_CANISTER_ID } from "$lib/constants/ckbtc-canister-ids.constants";
 import { AppPath } from "$lib/constants/routes.constants";
@@ -12,25 +15,21 @@
 import { snsResponseFor } from "$tests/mocks/sns-response.mock";
 import { SnsSwapLifecycle } from "@dfinity/sns";
 import { render } from "@testing-library/svelte";
-import { vi } from "vitest";
 
-vi.mock("$lib/services/sns-accounts.services", () => {
+jest.mock("$lib/services/sns-accounts.services", () => {
   return {
-    syncSnsAccounts: vi.fn().mockResolvedValue(undefined),
+    syncSnsAccounts: jest.fn().mockResolvedValue(undefined),
   };
 });
 
-vi.mock("$lib/services/ckbtc-accounts.services", () => {
+jest.mock("$lib/services/ckbtc-accounts.services", () => {
   return {
-    syncCkBTCAccounts: vi.fn().mockResolvedValue(undefined),
+    syncCkBTCAccounts: jest.fn().mockResolvedValue(undefined),
   };
 });
 
-vi.mock("$lib/services/ckbtc-transactions.services", () => {
+jest.mock("$lib/services/ckbtc-transactions.services", () => {
   return {
-<<<<<<< HEAD
-    loadCkBTCAccountNextTransactions: vi.fn().mockResolvedValue(undefined),
-=======
     loadCkBTCAccountNextTransactions: jest.fn().mockResolvedValue(undefined),
     loadCkBTCAccountTransactions: jest.fn().mockResolvedValue(undefined),
   };
@@ -39,7 +38,6 @@
 jest.mock("$lib/services/ckbtc-info.services", () => {
   return {
     loadCkBTCInfo: jest.fn().mockResolvedValue(undefined),
->>>>>>> 5ae5af53
   };
 });
 
@@ -56,7 +54,9 @@
   });
 
   beforeAll(() =>
-    vi.spyOn(authStore, "subscribe").mockImplementation(mockAuthStoreSubscribe)
+    jest
+      .spyOn(authStore, "subscribe")
+      .mockImplementation(mockAuthStoreSubscribe)
   );
 
   describe("nns context", () => {

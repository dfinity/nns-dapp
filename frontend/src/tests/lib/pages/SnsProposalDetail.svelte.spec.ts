--- conflicted
+++ resolved
@@ -33,13 +33,8 @@
 import { render } from "$tests/utils/svelte.test-utils";
 import { runResolvedPromises } from "$tests/utils/timers.test-utils";
 import { toastsStore } from "@dfinity/gix-components";
-<<<<<<< HEAD
-import { Vote } from "@icp-sdk/canisters/nns";
-import type { SnsNeuronPermission } from "@icp-sdk/canisters/sns";
-=======
 import { Vote } from "@dfinity/nns";
 import type { SnsNeuronPermission } from "@dfinity/sns";
->>>>>>> d34effd1
 import {
   SnsGovernanceError,
   SnsNeuronPermissionType,
@@ -49,11 +44,7 @@
   SnsVote,
   type SnsBallot,
   type SnsProposalData,
-<<<<<<< HEAD
-} from "@icp-sdk/canisters/sns";
-=======
 } from "@dfinity/sns";
->>>>>>> d34effd1
 import { AnonymousIdentity } from "@icp-sdk/core/agent";
 import { Principal } from "@icp-sdk/core/principal";
 import { waitFor } from "@testing-library/svelte";

import * as snsGovernanceApi from "$lib/api/sns-governance.api";
import { OWN_CANISTER_ID } from "$lib/constants/canister-ids.constants";
import { AppPath } from "$lib/constants/routes.constants";
import { pageStore } from "$lib/derived/page.derived";
import { snsFilteredProposalsStore } from "$lib/derived/sns/sns-filtered-proposals.derived";
import SnsProposalDetail from "$lib/pages/SnsProposalDetail.svelte";
import { actionableProposalsSegmentStore } from "$lib/stores/actionable-proposals-segment.store";
import { actionableSnsProposalsStore } from "$lib/stores/actionable-sns-proposals.store";
import { layoutTitleStore } from "$lib/stores/layout.store";
import { snsAggregatorStore } from "$lib/stores/sns-aggregator.store";
import { snsProposalsStore } from "$lib/stores/sns-proposals.store";
import { getSnsNeuronIdAsHexString } from "$lib/utils/sns-neuron.utils";
import { page } from "$mocks/$app/stores";
import * as fakeSnsGovernanceApi from "$tests/fakes/sns-governance-api.fake";
import {
  mockIdentity,
  resetIdentity,
  setNoIdentity,
} from "$tests/mocks/auth.store.mock";
import { mockCanisterId } from "$tests/mocks/canisters.mock";
import { mockSnsNeuron } from "$tests/mocks/sns-neurons.mock";
import { principal } from "$tests/mocks/sns-projects.mock";
import {
  buildMockSnsProposalsStoreSubscribe,
  createSnsProposal,
} from "$tests/mocks/sns-proposals.mock";
import { SnsProposalDetailPo } from "$tests/page-objects/SnsProposalDetail.page-object";
import { JestPageObjectElement } from "$tests/page-objects/jest.page-object";
import {
  setProdSnsProjects,
  setSnsProjects,
} from "$tests/utils/sns.test-utils";
import { render } from "$tests/utils/svelte.test-utils";
import { runResolvedPromises } from "$tests/utils/timers.test-utils";
import { toastsStore } from "@dfinity/gix-components";
<<<<<<< HEAD
import type { SnsNeuronPermission } from "@dfinity/sns";
=======
import { Vote } from "@dfinity/nns";
import type { SnsNeuronPermission } from "@icp-sdk/canisters/sns";
>>>>>>> 95eddd96
import {
  SnsGovernanceError,
  SnsNeuronPermissionType,
  SnsProposalDecisionStatus,
  SnsProposalRewardStatus,
  SnsSwapLifecycle,
  SnsVote,
  type SnsBallot,
  type SnsProposalData,
<<<<<<< HEAD
} from "@dfinity/sns";
import { Vote } from "@icp-sdk/canisters/nns";
=======
} from "@icp-sdk/canisters/sns";
>>>>>>> 95eddd96
import { AnonymousIdentity } from "@icp-sdk/core/agent";
import { Principal } from "@icp-sdk/core/principal";
import { waitFor } from "@testing-library/svelte";
import { tick } from "svelte";
import { get } from "svelte/store";

vi.mock("$lib/api/sns-governance.api");

describe("SnsProposalDetail", () => {
  fakeSnsGovernanceApi.install();
  const proposalId = { id: 3n };
  const rootCanisterId = mockCanisterId;

  const renderComponent = async () => {
    const { container } = render(SnsProposalDetail, {
      props: {
        proposalIdText: proposalId.id.toString(),
      },
    });

    await runResolvedPromises();

    return SnsProposalDetailPo.under(new JestPageObjectElement(container));
  };

  beforeEach(() => {
    resetIdentity();
    page.reset();
  });

  describe("not logged in", () => {
    beforeEach(() => {
      setNoIdentity();
      page.mock({ data: { universe: rootCanisterId.toText() } });
      setSnsProjects([
        {
          rootCanisterId,
          lifecycle: SnsSwapLifecycle.Committed,
        },
      ]);
    });

    it("should show skeleton while loading proposal", async () => {
      const proposalId = { id: 3n };
      fakeSnsGovernanceApi.addProposalWith({
        identity: new AnonymousIdentity(),
        rootCanisterId,
        id: [proposalId],
      });

      fakeSnsGovernanceApi.pause();
      const { container } = render(SnsProposalDetail, {
        props: {
          proposalIdText: proposalId.id.toString(),
        },
      });
      const po = SnsProposalDetailPo.under(
        new JestPageObjectElement(container)
      );
      expect(await po.getSkeletonDetails().isPresent()).toBe(true);
    });

    it("should render content once proposal is loaded", async () => {
      fakeSnsGovernanceApi.addProposalWith({
        identity: new AnonymousIdentity(),
        rootCanisterId,
        id: [proposalId],
      });
      fakeSnsGovernanceApi.pause();

      const { container } = render(SnsProposalDetail, {
        props: {
          proposalIdText: proposalId.id.toString(),
        },
      });
      const po = SnsProposalDetailPo.under(
        new JestPageObjectElement(container)
      );
      expect(await po.getSkeletonDetails().isPresent()).toBe(true);
      expect(await po.isContentLoaded()).toBe(false);

      fakeSnsGovernanceApi.resume();
      await runResolvedPromises();
      await tick();

      expect(await po.isContentLoaded()).toBe(true);
      expect(await po.hasSummarySection()).toBe(true);
      expect(await po.hasSystemInfoSection()).toBe(true);
      expect(await po.getSkeletonDetails().isPresent()).toBe(false);
    });

    it("should update layout title text", async () => {
      fakeSnsGovernanceApi.addProposalWith({
        identity: new AnonymousIdentity(),
        rootCanisterId,
        id: [proposalId],
      });
      fakeSnsGovernanceApi.pause();

      const spyOnSetTitle = vi.spyOn(layoutTitleStore, "set");
      const proposalIdText = proposalId.id.toString();
      render(SnsProposalDetail, {
        props: {
          proposalIdText,
        },
      });

      expect(spyOnSetTitle).toHaveBeenCalledTimes(1);
      expect(spyOnSetTitle).toHaveBeenCalledWith({
        title: `Proposal ${proposalIdText}`,
      });
    });

    it("should render the name of the nervous function as title", async () => {
      const functionId = 12n;
      const functionName = "test function";
      fakeSnsGovernanceApi.addNervousSystemFunctionWith({
        rootCanisterId,
        id: functionId,
        name: functionName,
      });
      fakeSnsGovernanceApi.addProposalWith({
        identity: new AnonymousIdentity(),
        rootCanisterId,
        id: [proposalId],
        action: functionId,
      });

      const po = await renderComponent();

      await runResolvedPromises();
      await tick();

      expect(await po.getSystemInfoSectionTitle()).toBe("Proposal Details");
    });

    it("should render the payload", async () => {
      const payload = "Test payload";
      fakeSnsGovernanceApi.addProposalWith({
        identity: new AnonymousIdentity(),
        rootCanisterId,
        id: [proposalId],
        payload_text_rendering: [payload],
      });

      const po = await renderComponent();

      await runResolvedPromises();
      await tick();
      await runResolvedPromises();

      expect((await po.getPayloadText()).trim()).toBe(payload);
    });

    it("should redirect to the list of sns proposals if proposal id is not a valid id", async () => {
      render(SnsProposalDetail, {
        props: {
          proposalIdText: "invalid",
        },
      });
      await waitFor(() => {
        const { path } = get(pageStore);
        return expect(path).toEqual(AppPath.Proposals);
      });
    });

    it("should redirect to the list of sns proposals if proposal is not found", async () => {
      vi.spyOn(console, "error").mockReturnValue();
      // There is no proposal with id 2 in the fake implementation.
      // Therefore, the page should redirect to the list of proposals.
      render(SnsProposalDetail, {
        props: {
          proposalIdText: "2",
        },
      });
      await waitFor(() => {
        const { path } = get(pageStore);
        return expect(path).toEqual(AppPath.Proposals);
      });
      expect(console.error).toBeCalledWith(
        expect.objectContaining({
          error: new SnsGovernanceError("No proposal for given proposalId 2"),
        })
      );
      expect(console.error).toBeCalledTimes(1);
    });

    it("should not render content if universe changes to Nns", async () => {
      fakeSnsGovernanceApi.addProposalWith({
        identity: new AnonymousIdentity(),
        rootCanisterId,
        id: [proposalId],
      });
      fakeSnsGovernanceApi.pause();

      const testProps = $state({
        proposalIdText: proposalId.id.toString(),
      });

      const { container } = render(SnsProposalDetail, {
        props: testProps,
      });
      const po = SnsProposalDetailPo.under(
        new JestPageObjectElement(container)
      );
      expect(await po.getSkeletonDetails().isPresent()).toBe(true);
      expect(await po.isContentLoaded()).toBe(false);

      fakeSnsGovernanceApi.resume();
      await runResolvedPromises();
      await tick();

      expect(await po.isContentLoaded()).toBe(true);

      page.mock({ data: { universe: OWN_CANISTER_ID.toText() } });
      testProps.proposalIdText = proposalId.id.toString();
      await waitFor(async () => expect(await po.isContentLoaded()).toBe(false));
    });

    it("should display proposal navigation", async () => {
      actionableProposalsSegmentStore.set("all");
      // mock the store to have 3 proposals for navigation
      vi.spyOn(snsFilteredProposalsStore, "subscribe").mockImplementation(
        buildMockSnsProposalsStoreSubscribe({
          universeIdText: rootCanisterId.toText(),
          proposals: [
            createSnsProposal({
              proposalId: 1n,
              status: SnsProposalDecisionStatus.PROPOSAL_DECISION_STATUS_OPEN,
            }),
            createSnsProposal({
              proposalId: 2n,
              status: SnsProposalDecisionStatus.PROPOSAL_DECISION_STATUS_OPEN,
            }),
            createSnsProposal({
              proposalId: 3n,
              status: SnsProposalDecisionStatus.PROPOSAL_DECISION_STATUS_OPEN,
            }),
          ],
        })
      );

      fakeSnsGovernanceApi.addProposalWith({
        identity: new AnonymousIdentity(),
        rootCanisterId,
        id: [{ id: 2n }],
      });

      const { container } = render(SnsProposalDetail, {
        props: {
          // set the proposal with id=2 to be in the middle of the list
          proposalIdText: "2",
        },
      });
      const po = SnsProposalDetailPo.under(
        new JestPageObjectElement(container)
      );

      await runResolvedPromises();
      await tick();

      expect(await po.isContentLoaded()).toBe(true);

      const navigationPo = po.getProposalNavigationPo();
      expect(await navigationPo.isPresent()).toBe(true);
      expect(await navigationPo.getNextButtonPo().isPresent()).toBe(true);
      expect(await navigationPo.getPreviousButtonPo().isPresent()).toBe(true);
      expect(await navigationPo.getPreviousButtonProposalId()).toBe("3");
      expect(await navigationPo.getNextButtonProposalId()).toBe("1");
      // all buttons should be enabled
      expect(await navigationPo.getNextButtonPo().isDisabled()).toBe(false);
      expect(await navigationPo.getPreviousButtonPo().isDisabled()).toBe(false);
    });

    it("should display proposal navigation for actionable proposal", async () => {
      resetIdentity();
      actionableProposalsSegmentStore.set("actionable");
      const actionableProposals = [
        createSnsProposal({
          proposalId: 1n,
          status: SnsProposalDecisionStatus.PROPOSAL_DECISION_STATUS_OPEN,
        }),
        createSnsProposal({
          proposalId: 2n,
          status: SnsProposalDecisionStatus.PROPOSAL_DECISION_STATUS_OPEN,
        }),
        createSnsProposal({
          proposalId: 3n,
          status: SnsProposalDecisionStatus.PROPOSAL_DECISION_STATUS_OPEN,
        }),
      ];
      // Keep "all" proposals empty to make the test fail if not using the actionable proposals
      vi.spyOn(snsFilteredProposalsStore, "subscribe").mockImplementation(
        buildMockSnsProposalsStoreSubscribe({
          universeIdText: rootCanisterId.toText(),
          proposals: [],
        })
      );
      actionableSnsProposalsStore.set({
        rootCanisterId,
        proposals: actionableProposals,
      });

      fakeSnsGovernanceApi.addProposalWith({
        identity: mockIdentity,
        rootCanisterId,
        id: [{ id: 2n }],
      });

      const { container } = render(SnsProposalDetail, {
        props: {
          proposalIdText: "2",
        },
      });
      const po = SnsProposalDetailPo.under(
        new JestPageObjectElement(container)
      );
      await waitFor(async () => expect(await po.isContentLoaded()).toBe(true));

      const navigationPo = po.getProposalNavigationPo();
      expect(await navigationPo.isPresent()).toBe(true);
      expect(await navigationPo.getNextButtonPo().isPresent()).toBe(true);
      expect(await navigationPo.getPreviousButtonPo().isPresent()).toBe(true);
      // 4 <prev 3 next> 1
      expect(await navigationPo.getPreviousButtonProposalId()).toBe("3");
      expect(await navigationPo.getNextButtonProposalId()).toBe("1");
      // all buttons should be enabled
      expect(await navigationPo.getNextButtonPo().isDisabled()).toBe(false);
      expect(await navigationPo.getPreviousButtonPo().isDisabled()).toBe(false);
    });
  });

  describe("cross-project navigation", () => {
    const principal1 = principal(11);
    const principal2 = principal(22);

    const mockCommittedSnsProjectsWithVotableProposals = (
      projects: Array<{ rootCanisterId: Principal; proposalIds: bigint[] }>
    ) => {
      const snsProjects = projects.map(({ rootCanisterId }) => ({
        rootCanisterId,
        lifecycle: SnsSwapLifecycle.Committed,
      }));
      setSnsProjects(snsProjects);
      projects.forEach(({ rootCanisterId, proposalIds }) => {
        const proposals = proposalIds.map((proposalId) =>
          createSnsProposal({
            proposalId,
            status: SnsProposalDecisionStatus.PROPOSAL_DECISION_STATUS_OPEN,
          })
        );
        // set votable proposals
        actionableSnsProposalsStore.set({
          rootCanisterId,
          proposals,
        });
        // Add proposals to the fake api to be able to navigate to it
        proposalIds.forEach((proposalId) =>
          fakeSnsGovernanceApi.addProposalWith({
            identity: mockIdentity,
            rootCanisterId,
            id: [{ id: proposalId }],
          })
        );
      });
    };

    beforeEach(() => {
      // Actionable proposals are available for signed in user only
      resetIdentity();
    });

    it("should navigate to the proposal from the next Sns", async () => {
      vi.spyOn(console, "error").mockReturnValue();
      mockCommittedSnsProjectsWithVotableProposals([
        { rootCanisterId: principal1, proposalIds: [20n, 19n] },
        { rootCanisterId: principal2, proposalIds: [30n, 29n] },
      ]);
      page.mock({
        data: { universe: principal1.toText(), actionable: true },
      });

      const { container } = render(SnsProposalDetail, {
        props: { proposalIdText: "19" },
      });
      const po = SnsProposalDetailPo.under(
        new JestPageObjectElement(container)
      );
      await runResolvedPromises();
      expect(await po.isContentLoaded()).toBe(true);

      const navigationPo = po.getProposalNavigationPo();
      expect(await navigationPo.isPresent()).toBe(true);
      expect(await navigationPo.isNextButtonHidden()).toBe(false);

      await navigationPo.clickNext();
      expect(get(page)).toEqual({
        data: {
          actionable: "",
          proposal: "30",
          universe: principal2.toText(),
        },
        route: {
          id: "/(app)/proposal/",
        },
      });

      await runResolvedPromises();
      // The navigation changes both the proposal ID and the universe.
      // In reality this will cause a navigation and a new component will be
      // rendered with the new proposal ID and universe.
      // But in the test, the component notices the change in universe (because
      // it comes from the store) but not the change in proposal ID (because
      // it's passed in as a prop). So it tries to load proposal 19 from the
      // wrong universe, which causes these errors.
      expect(console.error).toHaveBeenNthCalledWith(
        2,
        expect.objectContaining({
          error: new SnsGovernanceError("No proposal for given proposalId 19"),
        })
      );
      expect(console.error).toHaveBeenNthCalledWith(
        1,
        expect.objectContaining({
          error: new SnsGovernanceError("No proposal for given proposalId 19"),
        })
      );
      expect(console.error).toBeCalledTimes(2);
    });

    it("should navigate to the proposal from the previous Sns", async () => {
      vi.spyOn(console, "error").mockReturnValue();
      mockCommittedSnsProjectsWithVotableProposals([
        { rootCanisterId: principal1, proposalIds: [20n, 19n] },
        { rootCanisterId: principal2, proposalIds: [30n, 29n] },
      ]);
      page.mock({
        data: { universe: principal2.toText(), actionable: true },
      });

      const { container } = render(SnsProposalDetail, {
        props: { proposalIdText: "30" },
      });
      const po = SnsProposalDetailPo.under(
        new JestPageObjectElement(container)
      );
      await runResolvedPromises();
      expect(await po.isContentLoaded()).toBe(true);

      const navigationPo = po.getProposalNavigationPo();
      expect(await navigationPo.isPresent()).toBe(true);
      expect(await navigationPo.isPreviousButtonHidden()).toBe(false);

      await navigationPo.clickPrevious();
      expect(get(page)).toEqual({
        data: {
          actionable: "",
          proposal: "19",
          universe: principal1.toText(),
        },
        route: {
          id: "/(app)/proposal/",
        },
      });

      await runResolvedPromises();
      // The navigation changes both the proposal ID and the universe.
      // In reality this will cause a navigation and a new component will be
      // rendered with the new proposal ID and universe.
      // But in the test, the component notices the change in universe (because
      // it comes from the store) but not the change in proposal ID (because
      // it's passed in as a prop). So it tries to load proposal 30 from the
      // wrong universe, which causes these errors.
      expect(console.error).toHaveBeenNthCalledWith(
        2,
        expect.objectContaining({
          error: new SnsGovernanceError("No proposal for given proposalId 30"),
        })
      );
      expect(console.error).toHaveBeenNthCalledWith(
        1,
        expect.objectContaining({
          error: new SnsGovernanceError("No proposal for given proposalId 30"),
        })
      );
      expect(console.error).toBeCalledTimes(2);
    });
  });

  describe("not logged in that logs in afterwards", () => {
    beforeEach(() => {
      page.mock({ data: { universe: rootCanisterId.toText() } });
    });

    it("show neurons that can vote", async () => {
      setNoIdentity();
      setSnsProjects([
        {
          rootCanisterId,
          lifecycle: SnsSwapLifecycle.Committed,
        },
      ]);

      const proposalCreatedTimestamp = 33333n;
      const proposal = createSnsProposal({
        status: SnsProposalDecisionStatus.PROPOSAL_DECISION_STATUS_OPEN,
        rewardStatus:
          SnsProposalRewardStatus.PROPOSAL_REWARD_STATUS_ACCEPT_VOTES,
        proposalId: proposalId.id,
      });

      fakeSnsGovernanceApi.addNeuronWith({
        identity: mockIdentity,
        rootCanisterId,
        id: mockSnsNeuron.id,
        // The neuron must have creation timestamp before the proposal
        created_timestamp_seconds: proposalCreatedTimestamp - 100n,
        permissions: [
          {
            principal: [mockIdentity.getPrincipal()],
            permission_type: Int32Array.from([
              SnsNeuronPermissionType.NEURON_PERMISSION_TYPE_VOTE,
            ]),
          },
        ],
      });

      fakeSnsGovernanceApi.addProposalWith({
        identity: new AnonymousIdentity(),
        rootCanisterId,
        ...proposal,
        proposal_creation_timestamp_seconds: proposalCreatedTimestamp,
        ballots: [
          [
            getSnsNeuronIdAsHexString(mockSnsNeuron),
            {
              vote: SnsVote.Unspecified,
              voting_power: 100_000_000n,
              cast_timestamp_seconds: 0n,
            },
          ],
        ],
      });

      fakeSnsGovernanceApi.addProposalWith({
        identity: mockIdentity,
        rootCanisterId,
        ...proposal,
        proposal_creation_timestamp_seconds: proposalCreatedTimestamp,
        ballots: [
          [
            getSnsNeuronIdAsHexString(mockSnsNeuron),
            {
              vote: SnsVote.Unspecified,
              voting_power: 100_000_000n,
              cast_timestamp_seconds: 0n,
            },
          ],
        ],
      });

      const { container } = render(SnsProposalDetail, {
        props: {
          proposalIdText: proposalId.id.toString(),
        },
      });
      const po = SnsProposalDetailPo.under(
        new JestPageObjectElement(container)
      );

      await runResolvedPromises();

      expect(await po.hasVotingToolbar()).toBe(false);

      resetIdentity();
      await runResolvedPromises();
      await tick();
      await runResolvedPromises();

      expect(await po.hasVotingToolbar()).toBe(true);
    });
  });

  describe("An issue when the proposal w/o ballots from the store (from `proposalList` response) is used on proposal detail page", () => {
    beforeEach(() => {
      page.mock({ data: { universe: rootCanisterId.toText() } });
      setSnsProjects([
        {
          rootCanisterId,
          lifecycle: SnsSwapLifecycle.Committed,
        },
      ]);
    });

    // This test is related to the fix: https://github.com/dfinity/nns-dapp/pull/4420
    it("should reload sns proposal despite it's presence in the store to have user ballots", async () => {
      const proposal = createSnsProposal({
        status: SnsProposalDecisionStatus.PROPOSAL_DECISION_STATUS_OPEN,
        rewardStatus:
          SnsProposalRewardStatus.PROPOSAL_REWARD_STATUS_ACCEPT_VOTES,
        proposalId: proposalId.id,
        ballots: [
          // this is a proposal from `proposalList` response, that contains no user ballots
        ],
      });

      snsProposalsStore.setProposals({
        rootCanisterId,
        proposals: [proposal],
        certified: true,
        completed: true,
      });

      fakeSnsGovernanceApi.addNeuronWith({
        identity: mockIdentity,
        rootCanisterId,
        id: mockSnsNeuron.id,
        // The neuron must have creation timestamp before the proposal
        created_timestamp_seconds:
          proposal.proposal_creation_timestamp_seconds - 100n,
        permissions: [
          {
            principal: [mockIdentity.getPrincipal()],
            permission_type: Int32Array.from([
              SnsNeuronPermissionType.NEURON_PERMISSION_TYPE_VOTE,
            ]),
          },
        ],
      });

      fakeSnsGovernanceApi.addProposalWith({
        identity: mockIdentity,
        rootCanisterId,
        ...proposal,
        ballots: [
          [
            getSnsNeuronIdAsHexString(mockSnsNeuron),
            {
              vote: SnsVote.Unspecified,
              voting_power: 100_000_000n,
              cast_timestamp_seconds: 0n,
            },
          ],
        ],
      });

      const { container } = render(SnsProposalDetail, {
        props: {
          proposalIdText: proposalId.id.toString(),
        },
      });
      const po = SnsProposalDetailPo.under(
        new JestPageObjectElement(container)
      );

      await runResolvedPromises();

      const votingCardPo = await po
        .getSnsProposalVotingSectionPo()
        .getVotingCardPo();
      expect(await votingCardPo.isPresent()).toBe(true);
      expect(await votingCardPo.getVotableNeurons().isPresent()).toBe(true);
      expect(await votingCardPo.getIneligibleNeurons().isPresent()).toBe(false);
    });
  });

  describe("With aborted SNS without nervous system parameters", () => {
    beforeEach(() => {
      setNoIdentity();
      page.mock({ data: { universe: rootCanisterId.toText() } });
      setSnsProjects([
        {
          rootCanisterId,
          lifecycle: SnsSwapLifecycle.Committed,
        },
        // This project is not used, but its presence also shouldn't cause
        // errors.
        {
          nervousSystemParameters: null,
          lifecycle: SnsSwapLifecycle.Aborted,
        },
      ]);
    });

    it("should render content without errors", async () => {
      const proposal = createSnsProposal({
        status: SnsProposalDecisionStatus.PROPOSAL_DECISION_STATUS_OPEN,
        rewardStatus:
          SnsProposalRewardStatus.PROPOSAL_REWARD_STATUS_ACCEPT_VOTES,
        proposalId: proposalId.id,
      });
      fakeSnsGovernanceApi.addProposalWith({
        identity: new AnonymousIdentity(),
        rootCanisterId,
        ...proposal,
      });

      expect(get(toastsStore)).toEqual([]);

      const { container } = render(SnsProposalDetail, {
        props: {
          proposalIdText: proposalId.id.toString(),
        },
      });

      const po = SnsProposalDetailPo.under(
        new JestPageObjectElement(container)
      );

      await runResolvedPromises();
      await tick();

      expect(get(toastsStore)).toEqual([]);
      expect(await po.isContentLoaded()).toBe(true);
      expect(await po.hasSummarySection()).toBe(true);
      expect(await po.hasSystemInfoSection()).toBe(true);
      expect(await po.getSnsProposalVotingSectionPo().isPresent()).toBe(true);
      expect(
        await po.getSnsProposalVotingSectionPo().getVotingCardPo().isPresent()
      ).toBe(true);
      expect(await po.getSkeletonDetails().isPresent()).toBe(false);
    });
  });

  describe("With prod SNSes", () => {
    let rootCanisterId;

    beforeEach(async () => {
      setNoIdentity();
      await setProdSnsProjects();

      expect(get(snsAggregatorStore).data.length).toBeGreaterThan(25);
      rootCanisterId = Principal.fromText(
        get(snsAggregatorStore).data[0].canister_ids.root_canister_id
      );

      page.mock({ data: { universe: rootCanisterId.toText() } });
    });

    it("should render content without errors", async () => {
      const proposal = createSnsProposal({
        status: SnsProposalDecisionStatus.PROPOSAL_DECISION_STATUS_OPEN,
        rewardStatus:
          SnsProposalRewardStatus.PROPOSAL_REWARD_STATUS_ACCEPT_VOTES,
        proposalId: proposalId.id,
      });
      fakeSnsGovernanceApi.addProposalWith({
        identity: new AnonymousIdentity(),
        rootCanisterId,
        ...proposal,
      });

      expect(get(toastsStore)).toEqual([]);

      const { container } = render(SnsProposalDetail, {
        props: {
          proposalIdText: proposalId.id.toString(),
        },
      });

      const po = SnsProposalDetailPo.under(
        new JestPageObjectElement(container)
      );
      await runResolvedPromises();
      await tick();

      expect(get(toastsStore)).toEqual([]);
      expect(await po.isContentLoaded()).toBe(true);
      expect(await po.hasSummarySection()).toBe(true);
      expect(await po.hasSystemInfoSection()).toBe(true);
      expect(await po.getSnsProposalVotingSectionPo().isPresent()).toBe(true);
      expect(
        await po.getSnsProposalVotingSectionPo().getVotingCardPo().isPresent()
      ).toBe(true);
      expect(await po.getSkeletonDetails().isPresent()).toBe(false);
    });
  });

  describe('When one voting neuron follows another voting neuron and the second vote returns "Neuron already voted" error', () => {
    beforeEach(() => {
      page.mock({ data: { universe: rootCanisterId.toText() } });
      setSnsProjects([
        {
          rootCanisterId,
          lifecycle: SnsSwapLifecycle.Committed,
        },
      ]);
    });

    it("should keep the voting buttons disabled throughout the entire voting process", async () => {
      const proposal = createSnsProposal({
        status: SnsProposalDecisionStatus.PROPOSAL_DECISION_STATUS_OPEN,
        rewardStatus:
          SnsProposalRewardStatus.PROPOSAL_REWARD_STATUS_ACCEPT_VOTES,
        proposalId: proposalId.id,
      });
      const votingNeuronParams = {
        identity: mockIdentity,
        rootCanisterId,
        created_timestamp_seconds:
          proposal.proposal_creation_timestamp_seconds - 100n,
        permissions: [
          {
            principal: [mockIdentity.getPrincipal()],
            permission_type: Int32Array.from([
              SnsNeuronPermissionType.NEURON_PERMISSION_TYPE_VOTE,
            ]),
          } as SnsNeuronPermission,
        ],
      };
      const neuron1 = fakeSnsGovernanceApi.addNeuronWith({
        ...votingNeuronParams,
        id: [{ id: [1] }],
      });
      const neuron2 = fakeSnsGovernanceApi.addNeuronWith({
        ...votingNeuronParams,
        id: [{ id: [2] }],
      });
      const neuron1Id = getSnsNeuronIdAsHexString(neuron1);
      const neuron2Id = getSnsNeuronIdAsHexString(neuron2);
      const ballotsWithVote = (vote: Vote) =>
        [
          [
            neuron1Id,
            {
              vote,
              voting_power: 100_000_000n,
              cast_timestamp_seconds: 0n,
            },
          ],
          [
            neuron2Id,
            {
              vote,
              voting_power: 100_000_000n,
              cast_timestamp_seconds: 0n,
            },
          ],
        ] as [string, SnsBallot][];

      snsProposalsStore.setProposals({
        rootCanisterId,
        proposals: [proposal],
        certified: true,
        completed: true,
      });

      const proposalToVote = fakeSnsGovernanceApi.addProposalWith({
        rootCanisterId,
        ...proposal,
        ballots: ballotsWithVote(Vote.Unspecified),
      });
      const { container } = render(SnsProposalDetail, {
        props: {
          proposalIdText: proposalId.id.toString(),
        },
      });
      const po = SnsProposalDetailPo.under(
        new JestPageObjectElement(container)
      );
      await runResolvedPromises();
      const votingCardPo = await po
        .getSnsProposalVotingSectionPo()
        .getVotingCardPo();
      expect(await votingCardPo.isPresent()).toBe(true);
      expect(await votingCardPo.getVotableNeurons().isPresent()).toBe(true);

      let resolveQueryProposalApi;
      const resolveQueryProposalApiPromise = new Promise(
        (resolve) =>
          (resolveQueryProposalApi = () =>
            resolve({
              ...proposalToVote,
              // voted state
              ballots: ballotsWithVote(Vote.Yes),
            }))
      );

      // TODO: Fix mock
      // This contaminates the fake and breaks all the following tests dependeing on queryProposals.
      const spyQueryProposalApi = vi
        .spyOn(snsGovernanceApi, "queryProposal")
        .mockImplementation(
          () => resolveQueryProposalApiPromise as Promise<SnsProposalData>
        );
      spyQueryProposalApi.mockClear();

      expect(spyQueryProposalApi).toBeCalledTimes(0);

      let resolveNeuron1VoteRegistration;
      let rejectNeuron2VoteRegistration;
      const spyRegisterVoteApi = vi
        .spyOn(snsGovernanceApi, "registerVote")
        .mockImplementationOnce(
          () =>
            new Promise(
              (resolve) => (resolveNeuron1VoteRegistration = resolve)
            ) as Promise<void>
        )
        .mockImplementationOnce(
          () =>
            new Promise(
              (_, reject) => (rejectNeuron2VoteRegistration = reject)
            ) as Promise<void>
        );

      expect(spyRegisterVoteApi).toBeCalledTimes(0);
      expect(spyQueryProposalApi).toBeCalledTimes(0);

      expect(await votingCardPo.getVoteYesButtonPo().isDisabled()).toBe(false);
      expect(await votingCardPo.getVoteNoButtonPo().isDisabled()).toBe(false);

      await votingCardPo.voteYes();
      await runResolvedPromises();

      expect(await votingCardPo.getVoteYesButtonPo().isDisabled()).toBe(true);
      expect(await votingCardPo.getVoteNoButtonPo().isDisabled()).toBe(true);

      // Neuron 1 votes
      resolveNeuron1VoteRegistration();
      await runResolvedPromises();

      // Simulate the neuron 2 to follow the neuron 1
      rejectNeuron2VoteRegistration(
        new Error("Neuron already voted on proposal.")
      );
      await runResolvedPromises();

      // If the second neuron to vote follows the first neuron, voting with the first neuron results in the second
      // neuron already having voted. In that case voting with the second neuron results in an error. Normally when
      // voting results in an error, we assume that the neuron hasn't voted yet. This results in the voting button
      // becoming enabled again. So we need to make sure that if the error is because the neuron has already voted,
      // we don't treat the neuron as not having voted yet.
      expect(await votingCardPo.getVoteYesButtonPo().isDisabled()).toBe(true);
      expect(await votingCardPo.getVoteNoButtonPo().isDisabled()).toBe(true);

      // Now that we’ve tested that the buttons are disabled, we can proceed with resolving the proposal reload.
      resolveQueryProposalApi();
      await runResolvedPromises();

      expect(await votingCardPo.getVoteYesButtonPo().isDisabled()).toBe(true);
      expect(await votingCardPo.getVoteNoButtonPo().isDisabled()).toBe(true);

      // Two neurons should vote
      expect(spyRegisterVoteApi).toBeCalledTimes(2);
      // Proposals should be reloaded after voting
      expect(spyQueryProposalApi).toBeCalledTimes(2);
    });
  });
});<|MERGE_RESOLUTION|>--- conflicted
+++ resolved
@@ -33,12 +33,8 @@
 import { render } from "$tests/utils/svelte.test-utils";
 import { runResolvedPromises } from "$tests/utils/timers.test-utils";
 import { toastsStore } from "@dfinity/gix-components";
-<<<<<<< HEAD
-import type { SnsNeuronPermission } from "@dfinity/sns";
-=======
 import { Vote } from "@dfinity/nns";
 import type { SnsNeuronPermission } from "@icp-sdk/canisters/sns";
->>>>>>> 95eddd96
 import {
   SnsGovernanceError,
   SnsNeuronPermissionType,
@@ -48,12 +44,7 @@
   SnsVote,
   type SnsBallot,
   type SnsProposalData,
-<<<<<<< HEAD
-} from "@dfinity/sns";
-import { Vote } from "@icp-sdk/canisters/nns";
-=======
 } from "@icp-sdk/canisters/sns";
->>>>>>> 95eddd96
 import { AnonymousIdentity } from "@icp-sdk/core/agent";
 import { Principal } from "@icp-sdk/core/principal";
 import { waitFor } from "@testing-library/svelte";

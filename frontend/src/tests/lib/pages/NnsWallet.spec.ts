import * as canistersApi from "$lib/api/canisters.api";
import * as governanceApi from "$lib/api/governance.api";
import * as indexApi from "$lib/api/icp-index.api";
import * as ledgerApi from "$lib/api/icp-ledger.api";
import * as nnsDappApi from "$lib/api/nns-dapp.api";
import { SYNC_ACCOUNTS_RETRY_SECONDS } from "$lib/constants/accounts.constants";
import {
  GOVERNANCE_CANISTER_ID,
  INDEX_CANISTER_ID,
  LEDGER_CANISTER_ID,
  OWN_CANISTER_ID_TEXT,
} from "$lib/constants/canister-ids.constants";
import { AppPath } from "$lib/constants/routes.constants";
import { pageStore } from "$lib/derived/page.derived";
import NnsWallet from "$lib/pages/NnsWallet.svelte";
import { cancelPollAccounts } from "$lib/services/icp-accounts.services";
import { canistersStore } from "$lib/stores/canisters.store";
import { icpTransactionsStore } from "$lib/stores/icp-transactions.store";
import { neuronsStore } from "$lib/stores/neurons.store";
import { getCanisterCreationCmcAccountIdentifierHex } from "$lib/utils/canisters.utils";
import { getSwapCanisterAccount } from "$lib/utils/sns.utils";
import { page } from "$mocks/$app/stores";
import AccountsTest from "$tests/lib/pages/AccountsTest.svelte";
import {
  mockIdentity,
  resetIdentity,
  setNoIdentity,
} from "$tests/mocks/auth.store.mock";
import { mockCanister } from "$tests/mocks/canisters.mock";
import {
  mockAccountDetails,
  mockAccountsStoreData,
  mockHardwareWalletAccount,
  mockMainAccount,
  mockSubAccount,
} from "$tests/mocks/icp-accounts.store.mock";
import { IntersectionObserverActive } from "$tests/mocks/infinitescroll.mock";
import { mockNeuron } from "$tests/mocks/neurons.mock";
import { principal } from "$tests/mocks/sns-projects.mock";
import {
  createMockSendTransactionWithId,
  mockEmptyGetTransactionsResponse,
  mockTransactionWithId,
} from "$tests/mocks/transaction.mock";
import { IcpTransactionModalPo } from "$tests/page-objects/IcpTransactionModal.page-object";
import { NnsWalletPo } from "$tests/page-objects/NnsWallet.page-object";
import { ReceiveModalPo } from "$tests/page-objects/ReceiveModal.page-object";
import { JestPageObjectElement } from "$tests/page-objects/jest.page-object";
import { setAccountsForTesting } from "$tests/utils/accounts.test-utils";
import { setSnsProjects } from "$tests/utils/sns.test-utils";
import { render } from "$tests/utils/svelte.test-utils";
import {
  advanceTime,
  runResolvedPromises,
} from "$tests/utils/timers.test-utils";
import { toastsStore } from "@dfinity/gix-components";
<<<<<<< HEAD
import { memoToNeuronAccountIdentifier } from "@dfinity/nns";
import type { TransactionWithId } from "@icp-sdk/canisters/ledger/icp";
=======
import type { TransactionWithId } from "@dfinity/ledger-icp";
import { memoToNeuronAccountIdentifier } from "@icp-sdk/canisters/nns";
>>>>>>> 4e59d83b
import { Principal } from "@icp-sdk/core/principal";
import { get } from "svelte/store";
import type { MockInstance } from "vitest";

vi.mock("$lib/api/nns-dapp.api");
vi.mock("$lib/api/accounts.api");
vi.mock("$lib/api/icp-ledger.api");
vi.mock("$lib/api/icp-index.api");
vi.mock("$lib/api/governance.api");

describe("NnsWallet", () => {
  const accountIdentifier = mockMainAccount.identifier;
  const props = {
    accountIdentifier,
  };
  const mainBalanceE8s = 10_000_000n;
  const firstPageTransactions = [
    { id: 1000n, transaction: mockTransactionWithId.transaction },
  ];
  const oldestTxId = 10n;
  const lastPageTransactions = [
    { id: oldestTxId, transaction: mockTransactionWithId.transaction },
  ];
  const accountTransactions = [mockTransactionWithId];

  beforeEach(() => {
    cancelPollAccounts();
    resetIdentity();

    vi.spyOn(ledgerApi, "queryAccountBalance").mockResolvedValue(
      mainBalanceE8s
    );
    vi.spyOn(indexApi, "getTransactions").mockResolvedValue({
      transactions: firstPageTransactions,
      oldestTxId,
      balance: mainBalanceE8s,
    });

    page.mock({
      data: { universe: OWN_CANISTER_ID_TEXT },
      routeId: AppPath.Wallet,
    });
  });

  const renderWallet = async (props) => {
    const { container } = render(NnsWallet, props);
    await runResolvedPromises();
    return NnsWalletPo.under(new JestPageObjectElement(container));
  };

  const renderWalletAndModals = async (
    props
  ): Promise<{
    walletPo: NnsWalletPo;
    transactionModalPo: IcpTransactionModalPo;
    receiveModalPo: ReceiveModalPo;
  }> => {
    const { container } = render(AccountsTest, props);
    await runResolvedPromises();
    return {
      walletPo: NnsWalletPo.under(new JestPageObjectElement(container)),
      transactionModalPo: IcpTransactionModalPo.under(
        new JestPageObjectElement(container)
      ),
      receiveModalPo: ReceiveModalPo.under(
        new JestPageObjectElement(container)
      ),
    };
  };

  const pauseQueryAccountBalance = () => {
    let resolveQueryBalance;
    vi.spyOn(ledgerApi, "queryAccountBalance").mockImplementation(
      () =>
        new Promise<bigint>((resolve) => {
          resolveQueryBalance = (balance?: bigint) =>
            resolve(balance ?? mainBalanceE8s);
        })
    );
    return (balance?: bigint) => resolveQueryBalance(balance);
  };

  const pauseGetTransactions = () => {
    let resolveGetTransactions;
    vi.spyOn(indexApi, "getTransactions").mockImplementation(
      () =>
        new Promise<indexApi.GetTransactionsResponse>((resolve) => {
          resolveGetTransactions = (
            response?: indexApi.GetTransactionsResponse
          ) => resolve(response ?? mockEmptyGetTransactionsResponse);
        })
    );
    return (response?: indexApi.GetTransactionsResponse) =>
      resolveGetTransactions(response);
  };

  describe("user not signed in", () => {
    beforeEach(() => {
      setNoIdentity();
    });

    it("should not poll accounts", async () => {
      const spyQueryAccount = vi
        .spyOn(nnsDappApi, "queryAccount")
        .mockRejectedValue(new Error("connection error"));

      await renderWallet({});
      expect(spyQueryAccount).not.toBeCalled();
    });

    it("should render universe name", async () => {
      const po = await renderWallet({});
      expect(await po.getWalletPageHeaderPo().getUniverse()).toBe(
        "Internet Computer"
      );
    });

    it("should not render a wallet address", async () => {
      const po = await renderWallet({});
      expect(await po.getWalletPageHeaderPo().getHashPo().isPresent()).toBe(
        false
      );
    });

    it("should render balance placeholder", async () => {
      const po = await renderWallet({});
      expect(await po.getWalletPageHeadingPo().hasBalancePlaceholder()).toBe(
        true
      );
    });

    it("should render 'Main' account name", async () => {
      const po = await renderWallet({});
      expect(await po.getWalletPageHeadingPo().getSubtitle()).toBe("");
    });

    it("should render sign in button", async () => {
      const po = await renderWallet({});
      expect(await po.hasSignInButton()).toBe(true);
    });

    it("should render transactions placeholder", async () => {
      const po = await renderWallet({});
      expect(await po.hasNoTransactions()).toBe(true);
    });

    it("should not render send/receive buttons", async () => {
      const po = await renderWallet({});
      expect(await po.getSendButtonPo().isPresent()).toBe(false);
      expect(await po.getReceiveButtonPo().isPresent()).toBe(false);
    });

    it("should navigate to accounts when account identifier is invalid after signing in", async () => {
      await renderWallet({
        accountIdentifier: "invalid-account-identifier",
      });
      expect(get(pageStore)).toEqual({
        path: AppPath.Wallet,
        universe: OWN_CANISTER_ID_TEXT,
      });
      expect(get(toastsStore)).toEqual([]);

      // When signing in, the component will load accounts. Mock the result.
      vi.spyOn(nnsDappApi, "queryAccount").mockResolvedValue(
        mockAccountDetails
      );
      // Sign in.
      resetIdentity();
      await runResolvedPromises();

      expect(get(pageStore)).toEqual({
        path: AppPath.Accounts,
        universe: OWN_CANISTER_ID_TEXT,
      });
      expect(get(toastsStore)).toMatchObject([
        {
          level: "error",
          text: 'Sorry, the account "invalid-account-identifier" was not found',
        },
      ]);
    });

    it('should render "more" button', async () => {
      const po = await renderWallet({});
      expect(await po.getMoreButton().isPresent()).toBe(true);
    });

    it('should have canister links in "more" popup', async () => {
      const po = await renderWallet({});
      const morePopoverPo = po.getWalletMorePopoverPo();

      // The popover should not be visible initially.
      expect(await morePopoverPo.getLinkToLedgerCanisterPo().isPresent()).toBe(
        false
      );

      await po.clickMore();

      await runResolvedPromises();

      expect(await morePopoverPo.getLinkToLedgerCanisterPo().isPresent()).toBe(
        true
      );
      expect(await morePopoverPo.getLinkToLedgerCanisterPo().getHref()).toBe(
        `https://dashboard.internetcomputer.org/canister/${LEDGER_CANISTER_ID.toText()}`
      );
      expect(await morePopoverPo.getLinkToIndexCanisterPo().isPresent()).toBe(
        true
      );
      expect(await morePopoverPo.getLinkToIndexCanisterPo().getHref()).toBe(
        `https://dashboard.internetcomputer.org/canister/${INDEX_CANISTER_ID.toText()}`
      );
    });
  });

  describe("no accounts", () => {
    beforeEach(() => {
      vi.spyOn(nnsDappApi, "queryAccount").mockResolvedValue(
        mockAccountDetails
      );
    });

    it("should load balance and transactions", async () => {
      const balanceE8s = 30_000_000n;
      const balanceFormatted = "0.30 ICP";
      vi.spyOn(ledgerApi, "queryAccountBalance").mockResolvedValue(balanceE8s);
      vi.spyOn(indexApi, "getTransactions").mockResolvedValue({
        transactions: [
          createMockSendTransactionWithId({
            amount: 100_000_000n,
            to: accountIdentifier,
          }),
        ],
        oldestTxId: 0n,
        balance: balanceE8s,
      });

      expect(indexApi.getTransactions).not.toBeCalled();
      expect(ledgerApi.queryAccountBalance).not.toBeCalled();

      const po = await renderWallet(props);

      expect(ledgerApi.queryAccountBalance).toBeCalledTimes(1);
      expect(ledgerApi.queryAccountBalance).toBeCalledWith({
        certified: true,
        icpAccountIdentifier: accountIdentifier,
        identity: mockIdentity,
      });

      expect(indexApi.getTransactions).toBeCalledTimes(1);
      expect(indexApi.getTransactions).toBeCalledWith({
        accountIdentifier: accountIdentifier,
        identity: mockIdentity,
        start: undefined,
        maxResults: 20n,
      });

      expect(await po.getWalletPageHeadingPo().getTitle()).toBe(
        balanceFormatted
      );
      expect(
        await po.getUiTransactionsListPo().getTransactionCardPos()
      ).toHaveLength(1);
    });

    it("should render a spinner while loading", async () => {
      const resolveQueryAccount = pauseQueryAccountBalance();
      const po = await renderWallet({});

      await runResolvedPromises();
      expect(await po.hasSpinner()).toBe(true);

      resolveQueryAccount();

      await runResolvedPromises();
      expect(await po.hasSpinner()).toBe(false);
    });

    it("new transaction should remain disabled if route is valid but store is not loaded", async () => {
      const resolveQueryBalance = pauseQueryAccountBalance();
      const po = await renderWallet(props);

      await runResolvedPromises();
      expect(await po.getSendButtonPo().isPresent()).toBe(false);

      resolveQueryBalance();

      await runResolvedPromises();
      expect(await po.getSendButtonPo().isPresent()).toBe(true);
      expect(await po.getSendButtonPo().isDisabled()).toBe(false);
    });

    it("should show new accounts after being loaded", async () => {
      const resolveQueryBalance = pauseQueryAccountBalance();
      const po = await renderWallet(props);

      await runResolvedPromises();
      expect(await po.getWalletPageHeadingPo().isPresent()).toBe(false);

      resolveQueryBalance();

      await runResolvedPromises();
      expect(await po.getWalletPageHeadingPo().isPresent()).toBe(true);
    });

    it("should not load balance twice while accounts are loaded", async () => {
      expect(ledgerApi.queryAccountBalance).not.toBeCalled();

      await renderWallet(props);

      // Balance should be loaded, but not more than necessary.
      expect(ledgerApi.queryAccountBalance).toBeCalledTimes(1);
      expect(ledgerApi.queryAccountBalance).toBeCalledWith({
        certified: true,
        icpAccountIdentifier: accountIdentifier,
        identity: mockIdentity,
      });
    });
  });

  describe("accounts loaded", () => {
    beforeEach(() => {
      setAccountsForTesting({
        ...mockAccountsStoreData,
        main: {
          ...mockAccountsStoreData.main,
          balanceUlps: mainBalanceE8s,
        },
      });
    });

    it("should render nns project name", async () => {
      const po = await renderWallet(props);

      expect(await po.getWalletPageHeaderPo().getUniverse()).toBe(
        "Internet Computer"
      );
    });

    it("should render a balance with token in summary", async () => {
      vi.spyOn(ledgerApi, "queryAccountBalance").mockResolvedValue(
        432_100_000n
      );
      const po = await renderWallet(props);

      expect(await po.getWalletPageHeadingPo().getTitle()).toBe("4.32 ICP");
    });

    it("should not render Ledger neuron hotkey warning for not HW wallet", async () => {
      const po = await renderWallet(props);
      expect(await po.getLedgerNeuronHotkeyWarningPo().isBannerVisible()).toBe(
        false
      );
    });

    it("should reload balance on open", async () => {
      const oldBalance = 135_000_000n;
      const oldBalanceFormatted = "1.35 ICP";
      const newBalance = 235_000_000n;
      const newBalanceFormatted = "2.35 ICP";

      setAccountsForTesting({
        ...mockAccountsStoreData,
        main: {
          ...mockMainAccount,
          balanceUlps: oldBalance,
        },
      });

      const resolveQueryBalance = pauseQueryAccountBalance();

      expect(indexApi.getTransactions).not.toBeCalled();
      expect(ledgerApi.queryAccountBalance).not.toBeCalled();

      const po = await renderWallet(props);

      expect(await po.getWalletPageHeadingPo().getTitle()).toBe(
        oldBalanceFormatted
      );

      // Balance should be reloaded.
      expect(ledgerApi.queryAccountBalance).toBeCalledTimes(2);
      const expectedQueryBalanceParams = {
        icpAccountIdentifier: mockAccountsStoreData.main.identifier,
        identity: mockIdentity,
      };
      expect(ledgerApi.queryAccountBalance).toBeCalledWith({
        certified: false,
        ...expectedQueryBalanceParams,
      });
      expect(ledgerApi.queryAccountBalance).toBeCalledWith({
        certified: true,
        ...expectedQueryBalanceParams,
      });

      // New balance should be displayed.
      expect(await po.getWalletPageHeadingPo().getTitle()).toBe(
        oldBalanceFormatted
      );
      resolveQueryBalance(newBalance);
      await runResolvedPromises();
      expect(await po.getWalletPageHeadingPo().getTitle()).toBe(
        newBalanceFormatted
      );
    });

    it("should render transactions from ICP Index canister", async () => {
      const po = await renderWallet(props);

      expect(
        await po.getUiTransactionsListPo().getTransactionCardPos()
      ).toHaveLength(accountTransactions.length);
    });

    it("should render second page of transactions from ICP Index canister", async () => {
      vi.stubGlobal("IntersectionObserver", IntersectionObserverActive);
      const resolveFunctions = [];
      vi.spyOn(indexApi, "getTransactions").mockImplementation(
        () =>
          new Promise<indexApi.GetTransactionsResponse>((resolve) => {
            resolveFunctions.push(resolve);
          })
      );

      const { container } = render(NnsWallet, props);
      const po = NnsWalletPo.under(new JestPageObjectElement(container));

      await runResolvedPromises();
      expect(resolveFunctions).toHaveLength(1);
      resolveFunctions[0]({
        transactions: firstPageTransactions,
        oldestTxId,
        balance: mainBalanceE8s,
      });
      await runResolvedPromises();

      expect(
        await po.getUiTransactionsListPo().getTransactionCardPos()
      ).toHaveLength(firstPageTransactions.length);

      expect(resolveFunctions).toHaveLength(2);
      resolveFunctions[1]({
        transactions: lastPageTransactions,
        oldestTxId,
        balance: mainBalanceE8s,
      });
      await runResolvedPromises();

      expect(
        await po.getUiTransactionsListPo().getTransactionCardPos()
      ).toHaveLength(
        firstPageTransactions.length + lastPageTransactions.length
      );

      await runResolvedPromises();
      // Third page should not be requested.
      expect(resolveFunctions).toHaveLength(2);
    });

    // FIXME: This test is polluting the mocks and all the tests after this point don't work.
    it.skip("should render 'Staked' transaction from ICP Index canister", async () => {
      const stakeNeuronTransaction: TransactionWithId = {
        id: 1234n,
        transaction: {
          memo: 123456n,
          icrc1_memo: [],
          created_at_time: [{ timestamp_nanos: 1234n }],
          timestamp: [{ timestamp_nanos: 1235n }],
          operation: {
            Transfer: {
              from: mockMainAccount.identifier,
              to: mockNeuron.fullNeuron.accountIdentifier,
              amount: { e8s: 200_000_000n },
              fee: { e8s: 10_000n },
              spender: [],
            },
          },
        },
      };
      vi.spyOn(indexApi, "getTransactions").mockResolvedValue({
        transactions: [stakeNeuronTransaction],
        oldestTxId: 1234n,
        balance: mainBalanceE8s,
      });
      vi.spyOn(governanceApi, "queryNeurons").mockResolvedValue([mockNeuron]);

      const po = await renderWallet(props);

      const transactionCardsPos = await po
        .getUiTransactionsListPo()
        .getTransactionCardPos();
      expect(await transactionCardsPos[0].getHeadline()).toBe("Staked");
    });

    it("should render 'Decentralization Swap' transaction from ICP Index canister", async () => {
      const rootCanisterId = principal(0);
      const swapCanisterId = principal(1);
      setSnsProjects([
        {
          rootCanisterId,
          swapCanisterId,
        },
      ]);
      const swapCanisterAccount = getSwapCanisterAccount({
        controller: mockMainAccount.principal,
        swapCanisterId,
      });
      const swapTransaction: TransactionWithId = {
        id: 1234n,
        transaction: {
          memo: 123456n,
          icrc1_memo: [],
          created_at_time: [{ timestamp_nanos: 1234n }],
          timestamp: [{ timestamp_nanos: 1235n }],
          operation: {
            Transfer: {
              from: mockMainAccount.identifier,
              to: swapCanisterAccount.toHex(),
              amount: { e8s: 200_000_000n },
              fee: { e8s: 10_000n },
              spender: [],
            },
          },
        },
      };
      vi.spyOn(indexApi, "getTransactions").mockResolvedValue({
        transactions: [swapTransaction],
        oldestTxId: 1234n,
        balance: mainBalanceE8s,
      });

      const po = await renderWallet(props);

      const transactionCardsPos = await po
        .getUiTransactionsListPo()
        .getTransactionCardPos();
      expect(await transactionCardsPos[0].getHeadline()).toBe(
        "Decentralization Swap"
      );
    });

    it("should display SkeletonCard while loading transactions from ICP Index canister", async () => {
      let resolveGetTransactions;
      vi.spyOn(indexApi, "getTransactions").mockImplementation(
        () =>
          new Promise<indexApi.GetTransactionsResponse>((resolve) => {
            resolveGetTransactions = resolve;
          })
      );
      const po = await renderWallet(props);

      await runResolvedPromises();
      expect(
        await po.getUiTransactionsListPo().getSkeletonCardPo().isPresent()
      ).toBe(true);

      resolveGetTransactions({
        transactions: accountTransactions,
        oldestTxId: mockTransactionWithId.id,
        balance: mainBalanceE8s,
      });

      await runResolvedPromises();
      expect(
        await po.getUiTransactionsListPo().getSkeletonCardPo().isPresent()
      ).toBe(false);
    });

    it("should not display SkeletonCard while loading transactions if there are transactions present in the store from ICP Index canister", async () => {
      let resolveGetTransactions;
      vi.spyOn(indexApi, "getTransactions").mockImplementation(
        () =>
          new Promise<indexApi.GetTransactionsResponse>((resolve) => {
            resolveGetTransactions = resolve;
          })
      );
      icpTransactionsStore.addTransactions({
        accountIdentifier: mockMainAccount.identifier,
        transactions: accountTransactions,
        oldestTxId: mockTransactionWithId.id,
        completed: false,
      });
      const po = await renderWallet(props);

      await runResolvedPromises();
      expect(
        await po.getUiTransactionsListPo().getSkeletonCardPo().isPresent()
      ).toBe(false);
      expect(
        await po.getUiTransactionsListPo().getTransactionCardPos()
      ).toHaveLength(accountTransactions.length);

      resolveGetTransactions({
        transactions: accountTransactions,
        oldestTxId: mockTransactionWithId.id,
        balance: mainBalanceE8s,
      });

      await runResolvedPromises();
      expect(
        await po.getUiTransactionsListPo().getSkeletonCardPo().isPresent()
      ).toBe(false);
    });

    it("should enable new transaction action for route and store", async () => {
      const po = await renderWallet(props);

      expect(await po.getSendButtonPo().isDisabled()).toBe(false);
    });

    const modalProps = {
      ...props,
      testComponent: NnsWallet,
    };

    it("should open transaction modal", async () => {
      const { walletPo, transactionModalPo } =
        await renderWalletAndModals(modalProps);
      expect(await transactionModalPo.isPresent()).toBe(false);
      await walletPo.clickSend();
      expect(await transactionModalPo.isPresent()).toBe(true);
    });

    it("should open transaction modal on step select destination because selected account is current account", async () => {
      const { walletPo, transactionModalPo } =
        await renderWalletAndModals(modalProps);
      await walletPo.clickSend();
      expect(await transactionModalPo.getTransactionFormPo().isPresent()).toBe(
        true
      );
    });

    it("should open receive modal", async () => {
      const { walletPo, receiveModalPo } =
        await renderWalletAndModals(modalProps);

      expect(await receiveModalPo.isPresent()).toBe(false);
      await walletPo.clickReceive();
      expect(await receiveModalPo.isPresent()).toBe(true);
    });

    it("should display receive modal information", async () => {
      const { walletPo, receiveModalPo } =
        await renderWalletAndModals(modalProps);

      await walletPo.clickReceive();
      expect(await receiveModalPo.getTokenAddressLabel()).toBe("ICP Address");
    });

    it("should reload account after finish receiving tokens", async () => {
      const oldBalance = 105_000_000n;
      const oldBalanceFormatted = "1.05 ICP";
      const newBalance = 205_000_000n;
      const newBalanceFormatted = "2.05 ICP";

      setAccountsForTesting({
        ...mockAccountsStoreData,
        main: {
          ...mockMainAccount,
          balanceUlps: oldBalance,
        },
      });

      const resolveQueryBalance = pauseQueryAccountBalance();
      const resolveGetTransactions = pauseGetTransactions();

      const { walletPo, receiveModalPo } =
        await renderWalletAndModals(modalProps);

      await walletPo.clickReceive();

      expect(indexApi.getTransactions).toBeCalledTimes(1);
      vi.mocked(indexApi.getTransactions).mockClear();

      expect(ledgerApi.queryAccountBalance).toBeCalledTimes(2);
      vi.mocked(ledgerApi.queryAccountBalance).mockClear();

      expect(indexApi.getTransactions).not.toBeCalled();
      expect(ledgerApi.queryAccountBalance).not.toBeCalled();

      await receiveModalPo.clickFinish();

      // Balance should be reloaded.
      expect(ledgerApi.queryAccountBalance).toBeCalledTimes(2);
      const expectedQueryBalanceParams = {
        icpAccountIdentifier: mockAccountsStoreData.main.identifier,
        identity: mockIdentity,
      };
      expect(ledgerApi.queryAccountBalance).toBeCalledWith({
        certified: false,
        ...expectedQueryBalanceParams,
      });
      expect(ledgerApi.queryAccountBalance).toBeCalledWith({
        certified: true,
        ...expectedQueryBalanceParams,
      });

      // New balance should be displayed.
      expect(await walletPo.getWalletPageHeadingPo().getTitle()).toBe(
        oldBalanceFormatted
      );
      resolveQueryBalance(newBalance);
      await runResolvedPromises();
      expect(await walletPo.getWalletPageHeadingPo().getTitle()).toBe(
        newBalanceFormatted
      );

      // Transactions should be reloaded.
      expect(indexApi.getTransactions).toBeCalledTimes(1);
      const expectedGetTransactionParams = {
        accountIdentifier: mockAccountsStoreData.main.identifier,
        identity: mockIdentity,
        start: undefined,
        maxResults: 20n,
      };
      expect(indexApi.getTransactions).toBeCalledWith({
        ...expectedGetTransactionParams,
      });

      // New transactions should be displayed.
      expect(
        await walletPo.getUiTransactionsListPo().getTransactionCardPos()
      ).toHaveLength(0);
      resolveGetTransactions({
        transactions: [
          createMockSendTransactionWithId({
            amount: newBalance - oldBalance,
            to: accountIdentifier,
          }),
        ],
        oldestTxId: 0n,
        balance: newBalance,
      });
      await runResolvedPromises();
      expect(
        await walletPo.getUiTransactionsListPo().getTransactionCardPos()
      ).toHaveLength(1);

      // Reloading the balance should not have resulted in additional calls to
      // getTransactions.
      expect(indexApi.getTransactions).toBeCalledTimes(1);
      expect(ledgerApi.queryAccountBalance).toBeCalledTimes(2);
    });

    it("should default to main account when account identifier is missing", async () => {
      expect(get(pageStore)).toEqual({
        path: AppPath.Wallet,
        universe: OWN_CANISTER_ID_TEXT,
      });
      const po = await renderWallet({
        accountIdentifier: undefined,
      });
      expect(get(pageStore)).toEqual({
        path: AppPath.Wallet,
        universe: OWN_CANISTER_ID_TEXT,
      });
      expect(get(toastsStore)).toEqual([]);

      expect(await po.getWalletPageHeaderPo().getWalletAddress()).toBe(
        mockMainAccount.identifier
      );
    });

    it("should navigate to accounts when account identifier is invalid", async () => {
      expect(get(pageStore)).toEqual({
        path: AppPath.Wallet,
        universe: OWN_CANISTER_ID_TEXT,
      });
      await renderWallet({
        accountIdentifier: "invalid-account-identifier",
      });
      expect(get(pageStore)).toEqual({
        path: AppPath.Accounts,
        universe: OWN_CANISTER_ID_TEXT,
      });
      expect(get(toastsStore)).toMatchObject([
        {
          level: "error",
          text: 'Sorry, the account "invalid-account-identifier" was not found',
        },
      ]);
    });

    it("should stay on the wallet page when account identifier is valid", async () => {
      expect(get(pageStore)).toEqual({
        path: AppPath.Wallet,
        universe: OWN_CANISTER_ID_TEXT,
      });
      await renderWallet({
        accountIdentifier: mockMainAccount.identifier,
      });
      expect(get(pageStore)).toEqual({
        path: AppPath.Wallet,
        universe: OWN_CANISTER_ID_TEXT,
      });
      expect(get(toastsStore)).toEqual([]);
    });

    describe("when there are staking transactions", () => {
      const neuronController = mockMainAccount.principal;
      const memo = 54321n;
      const neuronAccountIdentifier = memoToNeuronAccountIdentifier({
        controller: neuronController,
        memo,
        governanceCanisterId: GOVERNANCE_CANISTER_ID,
      });
      const stakingTransaction = createMockSendTransactionWithId({
        to: neuronAccountIdentifier.toHex(),
        memo,
      });
      const claimedNeuron = {
        ...mockNeuron,
        fullNeuron: {
          ...mockNeuron.fullNeuron,
          accountIdentifier: neuronAccountIdentifier.toHex(),
        },
      };

      let spyClaimNeuron;

      beforeEach(() => {
        vi.spyOn(governanceApi, "queryNeuron").mockResolvedValue(claimedNeuron);
        vi.spyOn(indexApi, "getTransactions").mockResolvedValue({
          transactions: [stakingTransaction],
          oldestTxId,
          balance: mainBalanceE8s,
        });

        spyClaimNeuron = vi
          .spyOn(governanceApi, "claimOrRefreshNeuronByMemo")
          .mockResolvedValue(claimedNeuron.neuronId);
      });

      it("should claim unclaimed neurons", async () => {
        expect(spyClaimNeuron).toBeCalledTimes(0);

        await renderWallet({
          accountIdentifier: mockMainAccount.identifier,
        });

        expect(spyClaimNeuron).toBeCalledTimes(1);
      });

      it("should not claim neurons which already exist in the store", async () => {
        neuronsStore.setNeurons({ neurons: [claimedNeuron], certified: true });

        expect(spyClaimNeuron).toBeCalledTimes(0);

        await renderWallet({
          accountIdentifier: mockMainAccount.identifier,
        });

        expect(spyClaimNeuron).toBeCalledTimes(0);
      });
    });

    describe("when there are canister creation transactions", () => {
      const createCanisterMemo = 0x41455243n;
      const cmcAccountIdentifierHex =
        getCanisterCreationCmcAccountIdentifierHex({
          controller: mockIdentity.getPrincipal(),
        });
      const fundingTransaction = createMockSendTransactionWithId({
        to: cmcAccountIdentifierHex,
        memo: createCanisterMemo,
      });

      it("should notify for missing canisters", async () => {
        vi.spyOn(canistersApi, "notifyAndAttachCanister").mockResolvedValue(
          undefined
        );
        vi.spyOn(indexApi, "getTransactions").mockResolvedValue({
          transactions: [fundingTransaction],
          oldestTxId,
          balance: mainBalanceE8s,
        });

        canistersStore.setCanisters({
          certified: true,
          canisters: [],
        });

        await renderWallet({
          accountIdentifier: mockMainAccount.identifier,
        });

        expect(canistersApi.notifyAndAttachCanister).toBeCalledWith({
          blockIndex: fundingTransaction.id,
          identity: mockIdentity,
        });
        expect(canistersApi.notifyAndAttachCanister).toBeCalledTimes(1);
      });

      it("should not notify for present canisters", async () => {
        vi.spyOn(canistersApi, "notifyAndAttachCanister").mockResolvedValue(
          undefined
        );
        vi.spyOn(indexApi, "getTransactions").mockResolvedValue({
          transactions: [fundingTransaction],
          oldestTxId,
          balance: mainBalanceE8s,
        });

        canistersStore.setCanisters({
          certified: true,
          canisters: [
            {
              ...mockCanister,
              block_index: [fundingTransaction.id],
            },
          ],
        });

        await renderWallet({
          accountIdentifier: mockMainAccount.identifier,
        });

        expect(canistersApi.notifyAndAttachCanister).toBeCalledTimes(0);
      });

      it("should not notify if canisters aren't loaded", async () => {
        vi.spyOn(canistersApi, "notifyAndAttachCanister").mockResolvedValue(
          undefined
        );
        vi.spyOn(indexApi, "getTransactions").mockResolvedValue({
          transactions: [fundingTransaction],
          oldestTxId,
          balance: mainBalanceE8s,
        });

        canistersStore.setCanisters({
          certified: undefined,
          canisters: undefined,
        });

        await renderWallet({
          accountIdentifier: mockMainAccount.identifier,
        });

        expect(canistersApi.notifyAndAttachCanister).toBeCalledTimes(0);
      });
    });
  });

  describe("accounts loaded (Subaccount)", () => {
    beforeEach(() => {
      setAccountsForTesting({
        ...mockAccountsStoreData,
        subAccounts: [mockSubAccount],
      });
    });

    const props = {
      accountIdentifier: mockSubAccount.identifier,
    };

    it("should Rename button", async () => {
      const po = await renderWallet(props);

      expect(await po.getRenameButtonPo().isPresent()).toBe(true);
    });

    describe("when there are staking transactions", () => {
      // Subaccounts don't have a principal so we use the principal of the user
      // as the controller.
      const neuronController = mockIdentity.getPrincipal();
      const memo = 54321n;
      const neuronAccountIdentifier = memoToNeuronAccountIdentifier({
        controller: neuronController,
        memo,
        governanceCanisterId: GOVERNANCE_CANISTER_ID,
      });
      const stakingTransaction = createMockSendTransactionWithId({
        to: neuronAccountIdentifier.toHex(),
        memo,
      });
      const claimedNeuron = {
        ...mockNeuron,
        fullNeuron: {
          ...mockNeuron.fullNeuron,
          accountIdentifier: neuronAccountIdentifier.toHex(),
        },
      };

      let spyClaimNeuron;

      beforeEach(() => {
        vi.spyOn(governanceApi, "queryNeuron").mockResolvedValue(claimedNeuron);
        vi.spyOn(indexApi, "getTransactions").mockResolvedValue({
          transactions: [stakingTransaction],
          oldestTxId,
          balance: mainBalanceE8s,
        });

        spyClaimNeuron = vi
          .spyOn(governanceApi, "claimOrRefreshNeuronByMemo")
          .mockResolvedValue(claimedNeuron.neuronId);
      });

      it("should claim unclaimed neurons", async () => {
        expect(spyClaimNeuron).toBeCalledTimes(0);

        await renderWallet(props);

        expect(spyClaimNeuron).toBeCalledTimes(1);
      });
    });
  });

  describe("accounts loaded (Ledger Device)", () => {
    const testHwPrincipalText = "5dstn-f5lvo-v2xk5-lvmja-g";
    const testHwPrincipal = Principal.fromText(testHwPrincipalText);

    beforeEach(() => {
      setAccountsForTesting({
        ...mockAccountsStoreData,
        hardwareWallets: [
          {
            ...mockHardwareWalletAccount,
            principal: testHwPrincipal,
          },
        ],
      });
    });

    const props = {
      accountIdentifier: mockHardwareWalletAccount.identifier,
    };

    it("should display principal", async () => {
      const po = await renderWallet(props);

      expect(await po.getWalletPageHeadingPo().getPrincipal()).toBe(
        testHwPrincipalText
      );
    });

    it("should display Ledger device buttons", async () => {
      const po = await renderWallet(props);
      expect(await po.getListNeuronsButtonPo().isPresent()).toBe(true);
      expect(await po.getShowHardwareWalletButtonPo().isPresent()).toBe(true);
    });

    it("should display Ledger neuron hotkey warning", async () => {
      const po = await renderWallet(props);

      expect(await po.getLedgerNeuronHotkeyWarningPo().isBannerVisible()).toBe(
        true
      );
    });

    describe("when there are staking transactions", () => {
      const neuronController = testHwPrincipal;
      const memo = 54321n;
      const neuronAccountIdentifier = memoToNeuronAccountIdentifier({
        controller: neuronController,
        memo,
        governanceCanisterId: GOVERNANCE_CANISTER_ID,
      });
      const stakingTransaction = createMockSendTransactionWithId({
        to: neuronAccountIdentifier.toHex(),
        memo,
      });
      const claimedNeuron = {
        ...mockNeuron,
        fullNeuron: {
          ...mockNeuron.fullNeuron,
          accountIdentifier: neuronAccountIdentifier.toHex(),
        },
      };

      let spyClaimNeuron;

      beforeEach(() => {
        vi.spyOn(governanceApi, "queryNeuron").mockResolvedValue(claimedNeuron);
        vi.spyOn(indexApi, "getTransactions").mockResolvedValue({
          transactions: [stakingTransaction],
          oldestTxId,
          balance: mainBalanceE8s,
        });

        spyClaimNeuron = vi
          .spyOn(governanceApi, "claimOrRefreshNeuronByMemo")
          .mockResolvedValue(claimedNeuron.neuronId);
      });

      it("should claim unclaimed neurons", async () => {
        expect(spyClaimNeuron).toBeCalledTimes(0);

        await renderWallet(props);

        expect(spyClaimNeuron).toBeCalledTimes(1);
      });
    });
  });

  describe("when no accounts and user navigates away", () => {
    let spyQueryAccount: MockInstance;
    beforeEach(() => {
      const now = Date.now();
      vi.useFakeTimers().setSystemTime(now);
      const mainBalanceE8s = 10_000_000n;
      vi.spyOn(ledgerApi, "queryAccountBalance").mockResolvedValue(
        mainBalanceE8s
      );
      spyQueryAccount = vi
        .spyOn(nnsDappApi, "queryAccount")
        .mockRejectedValue(new Error("connection error"));
      vi.spyOn(console, "error").mockImplementation(() => undefined);
    });

    it("should stop polling", async () => {
      const { unmount } = render(NnsWallet, { props });

      await runResolvedPromises();
      let expectedCalls = 1;
      expect(spyQueryAccount).toBeCalledTimes(expectedCalls);

      let retryDelay = SYNC_ACCOUNTS_RETRY_SECONDS * 1000;
      const callsBeforeLeaving = 3;
      while (expectedCalls < callsBeforeLeaving) {
        await advanceTime(retryDelay);
        retryDelay *= 2;
        expectedCalls += 1;
        expect(spyQueryAccount).toBeCalledTimes(expectedCalls);
      }
      unmount();

      // Even after waiting a long time there shouldn't be more calls.
      await advanceTime(99 * retryDelay);
      expect(spyQueryAccount).toBeCalledTimes(expectedCalls);
    });
  });
});<|MERGE_RESOLUTION|>--- conflicted
+++ resolved
@@ -54,13 +54,8 @@
   runResolvedPromises,
 } from "$tests/utils/timers.test-utils";
 import { toastsStore } from "@dfinity/gix-components";
-<<<<<<< HEAD
-import { memoToNeuronAccountIdentifier } from "@dfinity/nns";
-import type { TransactionWithId } from "@icp-sdk/canisters/ledger/icp";
-=======
 import type { TransactionWithId } from "@dfinity/ledger-icp";
 import { memoToNeuronAccountIdentifier } from "@icp-sdk/canisters/nns";
->>>>>>> 4e59d83b
 import { Principal } from "@icp-sdk/core/principal";
 import { get } from "svelte/store";
 import type { MockInstance } from "vitest";

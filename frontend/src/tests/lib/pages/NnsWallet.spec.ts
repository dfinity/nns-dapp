import { resetNeuronsApiService } from "$lib/api-services/governance.api-service";
import * as governanceApi from "$lib/api/governance.api";
import * as indexApi from "$lib/api/icp-index.api";
import * as ledgerApi from "$lib/api/icp-ledger.api";
import * as nnsDappApi from "$lib/api/nns-dapp.api";
import { SYNC_ACCOUNTS_RETRY_SECONDS } from "$lib/constants/accounts.constants";
import {
  LEDGER_CANISTER_ID,
  OWN_CANISTER_ID_TEXT,
} from "$lib/constants/canister-ids.constants";
import { AppPath } from "$lib/constants/routes.constants";
import { pageStore } from "$lib/derived/page.derived";
import NnsWallet from "$lib/pages/NnsWallet.svelte";
import { cancelPollAccounts } from "$lib/services/icp-accounts.services";
import { overrideFeatureFlagsStore } from "$lib/stores/feature-flags.store";
import { icpTransactionsStore } from "$lib/stores/icp-transactions.store";
import { neuronsStore } from "$lib/stores/neurons.store";
import { getSwapCanisterAccount } from "$lib/utils/sns.utils";
import { page } from "$mocks/$app/stores";
import {
  mockIdentity,
  resetIdentity,
  setNoIdentity,
} from "$tests/mocks/auth.store.mock";
import {
  mockAccountDetails,
  mockAccountsStoreData,
  mockHardwareWalletAccount,
  mockMainAccount,
  mockSubAccount,
} from "$tests/mocks/icp-accounts.store.mock";
import { IntersectionObserverActive } from "$tests/mocks/infinitescroll.mock";
import { mockNeuron } from "$tests/mocks/neurons.mock";
import { principal } from "$tests/mocks/sns-projects.mock";
import {
  createMockSendTransactionWithId,
  mockEmptyGetTransactionsResponse,
  mockTransactionWithId,
} from "$tests/mocks/transaction.mock";
import { IcpTransactionModalPo } from "$tests/page-objects/IcpTransactionModal.page-object";
import { NnsWalletPo } from "$tests/page-objects/NnsWallet.page-object";
import { ReceiveModalPo } from "$tests/page-objects/ReceiveModal.page-object";
import { JestPageObjectElement } from "$tests/page-objects/jest.page-object";
import {
  resetAccountsForTesting,
  setAccountsForTesting,
} from "$tests/utils/accounts.test-utils";
import { setSnsProjects } from "$tests/utils/sns.test-utils";
import { render } from "$tests/utils/svelte.test-utils";
import {
  advanceTime,
  runResolvedPromises,
} from "$tests/utils/timers.test-utils";
import { toastsStore } from "@dfinity/gix-components";
import type { TransactionWithId } from "@dfinity/ledger-icp";
import { Principal } from "@dfinity/principal";
import { get } from "svelte/store";
import type { SpyInstance } from "vitest";
import AccountsTest from "./AccountsTest.svelte";

vi.mock("$lib/api/nns-dapp.api");
vi.mock("$lib/api/accounts.api");
vi.mock("$lib/api/icp-ledger.api");
vi.mock("$lib/api/icp-index.api");
vi.mock("$lib/api/governance.api");

describe("NnsWallet", () => {
  const accountIdentifier = mockMainAccount.identifier;
  const props = {
    accountIdentifier,
  };
  const mainBalanceE8s = 10_000_000n;
  const firstPageTransactions = [
    { id: 1000n, transaction: mockTransactionWithId.transaction },
  ];
  const oldestTxId = 10n;
  const lastPageTransactions = [
    { id: oldestTxId, transaction: mockTransactionWithId.transaction },
  ];
  const accountTransactions = [mockTransactionWithId];

  beforeEach(() => {
    vi.clearAllMocks();
    vi.clearAllTimers();
    vi.unstubAllGlobals();
    cancelPollAccounts();
    resetAccountsForTesting();
    neuronsStore.reset();
    resetNeuronsApiService();
    icpTransactionsStore.reset();
    toastsStore.reset();
    resetIdentity();

    vi.spyOn(ledgerApi, "queryAccountBalance").mockResolvedValue(
      mainBalanceE8s
    );
    vi.spyOn(indexApi, "getTransactions").mockResolvedValue({
      transactions: firstPageTransactions,
      oldestTxId,
      balance: mainBalanceE8s,
    });

    page.mock({
      data: { universe: OWN_CANISTER_ID_TEXT },
      routeId: AppPath.Wallet,
    });
    overrideFeatureFlagsStore.reset();
  });

  const renderWallet = async (props) => {
    const { container } = render(NnsWallet, props);
    await runResolvedPromises();
    return NnsWalletPo.under(new JestPageObjectElement(container));
  };

  const renderWalletAndModals = async (
    props
  ): Promise<{
    walletPo: NnsWalletPo;
    transactionModalPo: IcpTransactionModalPo;
    receiveModalPo: ReceiveModalPo;
  }> => {
    const { container } = render(AccountsTest, props);
    await runResolvedPromises();
    return {
      walletPo: NnsWalletPo.under(new JestPageObjectElement(container)),
      transactionModalPo: IcpTransactionModalPo.under(
        new JestPageObjectElement(container)
      ),
      receiveModalPo: ReceiveModalPo.under(
        new JestPageObjectElement(container)
      ),
    };
  };

  const pauseQueryAccountBalance = () => {
    let resolveQueryBalance;
    vi.spyOn(ledgerApi, "queryAccountBalance").mockImplementation(
      () =>
        new Promise<bigint>((resolve) => {
          resolveQueryBalance = (balance?: bigint) =>
            resolve(balance ?? mainBalanceE8s);
        })
    );
    return (balance?: bigint) => resolveQueryBalance(balance);
  };

  const pauseGetTransactions = () => {
    let resolveGetTransactions;
    vi.spyOn(indexApi, "getTransactions").mockImplementation(
      () =>
        new Promise<indexApi.GetTransactionsResponse>((resolve) => {
          resolveGetTransactions = (
            response?: indexApi.GetTransactionsResponse
          ) => resolve(response ?? mockEmptyGetTransactionsResponse);
        })
    );
    return (response?: indexApi.GetTransactionsResponse) =>
      resolveGetTransactions(response);
  };

  describe("user not signed in", () => {
    beforeEach(() => {
      setNoIdentity();
    });

    it("should not poll accounts", async () => {
      const spyQueryAccount = vi
        .spyOn(nnsDappApi, "queryAccount")
        .mockRejectedValue(new Error("connection error"));

      await renderWallet({});
      expect(spyQueryAccount).not.toBeCalled();
    });

    it("should render universe name", async () => {
      const po = await renderWallet({});
      expect(await po.getWalletPageHeaderPo().getUniverse()).toBe(
        "Internet Computer"
      );
    });

    it("should not render a wallet address", async () => {
      const po = await renderWallet({});
      expect(await po.getWalletPageHeaderPo().getHashPo().isPresent()).toBe(
        false
      );
    });

    it("should render balance placeholder", async () => {
      const po = await renderWallet({});
      expect(await po.getWalletPageHeadingPo().hasBalancePlaceholder()).toBe(
        true
      );
    });

    it("should render 'Main' account name", async () => {
      const po = await renderWallet({});
      expect(await po.getWalletPageHeadingPo().getSubtitle()).toBe("");
    });

    it("should render sign in button", async () => {
      const po = await renderWallet({});
      expect(await po.hasSignInButton()).toBe(true);
    });

    it("should render transactions placeholder", async () => {
      const po = await renderWallet({});
      expect(await po.hasNoTransactions()).toBe(true);
    });

    it("should not render send/receive buttons", async () => {
      const po = await renderWallet({});
      expect(await po.getSendButtonPo().isPresent()).toBe(false);
      expect(await po.getReceiveButtonPo().isPresent()).toBe(false);
    });

    it("should navigate to accounts when account identifier is invalid after signing in", async () => {
      await renderWallet({
        accountIdentifier: "invalid-account-identifier",
      });
      expect(get(pageStore)).toEqual({
        path: AppPath.Wallet,
        universe: OWN_CANISTER_ID_TEXT,
      });
      expect(get(toastsStore)).toEqual([]);

      // When signing in, the component will load accounts. Mock the result.
      vi.spyOn(nnsDappApi, "queryAccount").mockResolvedValue(
        mockAccountDetails
      );
      // Sign in.
      resetIdentity();
      await runResolvedPromises();

      expect(get(pageStore)).toEqual({
        path: AppPath.Accounts,
        universe: OWN_CANISTER_ID_TEXT,
      });
      expect(get(toastsStore)).toMatchObject([
        {
          level: "error",
          text: 'Sorry, the account "invalid-account-identifier" was not found',
        },
      ]);
    });

    it('should render "more" button', async () => {
      const po = await renderWallet({});
      expect(await po.getMoreButton().isPresent()).toBe(true);
    });

    it('should not render "more" popup by default', async () => {
      const po = await renderWallet({});
      expect(await po.getLinkToDashboardPo().isPresent()).toBe(false);
    });

<<<<<<< HEAD
=======
    it("should not display more button when ENABLE_IMPORT_TOKEN disabled", async () => {
      overrideFeatureFlagsStore.setFlag("ENABLE_IMPORT_TOKEN", false);

      const po = await renderWallet({});
      expect(await po.hasMoreButton()).toBe(false);
    });

>>>>>>> 08e7433b
    it('should have "View in dashboard" link in "more" popup', async () => {
      const po = await renderWallet({});

      await po.clickMore();

      await runResolvedPromises();

      expect(await po.getLinkToDashboardPo().isPresent()).toBe(true);
      expect(await po.getLinkToDashboardPo().getHref()).toBe(
<<<<<<< HEAD
        `https://dashboard.internetcomputer.org/canister/${OWN_CANISTER_ID_TEXT}`
=======
        `https://dashboard.internetcomputer.org/canister/${LEDGER_CANISTER_ID.toText()}`
>>>>>>> 08e7433b
      );
    });
  });

  describe("no accounts", () => {
    beforeEach(() => {
      vi.spyOn(nnsDappApi, "queryAccount").mockResolvedValue(
        mockAccountDetails
      );
    });

    it("should load balance and transactions", async () => {
      const balanceE8s = 30_000_000n;
      const balanceFormatted = "0.30 ICP";
      vi.spyOn(ledgerApi, "queryAccountBalance").mockResolvedValue(balanceE8s);
      vi.spyOn(indexApi, "getTransactions").mockResolvedValue({
        transactions: [
          createMockSendTransactionWithId({
            amount: 100_000_000n,
            to: accountIdentifier,
          }),
        ],
        oldestTxId: 0n,
        balance: balanceE8s,
      });

      expect(indexApi.getTransactions).not.toBeCalled();
      expect(ledgerApi.queryAccountBalance).not.toBeCalled();

      const po = await renderWallet(props);

      expect(ledgerApi.queryAccountBalance).toBeCalledTimes(1);
      expect(ledgerApi.queryAccountBalance).toBeCalledWith({
        certified: true,
        icpAccountIdentifier: accountIdentifier,
        identity: mockIdentity,
      });

      expect(indexApi.getTransactions).toBeCalledTimes(1);
      expect(indexApi.getTransactions).toBeCalledWith({
        accountIdentifier: accountIdentifier,
        identity: mockIdentity,
        start: undefined,
        maxResults: 20n,
      });

      expect(await po.getWalletPageHeadingPo().getTitle()).toBe(
        balanceFormatted
      );
      expect(
        await po.getUiTransactionsListPo().getTransactionCardPos()
      ).toHaveLength(1);
    });

    it("should render a spinner while loading", async () => {
      const resolveQueryAccount = pauseQueryAccountBalance();
      const po = await renderWallet({});

      await runResolvedPromises();
      expect(await po.hasSpinner()).toBe(true);

      resolveQueryAccount();

      await runResolvedPromises();
      expect(await po.hasSpinner()).toBe(false);
    });

    it("new transaction should remain disabled if route is valid but store is not loaded", async () => {
      const resolveQueryBalance = pauseQueryAccountBalance();
      const po = await renderWallet(props);

      await runResolvedPromises();
      expect(await po.getSendButtonPo().isPresent()).toBe(false);

      resolveQueryBalance();

      await runResolvedPromises();
      expect(await po.getSendButtonPo().isPresent()).toBe(true);
      expect(await po.getSendButtonPo().isDisabled()).toBe(false);
    });

    it("should show new accounts after being loaded", async () => {
      const resolveQueryBalance = pauseQueryAccountBalance();
      const po = await renderWallet(props);

      await runResolvedPromises();
      expect(await po.getWalletPageHeadingPo().isPresent()).toBe(false);

      resolveQueryBalance();

      await runResolvedPromises();
      expect(await po.getWalletPageHeadingPo().isPresent()).toBe(true);
    });

    it("should not load balance twice while accounts are loaded", async () => {
      expect(ledgerApi.queryAccountBalance).not.toBeCalled();

      await renderWallet(props);

      // Balance should be loaded, but not more than necessary.
      expect(ledgerApi.queryAccountBalance).toBeCalledTimes(1);
      expect(ledgerApi.queryAccountBalance).toBeCalledWith({
        certified: true,
        icpAccountIdentifier: accountIdentifier,
        identity: mockIdentity,
      });
    });
  });

  describe("accounts loaded", () => {
    beforeEach(() => {
      setAccountsForTesting({
        ...mockAccountsStoreData,
        main: {
          ...mockAccountsStoreData.main,
          balanceUlps: mainBalanceE8s,
        },
      });
    });

    it("should render nns project name", async () => {
      const po = await renderWallet(props);

      expect(await po.getWalletPageHeaderPo().getUniverse()).toBe(
        "Internet Computer"
      );
    });

    it("should render a balance with token in summary", async () => {
      vi.spyOn(ledgerApi, "queryAccountBalance").mockResolvedValue(
        432_100_000n
      );
      const po = await renderWallet(props);

      expect(await po.getWalletPageHeadingPo().getTitle()).toBe("4.32 ICP");
    });

    it("should reload balance on open", async () => {
      const oldBalance = 135_000_000n;
      const oldBalanceFormatted = "1.35 ICP";
      const newBalance = 235_000_000n;
      const newBalanceFormatted = "2.35 ICP";

      setAccountsForTesting({
        ...mockAccountsStoreData,
        main: {
          ...mockMainAccount,
          balanceUlps: oldBalance,
        },
      });

      const resolveQueryBalance = pauseQueryAccountBalance();

      expect(indexApi.getTransactions).not.toBeCalled();
      expect(ledgerApi.queryAccountBalance).not.toBeCalled();

      const po = await renderWallet(props);

      expect(await po.getWalletPageHeadingPo().getTitle()).toBe(
        oldBalanceFormatted
      );

      // Balance should be reloaded.
      expect(ledgerApi.queryAccountBalance).toBeCalledTimes(2);
      const expectedQueryBalanceParams = {
        icpAccountIdentifier: mockAccountsStoreData.main.identifier,
        identity: mockIdentity,
      };
      expect(ledgerApi.queryAccountBalance).toBeCalledWith({
        certified: false,
        ...expectedQueryBalanceParams,
      });
      expect(ledgerApi.queryAccountBalance).toBeCalledWith({
        certified: true,
        ...expectedQueryBalanceParams,
      });

      // New balance should be displayed.
      expect(await po.getWalletPageHeadingPo().getTitle()).toBe(
        oldBalanceFormatted
      );
      resolveQueryBalance(newBalance);
      await runResolvedPromises();
      expect(await po.getWalletPageHeadingPo().getTitle()).toBe(
        newBalanceFormatted
      );
    });

    it("should render transactions from ICP Index canister", async () => {
      const po = await renderWallet(props);

      expect(
        await po.getUiTransactionsListPo().getTransactionCardPos()
      ).toHaveLength(accountTransactions.length);
    });

    it("should render second page of transactions from ICP Index canister", async () => {
      vi.stubGlobal("IntersectionObserver", IntersectionObserverActive);
      const resolveFunctions = [];
      vi.spyOn(indexApi, "getTransactions").mockImplementation(
        () =>
          new Promise<indexApi.GetTransactionsResponse>((resolve) => {
            resolveFunctions.push(resolve);
          })
      );

      const { container } = render(NnsWallet, props);
      const po = NnsWalletPo.under(new JestPageObjectElement(container));

      await runResolvedPromises();
      expect(resolveFunctions).toHaveLength(1);
      resolveFunctions[0]({
        transactions: firstPageTransactions,
        oldestTxId,
        balance: mainBalanceE8s,
      });
      await runResolvedPromises();

      expect(
        await po.getUiTransactionsListPo().getTransactionCardPos()
      ).toHaveLength(firstPageTransactions.length);

      expect(resolveFunctions).toHaveLength(2);
      resolveFunctions[1]({
        transactions: lastPageTransactions,
        oldestTxId,
        balance: mainBalanceE8s,
      });
      await runResolvedPromises();

      expect(
        await po.getUiTransactionsListPo().getTransactionCardPos()
      ).toHaveLength(
        firstPageTransactions.length + lastPageTransactions.length
      );

      await runResolvedPromises();
      // Third page should not be requested.
      expect(resolveFunctions).toHaveLength(2);
    });

    it("should render 'Staked' transaction from ICP Index canister", async () => {
      const stakeNeuronTransaction: TransactionWithId = {
        id: 1234n,
        transaction: {
          memo: 123456n,
          icrc1_memo: [],
          created_at_time: [{ timestamp_nanos: 1234n }],
          timestamp: [{ timestamp_nanos: 1235n }],
          operation: {
            Transfer: {
              from: mockMainAccount.identifier,
              to: mockNeuron.fullNeuron.accountIdentifier,
              amount: { e8s: 200_000_000n },
              fee: { e8s: 10_000n },
              spender: [],
            },
          },
        },
      };
      vi.spyOn(indexApi, "getTransactions").mockResolvedValue({
        transactions: [stakeNeuronTransaction],
        oldestTxId: 1234n,
        balance: mainBalanceE8s,
      });
      vi.spyOn(governanceApi, "queryNeurons").mockResolvedValue([mockNeuron]);

      const po = await renderWallet(props);

      const transactionCardsPos = await po
        .getUiTransactionsListPo()
        .getTransactionCardPos();
      expect(await transactionCardsPos[0].getHeadline()).toBe("Staked");
    });

    it("should render 'Decentralization Swap' transaction from ICP Index canister", async () => {
      const rootCanisterId = principal(0);
      const swapCanisterId = principal(1);
      setSnsProjects([
        {
          rootCanisterId,
          swapCanisterId,
        },
      ]);
      const swapCanisterAccount = getSwapCanisterAccount({
        controller: mockMainAccount.principal,
        swapCanisterId,
      });
      const swapTransaction: TransactionWithId = {
        id: 1234n,
        transaction: {
          memo: 123456n,
          icrc1_memo: [],
          created_at_time: [{ timestamp_nanos: 1234n }],
          timestamp: [{ timestamp_nanos: 1235n }],
          operation: {
            Transfer: {
              from: mockMainAccount.identifier,
              to: swapCanisterAccount.toHex(),
              amount: { e8s: 200_000_000n },
              fee: { e8s: 10_000n },
              spender: [],
            },
          },
        },
      };
      vi.spyOn(indexApi, "getTransactions").mockResolvedValue({
        transactions: [swapTransaction],
        oldestTxId: 1234n,
        balance: mainBalanceE8s,
      });

      const po = await renderWallet(props);

      const transactionCardsPos = await po
        .getUiTransactionsListPo()
        .getTransactionCardPos();
      expect(await transactionCardsPos[0].getHeadline()).toBe(
        "Decentralization Swap"
      );
    });

    it("should display SkeletonCard while loading transactions from ICP Index canister", async () => {
      let resolveGetTransactions;
      vi.spyOn(indexApi, "getTransactions").mockImplementation(
        () =>
          new Promise<indexApi.GetTransactionsResponse>((resolve) => {
            resolveGetTransactions = resolve;
          })
      );
      const po = await renderWallet(props);

      await runResolvedPromises();
      expect(
        await po.getUiTransactionsListPo().getSkeletonCardPo().isPresent()
      ).toBe(true);

      resolveGetTransactions({
        transactions: accountTransactions,
        oldestTxId: mockTransactionWithId.id,
        balance: mainBalanceE8s,
      });

      await runResolvedPromises();
      expect(
        await po.getUiTransactionsListPo().getSkeletonCardPo().isPresent()
      ).toBe(false);
    });

    it("should not display SkeletonCard while loading transactions if there are transactions present in the store from ICP Index canister", async () => {
      let resolveGetTransactions;
      vi.spyOn(indexApi, "getTransactions").mockImplementation(
        () =>
          new Promise<indexApi.GetTransactionsResponse>((resolve) => {
            resolveGetTransactions = resolve;
          })
      );
      icpTransactionsStore.addTransactions({
        accountIdentifier: mockMainAccount.identifier,
        transactions: accountTransactions,
        oldestTxId: mockTransactionWithId.id,
        completed: false,
      });
      const po = await renderWallet(props);

      await runResolvedPromises();
      expect(
        await po.getUiTransactionsListPo().getSkeletonCardPo().isPresent()
      ).toBe(false);
      expect(
        await po.getUiTransactionsListPo().getTransactionCardPos()
      ).toHaveLength(accountTransactions.length);

      resolveGetTransactions({
        transactions: accountTransactions,
        oldestTxId: mockTransactionWithId.id,
        balance: mainBalanceE8s,
      });

      await runResolvedPromises();
      expect(
        await po.getUiTransactionsListPo().getSkeletonCardPo().isPresent()
      ).toBe(false);
    });

    it("should enable new transaction action for route and store", async () => {
      const po = await renderWallet(props);

      expect(await po.getSendButtonPo().isDisabled()).toBe(false);
    });

    const modalProps = {
      ...props,
      testComponent: NnsWallet,
    };

    it("should open transaction modal", async () => {
      const { walletPo, transactionModalPo } =
        await renderWalletAndModals(modalProps);
      expect(await transactionModalPo.isPresent()).toBe(false);
      await walletPo.clickSend();
      expect(await transactionModalPo.isPresent()).toBe(true);
    });

    it("should open transaction modal on step select destination because selected account is current account", async () => {
      const { walletPo, transactionModalPo } =
        await renderWalletAndModals(modalProps);
      await walletPo.clickSend();
      expect(await transactionModalPo.getTransactionFormPo().isPresent()).toBe(
        true
      );
    });

    it("should open receive modal", async () => {
      const { walletPo, receiveModalPo } =
        await renderWalletAndModals(modalProps);

      expect(await receiveModalPo.isPresent()).toBe(false);
      await walletPo.clickReceive();
      expect(await receiveModalPo.isPresent()).toBe(true);
    });

    it("should display receive modal information", async () => {
      const { walletPo, receiveModalPo } =
        await renderWalletAndModals(modalProps);

      await walletPo.clickReceive();
      expect(await receiveModalPo.getTokenAddressLabel()).toBe("ICP Address");
    });

    it("should reload account after finish receiving tokens", async () => {
      const oldBalance = 105_000_000n;
      const oldBalanceFormatted = "1.05 ICP";
      const newBalance = 205_000_000n;
      const newBalanceFormatted = "2.05 ICP";

      setAccountsForTesting({
        ...mockAccountsStoreData,
        main: {
          ...mockMainAccount,
          balanceUlps: oldBalance,
        },
      });

      const resolveQueryBalance = pauseQueryAccountBalance();
      const resolveGetTransactions = pauseGetTransactions();

      const { walletPo, receiveModalPo } =
        await renderWalletAndModals(modalProps);

      await walletPo.clickReceive();

      expect(indexApi.getTransactions).toBeCalledTimes(1);
      vi.mocked(indexApi.getTransactions).mockClear();

      expect(ledgerApi.queryAccountBalance).toBeCalledTimes(2);
      vi.mocked(ledgerApi.queryAccountBalance).mockClear();

      expect(indexApi.getTransactions).not.toBeCalled();
      expect(ledgerApi.queryAccountBalance).not.toBeCalled();

      await receiveModalPo.clickFinish();

      // Balance should be reloaded.
      expect(ledgerApi.queryAccountBalance).toBeCalledTimes(2);
      const expectedQueryBalanceParams = {
        icpAccountIdentifier: mockAccountsStoreData.main.identifier,
        identity: mockIdentity,
      };
      expect(ledgerApi.queryAccountBalance).toBeCalledWith({
        certified: false,
        ...expectedQueryBalanceParams,
      });
      expect(ledgerApi.queryAccountBalance).toBeCalledWith({
        certified: true,
        ...expectedQueryBalanceParams,
      });

      // New balance should be displayed.
      expect(await walletPo.getWalletPageHeadingPo().getTitle()).toBe(
        oldBalanceFormatted
      );
      resolveQueryBalance(newBalance);
      await runResolvedPromises();
      expect(await walletPo.getWalletPageHeadingPo().getTitle()).toBe(
        newBalanceFormatted
      );

      // Transactions should be reloaded.
      expect(indexApi.getTransactions).toBeCalledTimes(1);
      const expectedGetTransactionParams = {
        accountIdentifier: mockAccountsStoreData.main.identifier,
        identity: mockIdentity,
        start: undefined,
        maxResults: 20n,
      };
      expect(indexApi.getTransactions).toBeCalledWith({
        ...expectedGetTransactionParams,
      });

      // New transactions should be displayed.
      expect(
        await walletPo.getUiTransactionsListPo().getTransactionCardPos()
      ).toHaveLength(0);
      resolveGetTransactions({
        transactions: [
          createMockSendTransactionWithId({
            amount: newBalance - oldBalance,
            to: accountIdentifier,
          }),
        ],
        oldestTxId: 0n,
        balance: newBalance,
      });
      await runResolvedPromises();
      expect(
        await walletPo.getUiTransactionsListPo().getTransactionCardPos()
      ).toHaveLength(1);

      // Reloading the balance should not have resulted in additional calls to
      // getTransactions.
      expect(indexApi.getTransactions).toBeCalledTimes(1);
      expect(ledgerApi.queryAccountBalance).toBeCalledTimes(2);
    });

    it("should default to main account when account identifier is missing", async () => {
      expect(get(pageStore)).toEqual({
        path: AppPath.Wallet,
        universe: OWN_CANISTER_ID_TEXT,
      });
      const po = await renderWallet({
        accountIdentifier: undefined,
      });
      expect(get(pageStore)).toEqual({
        path: AppPath.Wallet,
        universe: OWN_CANISTER_ID_TEXT,
      });
      expect(get(toastsStore)).toEqual([]);

      expect(await po.getWalletPageHeaderPo().getWalletAddress()).toBe(
        mockMainAccount.identifier
      );
    });

    it("should navigate to accounts when account identifier is invalid", async () => {
      expect(get(pageStore)).toEqual({
        path: AppPath.Wallet,
        universe: OWN_CANISTER_ID_TEXT,
      });
      await renderWallet({
        accountIdentifier: "invalid-account-identifier",
      });
      expect(get(pageStore)).toEqual({
        path: AppPath.Accounts,
        universe: OWN_CANISTER_ID_TEXT,
      });
      expect(get(toastsStore)).toMatchObject([
        {
          level: "error",
          text: 'Sorry, the account "invalid-account-identifier" was not found',
        },
      ]);
    });

    it("should stay on the wallet page when account identifier is valid", async () => {
      expect(get(pageStore)).toEqual({
        path: AppPath.Wallet,
        universe: OWN_CANISTER_ID_TEXT,
      });
      await renderWallet({
        accountIdentifier: mockMainAccount.identifier,
      });
      expect(get(pageStore)).toEqual({
        path: AppPath.Wallet,
        universe: OWN_CANISTER_ID_TEXT,
      });
      expect(get(toastsStore)).toEqual([]);
    });
  });

  describe("accounts loaded (Subaccount)", () => {
    beforeEach(() => {
      setAccountsForTesting({
        ...mockAccountsStoreData,
        subAccounts: [mockSubAccount],
      });
    });

    const props = {
      accountIdentifier: mockSubAccount.identifier,
    };

    it("should Rename button", async () => {
      const po = await renderWallet(props);

      expect(await po.getRenameButtonPo().isPresent()).toBe(true);
    });
  });

  describe("accounts loaded (Hardware Wallet)", () => {
    const testHwPrincipalText = "5dstn-f5lvo-v2xk5-lvmja-g";
    const testHwPrincipal = Principal.fromText(testHwPrincipalText);

    beforeEach(() => {
      setAccountsForTesting({
        ...mockAccountsStoreData,
        hardwareWallets: [
          {
            ...mockHardwareWalletAccount,
            principal: testHwPrincipal,
          },
        ],
      });
    });

    const props = {
      accountIdentifier: mockHardwareWalletAccount.identifier,
    };

    afterAll(() => {
      vi.clearAllMocks();
    });

    it("should display principal", async () => {
      const po = await renderWallet(props);

      expect(await po.getWalletPageHeadingPo().getPrincipal()).toBe(
        testHwPrincipalText
      );
    });

    it("should display hardware wallet buttons", async () => {
      const po = await renderWallet(props);
      expect(await po.getListNeuronsButtonPo().isPresent()).toBe(true);
      expect(await po.getShowHardwareWalletButtonPo().isPresent()).toBe(true);
    });
  });

  describe("when no accounts and user navigates away", () => {
    let spyQueryAccount: SpyInstance;
    beforeEach(() => {
      const now = Date.now();
      vi.useFakeTimers().setSystemTime(now);
      const mainBalanceE8s = 10_000_000n;
      vi.spyOn(ledgerApi, "queryAccountBalance").mockResolvedValue(
        mainBalanceE8s
      );
      spyQueryAccount = vi
        .spyOn(nnsDappApi, "queryAccount")
        .mockRejectedValue(new Error("connection error"));
      vi.spyOn(console, "error").mockImplementation(() => undefined);
    });

    it("should stop polling", async () => {
      const { unmount } = render(NnsWallet, { props });

      await runResolvedPromises();
      let expectedCalls = 1;
      expect(spyQueryAccount).toBeCalledTimes(expectedCalls);

      let retryDelay = SYNC_ACCOUNTS_RETRY_SECONDS * 1000;
      const callsBeforeLeaving = 3;
      while (expectedCalls < callsBeforeLeaving) {
        await advanceTime(retryDelay);
        retryDelay *= 2;
        expectedCalls += 1;
        expect(spyQueryAccount).toBeCalledTimes(expectedCalls);
      }
      unmount();

      // Even after waiting a long time there shouldn't be more calls.
      await advanceTime(99 * retryDelay);
      expect(spyQueryAccount).toBeCalledTimes(expectedCalls);
    });
  });
});<|MERGE_RESOLUTION|>--- conflicted
+++ resolved
@@ -255,8 +255,6 @@
       expect(await po.getLinkToDashboardPo().isPresent()).toBe(false);
     });
 
-<<<<<<< HEAD
-=======
     it("should not display more button when ENABLE_IMPORT_TOKEN disabled", async () => {
       overrideFeatureFlagsStore.setFlag("ENABLE_IMPORT_TOKEN", false);
 
@@ -264,7 +262,6 @@
       expect(await po.hasMoreButton()).toBe(false);
     });
 
->>>>>>> 08e7433b
     it('should have "View in dashboard" link in "more" popup', async () => {
       const po = await renderWallet({});
 
@@ -274,11 +271,7 @@
 
       expect(await po.getLinkToDashboardPo().isPresent()).toBe(true);
       expect(await po.getLinkToDashboardPo().getHref()).toBe(
-<<<<<<< HEAD
-        `https://dashboard.internetcomputer.org/canister/${OWN_CANISTER_ID_TEXT}`
-=======
         `https://dashboard.internetcomputer.org/canister/${LEDGER_CANISTER_ID.toText()}`
->>>>>>> 08e7433b
       );
     });
   });

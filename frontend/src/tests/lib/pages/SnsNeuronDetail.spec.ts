--- conflicted
+++ resolved
@@ -1,11 +1,4 @@
-<<<<<<< HEAD
-=======
-/**
- * @jest-environment jsdom
- */
-
 import * as snsGovernanceApi from "$lib/api/sns-governance.api";
->>>>>>> ee35bc39
 import { increaseStakeNeuron } from "$lib/api/sns.api";
 import { AppPath } from "$lib/constants/routes.constants";
 import {
@@ -42,7 +35,7 @@
 import { snsResponseFor } from "$tests/mocks/sns-response.mock";
 import { rootCanisterIdMock } from "$tests/mocks/sns.api.mock";
 import { SnsNeuronDetailPo } from "$tests/page-objects/SnsNeuronDetail.page-object";
-import { JestPageObjectElement } from "$tests/page-objects/jest.page-object";
+import { JestPageObjectElement } from "$tests/page-objects/vi.page-object";
 import { runResolvedPromises } from "$tests/utils/timers.test-utils";
 import { Principal } from "@dfinity/principal";
 import { SnsSwapLifecycle, type SnsNeuronId } from "@dfinity/sns";

--- conflicted
+++ resolved
@@ -16,22 +16,14 @@
 import { setSnsProjects } from "$tests/utils/sns.test-utils";
 import { setTickers } from "$tests/utils/tickers.test-utils";
 import { runResolvedPromises } from "$tests/utils/timers.test-utils";
-<<<<<<< HEAD
-import type { SnsDisburseMaturityInProgress } from "@icp-sdk/canisters/sns";
-=======
 import type { SnsDisburseMaturityInProgress } from "@dfinity/sns";
->>>>>>> d34effd1
 import {
   SnsNeuronPermissionType,
   SnsSwapLifecycle,
   neuronSubaccount,
   type SnsNeuron,
   type SnsNeuronId,
-<<<<<<< HEAD
-} from "@icp-sdk/canisters/sns";
-=======
 } from "@dfinity/sns";
->>>>>>> d34effd1
 import { render } from "@testing-library/svelte";
 import { tick } from "svelte";
 

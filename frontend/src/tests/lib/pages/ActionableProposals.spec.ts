import { OWN_CANISTER_ID_TEXT } from "$lib/constants/canister-ids.constants";
import { AppPath } from "$lib/constants/routes.constants";
import ActionableProposals from "$lib/pages/ActionableProposals.svelte";
import { actionableNnsProposalsStore } from "$lib/stores/actionable-nns-proposals.store";
import { actionableSnsProposalsStore } from "$lib/stores/actionable-sns-proposals.store";
import { page } from "$mocks/$app/stores";
import { resetIdentity } from "$tests/mocks/auth.store.mock";
import { mockProposalInfo } from "$tests/mocks/proposal.mock";
import { principal } from "$tests/mocks/sns-projects.mock";
import { createSnsProposal } from "$tests/mocks/sns-proposals.mock";
import { ActionableProposalsPo } from "$tests/page-objects/ActionableProposals.page-object";
import { JestPageObjectElement } from "$tests/page-objects/jest.page-object";
import { setSnsProjects } from "$tests/utils/sns.test-utils";
import { render } from "$tests/utils/svelte.test-utils";
import { runResolvedPromises } from "$tests/utils/timers.test-utils";
import {
  SnsProposalDecisionStatus,
  SnsProposalRewardStatus,
  SnsSwapLifecycle,
  type SnsProposalData,
<<<<<<< HEAD
} from "@dfinity/sns";
import type { ProposalInfo } from "@icp-sdk/canisters/nns";
=======
} from "@icp-sdk/canisters/sns";
>>>>>>> 95eddd96
import { Principal } from "@icp-sdk/core/principal";
import { tick } from "svelte";
import { beforeEach } from "vitest";

describe("ActionableProposals", () => {
  const renderComponent = async () => {
    const { container } = render(ActionableProposals);
    await runResolvedPromises();
    return ActionableProposalsPo.under(new JestPageObjectElement(container));
  };
  const principal0 = principal(0);
  const principal1 = principal(1);
  const principal2 = principal(2);
  const snsProject0 = {
    lifecycle: SnsSwapLifecycle.Committed,
    projectName: "Sns Project 0",
    rootCanisterId: principal0,
  };
  const snsProject1 = {
    lifecycle: SnsSwapLifecycle.Committed,
    projectName: "Sns Project 1",
    rootCanisterId: principal1,
  };
  const snsProject2 = {
    lifecycle: SnsSwapLifecycle.Committed,
    projectName: "Sns Project 2",
    rootCanisterId: principal2,
  };
  const createProposal = (proposalId: bigint): SnsProposalData =>
    createSnsProposal({
      status: SnsProposalDecisionStatus.PROPOSAL_DECISION_STATUS_OPEN,
      rewardStatus: SnsProposalRewardStatus.PROPOSAL_REWARD_STATUS_ACCEPT_VOTES,
      proposalId,
    });
  const snsProposal0 = createProposal(11n);
  const snsProposal1 = createProposal(22n);
  const snsProposal2 = createProposal(33n);

  beforeEach(() => {
    resetIdentity();

    page.mock({
      data: { universe: OWN_CANISTER_ID_TEXT },
      routeId: AppPath.Proposals,
    });
  });

  describe("Actionable Nns proposals", () => {
    const nnsProposal1: ProposalInfo = { ...mockProposalInfo, id: 11n };
    const nnsProposal2: ProposalInfo = { ...mockProposalInfo, id: 22n };

    beforeEach(() => {
      // Ensure Sns proposals are loaded to avoid rendering skeletons
      setSnsProjects([
        {
          lifecycle: SnsSwapLifecycle.Committed,
          rootCanisterId: principal(0),
        },
      ]);
      actionableSnsProposalsStore.set({
        rootCanisterId: principal(0),
        proposals: [],
      });
    });

    it("should render actionable Nns proposals", async () => {
      const po = await renderComponent();

      expect(await po.hasActionableNnsProposals()).toEqual(false);

      actionableNnsProposalsStore.setProposals([nnsProposal1, nnsProposal2]);
      await runResolvedPromises();
      expect(await po.hasActionableNnsProposals()).toEqual(true);

      expect(
        await po
          .getActionableNnsProposalsPo()
          .getUniverseWithActionableProposalsPo()
          .getTitle()
      ).toEqual("Internet Computer");

      const proposalCardPos = await po
        .getActionableNnsProposalsPo()
        .getProposalCardPos();
      expect(proposalCardPos.length).toEqual(2);
      expect(await proposalCardPos[0].getProposalId()).toEqual("ID: 11");
      expect(await proposalCardPos[1].getProposalId()).toEqual("ID: 22");
    });

    it("should have actionable query parameter in card href", async () => {
      actionableNnsProposalsStore.setProposals([nnsProposal1]);

      const po = await renderComponent();
      const firstCardPo = (
        await po.getActionableNnsProposalsPo().getProposalCardPos()
      )[0];
      expect(await firstCardPo.getProposalId()).toEqual("ID: 11");
      expect(await firstCardPo.getCardHref()).toEqual(
        "/proposal/?u=qhbym-qaaaa-aaaaa-aaafq-cai&proposal=11&actionable"
      );
    });
  });

  describe("Actionable Sns proposals", () => {
    beforeEach(() => {
      // Ensure Nns proposals are loaded to avoid rendering skeletons
      actionableNnsProposalsStore.setProposals([]);
    });

    it("should render actionable Sns proposals", async () => {
      setSnsProjects([snsProject0, snsProject1]);
      const po = await renderComponent();

      expect(
        await po.getActionableSnses().getActionableSnsProposalsPos()
      ).toHaveLength(0);

      // NOTE: Projects are sorted by reverse order of number of actionable
      // proposals.
      actionableSnsProposalsStore.set({
        rootCanisterId: principal0,
        proposals: [snsProposal0],
      });
      actionableSnsProposalsStore.set({
        rootCanisterId: principal1,
        proposals: [snsProposal1, snsProposal2],
      });

      await tick();

      const snsProposalsPos = await po
        .getActionableSnses()
        .getActionableSnsProposalsPos();
      expect(snsProposalsPos).toHaveLength(2);
      expect(
        await snsProposalsPos[0]
          .getUniverseWithActionableProposalsPo()
          .getTitle()
      ).toEqual("Sns Project 1");
      const proposalCardPos0 = await snsProposalsPos[0].getProposalCardPos();
      expect(proposalCardPos0.length).toEqual(2);
      expect(await proposalCardPos0[0].getProposalId()).toEqual("ID: 22");
      expect(await proposalCardPos0[1].getProposalId()).toEqual("ID: 33");

      expect(
        await snsProposalsPos[1]
          .getUniverseWithActionableProposalsPo()
          .getTitle()
      ).toEqual("Sns Project 0");
      const proposalCardPos1 = await snsProposalsPos[1].getProposalCardPos();
      expect(proposalCardPos1.length).toEqual(1);
      expect(await proposalCardPos1[0].getProposalId()).toEqual("ID: 11");
    });

    it("should have actionable query parameter in card href", async () => {
      setSnsProjects([snsProject0]);
      actionableSnsProposalsStore.set({
        rootCanisterId: principal0,
        proposals: [snsProposal0],
      });
      const po = await renderComponent();
      const snsProposalsPos = await po
        .getActionableSnses()
        .getActionableSnsProposalsPos();
      expect(snsProposalsPos).toHaveLength(1);
      expect(
        await (await snsProposalsPos[0].getProposalCardPos())[0].getCardHref()
      ).toEqual("/proposal/?u=g3pce-2iaae&proposal=11&actionable");
    });

    it("should render proposal card links to different Snses", async () => {
      const principal0 = Principal.fromText("aaaaa-aa");
      const principal1 = Principal.fromText("aax3a-h4aaa-aaaaa-qaahq-cai");
      Principal.fromText("aaaaa-aa");
      setSnsProjects([
        {
          lifecycle: SnsSwapLifecycle.Committed,
          projectName: "Sns Project 0",
          rootCanisterId: principal0,
        },
        {
          lifecycle: SnsSwapLifecycle.Committed,
          projectName: "Sns Project 1",
          rootCanisterId: principal1,
        },
      ]);
      actionableSnsProposalsStore.set({
        rootCanisterId: principal0,
        proposals: [snsProposal0],
      });
      actionableSnsProposalsStore.set({
        rootCanisterId: principal1,
        proposals: [snsProposal1],
      });
      const po = await renderComponent();

      const snsProposalsPos = await po
        .getActionableSnses()
        .getActionableSnsProposalsPos();
      expect(snsProposalsPos).toHaveLength(2);
      expect(
        await (await snsProposalsPos[0].getProposalCardPos())[0].getCardHref()
      ).toEqual("/proposal/?u=aaaaa-aa&proposal=11&actionable");
      expect(
        await (await snsProposalsPos[1].getProposalCardPos())[0].getCardHref()
      ).toEqual(
        "/proposal/?u=aax3a-h4aaa-aaaaa-qaahq-cai&proposal=22&actionable"
      );
    });

    it("should ignore snses w/o ballot or actionable proposals", async () => {
      setSnsProjects([snsProject0, snsProject1, snsProject2]);
      const po = await renderComponent();

      expect(
        await po.getActionableSnses().getActionableSnsProposalsPos()
      ).toHaveLength(0);

      actionableSnsProposalsStore.set({
        rootCanisterId: principal0,
        // no proposals
        proposals: [],
      });
      actionableSnsProposalsStore.set({
        rootCanisterId: principal1,
        proposals: [snsProposal0],
        // no ballots
      });

      await tick();

      expect(
        await po.getActionableSnses().getActionableSnsProposalsPos()
      ).toHaveLength(0);

      actionableSnsProposalsStore.set({
        rootCanisterId: principal2,
        proposals: [snsProposal1, snsProposal2],
      });

      await tick();
      expect(
        await po.getActionableSnses().getActionableSnsProposalsPos()
      ).toHaveLength(2);
    });
  });

  it("should render skeletons while loading", async () => {
    setSnsProjects([snsProject0]);
    const po = await renderComponent();

    expect(await po.hasActionableNnsProposals()).toEqual(false);
    expect(await po.hasSkeletons()).toEqual(true);

    actionableNnsProposalsStore.setProposals([{ ...mockProposalInfo }]);
    await tick();

    expect(await po.hasActionableNnsProposals()).toEqual(false);
    expect(await po.hasSkeletons()).toEqual(true);

    actionableSnsProposalsStore.set({
      rootCanisterId: principal0,
      proposals: [],
    });
    await tick();

    expect(await po.hasActionableNnsProposals()).toEqual(true);
    expect(await po.hasSkeletons()).toEqual(false);
  });

  it('should display "no actionable proposals" banner', async () => {
    setSnsProjects([snsProject0]);
    const po = await renderComponent();

    expect(await po.hasActionableEmptyBanner()).toEqual(false);

    actionableNnsProposalsStore.setProposals([]);
    actionableSnsProposalsStore.set({
      rootCanisterId: principal0,
      proposals: [],
    });
    await tick();

    expect(await po.hasActionableEmptyBanner()).toEqual(true);
  });
});<|MERGE_RESOLUTION|>--- conflicted
+++ resolved
@@ -13,17 +13,13 @@
 import { setSnsProjects } from "$tests/utils/sns.test-utils";
 import { render } from "$tests/utils/svelte.test-utils";
 import { runResolvedPromises } from "$tests/utils/timers.test-utils";
+import type { ProposalInfo } from "@dfinity/nns";
 import {
   SnsProposalDecisionStatus,
   SnsProposalRewardStatus,
   SnsSwapLifecycle,
   type SnsProposalData,
-<<<<<<< HEAD
-} from "@dfinity/sns";
-import type { ProposalInfo } from "@icp-sdk/canisters/nns";
-=======
 } from "@icp-sdk/canisters/sns";
->>>>>>> 95eddd96
 import { Principal } from "@icp-sdk/core/principal";
 import { tick } from "svelte";
 import { beforeEach } from "vitest";

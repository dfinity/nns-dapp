import { CKTESTBTC_UNIVERSE_CANISTER_ID } from "$lib/constants/ckbtc-canister-ids.constants";
import { AppPath } from "$lib/constants/routes.constants";
import CkBTCWallet from "$lib/pages/CkBTCWallet.svelte";
import * as services from "$lib/services/ckbtc-accounts.services";
import {
  ckBTCTransferTokens,
  syncCkBTCAccounts,
} from "$lib/services/ckbtc-accounts.services";
import * as transactionsServices from "$lib/services/ckbtc-transactions.services";
import { authStore } from "$lib/stores/auth.store";
import { icrcAccountsStore } from "$lib/stores/icrc-accounts.store";
import { tokensStore } from "$lib/stores/tokens.store";
import { TransactionNetwork } from "$lib/types/transaction";
import { formatToken } from "$lib/utils/token.utils";
import { page } from "$mocks/$app/stores";
import { mockAuthStoreSubscribe } from "$tests/mocks/auth.store.mock";
import {
  mockCkBTCMainAccount,
  mockCkBTCToken,
} from "$tests/mocks/ckbtc-accounts.mock";
import en from "$tests/mocks/i18n.mock";
import { mockUniversesTokens } from "$tests/mocks/tokens.mock";
import { selectSegmentBTC } from "$tests/utils/accounts.test-utils";
import { advanceTime } from "$tests/utils/timers.test-utils";
import { testTransferTokens } from "$tests/utils/transaction-modal.test.utils";
import { fireEvent, render, waitFor } from "@testing-library/svelte";
import { vi } from "vitest";
import { mockBTCAddressTestnet } from "../../mocks/ckbtc-accounts.mock";
import CkBTCAccountsTest from "../components/accounts/CkBTCAccountsTest.svelte";

const expectedBalanceAfterTransfer = 11_111n;

vi.mock("$lib/services/ckbtc-accounts.services", () => {
  return {
    syncCkBTCAccounts: vi.fn().mockResolvedValue(undefined),
    loadCkBTCAccounts: vi.fn().mockResolvedValue(undefined),
    ckBTCTransferTokens: vi.fn().mockImplementation(async () => {
      icrcAccountsStore.set({
        accounts: {
          accounts: [
            {
              ...mockCkBTCMainAccount,
              balanceE8s: expectedBalanceAfterTransfer,
            },
          ],
          certified: true,
        },
        universeId: CKTESTBTC_UNIVERSE_CANISTER_ID,
      });

      return { blockIndex: 123n };
    }),
  };
});

vi.mock("$lib/services/ckbtc-transactions.services", () => {
  return {
<<<<<<< HEAD
    loadCkBTCAccountNextTransactions: vi.fn().mockResolvedValue(undefined),
=======
    loadCkBTCAccountNextTransactions: jest.fn().mockResolvedValue(undefined),
    loadCkBTCAccountTransactions: jest.fn().mockResolvedValue(undefined),
>>>>>>> 5ae5af53
  };
});

vi.mock("$lib/api/ckbtc-minter.api", () => {
  return {
    getBTCAddress: vi.fn().mockImplementation(() => mockBTCAddressTestnet),
  };
});

vi.mock("$lib/services/ckbtc-minter.services", async () => {
  return {
    /* eslint-disable-next-line @typescript-eslint/no-explicit-any */
    ...(await vi.importActual<any>("$lib/services/ckbtc-minter.services")),
    updateBalance: vi.fn().mockResolvedValue([]),
    depositFee: vi.fn().mockResolvedValue(789n),
  };
});

jest.mock("$lib/services/ckbtc-info.services", () => {
  return {
    loadCkBTCInfo: jest.fn().mockResolvedValue(undefined),
  };
});

jest.mock("$lib/services/worker-balances.services", () => ({
  initBalancesWorker: jest.fn(() =>
    Promise.resolve({
      startBalancesTimer: () => {
        // Do nothing
      },
      stopBalancesTimer: () => {
        // Do nothing
      },
    })
  ),
}));

jest.mock("$lib/services/worker-transactions.services", () => ({
  initTransactionsWorker: jest.fn(() =>
    Promise.resolve({
      startTransactionsTimer: () => {
        // Do nothing
      },
      stopTransactionsTimer: () => {
        // Do nothing
      },
    })
  ),
}));

describe("CkBTCWallet", () => {
  const props = {
    accountIdentifier: mockCkBTCMainAccount.identifier,
  };

  describe("accounts not loaded", () => {
    beforeAll(() => {
      icrcAccountsStore.reset();

      page.mock({
        data: { universe: CKTESTBTC_UNIVERSE_CANISTER_ID.toText() },
        routeId: AppPath.Wallet,
      });
    });

    it("should render a spinner while loading", () => {
      const { getByTestId } = render(CkBTCWallet, props);

      expect(getByTestId("spinner")).not.toBeNull();
    });

    it("should call to load ckBTC accounts", async () => {
      render(CkBTCWallet, props);

      await waitFor(() => expect(syncCkBTCAccounts).toBeCalled());
    });
  });

  describe("accounts loaded", () => {
<<<<<<< HEAD
    beforeAll(() => {
      vi.spyOn(authStore, "subscribe").mockImplementation(
        mockAuthStoreSubscribe
      );
=======
    beforeEach(() => {
      jest.clearAllMocks();

      jest.useFakeTimers().setSystemTime(new Date());

      jest
        .spyOn(authStore, "subscribe")
        .mockImplementation(mockAuthStoreSubscribe);
>>>>>>> 5ae5af53

      icrcAccountsStore.set({
        accounts: {
          accounts: [mockCkBTCMainAccount],
          certified: true,
        },
        universeId: CKTESTBTC_UNIVERSE_CANISTER_ID,
      });

      tokensStore.setTokens(mockUniversesTokens);

      page.mock({
        data: { universe: CKTESTBTC_UNIVERSE_CANISTER_ID.toText() },
        routeId: AppPath.Wallet,
      });
    });

<<<<<<< HEAD
    afterAll(() => vi.clearAllMocks());
=======
    afterAll(() => jest.useRealTimers());
>>>>>>> 5ae5af53

    it("should render ckTESTBTC name", async () => {
      const { getByTestId } = render(CkBTCWallet, props);

      await waitFor(() => {
        const titleRow = getByTestId("projects-summary");
        expect(titleRow).not.toBeNull();
        expect(
          titleRow?.textContent?.includes(en.ckbtc.test_title)
        ).toBeTruthy();
      });
    });

    it("should hide spinner when selected account is loaded", async () => {
      const { queryByTestId } = render(CkBTCWallet, props);

      await waitFor(() => expect(queryByTestId("spinner")).toBeNull());
    });

    it("should render wallet summary", async () => {
      const { queryByTestId } = render(CkBTCWallet, props);

      await waitFor(() =>
        expect(queryByTestId("wallet-summary")).toBeInTheDocument()
      );
    });

    it("should render a detailed balance in summary", async () => {
      const { queryByTestId } = render(CkBTCWallet, props);

      await waitFor(() =>
        expect(queryByTestId("wallet-summary")).toBeInTheDocument()
      );

      const icp: HTMLSpanElement | null = queryByTestId("token-value");

      expect(icp?.innerHTML).toEqual(
        `${formatToken({
          value: mockCkBTCMainAccount.balanceE8s,
          detailed: true,
        })}`
      );
    });

    it("should render a balance with token in summary", async () => {
      const { getByTestId } = render(CkBTCWallet, props);

      await waitFor(() =>
        expect(getByTestId("token-value-label")).not.toBeNull()
      );

      expect(getByTestId("token-value-label")?.textContent.trim()).toEqual(
        `${formatToken({
          value: mockCkBTCMainAccount.balanceE8s,
          detailed: true,
        })} ${mockCkBTCToken.symbol}`
      );
    });

    const modalProps = {
      ...props,
      testComponent: CkBTCWallet,
    };

    it("should open new transaction modal", async () => {
      const { queryByTestId, getByTestId } = render(CkBTCAccountsTest, {
        props: modalProps,
      });

      await waitFor(() =>
        expect(queryByTestId("open-ckbtc-transaction")).toBeInTheDocument()
      );

      const button = getByTestId("open-ckbtc-transaction") as HTMLButtonElement;
      await fireEvent.click(button);

      await waitFor(() => {
        expect(getByTestId("transaction-step-1")).toBeInTheDocument();
      });
    });

    it("should update account after transfer tokens", async () => {
      const result = render(CkBTCAccountsTest, { props: modalProps });

      const { queryByTestId, getByTestId, container } = result;

      // Check original sum
      await waitFor(() =>
        expect(
          container.querySelector("#wallet-detailed-icp")?.textContent ?? ""
        ).toContain(
          `${formatToken({
            value: mockCkBTCMainAccount.balanceE8s,
            detailed: true,
          })}`
        )
      );

      // Make transfer
      await waitFor(() =>
        expect(queryByTestId("open-ckbtc-transaction")).toBeInTheDocument()
      );

      const button = getByTestId("open-ckbtc-transaction") as HTMLButtonElement;
      await fireEvent.click(button);

      await testTransferTokens({
        result,
        selectedNetwork: TransactionNetwork.ICP,
      });

      await waitFor(() => expect(ckBTCTransferTokens).toBeCalled());

      // Account should have been updated and sum should be reflected
      await waitFor(() =>
        expect(
          container.querySelector("#wallet-detailed-icp")?.textContent ?? ""
        ).toContain(`${formatToken({ value: expectedBalanceAfterTransfer })}`)
      );
    });

    it("should reload transactions after transfer tokens", async () => {
      const spy = jest.spyOn(
        transactionsServices,
        "loadCkBTCAccountTransactions"
      );

      const result = render(CkBTCAccountsTest, { props: modalProps });

      expect(spy).toBeCalledTimes(0);

      const { queryByTestId, getByTestId } = result;

      // Check original sum
      await waitFor(() =>
        expect(getByTestId("token-value")?.textContent ?? "").toEqual(
          `${formatToken({
            value: mockCkBTCMainAccount.balanceE8s,
            detailed: true,
          })}`
        )
      );

      // Make transfer
      await waitFor(() =>
        expect(queryByTestId("open-ckbtc-transaction")).toBeInTheDocument()
      );

      const button = getByTestId("open-ckbtc-transaction") as HTMLButtonElement;
      await fireEvent.click(button);

      await testTransferTokens({
        result,
        selectedNetwork: TransactionNetwork.ICP,
      });

      await waitFor(() => expect(ckBTCTransferTokens).toBeCalled());

      await advanceTime(5000);

      await waitFor(() => expect(spy).toBeCalledTimes(1));
    });

    it("should open receive modal", async () => {
      const { getByTestId, container } = render(CkBTCAccountsTest, {
        props: modalProps,
      });

      await waitFor(() => expect(getByTestId("receive-ckbtc")).not.toBeNull());

      fireEvent.click(getByTestId("receive-ckbtc") as HTMLButtonElement);

      await waitFor(() =>
        expect(container.querySelector("div.modal")).not.toBeNull()
      );
    });

    it("should reload on close receive modal", async () => {
      const { getByTestId, container } = render(CkBTCAccountsTest, {
        props: modalProps,
      });

      await waitFor(() => expect(getByTestId("receive-ckbtc")).not.toBeNull());

      fireEvent.click(getByTestId("receive-ckbtc") as HTMLButtonElement);

      await waitFor(() =>
        expect(container.querySelector("div.modal")).not.toBeNull()
      );

      await selectSegmentBTC(container);

<<<<<<< HEAD
      const spy = vi.spyOn(services, "syncCkBTCAccounts");
=======
      const spy = jest.spyOn(services, "loadCkBTCAccounts");
>>>>>>> 5ae5af53

      fireEvent.click(
        getByTestId("reload-receive-account") as HTMLButtonElement
      );

      await waitFor(() => expect(spy).toHaveBeenCalled());
    });
  });
});<|MERGE_RESOLUTION|>--- conflicted
+++ resolved
@@ -1,3 +1,7 @@
+/**
+ * @jest-environment jsdom
+ */
+
 import { CKTESTBTC_UNIVERSE_CANISTER_ID } from "$lib/constants/ckbtc-canister-ids.constants";
 import { AppPath } from "$lib/constants/routes.constants";
 import CkBTCWallet from "$lib/pages/CkBTCWallet.svelte";
@@ -24,17 +28,16 @@
 import { advanceTime } from "$tests/utils/timers.test-utils";
 import { testTransferTokens } from "$tests/utils/transaction-modal.test.utils";
 import { fireEvent, render, waitFor } from "@testing-library/svelte";
-import { vi } from "vitest";
 import { mockBTCAddressTestnet } from "../../mocks/ckbtc-accounts.mock";
 import CkBTCAccountsTest from "../components/accounts/CkBTCAccountsTest.svelte";
 
 const expectedBalanceAfterTransfer = 11_111n;
 
-vi.mock("$lib/services/ckbtc-accounts.services", () => {
-  return {
-    syncCkBTCAccounts: vi.fn().mockResolvedValue(undefined),
-    loadCkBTCAccounts: vi.fn().mockResolvedValue(undefined),
-    ckBTCTransferTokens: vi.fn().mockImplementation(async () => {
+jest.mock("$lib/services/ckbtc-accounts.services", () => {
+  return {
+    syncCkBTCAccounts: jest.fn().mockResolvedValue(undefined),
+    loadCkBTCAccounts: jest.fn().mockResolvedValue(undefined),
+    ckBTCTransferTokens: jest.fn().mockImplementation(async () => {
       icrcAccountsStore.set({
         accounts: {
           accounts: [
@@ -53,29 +56,24 @@
   };
 });
 
-vi.mock("$lib/services/ckbtc-transactions.services", () => {
-  return {
-<<<<<<< HEAD
-    loadCkBTCAccountNextTransactions: vi.fn().mockResolvedValue(undefined),
-=======
+jest.mock("$lib/services/ckbtc-transactions.services", () => {
+  return {
     loadCkBTCAccountNextTransactions: jest.fn().mockResolvedValue(undefined),
     loadCkBTCAccountTransactions: jest.fn().mockResolvedValue(undefined),
->>>>>>> 5ae5af53
-  };
-});
-
-vi.mock("$lib/api/ckbtc-minter.api", () => {
-  return {
-    getBTCAddress: vi.fn().mockImplementation(() => mockBTCAddressTestnet),
-  };
-});
-
-vi.mock("$lib/services/ckbtc-minter.services", async () => {
-  return {
-    /* eslint-disable-next-line @typescript-eslint/no-explicit-any */
-    ...(await vi.importActual<any>("$lib/services/ckbtc-minter.services")),
-    updateBalance: vi.fn().mockResolvedValue([]),
-    depositFee: vi.fn().mockResolvedValue(789n),
+  };
+});
+
+jest.mock("$lib/api/ckbtc-minter.api", () => {
+  return {
+    getBTCAddress: jest.fn().mockImplementation(() => mockBTCAddressTestnet),
+  };
+});
+
+jest.mock("$lib/services/ckbtc-minter.services", () => {
+  return {
+    ...jest.requireActual("$lib/services/ckbtc-minter.services"),
+    updateBalance: jest.fn().mockResolvedValue([]),
+    depositFee: jest.fn().mockResolvedValue(789n),
   };
 });
 
@@ -140,12 +138,6 @@
   });
 
   describe("accounts loaded", () => {
-<<<<<<< HEAD
-    beforeAll(() => {
-      vi.spyOn(authStore, "subscribe").mockImplementation(
-        mockAuthStoreSubscribe
-      );
-=======
     beforeEach(() => {
       jest.clearAllMocks();
 
@@ -154,7 +146,6 @@
       jest
         .spyOn(authStore, "subscribe")
         .mockImplementation(mockAuthStoreSubscribe);
->>>>>>> 5ae5af53
 
       icrcAccountsStore.set({
         accounts: {
@@ -172,11 +163,7 @@
       });
     });
 
-<<<<<<< HEAD
-    afterAll(() => vi.clearAllMocks());
-=======
     afterAll(() => jest.useRealTimers());
->>>>>>> 5ae5af53
 
     it("should render ckTESTBTC name", async () => {
       const { getByTestId } = render(CkBTCWallet, props);
@@ -369,11 +356,7 @@
 
       await selectSegmentBTC(container);
 
-<<<<<<< HEAD
-      const spy = vi.spyOn(services, "syncCkBTCAccounts");
-=======
       const spy = jest.spyOn(services, "loadCkBTCAccounts");
->>>>>>> 5ae5af53
 
       fireEvent.click(
         getByTestId("reload-receive-account") as HTMLButtonElement

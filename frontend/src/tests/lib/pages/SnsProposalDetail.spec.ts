--- conflicted
+++ resolved
@@ -1,11 +1,8 @@
-<<<<<<< HEAD
-=======
 /**
  * @jest-environment jsdom
  */
 
 import { OWN_CANISTER_ID } from "$lib/constants/canister-ids.constants";
->>>>>>> 5ae5af53
 import { AppPath } from "$lib/constants/routes.constants";
 import { pageStore } from "$lib/derived/page.derived";
 import { snsFilteredProposalsStore } from "$lib/derived/sns/sns-filtered-proposals.derived";
@@ -17,10 +14,6 @@
 import * as fakeSnsGovernanceApi from "$tests/fakes/sns-governance-api.fake";
 import { mockIdentity } from "$tests/mocks/auth.store.mock";
 import { mockCanisterId } from "$tests/mocks/canisters.mock";
-<<<<<<< HEAD
-import { SnsProposalDetailPo } from "$tests/page-objects/SnsProposalDetail.page-object";
-import { VitestPageObjectElement } from "$tests/page-objects/vitest.page-object";
-=======
 import { mockSnsNeuron } from "$tests/mocks/sns-neurons.mock";
 import {
   buildMockSnsProposalsStoreSubscribe,
@@ -28,7 +21,6 @@
 } from "$tests/mocks/sns-proposals.mock";
 import { SnsProposalDetailPo } from "$tests/page-objects/SnsProposalDetail.page-object";
 import { JestPageObjectElement } from "$tests/page-objects/jest.page-object";
->>>>>>> 5ae5af53
 import { runResolvedPromises } from "$tests/utils/timers.test-utils";
 import { AnonymousIdentity } from "@dfinity/agent";
 import {
@@ -39,9 +31,8 @@
 } from "@dfinity/sns";
 import { render, waitFor } from "@testing-library/svelte";
 import { get } from "svelte/store";
-import { vi } from "vitest";
-
-vi.mock("$lib/api/sns-governance.api");
+
+jest.mock("$lib/api/sns-governance.api");
 
 describe("SnsProposalDetail", () => {
   fakeSnsGovernanceApi.install();
@@ -57,22 +48,14 @@
 
     await runResolvedPromises();
 
-    return SnsProposalDetailPo.under(new VitestPageObjectElement(container));
+    return SnsProposalDetailPo.under(new JestPageObjectElement(container));
   };
 
   describe("not logged in", () => {
     beforeEach(() => {
-<<<<<<< HEAD
-      vi.clearAllMocks();
-      vi.spyOn(console, "error").mockImplementation(() => undefined);
-      vi.spyOn(authStore, "subscribe").mockImplementation(
-        mockAuthStoreNoIdentitySubscribe
-      );
-=======
       jest.clearAllMocks();
       jest.spyOn(console, "error").mockImplementation(() => undefined);
       authStore.setForTesting(undefined);
->>>>>>> 5ae5af53
       page.mock({ data: { universe: rootCanisterId.toText() } });
     });
 
@@ -91,7 +74,7 @@
         },
       });
       const po = SnsProposalDetailPo.under(
-        new VitestPageObjectElement(container)
+        new JestPageObjectElement(container)
       );
       expect(await po.getSkeletonDetails().isPresent()).toBe(true);
     });
@@ -110,7 +93,7 @@
         },
       });
       const po = SnsProposalDetailPo.under(
-        new VitestPageObjectElement(container)
+        new JestPageObjectElement(container)
       );
       expect(await po.getSkeletonDetails().isPresent()).toBe(true);
       expect(await po.isContentLoaded()).toBe(false);

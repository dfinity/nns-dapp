<<<<<<< HEAD
import type { CanisterDetails } from "$lib/canisters/ic-management/ic-management.canister.types";
=======
/**
 * @jest-environment jsdom
 */

import * as canisterApi from "$lib/api/canisters.api";
>>>>>>> 5ae5af53
import { UserNotTheControllerError } from "$lib/canisters/ic-management/ic-management.errors";
import CanisterDetail from "$lib/pages/CanisterDetail.svelte";
import { authStore } from "$lib/stores/auth.store";
import { canistersStore } from "$lib/stores/canisters.store";
<<<<<<< HEAD
import { mockCanister, mockCanisterDetails } from "$tests/mocks/canisters.mock";
import { render, waitFor } from "@testing-library/svelte";
import { vi } from "vitest";

const defaultReturn = Promise.resolve(mockCanisterDetails);
let getCanisterDetailsReturn = defaultReturn;
const setGetCanisterDetailReturn = (value: Promise<CanisterDetails>) =>
  (getCanisterDetailsReturn = value);
const resetGetCanisterDetailReturn = () =>
  (getCanisterDetailsReturn = defaultReturn);
vi.mock("$lib/services/canisters.services", () => {
  return {
    listCanisters: vi.fn(),
    routePathCanisterId: () => mockCanister.canister_id.toText(),
    getCanisterDetails: vi
      .fn()
      .mockImplementation(() => getCanisterDetailsReturn),
    getCanisterFromStore: () => mockCanister,
  };
});
=======
import { shortenWithMiddleEllipsis } from "$lib/utils/format.utils";
import { mockIdentity } from "$tests/mocks/auth.store.mock";
import {
  mockCanister,
  mockCanisterDetails,
  mockCanisterId,
} from "$tests/mocks/canisters.mock";
import { CanisterDetailPo } from "$tests/page-objects/CanisterDetail.page-object";
import { JestPageObjectElement } from "$tests/page-objects/jest.page-object";
import { blockAllCallsTo } from "$tests/utils/module.test-utils";
import { runResolvedPromises } from "$tests/utils/timers.test-utils";
import { render } from "@testing-library/svelte";

jest.mock("$lib/api/canisters.api");
>>>>>>> 5ae5af53

describe("CanisterDetail", () => {
  blockAllCallsTo(["$lib/api/canisters.api"]);

  beforeEach(() => {
    jest.clearAllMocks();
    authStore.setForTesting(mockIdentity);
    canistersStore.setCanisters({ canisters: undefined, certified: true });
  });

  const canisterId = mockCanisterId;

  const props = {
    canisterId: canisterId.toText(),
  };

  describe("canister without name", () => {
    beforeEach(() => {
      jest
        .spyOn(canisterApi, "queryCanisterDetails")
        .mockResolvedValue(mockCanisterDetails);
      jest.spyOn(canisterApi, "queryCanisters").mockResolvedValue([
        {
          canister_id: canisterId,
          name: "",
        },
      ]);
    });

    it("should render canister id as title once loaded", async () => {
      const { queryByTestId } = render(CanisterDetail, props);

      await runResolvedPromises();

      expect(
        queryByTestId("canister-card-title-compoment").textContent.trim()
      ).toEqual(mockCanister.canister_id.toText());
    });

    it("should render rename button", async () => {
      const { queryByTestId } = render(CanisterDetail, props);

      await runResolvedPromises();

      expect(
        queryByTestId("rename-canister-button-component")
      ).toBeInTheDocument();
    });

    it("should render cards", async () => {
      const { queryByTestId } = render(CanisterDetail, props);

      await runResolvedPromises();

      expect(queryByTestId("canister-controllers-card")).toBeInTheDocument();
    });
  });

  describe("canister with name", () => {
    const canisterName = "canister name";

    beforeEach(() => {
      jest
        .spyOn(canisterApi, "queryCanisterDetails")
        .mockResolvedValue(mockCanisterDetails);
      jest.spyOn(canisterApi, "queryCanisters").mockResolvedValue([
        {
          canister_id: canisterId,
          name: canisterName,
        },
      ]);
    });

    it("should render canister name as title", async () => {
      const { queryByTestId } = render(CanisterDetail, props);

      await runResolvedPromises();

      expect(
        queryByTestId("canister-card-title-compoment").textContent.trim()
      ).toEqual(canisterName);
    });

    it("should render canister id", async () => {
      const { queryByTestId } = render(CanisterDetail, props);

      await runResolvedPromises();

      expect(queryByTestId("identifier").textContent.trim()).toEqual(
        shortenWithMiddleEllipsis(canisterId.toText())
      );
    });
  });

  describe("if user is not the controller", () => {
    beforeEach(() => {
      jest
        .spyOn(canisterApi, "queryCanisterDetails")
        .mockRejectedValue(new UserNotTheControllerError());
      jest.spyOn(canisterApi, "queryCanisters").mockResolvedValue([
        {
          canister_id: canisterId,
          name: "",
        },
      ]);
    });

    it("should not render cards if user is not the controller", async () => {
      const { queryByTestId } = render(CanisterDetail, props);

      await runResolvedPromises();

      // Waiting for the one above is enough
      expect(queryByTestId("canister-cycles-card")).not.toBeInTheDocument();
      expect(
        queryByTestId("canister-controllers-card")
      ).not.toBeInTheDocument();
    });
  });

  describe("rename button", () => {
    const newName = "new name";
    const oldName = "old name";
    const canisterOldName = {
      canister_id: canisterId,
      name: oldName,
    };
    const canisterNewName = {
      ...canisterOldName,
      name: newName,
    };
    beforeEach(() => {
      jest
        .spyOn(canisterApi, "queryCanisterDetails")
        .mockResolvedValue(mockCanisterDetails);
      jest
        .spyOn(canisterApi, "queryCanisters")
        .mockResolvedValueOnce([canisterOldName])
        .mockResolvedValueOnce([canisterOldName])
        .mockResolvedValueOnce([canisterNewName])
        .mockResolvedValueOnce([canisterNewName]);
      jest.spyOn(canisterApi, "renameCanister").mockResolvedValue(undefined);
    });

    it("should rename the canister successfully", async () => {
      const { container } = render(CanisterDetail, props);

      const po = CanisterDetailPo.under(new JestPageObjectElement(container));

      await runResolvedPromises();

      expect(await po.getCanisterTitle()).toBe(oldName);

      await po.clickRename();
      await po.getRenameCanisterModalPo().isPresent();
      await po.renameCanister(newName);

      await runResolvedPromises();

      expect(await po.getCanisterTitle()).toBe(newName);
      expect(canisterApi.renameCanister).toHaveBeenCalledTimes(1);
      expect(canisterApi.renameCanister).toHaveBeenCalledWith({
        canisterId,
        name: newName,
        identity: mockIdentity,
      });
    });
  });
});<|MERGE_RESOLUTION|>--- conflicted
+++ resolved
@@ -1,38 +1,12 @@
-<<<<<<< HEAD
-import type { CanisterDetails } from "$lib/canisters/ic-management/ic-management.canister.types";
-=======
 /**
  * @jest-environment jsdom
  */
 
 import * as canisterApi from "$lib/api/canisters.api";
->>>>>>> 5ae5af53
 import { UserNotTheControllerError } from "$lib/canisters/ic-management/ic-management.errors";
 import CanisterDetail from "$lib/pages/CanisterDetail.svelte";
 import { authStore } from "$lib/stores/auth.store";
 import { canistersStore } from "$lib/stores/canisters.store";
-<<<<<<< HEAD
-import { mockCanister, mockCanisterDetails } from "$tests/mocks/canisters.mock";
-import { render, waitFor } from "@testing-library/svelte";
-import { vi } from "vitest";
-
-const defaultReturn = Promise.resolve(mockCanisterDetails);
-let getCanisterDetailsReturn = defaultReturn;
-const setGetCanisterDetailReturn = (value: Promise<CanisterDetails>) =>
-  (getCanisterDetailsReturn = value);
-const resetGetCanisterDetailReturn = () =>
-  (getCanisterDetailsReturn = defaultReturn);
-vi.mock("$lib/services/canisters.services", () => {
-  return {
-    listCanisters: vi.fn(),
-    routePathCanisterId: () => mockCanister.canister_id.toText(),
-    getCanisterDetails: vi
-      .fn()
-      .mockImplementation(() => getCanisterDetailsReturn),
-    getCanisterFromStore: () => mockCanister,
-  };
-});
-=======
 import { shortenWithMiddleEllipsis } from "$lib/utils/format.utils";
 import { mockIdentity } from "$tests/mocks/auth.store.mock";
 import {
@@ -47,7 +21,6 @@
 import { render } from "@testing-library/svelte";
 
 jest.mock("$lib/api/canisters.api");
->>>>>>> 5ae5af53
 
 describe("CanisterDetail", () => {
   blockAllCallsTo(["$lib/api/canisters.api"]);

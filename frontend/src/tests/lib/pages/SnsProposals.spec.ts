--- conflicted
+++ resolved
@@ -435,13 +435,10 @@
     });
 
     describe("when feature flag true", () => {
-<<<<<<< HEAD
-=======
       beforeEach(() => {
         overrideFeatureFlagsStore.setFlag("ENABLE_VOTING_INDICATION", true);
       });
 
->>>>>>> f044ff04
       it("should render all proposals by default", async () => {
         const po = await renderComponent();
 
@@ -449,16 +446,11 @@
         expect(await po.getActionableProposalList().isPresent()).toEqual(false);
       });
 
-<<<<<<< HEAD
-      it("should switch proposal lists on actionable toggle", async () => {
-        const po = await renderComponent();
-=======
       it("should switch proposal lists on actionable segment change", async () => {
         const po = await renderComponent();
         expect(await po.getAllProposalList().isPresent()).toEqual(true);
         expect(await po.getActionableProposalList().isPresent()).toEqual(false);
 
->>>>>>> f044ff04
         await po
           .getSnsProposalFiltersPo()
           .getActionableProposalsSegmentPo()
@@ -477,8 +469,6 @@
         expect(await po.getAllProposalList().isPresent()).toEqual(true);
         expect(await po.getActionableProposalList().isPresent()).toEqual(false);
       });
-<<<<<<< HEAD
-=======
 
       it("should display actionable proposals", async () => {
         const po = await renderComponent();
@@ -496,7 +486,6 @@
           await (await po.getProposalCardPos())[0].getProposalId()
         ).toEqual("ID: 10");
       });
->>>>>>> f044ff04
     });
   });
 });
import * as icrcIndexApi from "$lib/api/icrc-index.api";
import * as icrcLedgerApi from "$lib/api/icrc-ledger.api";
import * as walletLedgerApi from "$lib/api/wallet-ledger.api";
import { OWN_CANISTER_ID_TEXT } from "$lib/constants/canister-ids.constants";
import { AppPath } from "$lib/constants/routes.constants";
import { pageStore } from "$lib/derived/page.derived";
import SnsWallet from "$lib/pages/SnsWallet.svelte";
import * as workerBalances from "$lib/services/worker-balances.services";
import * as workerTransactions from "$lib/services/worker-transactions.services";
<<<<<<< HEAD
import { overrideFeatureFlagsStore } from "$lib/stores/feature-flags.store";
import { icrcAccountsStore } from "$lib/stores/icrc-accounts.store";
=======
import { snsAccountsStore } from "$lib/stores/sns-accounts.store";
>>>>>>> 709fcbd0
import { tokensStore } from "$lib/stores/tokens.store";
import type { Account } from "$lib/types/account";
import { page } from "$mocks/$app/stores";
import AccountsTest from "$tests/lib/pages/AccountsTest.svelte";
import WalletTest from "$tests/lib/pages/WalletTest.svelte";
import {
  mockIdentity,
  resetIdentity,
  setNoIdentity,
} from "$tests/mocks/auth.store.mock";
import { mockSnsMainAccount } from "$tests/mocks/sns-accounts.mock";
import { mockSnsToken, principal } from "$tests/mocks/sns-projects.mock";
import { rootCanisterIdMock } from "$tests/mocks/sns.api.mock";
import { IcrcTokenTransactionModalPo } from "$tests/page-objects/IcrcTokenTransactionModal.page-object";
import { ReceiveModalPo } from "$tests/page-objects/ReceiveModal.page-object";
import { SnsWalletPo } from "$tests/page-objects/SnsWallet.page-object";
import { JestPageObjectElement } from "$tests/page-objects/jest.page-object";
import { setSnsProjects } from "$tests/utils/sns.test-utils";
import {
  advanceTime,
  runResolvedPromises,
} from "$tests/utils/timers.test-utils";
import { toastsStore } from "@dfinity/gix-components";
import { encodeIcrcAccount } from "@dfinity/ledger-icrc";
import { Principal } from "@dfinity/principal";
import { SnsSwapLifecycle } from "@dfinity/sns";
import { render } from "@testing-library/svelte";
import { get } from "svelte/store";

vi.mock("$lib/api/icrc-index.api");

let balancesObserverCallback;

vi.mock("$lib/services/worker-transactions.services", () => ({
  initTransactionsWorker: vi.fn(() =>
    Promise.resolve({
      startTransactionsTimer: () => {
        // Do nothing
      },
      stopTransactionsTimer: () => {
        // Do nothing
      },
    })
  ),
}));

vi.mock("$lib/services/worker-balances.services", () => ({
  initBalancesWorker: vi.fn(() =>
    Promise.resolve({
      startBalancesTimer: ({ callback }) => {
        balancesObserverCallback = callback;
      },
      stopBalancesTimer: () => {
        // Do nothing
      },
    })
  ),
}));

describe("SnsWallet", () => {
  const testTokenSymbol = "OOO";
  const testTokenName = "Out of office";

  const testToken = {
    ...mockSnsToken,
    name: testTokenName,
    symbol: testTokenSymbol,
  };

  const props = {
    accountIdentifier: mockSnsMainAccount.identifier,
  };

  const rootCanisterId = rootCanisterIdMock;
  const rootCanisterIdText = rootCanisterId.toText();
  const ledgerCanisterId = Principal.fromText("bw4dl-smaaa-aaaaa-qaacq-cai");
  const fee = 10_000n;
  const projectName = "Tetris";

  const renderComponent = async (props: { accountIdentifier?: string }) => {
    const { container } = render(WalletTest, {
      ...props,
      testComponent: SnsWallet,
    });
    await runResolvedPromises();
    return SnsWalletPo.under(new JestPageObjectElement(container));
  };

  beforeEach(() => {
    vi.useRealTimers();
    resetIdentity();
    vi.clearAllMocks();
    icrcAccountsStore.reset();
    tokensStore.reset();
    toastsStore.reset();
<<<<<<< HEAD
    overrideFeatureFlagsStore.setFlag("ENABLE_MY_TOKENS", false);
    vi.mocked(icrcIndexApi.getTransactions).mockResolvedValue({
      transactions: [],
=======
    vi.spyOn(snsIndexApi, "getSnsTransactions").mockResolvedValue({
      oldestTxId: 1_234n,
      transactions: [mockIcrcTransactionWithId],
>>>>>>> 709fcbd0
    });
    vi.spyOn(icrcLedgerApi, "icrcTransfer").mockResolvedValue(10n);

    setSnsProjects([
      {
        rootCanisterId,
        ledgerCanisterId,
        lifecycle: SnsSwapLifecycle.Committed,
        projectName,
        tokenMetadata: testToken,
      },
    ]);
    tokensStore.setToken({
      canisterId: ledgerCanisterId,
      token: {
        ...testToken,
        fee,
      },
      certified: true,
    });
    page.mock({
      data: { universe: rootCanisterIdText },
      routeId: AppPath.Wallet,
    });
  });

  describe("user not signed in", () => {
    beforeEach(() => {
      setNoIdentity();
    });

    it("should not activate the balances observer", async () => {
      await renderComponent({});
      expect(balancesObserverCallback).toBeUndefined();
    });

    it("should render universe name", async () => {
      const po = await renderComponent({});
      expect(await po.getWalletPageHeaderPo().getUniverse()).toBe("Tetris");
    });

    it("should not render a wallet address", async () => {
      const po = await renderComponent({});
      expect(await po.getWalletPageHeaderPo().getHashPo().isPresent()).toBe(
        false
      );
    });

    it("should render balance placeholder", async () => {
      const po = await renderComponent({});
      expect(await po.getWalletPageHeadingPo().hasBalancePlaceholder()).toBe(
        true
      );
    });

    it("should render 'Main' account name", async () => {
      const po = await renderComponent({});
      expect(await po.getWalletPageHeadingPo().getSubtitle()).toBe("Main");
    });

    it("should render sign in button", async () => {
      const po = await renderComponent({});
      expect(await po.hasSignInButton()).toBe(true);
    });

    it("should render transactions placeholder", async () => {
      const po = await renderComponent({});
      expect(await po.hasNoTransactions()).toBe(true);
    });

    it("should not render send/receive buttons", async () => {
      const po = await renderComponent({});
      expect(await po.getSendButtonPo().isPresent()).toBe(false);
      expect(await po.getReceiveButtonPo().isPresent()).toBe(false);
    });
  });

  describe("loading accounts", () => {
    let resolve;

    beforeEach(() => {
      resolve = undefined;
      vi.spyOn(walletLedgerApi, "getAccount").mockImplementation(() => {
        return new Promise<Account>((r) => {
          resolve = r;
        });
      });
    });

    it("should hide spinner when account is loaded", async () => {
      const po = await renderComponent(props);

      await runResolvedPromises();
      expect(await po.hasSpinner()).toBe(true);

      expect(resolve).toBeDefined();
      resolve(mockSnsMainAccount);

      await runResolvedPromises();
      expect(await po.hasSpinner()).toBe(false);
    });
  });

  describe("accounts loaded", () => {
    beforeEach(() => {
      vi.spyOn(walletLedgerApi, "getAccount").mockResolvedValue(
        mockSnsMainAccount
      );
    });

    it("should render sns project name", async () => {
      const po = await renderComponent(props);

      expect(await po.getWalletPageHeaderPo().getUniverse()).toBe(projectName);
    });

    it("should render transactions", async () => {
      const po = await renderComponent(props);

      expect(await po.getIcrcTransactionsListPo().isPresent()).toBe(true);
    });

    it("should render 'Main' as subtitle", async () => {
      const po = await renderComponent(props);

      expect(await po.getWalletPageHeadingPo().getSubtitle()).toBe("Main");
    });

    it("should render a balance with token", async () => {
      vi.spyOn(walletLedgerApi, "getAccount").mockResolvedValue({
        ...mockSnsMainAccount,
        balanceUlps: 2_233_000_000n,
      });

      const po = await renderComponent(props);

      expect(await po.getWalletPageHeadingPo().getTitle()).toBe("22.33 OOO");
    });

    it("should open new transaction modal", async () => {
      const { walletPo: po, icrcTokenTransactionModalPo: modalPo } =
        await renderWalletAndModals();

      await runResolvedPromises();
      expect(await modalPo.isPresent()).toBe(false);

      await po.clickSendButton();

      await runResolvedPromises();
      expect(await modalPo.isPresent()).toBe(true);
    });

    it("should make a new transaction", async () => {
      vi.spyOn(icrcLedgerApi, "queryIcrcBalance").mockResolvedValue(0n);
      const { walletPo: po, icrcTokenTransactionModalPo: modalPo } =
        await renderWalletAndModals();

      await po.clickSendButton();

      const destinationAccount = {
        owner: principal(1),
      };

      expect(icrcLedgerApi.icrcTransfer).toHaveBeenCalledTimes(0);

      await modalPo.transferToAddress({
        destinationAddress: encodeIcrcAccount(destinationAccount),
        amount: 2,
      });

      expect(icrcLedgerApi.icrcTransfer).toHaveBeenCalledTimes(1);
      expect(icrcLedgerApi.icrcTransfer).toHaveBeenCalledWith({
        identity: mockIdentity,
        canisterId: ledgerCanisterId,
        amount: 200000_000n,
        fromSubAccount: undefined,
        fee,
        to: destinationAccount,
      });
    });

    const modalProps = {
      ...props,
      testComponent: SnsWallet,
    };

    const renderWalletAndModals = async (): Promise<{
      walletPo: SnsWalletPo;
      receiveModalPo: ReceiveModalPo;
      icrcTokenTransactionModalPo: IcrcTokenTransactionModalPo;
    }> => {
      const { container } = render(AccountsTest, modalProps);
      await runResolvedPromises();
      const element = new JestPageObjectElement(container);
      return {
        walletPo: SnsWalletPo.under(element),
        receiveModalPo: ReceiveModalPo.under(element),
        icrcTokenTransactionModalPo: IcrcTokenTransactionModalPo.under(element),
      };
    };

    it("should open receive modal with sns logo", async () => {
      const { walletPo, receiveModalPo } = await renderWalletAndModals();

      runResolvedPromises();
      expect(await receiveModalPo.isPresent()).toBe(false);

      await walletPo.clickReceiveButton();

      runResolvedPromises();
      expect(await receiveModalPo.isPresent()).toBe(true);
      await receiveModalPo.waitForQrCode();
      expect(await receiveModalPo.getLogoAltText()).toBe(testTokenSymbol);
    });

    it("should reload account after finish receiving tokens", async () => {
      vi.useFakeTimers();
      const { walletPo, receiveModalPo } = await renderWalletAndModals();

      expect(await receiveModalPo.isPresent()).toBe(false);
      await walletPo.clickReceiveButton();
      expect(await receiveModalPo.isPresent()).toBe(true);

      // Query + update
      expect(walletLedgerApi.getAccount).toHaveBeenCalledTimes(2);
      // Transactions can only be fetched from the Index canister with `updated` calls for now.
      expect(icrcIndexApi.getTransactions).toHaveBeenCalledTimes(1);

      // The Finish button is only rendered after the modal animation has finished.
      expect(await receiveModalPo.getFinishButtonPo().isPresent()).toBe(false);
      await advanceTime(50);
      expect(await receiveModalPo.getFinishButtonPo().isPresent()).toBe(true);

      await receiveModalPo.clickFinish();

      await runResolvedPromises();
      // IcrcWalletPage does not reload the balance, only the transactions, in
      // `reloadAccount`. Perhaps a bug?
      // The the number of calls is still 2, rather than 4.
      expect(walletLedgerApi.getAccount).toHaveBeenCalledTimes(2);
      // IcrcWalletTransactionsList has a hard coded 4 second delay before it
      // fetches the transactions.
      await advanceTime(3500);
      expect(icrcIndexApi.getTransactions).toHaveBeenCalledTimes(1);
      await advanceTime(1000);
      expect(icrcIndexApi.getTransactions).toHaveBeenCalledTimes(2);
    });

    it("should display receive modal information", async () => {
      const { walletPo, receiveModalPo } = await renderWalletAndModals();

      await walletPo.clickReceiveButton();

      await receiveModalPo.waitForQrCode();

      expect(await receiveModalPo.getTokenAddressLabel()).toBe("OOO Address");
    });

    it("should init worker that sync the balance", async () => {
      const spy = vi.spyOn(workerBalances, "initBalancesWorker");

      await renderComponent(props);

      expect(spy).toHaveBeenCalledTimes(1);
    });

    it("should init worker that sync the transactions", async () => {
      const spy = vi.spyOn(workerTransactions, "initTransactionsWorker");

      const po = await renderComponent(props);

      expect(await po.getIcrcTransactionsListPo().isPresent()).toBe(true);

      expect(spy).toHaveBeenCalledTimes(1);
    });

    it("should default to main account when account identifier is missing", async () => {
      expect(get(pageStore)).toEqual({
        path: AppPath.Wallet,
        universe: rootCanisterIdText,
      });
      const po = await renderComponent({
        accountIdentifier: undefined,
      });
      expect(get(pageStore)).toEqual({
        path: AppPath.Wallet,
        universe: rootCanisterIdText,
      });
      expect(get(toastsStore)).toEqual([]);

      expect(await po.getWalletPageHeaderPo().getWalletAddress()).toBe(
        mockSnsMainAccount.identifier
      );
    });

<<<<<<< HEAD
    it("should navigate to accounts when account identifier is invalid", async () => {
      expect(get(pageStore)).toEqual({
        path: AppPath.Wallet,
        universe: rootCanisterIdText,
      });
      await renderComponent({
        accountIdentifier: "invalid-account-identifier",
      });
      expect(get(pageStore)?.path).toEqual(AppPath.Tokens);
      expect(get(toastsStore)).toMatchObject([
        {
          level: "error",
          text: 'Sorry, the account "invalid-account-identifier" was not found',
        },
        // In the test, the IcrcWalletPage component thinks the
        // ledgerCanisterId has changed, because it is derived from the URL,
        // which has changed on back navigation. As a result, it tries to load
        // the account again, and the same error is shown again. This happens
        // before the test stops rendering the component as a result of the
        // route having changed.
        {
          level: "error",
          text: 'Sorry, the account "invalid-account-identifier" was not found',
        },
      ]);
    });

    it("should navigate to /tokens when account identifier is invalid and tokens page is enabled", async () => {
      overrideFeatureFlagsStore.setFlag("ENABLE_MY_TOKENS", true);

=======
    it("should navigate to /tokens when account identifier is invalid", async () => {
>>>>>>> 709fcbd0
      expect(get(pageStore)).toEqual({
        path: AppPath.Wallet,
        universe: rootCanisterIdText,
      });
      await renderComponent({
        accountIdentifier: "invalid-account-identifier",
      });
      expect(get(pageStore)).toEqual({
        path: AppPath.Tokens,
        universe: OWN_CANISTER_ID_TEXT,
      });
      expect(get(toastsStore)).toMatchObject([
        {
          level: "error",
          text: 'Sorry, the account "invalid-account-identifier" was not found',
        },
      ]);
    });

    it("should stay on the wallet page when account identifier is valid", async () => {
      expect(get(pageStore)).toEqual({
        path: AppPath.Wallet,
        universe: rootCanisterIdText,
      });
      await renderComponent({
        accountIdentifier: mockSnsMainAccount.identifier,
      });
      expect(get(pageStore)).toEqual({
        path: AppPath.Wallet,
        universe: rootCanisterIdText,
      });
      expect(get(toastsStore)).toEqual([]);
    });

    it("should display the balance from the observer", async () => {
      const oldBalance = 123_000_000n;
      const newBalance = 456_000_000n;

      vi.spyOn(walletLedgerApi, "getAccount").mockResolvedValue({
        ...mockSnsMainAccount,
        balanceUlps: oldBalance,
      });

      const po = await renderComponent(props);

      expect(await po.getWalletPageHeadingPo().getTitle()).toBe("1.23 OOO");

      balancesObserverCallback({
        balances: [
          {
            balance: newBalance,
            accountIdentifier: mockSnsMainAccount.identifier,
          },
        ],
      });

      await runResolvedPromises();
      expect(await po.getWalletPageHeadingPo().getTitle()).toBe("4.56 OOO");
    });
  });
});<|MERGE_RESOLUTION|>--- conflicted
+++ resolved
@@ -7,12 +7,7 @@
 import SnsWallet from "$lib/pages/SnsWallet.svelte";
 import * as workerBalances from "$lib/services/worker-balances.services";
 import * as workerTransactions from "$lib/services/worker-transactions.services";
-<<<<<<< HEAD
-import { overrideFeatureFlagsStore } from "$lib/stores/feature-flags.store";
 import { icrcAccountsStore } from "$lib/stores/icrc-accounts.store";
-=======
-import { snsAccountsStore } from "$lib/stores/sns-accounts.store";
->>>>>>> 709fcbd0
 import { tokensStore } from "$lib/stores/tokens.store";
 import type { Account } from "$lib/types/account";
 import { page } from "$mocks/$app/stores";
@@ -108,15 +103,8 @@
     icrcAccountsStore.reset();
     tokensStore.reset();
     toastsStore.reset();
-<<<<<<< HEAD
-    overrideFeatureFlagsStore.setFlag("ENABLE_MY_TOKENS", false);
     vi.mocked(icrcIndexApi.getTransactions).mockResolvedValue({
       transactions: [],
-=======
-    vi.spyOn(snsIndexApi, "getSnsTransactions").mockResolvedValue({
-      oldestTxId: 1_234n,
-      transactions: [mockIcrcTransactionWithId],
->>>>>>> 709fcbd0
     });
     vi.spyOn(icrcLedgerApi, "icrcTransfer").mockResolvedValue(10n);
 
@@ -412,40 +400,7 @@
       );
     });
 
-<<<<<<< HEAD
-    it("should navigate to accounts when account identifier is invalid", async () => {
-      expect(get(pageStore)).toEqual({
-        path: AppPath.Wallet,
-        universe: rootCanisterIdText,
-      });
-      await renderComponent({
-        accountIdentifier: "invalid-account-identifier",
-      });
-      expect(get(pageStore)?.path).toEqual(AppPath.Tokens);
-      expect(get(toastsStore)).toMatchObject([
-        {
-          level: "error",
-          text: 'Sorry, the account "invalid-account-identifier" was not found',
-        },
-        // In the test, the IcrcWalletPage component thinks the
-        // ledgerCanisterId has changed, because it is derived from the URL,
-        // which has changed on back navigation. As a result, it tries to load
-        // the account again, and the same error is shown again. This happens
-        // before the test stops rendering the component as a result of the
-        // route having changed.
-        {
-          level: "error",
-          text: 'Sorry, the account "invalid-account-identifier" was not found',
-        },
-      ]);
-    });
-
-    it("should navigate to /tokens when account identifier is invalid and tokens page is enabled", async () => {
-      overrideFeatureFlagsStore.setFlag("ENABLE_MY_TOKENS", true);
-
-=======
     it("should navigate to /tokens when account identifier is invalid", async () => {
->>>>>>> 709fcbd0
       expect(get(pageStore)).toEqual({
         path: AppPath.Wallet,
         universe: rootCanisterIdText,

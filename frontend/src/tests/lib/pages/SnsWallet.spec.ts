/**
 * @jest-environment jsdom
 */

<<<<<<< HEAD
=======
import { CONTEXT_PATH } from "$lib/constants/routes.constants";
import { snsSelectedTransactionFeeStore } from "$lib/derived/sns/sns-selected-transaction-fee.store";
>>>>>>> 85fbdb22
import SnsWallet from "$lib/pages/SnsWallet.svelte";
import { syncSnsAccounts } from "$lib/services/sns-accounts.services";
import { snsAccountsStore } from "$lib/stores/sns-accounts.store";
import { page } from "$mocks/$app/stores";
import { Principal } from "@dfinity/principal";
import { fireEvent, render, waitFor } from "@testing-library/svelte";
import { mockPrincipal } from "../../mocks/auth.store.mock";
import {
  mockSnsAccountsStoreSubscribe,
  mockSnsMainAccount,
} from "../../mocks/sns-accounts.mock";
import { mockSnsSelectedTransactionFeeStoreSubscribe } from "../../mocks/transaction-fee.mock";

jest.mock("$lib/services/sns-accounts.services", () => {
  return {
    syncSnsAccounts: jest.fn().mockResolvedValue(undefined),
  };
});

jest.mock("$lib/services/sns-transactions.services", () => {
  return {
    loadAccountNextTransactions: jest.fn().mockResolvedValue(undefined),
  };
});

describe("SnsWallet", () => {
  const props = {
    accountIdentifier: mockSnsMainAccount.identifier,
  };

  describe("accounts not loaded", () => {
    beforeEach(() => {
      // Load accounts in a different project
      jest
        .spyOn(snsAccountsStore, "subscribe")
        .mockImplementation(
          mockSnsAccountsStoreSubscribe(Principal.fromText("aaaaa-aa"))
        );

<<<<<<< HEAD
      page.mock({ data: { universe: mockPrincipal.toText() } });
=======
      jest
        .spyOn(snsSelectedTransactionFeeStore, "subscribe")
        .mockImplementation(mockSnsSelectedTransactionFeeStoreSubscribe());
      // Context needs to match the mocked sns accounts
      routeStore.update({
        path: `${CONTEXT_PATH}/${mockPrincipal.toText()}/accounts`,
      });
>>>>>>> 85fbdb22
    });
    it("should render a spinner while loading", () => {
      const { getByTestId } = render(SnsWallet, props);

      expect(getByTestId("spinner")).not.toBeNull();
    });

    it("should call to load sns accounts and transaction fee", async () => {
      render(SnsWallet, props);

      await waitFor(() => expect(syncSnsAccounts).toBeCalled());
    });
  });

  describe("accounts loaded", () => {
    beforeEach(() => {
      jest
        .spyOn(snsAccountsStore, "subscribe")
        .mockImplementation(mockSnsAccountsStoreSubscribe(mockPrincipal));
    });

    afterAll(() => jest.clearAllMocks());

    it("should hide spinner when selected account is loaded", async () => {
      const { queryByTestId } = render(SnsWallet, props);

      await waitFor(() => expect(queryByTestId("spinner")).toBeNull());
    });

    it("should render wallet summary and transactions", async () => {
      const { queryByTestId } = render(SnsWallet, props);

      await waitFor(() =>
        expect(queryByTestId("wallet-summary")).toBeInTheDocument()
      );
      await waitFor(() =>
        expect(queryByTestId("sns-transactions-list")).toBeInTheDocument()
      );
    });

    it("should open new transaction modal", async () => {
      const { queryByTestId, getByTestId } = render(SnsWallet, props);

      await waitFor(() =>
        expect(queryByTestId("open-new-sns-transaction")).toBeInTheDocument()
      );

      const button = getByTestId(
        "open-new-sns-transaction"
      ) as HTMLButtonElement;
      await fireEvent.click(button);

      await waitFor(() => {
        expect(getByTestId("transaction-step-1")).toBeInTheDocument();
      });
    });
  });
});<|MERGE_RESOLUTION|>--- conflicted
+++ resolved
@@ -2,11 +2,7 @@
  * @jest-environment jsdom
  */
 
-<<<<<<< HEAD
-=======
-import { CONTEXT_PATH } from "$lib/constants/routes.constants";
 import { snsSelectedTransactionFeeStore } from "$lib/derived/sns/sns-selected-transaction-fee.store";
->>>>>>> 85fbdb22
 import SnsWallet from "$lib/pages/SnsWallet.svelte";
 import { syncSnsAccounts } from "$lib/services/sns-accounts.services";
 import { snsAccountsStore } from "$lib/stores/sns-accounts.store";
@@ -45,18 +41,11 @@
         .mockImplementation(
           mockSnsAccountsStoreSubscribe(Principal.fromText("aaaaa-aa"))
         );
-
-<<<<<<< HEAD
-      page.mock({ data: { universe: mockPrincipal.toText() } });
-=======
       jest
         .spyOn(snsSelectedTransactionFeeStore, "subscribe")
         .mockImplementation(mockSnsSelectedTransactionFeeStoreSubscribe());
-      // Context needs to match the mocked sns accounts
-      routeStore.update({
-        path: `${CONTEXT_PATH}/${mockPrincipal.toText()}/accounts`,
-      });
->>>>>>> 85fbdb22
+
+      page.mock({ data: { universe: mockPrincipal.toText() } });
     });
     it("should render a spinner while loading", () => {
       const { getByTestId } = render(SnsWallet, props);

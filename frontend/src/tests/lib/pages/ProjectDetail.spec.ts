import * as ledgerApi from "$lib/api/ledger.api";
import * as nnsDappApi from "$lib/api/nns-dapp.api";
import * as snsSaleApi from "$lib/api/sns-sale.api";
import * as snsMetricsApi from "$lib/api/sns-swap-metrics.api";
import * as snsApi from "$lib/api/sns.api";
import { AppPath } from "$lib/constants/routes.constants";
import { WATCH_SALE_STATE_EVERY_MILLISECONDS } from "$lib/constants/sns.constants";
import { NOT_LOADED } from "$lib/constants/stores.constants";
import { pageStore } from "$lib/derived/page.derived";
import ProjectDetail from "$lib/pages/ProjectDetail.svelte";
import { cancelPollGetOpenTicket } from "$lib/services/sns-sale.services";
import { accountsStore } from "$lib/stores/accounts.store";
import { authStore } from "$lib/stores/auth.store";
import { snsSwapMetricsStore } from "$lib/stores/sns-swap-metrics.store";
import { snsQueryStore, snsSwapCommitmentsStore } from "$lib/stores/sns.store";
import { userCountryStore } from "$lib/stores/user-country.store";
import type { SnsSwapCommitment } from "$lib/types/sns";
import { formatToken, numberToE8s } from "$lib/utils/token.utils";
import { page } from "$mocks/$app/stores";
import * as fakeLocationApi from "$tests/fakes/location-api.fake";
import {
  mockAccountDetails,
  mockMainAccount,
} from "$tests/mocks/accounts.store.mock";
import {
  mockAuthStoreNoIdentitySubscribe,
  mockAuthStoreSubscribe,
  mockPrincipal,
} from "$tests/mocks/auth.store.mock";
import { mockCanisterId } from "$tests/mocks/canisters.mock";
import {
  snsResponseFor,
  snsResponsesForLifecycle,
} from "$tests/mocks/sns-response.mock";
import { snsTicketMock } from "$tests/mocks/sns.mock";
import { ProjectDetailPo } from "$tests/page-objects/ProjectDetail.page-object";
import { JestPageObjectElement } from "$tests/page-objects/jest.page-object";
import { blockAllCallsTo } from "$tests/utils/module.test-utils";
import {
  advanceTime,
  runResolvedPromises,
} from "$tests/utils/timers.test-utils";
import { Principal } from "@dfinity/principal";
import { SnsSwapLifecycle } from "@dfinity/sns";
import { render, waitFor } from "@testing-library/svelte";
import { get } from "svelte/store";
import { vi } from "vitest";

<<<<<<< HEAD
vi.mock("$lib/api/sns.api");
vi.mock("$lib/api/sns-swap-metrics.api");
vi.mock("$lib/api/sns-sale.api");
vi.mock("$lib/api/ledger.api");
=======
jest.mock("$lib/api/nns-dapp.api");
jest.mock("$lib/api/sns.api");
jest.mock("$lib/api/sns-swap-metrics.api");
jest.mock("$lib/api/sns-sale.api");
jest.mock("$lib/api/ledger.api");
jest.mock("$lib/api/location.api");
>>>>>>> 5ae5af53

const blockedApiPaths = [
  "$lib/api/sns.api",
  "$lib/api/sns-swap-metrics.api",
  "$lib/api/sns-sale.api",
  "$lib/api/ledger.api",
  "$lib/api/location.api",
];

describe("ProjectDetail", () => {
  blockAllCallsTo(blockedApiPaths);
  fakeLocationApi.install();

  const userCountryCode = "CH";
  const notUserCountryCode = "US";
  const newBalance = BigInt(10_000_000_000);
  const saleBuyerCount = 1_000_000;
  const rawMetricsText = `
# TYPE sale_buyer_count gauge
sale_buyer_count ${saleBuyerCount} 1677707139456
# HELP sale_cf_participants_count`;

  beforeEach(() => {
    vi.clearAllMocks();
    snsQueryStore.reset();
    snsSwapCommitmentsStore.reset();
    snsSwapMetricsStore.reset();
    userCountryStore.set(NOT_LOADED);

    vi.clearAllTimers();
    const now = Date.now();
    vi.useFakeTimers().setSystemTime(now);

<<<<<<< HEAD
    vi.spyOn(ledgerApi, "sendICP").mockResolvedValue(undefined);
    vi.spyOn(ledgerApi, "queryAccountBalance").mockResolvedValue(newBalance);

    vi.spyOn(snsApi, "querySnsDerivedState").mockResolvedValue({
=======
    jest.spyOn(ledgerApi, "sendICP").mockResolvedValue(undefined);

    jest
      .spyOn(nnsDappApi, "queryAccount")
      .mockResolvedValue(mockAccountDetails);
    jest.spyOn(ledgerApi, "queryAccountBalance").mockResolvedValue(newBalance);

    fakeLocationApi.setCountryCode(userCountryCode);

    jest.spyOn(snsApi, "querySnsDerivedState").mockResolvedValue({
>>>>>>> 5ae5af53
      sns_tokens_per_icp: [1],
      buyer_total_icp_e8s: [BigInt(200_000_000)],
      cf_participant_count: [],
      direct_participant_count: [],
      cf_neuron_count: [],
    });

    vi.spyOn(snsMetricsApi, "querySnsSwapMetrics").mockResolvedValue(
      rawMetricsText
    );
  });

  describe("not logged in user", () => {
    beforeEach(() => {
      page.mock({ data: { universe: null } });
      vi.spyOn(authStore, "subscribe").mockImplementation(
        mockAuthStoreNoIdentitySubscribe
      );
    });

    // TODO: Remove once all SNSes support buyers count in derived state
    describe("Open project without buyers count on derived state", () => {
      const rootCanisterId = mockCanisterId;
      const response = snsResponseFor({
        principal: rootCanisterId,
        lifecycle: SnsSwapLifecycle.Open,
        directParticipantCount: [],
        certified: true,
      });
      const props = {
        rootCanisterId: rootCanisterId.toText(),
      };
      beforeEach(() => {
        snsQueryStore.setData(response);
      });

      it("should start watching swap metrics and stop on unmounting", async () => {
        const { unmount } = render(ProjectDetail, props);

        await runResolvedPromises();
        let expectedCalls = 1;
        expect(snsMetricsApi.querySnsSwapMetrics).toBeCalledTimes(
          expectedCalls
        );

        const retryDelay = WATCH_SALE_STATE_EVERY_MILLISECONDS;
        const callsBeforeStopPolling = 4;

        while (expectedCalls < callsBeforeStopPolling) {
          await advanceTime(retryDelay);
          expectedCalls += 1;
          expect(snsMetricsApi.querySnsSwapMetrics).toBeCalledTimes(
            expectedCalls
          );
        }
        unmount();

        await runResolvedPromises();
        expect(snsMetricsApi.querySnsSwapMetrics).toBeCalledTimes(
          expectedCalls
        );

        // Even after waiting a long time there shouldn't be more calls.
        await advanceTime(99 * retryDelay);
        expect(snsMetricsApi.querySnsSwapMetrics).toBeCalledTimes(
          expectedCalls
        );
      });
    });

    describe("Open project with buyers count on derived state", () => {
      const rootCanisterId = mockCanisterId;
      const response = snsResponseFor({
        principal: rootCanisterId,
        lifecycle: SnsSwapLifecycle.Open,
        directParticipantCount: [30n],
        certified: true,
      });
      const props = {
        rootCanisterId: rootCanisterId.toText(),
      };
      beforeEach(() => {
        snsQueryStore.setData(response);
      });

      it("should NOT start watching swap metrics", async () => {
        render(ProjectDetail, props);

        await runResolvedPromises();
        expect(snsMetricsApi.querySnsSwapMetrics).toBeCalledTimes(0);

        const retryDelay = WATCH_SALE_STATE_EVERY_MILLISECONDS;
        await advanceTime(retryDelay);
        await runResolvedPromises();

        expect(snsMetricsApi.querySnsSwapMetrics).toBeCalledTimes(0);
      });

      it("should start watching derived state and stop on unmounting", async () => {
        const { unmount } = render(ProjectDetail, props);

        await runResolvedPromises();
        let expectedCalls = 0;
        expect(snsApi.querySnsDerivedState).toBeCalledTimes(expectedCalls);

        const retryDelay = WATCH_SALE_STATE_EVERY_MILLISECONDS;
        const callsBeforeStopPolling = 4;

        while (expectedCalls < callsBeforeStopPolling) {
          await advanceTime(retryDelay);
          expectedCalls += 1;
          expect(snsApi.querySnsDerivedState).toBeCalledTimes(expectedCalls);
        }
        unmount();

        await runResolvedPromises();
        expect(snsApi.querySnsDerivedState).toBeCalledTimes(expectedCalls);

        // Even after waiting a long time there shouldn't be more calls.
        await advanceTime(99 * retryDelay);
        expect(snsApi.querySnsDerivedState).toBeCalledTimes(expectedCalls);
      });

      it("should not load user's commitment", async () => {
        render(ProjectDetail, props);

        await waitFor(() =>
          expect(snsApi.querySnsSwapCommitment).not.toBeCalled()
        );
      });

      it("should render info section", async () => {
        const { queryByTestId } = render(ProjectDetail, props);

        expect(queryByTestId("sns-project-detail-info")).toBeInTheDocument();
      });

      it("should render status section", async () => {
        const { queryByTestId } = render(ProjectDetail, props);

        expect(queryByTestId("sns-project-detail-status")).toBeInTheDocument();
      });
    });

    // TODO: Remove once all SNSes support buyers count in derived state
    describe("Committed project without buyers in derived state", () => {
      const rootCanisterId = mockCanisterId;
      const response = snsResponseFor({
        principal: rootCanisterId,
        lifecycle: SnsSwapLifecycle.Committed,
        directParticipantCount: [],
        certified: true,
      });
      const props = {
        rootCanisterId: rootCanisterId.toText(),
      };
      beforeEach(() => {
        snsQueryStore.setData(response);
      });

      it("should query metrics but not watch them", async () => {
        const { queryByTestId } = render(ProjectDetail, props);

        expect(queryByTestId("sns-project-detail-status")).toBeInTheDocument();

        expect(snsMetricsApi.querySnsSwapMetrics).toBeCalledTimes(1);

        const retryDelay = WATCH_SALE_STATE_EVERY_MILLISECONDS;

        // Even after waiting a long time there shouldn't be more calls.
        await advanceTime(99 * retryDelay);
        expect(snsMetricsApi.querySnsSwapMetrics).toBeCalledTimes(1);
      });
    });

    describe("Committed project with buyers count in derived state", () => {
      const responses = snsResponsesForLifecycle({
        lifecycles: [SnsSwapLifecycle.Committed],
        certified: true,
      });
      const rootCanisterId = responses[0][0].rootCanisterId;
      const props = {
        rootCanisterId,
      };
      beforeEach(() => {
        snsQueryStore.setData(responses);
      });

      it("should NOT query metrics nor watch them", async () => {
        const { queryByTestId } = render(ProjectDetail, props);

        expect(queryByTestId("sns-project-detail-status")).toBeInTheDocument();

        expect(snsMetricsApi.querySnsSwapMetrics).toBeCalledTimes(0);

        const retryDelay = WATCH_SALE_STATE_EVERY_MILLISECONDS;

        // Even after waiting a long time there shouldn't be more calls.
        await advanceTime(99 * retryDelay);
        expect(snsMetricsApi.querySnsSwapMetrics).toBeCalledTimes(0);
      });

      it("should not query total commitments, nor start watching them", async () => {
        const { queryByTestId } = render(ProjectDetail, props);

        expect(queryByTestId("sns-project-detail-status")).toBeInTheDocument();
        expect(snsApi.querySnsDerivedState).not.toBeCalled();

        const retryDelay = WATCH_SALE_STATE_EVERY_MILLISECONDS;

        // Even after waiting a long time there shouldn't be more calls.
        await advanceTime(99 * retryDelay);
        expect(snsApi.querySnsDerivedState).toBeCalledTimes(0);
      });
    });
  });

  describe("logged in user", () => {
    beforeEach(() => {
      vi.spyOn(authStore, "subscribe").mockImplementation(
        mockAuthStoreSubscribe
      );

      vi.spyOn(snsSaleApi, "getOpenTicket").mockResolvedValue(undefined);
      vi.spyOn(snsApi, "querySnsLifecycle").mockResolvedValue({
        decentralization_sale_open_timestamp_seconds: [BigInt(11231312)],
        lifecycle: [SnsSwapLifecycle.Open],
      });

      cancelPollGetOpenTicket();
    });

    describe("Open project", () => {
      const responses = snsResponsesForLifecycle({
        lifecycles: [SnsSwapLifecycle.Open],
        certified: true,
      });
      const rootCanisterId = responses[0][0].rootCanisterId;
      const props = {
        rootCanisterId,
      };
      const { ticket: testTicket } = snsTicketMock({
        rootCanisterId: Principal.fromText(rootCanisterId),
        owner: mockPrincipal,
      });
      beforeEach(() => {
        snsQueryStore.setData(responses);
        vi.spyOn(snsSaleApi, "notifyParticipation").mockResolvedValue({
          icp_accepted_participation_e8s: testTicket.amount_icp_e8s,
          icp_ledger_account_balance_e8s: testTicket.amount_icp_e8s,
        });
<<<<<<< HEAD
        vi.spyOn(ledgerApi, "sendICP").mockResolvedValue(BigInt(10));
        vi.spyOn(ledgerApi, "queryAccountBalance").mockResolvedValue(
          BigInt(10_000_000)
        );
=======
        jest.spyOn(ledgerApi, "sendICP").mockResolvedValue(BigInt(10));
        jest
          .spyOn(ledgerApi, "queryAccountBalance")
          .mockResolvedValue(BigInt(1_000_000_000));
>>>>>>> 5ae5af53
      });

      it("should show user's commitment", async () => {
        const userCommitment = BigInt(100_000_000);
        vi.spyOn(snsApi, "querySnsSwapCommitment").mockResolvedValue({
          rootCanisterId: Principal.fromText(rootCanisterId),
          myCommitment: {
            icp: [
              {
                transfer_start_timestamp_seconds: BigInt(123444),
                amount_e8s: userCommitment,
                transfer_success_timestamp_seconds: BigInt(123445),
                transfer_fee_paid_e8s: [],
                amount_transferred_e8s: [],
              },
            ],
          },
        });
        const { queryByTestId } = render(ProjectDetail, props);

        await waitFor(() =>
          expect(queryByTestId("sns-user-commitment")).toBeInTheDocument()
        );

        expect(
          queryByTestId("sns-user-commitment")?.querySelector(
            "[data-tid='token-value']"
          )?.innerHTML
        ).toMatch(formatToken({ value: userCommitment }));
      });

      describe("no open ticket and no commitment", () => {
        beforeEach(() => {
          jest.spyOn(snsSaleApi, "getOpenTicket").mockResolvedValue(undefined);
          jest.spyOn(snsApi, "querySnsSwapCommitment").mockResolvedValue({
            rootCanisterId: Principal.fromText(rootCanisterId),
            myCommitment: undefined,
          } as SnsSwapCommitment);
        });

        const renderProjectDetail = async (): Promise<ProjectDetailPo> => {
          const { container } = render(ProjectDetail, props);

          await runResolvedPromises();

          return ProjectDetailPo.under(new JestPageObjectElement(container));
        };

        it("should enable button without loading user's country if no deny list", async () => {
          const projectDetail = await renderProjectDetail();

          expect(await projectDetail.getParticipateButton().isPresent()).toBe(
            true
          );

          expect(get(userCountryStore)).toBe(NOT_LOADED);
        });

        it("should show enabled button after getting user country", async () => {
          const response = snsResponseFor({
            principal: Principal.fromText(rootCanisterId),
            lifecycle: SnsSwapLifecycle.Open,
            certified: true,
            restrictedCountries: ["US"],
          });
          snsQueryStore.setData(response);
          fakeLocationApi.setCountryCode("CH");

          fakeLocationApi.pause();

          const projectDetail = await renderProjectDetail();

          await runResolvedPromises();
          expect(await projectDetail.getParticipateButton().isPresent()).toBe(
            false
          );

          fakeLocationApi.resume();

          await runResolvedPromises();
          expect(await projectDetail.getParticipateButton().isPresent()).toBe(
            true
          );
          expect(await projectDetail.getParticipateButton().isDisabled()).toBe(
            false
          );
        });
      });

      describe("successful participation", () => {
        const formattedAmountICP = "5.00";
        const amountICP = 5;
        const amountE8s = numberToE8s(amountICP);
        const finalCommitment = {
          icp: [
            {
              transfer_start_timestamp_seconds: BigInt(123444),
              amount_e8s: amountE8s,
              transfer_success_timestamp_seconds: BigInt(123445),
            },
          ],
        };

        beforeEach(() => {
          // Do not rely on the `loadAccounts` from the modal.
          accountsStore.setForTesting({
            main: mockMainAccount,
            subAccounts: [],
            hardwareWallets: [],
          });
          jest.spyOn(snsSaleApi, "getOpenTicket").mockResolvedValue(undefined);
          jest.spyOn(snsSaleApi, "newSaleTicket").mockResolvedValue({
            ...testTicket,
            amount_icp_e8s: amountE8s,
          });
          jest
            .spyOn(snsApi, "querySnsSwapCommitment")
            // Query call
            .mockResolvedValueOnce({
              rootCanisterId: Principal.fromText(rootCanisterId),
              myCommitment: undefined,
            } as SnsSwapCommitment)
            // Update call
            .mockResolvedValueOnce({
              rootCanisterId: Principal.fromText(rootCanisterId),
              myCommitment: undefined,
            } as SnsSwapCommitment)
            .mockResolvedValue({
              rootCanisterId: Principal.fromText(rootCanisterId),
              myCommitment: finalCommitment,
            } as SnsSwapCommitment);
        });

        const participateInSwap = async () => {
          const { container } = render(ProjectDetail, props);

          await runResolvedPromises();

          const projectDetail = ProjectDetailPo.under(
            new JestPageObjectElement(container)
          );

          await waitFor(async () =>
            expect(
              await projectDetail.getParticipateButton().isDisabled()
            ).toBe(false)
          );

          expect(await projectDetail.hasCommitmentAmount()).toBe(false);
          await projectDetail.participate({
            amount: amountICP,
            acceptConditions: false,
          });
          expect(await projectDetail.getCommitmentAmount()).toBe(
            formattedAmountICP
          );
        };

        it("when no restricted countries", async () => {
          await participateInSwap();
        });

        it("when restricted countries and user is from another country", async () => {
          const response = snsResponseFor({
            principal: Principal.fromText(rootCanisterId),
            lifecycle: SnsSwapLifecycle.Open,
            certified: true,
            restrictedCountries: [notUserCountryCode],
          });
          snsQueryStore.setData(response);

          await participateInSwap();
        });

        it("when restricted countries and getting location fails", async () => {
          jest.spyOn(console, "error").mockImplementation(() => undefined);
          fakeLocationApi.setCountryCode(
            new Error("Failed to get user location")
          );

          const response = snsResponseFor({
            principal: Principal.fromText(rootCanisterId),
            lifecycle: SnsSwapLifecycle.Open,
            certified: true,
            restrictedCountries: ["US"],
          });
          snsQueryStore.setData(response);
          await participateInSwap();
        });
      });

      it("should participate without user interaction if there is an open ticket.", async () => {
        const initialCommitment = { icp: [] };
        const finalCommitment = {
          icp: [
            {
              transfer_start_timestamp_seconds: BigInt(123444),
              amount_e8s: testTicket.amount_icp_e8s,
              transfer_success_timestamp_seconds: BigInt(123445),
            },
          ],
        };
        vi.spyOn(snsApi, "querySnsSwapCommitment")
          .mockResolvedValueOnce({
            rootCanisterId: Principal.fromText(rootCanisterId),
            myCommitment: initialCommitment,
          } as SnsSwapCommitment)
          .mockResolvedValue({
            rootCanisterId: Principal.fromText(rootCanisterId),
            myCommitment: finalCommitment,
          } as SnsSwapCommitment);
        vi.spyOn(snsSaleApi, "getOpenTicket").mockResolvedValue(testTicket);

        const { getByTestId, queryByTestId } = render(ProjectDetail, props);

        expect(queryByTestId("sns-user-commitment")).not.toBeInTheDocument();

        await waitFor(() =>
          expect(getByTestId("sale-in-progress-modal")).toBeInTheDocument()
        );

        await waitFor(() =>
          expect(queryByTestId("sns-user-commitment")).toBeInTheDocument()
        );

        expect(
          queryByTestId("sns-user-commitment")?.querySelector(
            "[data-tid='token-value']"
          )?.innerHTML
        ).toMatch(formatToken({ value: testTicket.amount_icp_e8s }));
      });
    });

    describe("Committed project", () => {
      const rootCanisterId = mockCanisterId;
      const response = snsResponseFor({
        principal: rootCanisterId,
        lifecycle: SnsSwapLifecycle.Committed,
        directParticipantCount: [],
        certified: true,
      });
      const props = {
        rootCanisterId: rootCanisterId.toText(),
      };
      beforeEach(() => {
        snsQueryStore.setData(response);
        jest.spyOn(snsApi, "querySnsSwapCommitment").mockResolvedValue({
          rootCanisterId,
          myCommitment: {
            icp: [],
          },
        });
      });

      it("should query metrics but not watch them", async () => {
        const { queryByTestId } = render(ProjectDetail, props);

        expect(queryByTestId("sns-project-detail-status")).toBeInTheDocument();

        expect(snsMetricsApi.querySnsSwapMetrics).toBeCalledTimes(1);

        const retryDelay = WATCH_SALE_STATE_EVERY_MILLISECONDS;

        // Even after waiting a long time there shouldn't be more calls.
        await advanceTime(99 * retryDelay);
        expect(snsMetricsApi.querySnsSwapMetrics).toBeCalledTimes(1);
      });
    });

    describe("Committed project with buyers count in state", () => {
      const responses = snsResponsesForLifecycle({
        lifecycles: [SnsSwapLifecycle.Committed],
        certified: true,
      });
      const rootCanisterId = responses[0][0].rootCanisterId;
      const props = {
        rootCanisterId,
      };
      const userCommitment = BigInt(100_000_000);
      beforeEach(() => {
        snsQueryStore.setData(responses);
        vi.spyOn(snsApi, "querySnsSwapCommitment").mockResolvedValue({
          rootCanisterId: Principal.fromText(rootCanisterId),
          myCommitment: {
            icp: [
              {
                transfer_start_timestamp_seconds: BigInt(123444),
                amount_e8s: userCommitment,
                transfer_success_timestamp_seconds: BigInt(123445),
                transfer_fee_paid_e8s: [],
                amount_transferred_e8s: [],
              },
            ],
          },
        });
      });

      it("should NOT query metrics nor watch them", async () => {
        const { queryByTestId } = render(ProjectDetail, props);

        expect(queryByTestId("sns-project-detail-status")).toBeInTheDocument();

        expect(snsMetricsApi.querySnsSwapMetrics).toBeCalledTimes(0);

        const retryDelay = WATCH_SALE_STATE_EVERY_MILLISECONDS;

        // Even after waiting a long time there shouldn't be more calls.
        await advanceTime(99 * retryDelay);
        expect(snsMetricsApi.querySnsSwapMetrics).toBeCalledTimes(0);
      });

      it("should not query total commitments, nor start watching them", async () => {
        const { queryByTestId } = render(ProjectDetail, props);

        expect(queryByTestId("sns-project-detail-status")).toBeInTheDocument();
        expect(snsApi.querySnsDerivedState).not.toBeCalled();

        const retryDelay = WATCH_SALE_STATE_EVERY_MILLISECONDS;

        // Even after waiting a long time there shouldn't be more calls.
        await advanceTime(99 * retryDelay);
        expect(snsApi.querySnsDerivedState).toBeCalledTimes(0);
      });

      it("should load user's commitment", async () => {
        const { queryByTestId } = render(ProjectDetail, props);

        await waitFor(() =>
          expect(queryByTestId("sns-user-commitment")).toBeInTheDocument()
        );

        expect(
          queryByTestId("sns-user-commitment")?.querySelector(
            "[data-tid='token-value']"
          )?.innerHTML
        ).toMatch(formatToken({ value: userCommitment }));
      });
    });
  });

  describe("invalid root canister id", () => {
    const responses = snsResponsesForLifecycle({
      lifecycles: [SnsSwapLifecycle.Open],
      certified: true,
    });
    beforeEach(() => {
      snsQueryStore.setData(responses);
      page.mock({ data: { universe: null } });
      vi.spyOn(authStore, "subscribe").mockImplementation(
        mockAuthStoreNoIdentitySubscribe
      );
    });

    it("should redirect to launchpad", async () => {
      render(ProjectDetail, {
        props: {
          rootCanisterId: "invalid-project",
        },
      });

      await waitFor(() => {
        const { path } = get(pageStore);
        return expect(path).toEqual(AppPath.Launchpad);
      });
    });
  });

  describe("not found canister id", () => {
    const responses = snsResponsesForLifecycle({
      lifecycles: [SnsSwapLifecycle.Open],
      certified: true,
    });
    beforeEach(() => {
      snsQueryStore.setData(responses);
      page.mock({ data: { universe: null } });
      vi.spyOn(authStore, "subscribe").mockImplementation(
        mockAuthStoreNoIdentitySubscribe
      );
    });

    it("should redirect to launchpad", async () => {
      render(ProjectDetail, {
        props: {
          rootCanisterId: "aaaaa-aa",
        },
      });

      await waitFor(() => {
        const { path } = get(pageStore);
        return expect(path).toEqual(AppPath.Launchpad);
      });
    });
  });
});<|MERGE_RESOLUTION|>--- conflicted
+++ resolved
@@ -1,3 +1,7 @@
+/**
+ * @jest-environment jsdom
+ */
+
 import * as ledgerApi from "$lib/api/ledger.api";
 import * as nnsDappApi from "$lib/api/nns-dapp.api";
 import * as snsSaleApi from "$lib/api/sns-sale.api";
@@ -44,21 +48,13 @@
 import { SnsSwapLifecycle } from "@dfinity/sns";
 import { render, waitFor } from "@testing-library/svelte";
 import { get } from "svelte/store";
-import { vi } from "vitest";
-
-<<<<<<< HEAD
-vi.mock("$lib/api/sns.api");
-vi.mock("$lib/api/sns-swap-metrics.api");
-vi.mock("$lib/api/sns-sale.api");
-vi.mock("$lib/api/ledger.api");
-=======
+
 jest.mock("$lib/api/nns-dapp.api");
 jest.mock("$lib/api/sns.api");
 jest.mock("$lib/api/sns-swap-metrics.api");
 jest.mock("$lib/api/sns-sale.api");
 jest.mock("$lib/api/ledger.api");
 jest.mock("$lib/api/location.api");
->>>>>>> 5ae5af53
 
 const blockedApiPaths = [
   "$lib/api/sns.api",
@@ -82,22 +78,16 @@
 # HELP sale_cf_participants_count`;
 
   beforeEach(() => {
-    vi.clearAllMocks();
+    jest.clearAllMocks();
     snsQueryStore.reset();
     snsSwapCommitmentsStore.reset();
     snsSwapMetricsStore.reset();
     userCountryStore.set(NOT_LOADED);
 
-    vi.clearAllTimers();
+    jest.clearAllTimers();
     const now = Date.now();
-    vi.useFakeTimers().setSystemTime(now);
-
-<<<<<<< HEAD
-    vi.spyOn(ledgerApi, "sendICP").mockResolvedValue(undefined);
-    vi.spyOn(ledgerApi, "queryAccountBalance").mockResolvedValue(newBalance);
-
-    vi.spyOn(snsApi, "querySnsDerivedState").mockResolvedValue({
-=======
+    jest.useFakeTimers().setSystemTime(now);
+
     jest.spyOn(ledgerApi, "sendICP").mockResolvedValue(undefined);
 
     jest
@@ -108,7 +98,6 @@
     fakeLocationApi.setCountryCode(userCountryCode);
 
     jest.spyOn(snsApi, "querySnsDerivedState").mockResolvedValue({
->>>>>>> 5ae5af53
       sns_tokens_per_icp: [1],
       buyer_total_icp_e8s: [BigInt(200_000_000)],
       cf_participant_count: [],
@@ -116,17 +105,17 @@
       cf_neuron_count: [],
     });
 
-    vi.spyOn(snsMetricsApi, "querySnsSwapMetrics").mockResolvedValue(
-      rawMetricsText
-    );
+    jest
+      .spyOn(snsMetricsApi, "querySnsSwapMetrics")
+      .mockResolvedValue(rawMetricsText);
   });
 
   describe("not logged in user", () => {
     beforeEach(() => {
       page.mock({ data: { universe: null } });
-      vi.spyOn(authStore, "subscribe").mockImplementation(
-        mockAuthStoreNoIdentitySubscribe
-      );
+      jest
+        .spyOn(authStore, "subscribe")
+        .mockImplementation(mockAuthStoreNoIdentitySubscribe);
     });
 
     // TODO: Remove once all SNSes support buyers count in derived state
@@ -328,12 +317,12 @@
 
   describe("logged in user", () => {
     beforeEach(() => {
-      vi.spyOn(authStore, "subscribe").mockImplementation(
-        mockAuthStoreSubscribe
-      );
-
-      vi.spyOn(snsSaleApi, "getOpenTicket").mockResolvedValue(undefined);
-      vi.spyOn(snsApi, "querySnsLifecycle").mockResolvedValue({
+      jest
+        .spyOn(authStore, "subscribe")
+        .mockImplementation(mockAuthStoreSubscribe);
+
+      jest.spyOn(snsSaleApi, "getOpenTicket").mockResolvedValue(undefined);
+      jest.spyOn(snsApi, "querySnsLifecycle").mockResolvedValue({
         decentralization_sale_open_timestamp_seconds: [BigInt(11231312)],
         lifecycle: [SnsSwapLifecycle.Open],
       });
@@ -356,26 +345,19 @@
       });
       beforeEach(() => {
         snsQueryStore.setData(responses);
-        vi.spyOn(snsSaleApi, "notifyParticipation").mockResolvedValue({
+        jest.spyOn(snsSaleApi, "notifyParticipation").mockResolvedValue({
           icp_accepted_participation_e8s: testTicket.amount_icp_e8s,
           icp_ledger_account_balance_e8s: testTicket.amount_icp_e8s,
         });
-<<<<<<< HEAD
-        vi.spyOn(ledgerApi, "sendICP").mockResolvedValue(BigInt(10));
-        vi.spyOn(ledgerApi, "queryAccountBalance").mockResolvedValue(
-          BigInt(10_000_000)
-        );
-=======
         jest.spyOn(ledgerApi, "sendICP").mockResolvedValue(BigInt(10));
         jest
           .spyOn(ledgerApi, "queryAccountBalance")
           .mockResolvedValue(BigInt(1_000_000_000));
->>>>>>> 5ae5af53
       });
 
       it("should show user's commitment", async () => {
         const userCommitment = BigInt(100_000_000);
-        vi.spyOn(snsApi, "querySnsSwapCommitment").mockResolvedValue({
+        jest.spyOn(snsApi, "querySnsSwapCommitment").mockResolvedValue({
           rootCanisterId: Principal.fromText(rootCanisterId),
           myCommitment: {
             icp: [
@@ -573,7 +555,8 @@
             },
           ],
         };
-        vi.spyOn(snsApi, "querySnsSwapCommitment")
+        jest
+          .spyOn(snsApi, "querySnsSwapCommitment")
           .mockResolvedValueOnce({
             rootCanisterId: Principal.fromText(rootCanisterId),
             myCommitment: initialCommitment,
@@ -582,7 +565,7 @@
             rootCanisterId: Principal.fromText(rootCanisterId),
             myCommitment: finalCommitment,
           } as SnsSwapCommitment);
-        vi.spyOn(snsSaleApi, "getOpenTicket").mockResolvedValue(testTicket);
+        jest.spyOn(snsSaleApi, "getOpenTicket").mockResolvedValue(testTicket);
 
         const { getByTestId, queryByTestId } = render(ProjectDetail, props);
 
@@ -652,7 +635,7 @@
       const userCommitment = BigInt(100_000_000);
       beforeEach(() => {
         snsQueryStore.setData(responses);
-        vi.spyOn(snsApi, "querySnsSwapCommitment").mockResolvedValue({
+        jest.spyOn(snsApi, "querySnsSwapCommitment").mockResolvedValue({
           rootCanisterId: Principal.fromText(rootCanisterId),
           myCommitment: {
             icp: [
@@ -719,9 +702,9 @@
     beforeEach(() => {
       snsQueryStore.setData(responses);
       page.mock({ data: { universe: null } });
-      vi.spyOn(authStore, "subscribe").mockImplementation(
-        mockAuthStoreNoIdentitySubscribe
-      );
+      jest
+        .spyOn(authStore, "subscribe")
+        .mockImplementation(mockAuthStoreNoIdentitySubscribe);
     });
 
     it("should redirect to launchpad", async () => {
@@ -746,9 +729,9 @@
     beforeEach(() => {
       snsQueryStore.setData(responses);
       page.mock({ data: { universe: null } });
-      vi.spyOn(authStore, "subscribe").mockImplementation(
-        mockAuthStoreNoIdentitySubscribe
-      );
+      jest
+        .spyOn(authStore, "subscribe")
+        .mockImplementation(mockAuthStoreNoIdentitySubscribe);
     });
 
     it("should redirect to launchpad", async () => {

--- conflicted
+++ resolved
@@ -1,12 +1,4 @@
-<<<<<<< HEAD
-import * as ledgerApi from "$lib/api/ledger.api";
-=======
-/**
- * @jest-environment jsdom
- */
-
 import * as ledgerApi from "$lib/api/icp-ledger.api";
->>>>>>> 41889636
 import * as nnsDappApi from "$lib/api/nns-dapp.api";
 import * as snsSaleApi from "$lib/api/sns-sale.api";
 import * as snsMetricsApi from "$lib/api/sns-swap-metrics.api";
@@ -54,21 +46,12 @@
 import { get } from "svelte/store";
 import { vi } from "vitest";
 
-<<<<<<< HEAD
 vi.mock("$lib/api/nns-dapp.api");
 vi.mock("$lib/api/sns.api");
 vi.mock("$lib/api/sns-swap-metrics.api");
 vi.mock("$lib/api/sns-sale.api");
-vi.mock("$lib/api/ledger.api");
+vi.mock("$lib/api/icp-ledger.api");
 vi.mock("$lib/api/location.api");
-=======
-jest.mock("$lib/api/nns-dapp.api");
-jest.mock("$lib/api/sns.api");
-jest.mock("$lib/api/sns-swap-metrics.api");
-jest.mock("$lib/api/sns-sale.api");
-jest.mock("$lib/api/icp-ledger.api");
-jest.mock("$lib/api/location.api");
->>>>>>> 41889636
 
 const blockedApiPaths = [
   "$lib/api/sns.api",
@@ -98,6 +81,10 @@
     snsSwapMetricsStore.reset();
     userCountryStore.set(NOT_LOADED);
 
+    vi.clearAllTimers();
+    const now = Date.now();
+    vi.useFakeTimers().setSystemTime(now);
+
     vi.spyOn(ledgerApi, "sendICP").mockResolvedValue(undefined);
 
     vi.spyOn(nnsDappApi, "queryAccount").mockResolvedValue(mockAccountDetails);
@@ -124,9 +111,6 @@
       vi.spyOn(authStore, "subscribe").mockImplementation(
         mockAuthStoreNoIdentitySubscribe
       );
-      vi.clearAllTimers();
-      const now = Date.now();
-      vi.useFakeTimers().setSystemTime(now);
     });
 
     // TODO: Remove once all SNSes support buyers count in derived state
@@ -397,9 +381,6 @@
 
       describe("no open ticket and no commitment", () => {
         beforeEach(() => {
-          vi.clearAllTimers();
-          const now = Date.now();
-          vi.useFakeTimers().setSystemTime(now);
           vi.spyOn(snsSaleApi, "getOpenTicket").mockResolvedValue(undefined);
           vi.spyOn(snsApi, "querySnsSwapCommitment").mockResolvedValue({
             rootCanisterId: Principal.fromText(rootCanisterId),
@@ -471,9 +452,6 @@
         };
 
         beforeEach(() => {
-          // The participation flow needs the real timers to pass.
-          // Otherwise the flow gets stuck waiting for the absence of the modal.
-          vi.useRealTimers();
           // Do not rely on the `loadAccounts` from the modal.
           accountsStore.setForTesting({
             main: mockMainAccount,
@@ -525,12 +503,8 @@
             amount: amountICP,
             acceptConditions: false,
           });
-<<<<<<< HEAD
-
-=======
           await advanceTime();
           await modal.waitForAbsent();
->>>>>>> 41889636
           expect(await projectDetail.getCommitmentAmount()).toBe(
             formattedAmountICP
           );
@@ -567,47 +541,47 @@
           snsQueryStore.setData(response);
           await participateInSwap();
         });
-
-        it("should participate without user interaction if there is an open ticket.", async () => {
-          const initialCommitment = { icp: [] };
-          const finalCommitment = {
-            icp: [
-              {
-                transfer_start_timestamp_seconds: BigInt(123444),
-                amount_e8s: testTicket.amount_icp_e8s,
-                transfer_success_timestamp_seconds: BigInt(123445),
-              },
-            ],
-          };
-          vi.spyOn(snsApi, "querySnsSwapCommitment")
-            .mockResolvedValueOnce({
-              rootCanisterId: Principal.fromText(rootCanisterId),
-              myCommitment: initialCommitment,
-            } as SnsSwapCommitment)
-            .mockResolvedValue({
-              rootCanisterId: Principal.fromText(rootCanisterId),
-              myCommitment: finalCommitment,
-            } as SnsSwapCommitment);
-          vi.spyOn(snsSaleApi, "getOpenTicket").mockResolvedValue(testTicket);
-
-          const { getByTestId, queryByTestId } = render(ProjectDetail, props);
-
-          expect(queryByTestId("sns-user-commitment")).not.toBeInTheDocument();
-
-          await waitFor(() =>
-            expect(getByTestId("sale-in-progress-modal")).toBeInTheDocument()
-          );
-
-          await waitFor(() =>
-            expect(queryByTestId("sns-user-commitment")).toBeInTheDocument()
-          );
-
-          expect(
-            queryByTestId("sns-user-commitment")?.querySelector(
-              "[data-tid='token-value']"
-            )?.innerHTML
-          ).toMatch(formatToken({ value: testTicket.amount_icp_e8s }));
-        });
+      });
+
+      it("should participate without user interaction if there is an open ticket.", async () => {
+        const initialCommitment = { icp: [] };
+        const finalCommitment = {
+          icp: [
+            {
+              transfer_start_timestamp_seconds: BigInt(123444),
+              amount_e8s: testTicket.amount_icp_e8s,
+              transfer_success_timestamp_seconds: BigInt(123445),
+            },
+          ],
+        };
+        vi.spyOn(snsApi, "querySnsSwapCommitment")
+          .mockResolvedValueOnce({
+            rootCanisterId: Principal.fromText(rootCanisterId),
+            myCommitment: initialCommitment,
+          } as SnsSwapCommitment)
+          .mockResolvedValue({
+            rootCanisterId: Principal.fromText(rootCanisterId),
+            myCommitment: finalCommitment,
+          } as SnsSwapCommitment);
+        vi.spyOn(snsSaleApi, "getOpenTicket").mockResolvedValue(testTicket);
+
+        const { getByTestId, queryByTestId } = render(ProjectDetail, props);
+
+        expect(queryByTestId("sns-user-commitment")).not.toBeInTheDocument();
+
+        await waitFor(() =>
+          expect(getByTestId("sale-in-progress-modal")).toBeInTheDocument()
+        );
+
+        await waitFor(() =>
+          expect(queryByTestId("sns-user-commitment")).toBeInTheDocument()
+        );
+
+        expect(
+          queryByTestId("sns-user-commitment")?.querySelector(
+            "[data-tid='token-value']"
+          )?.innerHTML
+        ).toMatch(formatToken({ value: testTicket.amount_icp_e8s }));
       });
     });
 
@@ -623,9 +597,6 @@
         rootCanisterId: rootCanisterId.toText(),
       };
       beforeEach(() => {
-        vi.clearAllTimers();
-        const now = Date.now();
-        vi.useFakeTimers().setSystemTime(now);
         snsQueryStore.setData(response);
         vi.spyOn(snsApi, "querySnsSwapCommitment").mockResolvedValue({
           rootCanisterId,
@@ -661,9 +632,6 @@
       };
       const userCommitment = BigInt(100_000_000);
       beforeEach(() => {
-        vi.clearAllTimers();
-        const now = Date.now();
-        vi.useFakeTimers().setSystemTime(now);
         snsQueryStore.setData(responses);
         vi.spyOn(snsApi, "querySnsSwapCommitment").mockResolvedValue({
           rootCanisterId: Principal.fromText(rootCanisterId),

import {
  attachCanister,
  createCanister,
  detachCanister,
  getIcpToCyclesExchangeRate,
  queryCanisterDetails,
  queryCanisters,
  renameCanister,
  topUpCanister,
  updateSettings,
} from "$lib/api/canisters.api";
import { ICManagementCanister } from "$lib/canisters/ic-management/ic-management.canister";
import { NNSDappCanister } from "$lib/canisters/nns-dapp/nns-dapp.canister";
import { NameTooLongError } from "$lib/canisters/nns-dapp/nns-dapp.errors";
import {
  CREATE_CANISTER_MEMO,
  TOP_UP_CANISTER_MEMO,
} from "$lib/constants/api.constants";
import { CYCLES_MINTING_CANISTER_ID } from "$lib/constants/canister-ids.constants";
import { MAX_CANISTER_NAME_LENGTH } from "$lib/constants/canisters.constants";
import { nowInBigIntNanoSeconds } from "$lib/utils/date.utils";
import { mockSubAccount } from "$tests/mocks/accounts.store.mock";
import { mockIdentity } from "$tests/mocks/auth.store.mock";
import {
  mockCanisterDetails,
  mockCanisterSettings,
} from "$tests/mocks/canisters.mock";
import { CMCCanister, ProcessingError } from "@dfinity/cmc";
<<<<<<< HEAD
import {
  AccountIdentifier,
  ICPToken,
  LedgerCanister,
  SubAccount,
  TokenAmount,
} from "@dfinity/nns";
import { principalToSubAccount } from "@dfinity/utils";
import { vi } from "vitest";
import { mock } from "vitest-mock-extended";
=======
import { AccountIdentifier, LedgerCanister, SubAccount } from "@dfinity/nns";
import { ICPToken, TokenAmount, principalToSubAccount } from "@dfinity/utils";
import { mock } from "jest-mock-extended";
>>>>>>> 5ae5af53

describe("canisters-api", () => {
  const mockNNSDappCanister = mock<NNSDappCanister>();
  const mockCMCCanister = mock<CMCCanister>();
  const mockICManagementCanister = mock<ICManagementCanister>();
  const mockLedgerCanister = mock<LedgerCanister>();

  afterAll(() => {
    vi.resetAllMocks();
    vi.clearAllTimers();
  });

  beforeEach(() => {
    vi.spyOn(console, "error").mockImplementation(() => undefined);
    const now = Date.now();
    vi.useFakeTimers().setSystemTime(now);

    vi.spyOn(NNSDappCanister, "create").mockImplementation(
      (): NNSDappCanister => mockNNSDappCanister
    );

    vi.spyOn(CMCCanister, "create").mockImplementation(() => mockCMCCanister);

    vi.spyOn(ICManagementCanister, "create").mockImplementation(
      () => mockICManagementCanister
    );

    vi.spyOn(LedgerCanister, "create").mockImplementation(
      () => mockLedgerCanister
    );
  });

  describe("queryCanisters", () => {
    afterEach(() => vi.clearAllMocks());

    it("should call the canister to list the canisters 🤪", async () => {
      await queryCanisters({ identity: mockIdentity, certified: true });

      expect(mockNNSDappCanister.getCanisters).toHaveReturnedTimes(1);
    });
  });

  describe("attachCanister", () => {
    afterEach(() => vi.clearAllMocks());

    it("should call the nns dapp canister to attach the canister id", async () => {
      await attachCanister({
        identity: mockIdentity,
        canisterId: mockCanisterDetails.id,
        name: "test name",
      });

      expect(mockNNSDappCanister.attachCanister).toBeCalled();
    });

    it("should call the nns dapp canister to attach the canister id with empty string as name when not present", async () => {
      await attachCanister({
        identity: mockIdentity,
        canisterId: mockCanisterDetails.id,
      });

      expect(mockNNSDappCanister.attachCanister).toBeCalledWith({
        canisterId: mockCanisterDetails.id,
        name: "",
      });
    });

    it("should fail to attach if name is longer than max", async () => {
      const longName = "a".repeat(MAX_CANISTER_NAME_LENGTH + 1);
      const call = () =>
        attachCanister({
          identity: mockIdentity,
          canisterId: mockCanisterDetails.id,
          name: longName,
        });

      expect(call).rejects.toThrowError(
        new NameTooLongError("error__canister.name_too_long", {
          $name: longName,
        })
      );
      expect(mockNNSDappCanister.attachCanister).not.toBeCalled();
    });
  });

  describe("renameCanister", () => {
    beforeEach(() => jest.clearAllMocks());

    it("should call the nns dapp canister to rename the canister", async () => {
      await renameCanister({
        identity: mockIdentity,
        canisterId: mockCanisterDetails.id,
        name: "test name",
      });

      expect(mockNNSDappCanister.renameCanister).toBeCalled();
    });

    it("should fail to rename if name is longer than max", async () => {
      const longName = "a".repeat(MAX_CANISTER_NAME_LENGTH + 1);
      const call = () =>
        renameCanister({
          identity: mockIdentity,
          canisterId: mockCanisterDetails.id,
          name: longName,
        });

      expect(call).rejects.toThrowError(
        new NameTooLongError("error__canister.name_too_long", {
          $name: longName,
        })
      );
      expect(mockNNSDappCanister.renameCanister).not.toBeCalled();
    });
  });

  describe("updateSettings", () => {
    afterEach(() => vi.clearAllMocks());

    it("should call the ic management canister to update settings", async () => {
      mockICManagementCanister.updateSettings.mockResolvedValue(undefined);
      await updateSettings({
        identity: mockIdentity,
        canisterId: mockCanisterDetails.id,
        settings: mockCanisterSettings,
      });

      expect(mockICManagementCanister.updateSettings).toBeCalled();
    });

    it("should call the ic management canister to update settings with partial settings", async () => {
      const settings = {
        controllers: [
          "xlmdg-vkosz-ceopx-7wtgu-g3xmd-koiyc-awqaq-7modz-zf6r6-364rh-oqe",
        ],
      };
      mockICManagementCanister.updateSettings.mockResolvedValue(undefined);
      await updateSettings({
        identity: mockIdentity,
        canisterId: mockCanisterDetails.id,
        settings,
      });

      expect(mockICManagementCanister.updateSettings).toBeCalled();
    });
  });

  describe("detachCanister", () => {
    afterEach(() => vi.clearAllMocks());

    it("should call the nns dapp canister to detach the canister id", async () => {
      await detachCanister({
        identity: mockIdentity,
        canisterId: mockCanisterDetails.id,
      });

      expect(mockNNSDappCanister.detachCanister).toBeCalled();
    });
  });

  describe("queryCanisterDetails", () => {
    it("should call IC Management Canister with canister id", async () => {
      mockICManagementCanister.getCanisterDetails.mockResolvedValue(
        mockCanisterDetails
      );

      const response = await queryCanisterDetails({
        identity: mockIdentity,
        canisterId: mockCanisterDetails.id,
      });
      expect(mockICManagementCanister.getCanisterDetails).toBeCalledWith(
        mockCanisterDetails.id
      );
      expect(response).toEqual(mockCanisterDetails);
    });
  });

  describe("getIcpToCyclesExchangeRate", () => {
    it("should call CMC to get conversion rate", async () => {
      mockCMCCanister.getIcpToCyclesConversionRate.mockResolvedValue(
        BigInt(10_000)
      );

      const response = await getIcpToCyclesExchangeRate(mockIdentity);
      expect(mockCMCCanister.getIcpToCyclesConversionRate).toBeCalled();
      expect(response).toEqual(BigInt(10_000));
    });
  });

  describe("createCanister", () => {
    beforeEach(() => {
      vi.clearAllMocks();
      // eslint-disable-next-line @typescript-eslint/no-explicit-any
      vi.spyOn(global, "setTimeout").mockImplementation((cb: any) => cb());
      // Avoid to print errors during test
      vi.spyOn(console, "log").mockImplementation(() => undefined);
    });

    it("should make a transfer, notify and attach the canister", async () => {
      mockLedgerCanister.transfer.mockResolvedValue(BigInt(10));
      mockCMCCanister.notifyCreateCanister.mockResolvedValue(
        mockCanisterDetails.id
      );

      const response = await createCanister({
        identity: mockIdentity,
        amount: TokenAmount.fromString({
          amount: "3",
          token: ICPToken,
        }) as TokenAmount,
      });
      expect(mockLedgerCanister.transfer).toBeCalled();
      expect(mockCMCCanister.notifyCreateCanister).toBeCalled();
      expect(mockNNSDappCanister.attachCanister).toBeCalledWith({
        name: "",
        canisterId: mockCanisterDetails.id,
      });
      expect(response).toEqual(mockCanisterDetails.id);
    });

    it("should attach the canister if name max length", async () => {
      mockLedgerCanister.transfer.mockResolvedValue(BigInt(10));
      mockCMCCanister.notifyCreateCanister.mockResolvedValue(
        mockCanisterDetails.id
      );

      const longName = "a".repeat(MAX_CANISTER_NAME_LENGTH);
      const response = await createCanister({
        identity: mockIdentity,
        amount: TokenAmount.fromString({
          amount: "3",
          token: ICPToken,
        }) as TokenAmount,
        name: longName,
      });
      expect(mockNNSDappCanister.attachCanister).toBeCalledWith({
        name: longName,
        canisterId: mockCanisterDetails.id,
      });
      expect(response).toEqual(mockCanisterDetails.id);
    });

    it("should notify twice if the first call returns Processing", async () => {
      mockLedgerCanister.transfer.mockResolvedValue(BigInt(10));
      mockCMCCanister.notifyCreateCanister
        .mockRejectedValueOnce(new ProcessingError())
        .mockResolvedValue(mockCanisterDetails.id);

      const response = await createCanister({
        identity: mockIdentity,
        amount: TokenAmount.fromString({
          amount: "3",
          token: ICPToken,
        }) as TokenAmount,
      });
      expect(mockCMCCanister.notifyCreateCanister).toHaveBeenCalledTimes(2);
      expect(response).toEqual(mockCanisterDetails.id);
    });

    it("handles creating from subaccounts", async () => {
      mockLedgerCanister.transfer.mockResolvedValue(BigInt(10));
      mockCMCCanister.notifyCreateCanister.mockResolvedValue(
        mockCanisterDetails.id
      );
      const amount = TokenAmount.fromString({
        amount: "3",
        token: ICPToken,
      }) as TokenAmount;

      const response = await createCanister({
        identity: mockIdentity,
        amount,
        fromSubAccount: mockSubAccount.subAccount,
      });
      const principal = mockIdentity.getPrincipal();
      const toSubAccount = principalToSubAccount(principal);
      // To create a canister you need to send ICP to an account owned by the CMC, so that the CMC can burn those funds.
      // To ensure everyone uses a unique address, the intended controller of the new canister is used to calculate the subaccount.
      const recipient = AccountIdentifier.fromPrincipal({
        principal: CYCLES_MINTING_CANISTER_ID,
        subAccount: SubAccount.fromBytes(toSubAccount) as SubAccount,
      });
      expect(mockLedgerCanister.transfer).toBeCalledWith({
        memo: CREATE_CANISTER_MEMO,
        to: AccountIdentifier.fromHex(recipient.toHex()),
        amount: amount.toE8s(),
        fromSubAccount: mockSubAccount.subAccount,
        createdAt: nowInBigIntNanoSeconds(),
      });
      expect(mockCMCCanister.notifyCreateCanister).toBeCalled();
      expect(mockNNSDappCanister.attachCanister).toBeCalledWith({
        name: "",
        canisterId: mockCanisterDetails.id,
      });
      expect(response).toEqual(mockCanisterDetails.id);
    });

    it("should not attach canister, nor notify if transfer fails", async () => {
      mockLedgerCanister.transfer.mockRejectedValue(new Error());

      const call = () =>
        createCanister({
          identity: mockIdentity,
          amount: TokenAmount.fromString({
            amount: "3",
            token: ICPToken,
          }) as TokenAmount,
        });
      expect(call).rejects.toThrow();
      expect(mockCMCCanister.notifyCreateCanister).not.toBeCalled();
      expect(mockNNSDappCanister.attachCanister).not.toBeCalled();
    });

    it("should fail to create if name is longer than max", async () => {
      const longName = "a".repeat(MAX_CANISTER_NAME_LENGTH + 1);
      const call = () =>
        createCanister({
          identity: mockIdentity,
          amount: TokenAmount.fromString({
            amount: "3",
            token: ICPToken,
          }) as TokenAmount,
          name: longName,
        });

      expect(call).rejects.toThrowError(
        new NameTooLongError("error__canister.name_too_long", {
          $name: longName,
        })
      );
      expect(mockCMCCanister.notifyCreateCanister).not.toBeCalled();
      expect(mockNNSDappCanister.attachCanister).not.toBeCalled();
    });
  });

  describe("topUpCanister", () => {
    beforeEach(() => {
      vi.clearAllMocks();
      // eslint-disable-next-line @typescript-eslint/no-explicit-any
      vi.spyOn(global, "setTimeout").mockImplementation((cb: any) => cb());
      // Avoid to print errors during test
      vi.spyOn(console, "log").mockImplementation(() => undefined);
    });

    it("should make a transfer and notify", async () => {
      mockLedgerCanister.transfer.mockResolvedValue(BigInt(10));
      mockCMCCanister.notifyTopUp.mockResolvedValue(BigInt(10));

      await topUpCanister({
        identity: mockIdentity,
        amount: TokenAmount.fromString({
          amount: "3",
          token: ICPToken,
        }) as TokenAmount,
        canisterId: mockCanisterDetails.id,
      });
      expect(mockLedgerCanister.transfer).toBeCalled();
      expect(mockCMCCanister.notifyTopUp).toBeCalled();
    });

    it("should notify twice if the first returns ProcessingError", async () => {
      mockLedgerCanister.transfer.mockResolvedValue(BigInt(10));
      mockCMCCanister.notifyTopUp
        .mockRejectedValueOnce(new ProcessingError())
        .mockResolvedValue(BigInt(10));

      await topUpCanister({
        identity: mockIdentity,
        amount: TokenAmount.fromString({
          amount: "3",
          token: ICPToken,
        }) as TokenAmount,
        canisterId: mockCanisterDetails.id,
      });
      expect(mockCMCCanister.notifyTopUp).toHaveBeenCalledTimes(2);
    });

    it("should make a transfer from subaccounts", async () => {
      mockLedgerCanister.transfer.mockResolvedValue(BigInt(10));
      mockCMCCanister.notifyTopUp.mockResolvedValue(BigInt(10));

      const toSubAccount = principalToSubAccount(mockCanisterDetails.id);
      // To create a canister you need to send ICP to an account owned by the CMC, so that the CMC can burn those funds.
      // To ensure everyone uses a unique address, the intended controller of the new canister is used to calculate the subaccount.
      const recipient = AccountIdentifier.fromPrincipal({
        principal: CYCLES_MINTING_CANISTER_ID,
        subAccount: SubAccount.fromBytes(toSubAccount) as SubAccount,
      });

      const amount = TokenAmount.fromString({
        amount: "3",
        token: ICPToken,
      }) as TokenAmount;
      await topUpCanister({
        identity: mockIdentity,
        amount,
        canisterId: mockCanisterDetails.id,
        fromSubAccount: mockSubAccount.subAccount,
      });

      expect(mockLedgerCanister.transfer).toBeCalledWith({
        memo: TOP_UP_CANISTER_MEMO,
        to: AccountIdentifier.fromHex(recipient.toHex()),
        amount: amount.toE8s(),
        fromSubAccount: mockSubAccount.subAccount,
        createdAt: nowInBigIntNanoSeconds(),
      });
      expect(mockLedgerCanister.transfer).toBeCalled();
      expect(mockCMCCanister.notifyTopUp).toBeCalled();
    });

    it("should not notify if transfer fails", async () => {
      mockLedgerCanister.transfer.mockRejectedValue(new Error());

      const call = () =>
        topUpCanister({
          identity: mockIdentity,
          amount: TokenAmount.fromString({
            amount: "3",
            token: ICPToken,
          }) as TokenAmount,
          canisterId: mockCanisterDetails.id,
        });
      expect(call).rejects.toThrow();
      expect(mockCMCCanister.notifyTopUp).not.toBeCalled();
    });
  });
});<|MERGE_RESOLUTION|>--- conflicted
+++ resolved
@@ -26,22 +26,9 @@
   mockCanisterSettings,
 } from "$tests/mocks/canisters.mock";
 import { CMCCanister, ProcessingError } from "@dfinity/cmc";
-<<<<<<< HEAD
-import {
-  AccountIdentifier,
-  ICPToken,
-  LedgerCanister,
-  SubAccount,
-  TokenAmount,
-} from "@dfinity/nns";
-import { principalToSubAccount } from "@dfinity/utils";
-import { vi } from "vitest";
-import { mock } from "vitest-mock-extended";
-=======
 import { AccountIdentifier, LedgerCanister, SubAccount } from "@dfinity/nns";
 import { ICPToken, TokenAmount, principalToSubAccount } from "@dfinity/utils";
 import { mock } from "jest-mock-extended";
->>>>>>> 5ae5af53
 
 describe("canisters-api", () => {
   const mockNNSDappCanister = mock<NNSDappCanister>();
@@ -50,32 +37,32 @@
   const mockLedgerCanister = mock<LedgerCanister>();
 
   afterAll(() => {
-    vi.resetAllMocks();
-    vi.clearAllTimers();
+    jest.resetAllMocks();
+    jest.clearAllTimers();
   });
 
   beforeEach(() => {
-    vi.spyOn(console, "error").mockImplementation(() => undefined);
+    jest.spyOn(console, "error").mockImplementation(() => undefined);
     const now = Date.now();
-    vi.useFakeTimers().setSystemTime(now);
-
-    vi.spyOn(NNSDappCanister, "create").mockImplementation(
-      (): NNSDappCanister => mockNNSDappCanister
-    );
-
-    vi.spyOn(CMCCanister, "create").mockImplementation(() => mockCMCCanister);
-
-    vi.spyOn(ICManagementCanister, "create").mockImplementation(
-      () => mockICManagementCanister
-    );
-
-    vi.spyOn(LedgerCanister, "create").mockImplementation(
-      () => mockLedgerCanister
-    );
+    jest.useFakeTimers().setSystemTime(now);
+
+    jest
+      .spyOn(NNSDappCanister, "create")
+      .mockImplementation((): NNSDappCanister => mockNNSDappCanister);
+
+    jest.spyOn(CMCCanister, "create").mockImplementation(() => mockCMCCanister);
+
+    jest
+      .spyOn(ICManagementCanister, "create")
+      .mockImplementation(() => mockICManagementCanister);
+
+    jest
+      .spyOn(LedgerCanister, "create")
+      .mockImplementation(() => mockLedgerCanister);
   });
 
   describe("queryCanisters", () => {
-    afterEach(() => vi.clearAllMocks());
+    afterEach(() => jest.clearAllMocks());
 
     it("should call the canister to list the canisters 🤪", async () => {
       await queryCanisters({ identity: mockIdentity, certified: true });
@@ -85,7 +72,7 @@
   });
 
   describe("attachCanister", () => {
-    afterEach(() => vi.clearAllMocks());
+    afterEach(() => jest.clearAllMocks());
 
     it("should call the nns dapp canister to attach the canister id", async () => {
       await attachCanister({
@@ -159,7 +146,7 @@
   });
 
   describe("updateSettings", () => {
-    afterEach(() => vi.clearAllMocks());
+    afterEach(() => jest.clearAllMocks());
 
     it("should call the ic management canister to update settings", async () => {
       mockICManagementCanister.updateSettings.mockResolvedValue(undefined);
@@ -190,7 +177,7 @@
   });
 
   describe("detachCanister", () => {
-    afterEach(() => vi.clearAllMocks());
+    afterEach(() => jest.clearAllMocks());
 
     it("should call the nns dapp canister to detach the canister id", async () => {
       await detachCanister({
@@ -233,11 +220,11 @@
 
   describe("createCanister", () => {
     beforeEach(() => {
-      vi.clearAllMocks();
+      jest.clearAllMocks();
       // eslint-disable-next-line @typescript-eslint/no-explicit-any
-      vi.spyOn(global, "setTimeout").mockImplementation((cb: any) => cb());
+      jest.spyOn(global, "setTimeout").mockImplementation((cb: any) => cb());
       // Avoid to print errors during test
-      vi.spyOn(console, "log").mockImplementation(() => undefined);
+      jest.spyOn(console, "log").mockImplementation(() => undefined);
     });
 
     it("should make a transfer, notify and attach the canister", async () => {
@@ -379,11 +366,11 @@
 
   describe("topUpCanister", () => {
     beforeEach(() => {
-      vi.clearAllMocks();
+      jest.clearAllMocks();
       // eslint-disable-next-line @typescript-eslint/no-explicit-any
-      vi.spyOn(global, "setTimeout").mockImplementation((cb: any) => cb());
+      jest.spyOn(global, "setTimeout").mockImplementation((cb: any) => cb());
       // Avoid to print errors during test
-      vi.spyOn(console, "log").mockImplementation(() => undefined);
+      jest.spyOn(console, "log").mockImplementation(() => undefined);
     });
 
     it("should make a transfer and notify", async () => {

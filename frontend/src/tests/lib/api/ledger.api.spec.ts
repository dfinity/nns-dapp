--- conflicted
+++ resolved
@@ -5,20 +5,9 @@
 } from "$lib/api/ledger.api";
 import { mockMainAccount } from "$tests/mocks/accounts.store.mock";
 import { mockIdentity } from "$tests/mocks/auth.store.mock";
-<<<<<<< HEAD
-import {
-  AccountIdentifier,
-  ICPToken,
-  LedgerCanister,
-  TokenAmount,
-} from "@dfinity/nns";
-import { vi } from "vitest";
-import { mock } from "vitest-mock-extended";
-=======
 import { AccountIdentifier, LedgerCanister } from "@dfinity/nns";
 import { ICPToken, TokenAmount } from "@dfinity/utils";
 import { mock } from "jest-mock-extended";
->>>>>>> 5ae5af53
 
 describe("ledger-api", () => {
   describe("sendICP", () => {
@@ -35,18 +24,18 @@
     beforeAll(() => {
       const ledgerMock = mock<LedgerCanister>();
       ledgerMock.transfer.mockResolvedValue(BigInt(0));
-      vi.useFakeTimers().setSystemTime(now);
+      jest.useFakeTimers().setSystemTime(now);
 
-      vi.spyOn(LedgerCanister, "create").mockImplementation(
-        (): LedgerCanister => ledgerMock
-      );
+      jest
+        .spyOn(LedgerCanister, "create")
+        .mockImplementation((): LedgerCanister => ledgerMock);
 
-      spyTransfer = vi.spyOn(ledgerMock, "transfer");
+      spyTransfer = jest.spyOn(ledgerMock, "transfer");
     });
 
     afterAll(() => {
-      vi.clearAllMocks();
-      vi.clearAllTimers();
+      jest.clearAllMocks();
+      jest.clearAllTimers();
     });
 
     it("should call ledger to send ICP", async () => {
@@ -126,9 +115,9 @@
     ledgerMock.transactionFee.mockResolvedValue(fee);
 
     beforeEach(() => {
-      vi.spyOn(LedgerCanister, "create").mockImplementation(
-        (): LedgerCanister => ledgerMock
-      );
+      jest
+        .spyOn(LedgerCanister, "create")
+        .mockImplementation((): LedgerCanister => ledgerMock);
     });
 
     it("gets transaction fee from LedgerCanister", async () => {
@@ -144,9 +133,9 @@
     ledgerMock.accountBalance.mockResolvedValue(balance);
 
     beforeEach(() => {
-      vi.spyOn(LedgerCanister, "create").mockImplementation(
-        (): LedgerCanister => ledgerMock
-      );
+      jest
+        .spyOn(LedgerCanister, "create")
+        .mockImplementation((): LedgerCanister => ledgerMock);
     });
 
     it("gets accounts balance from LedgerCanister", async () => {

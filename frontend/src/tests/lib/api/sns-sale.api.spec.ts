--- conflicted
+++ resolved
@@ -16,35 +16,17 @@
 } from "$tests/mocks/sns.api.mock";
 import { snsTicketMock } from "$tests/mocks/sns.mock";
 import { setSnsProjects } from "$tests/utils/sns.test-utils";
-<<<<<<< HEAD
-import type { SnsWrapper } from "@icp-sdk/canisters/sns";
-import * as dfinitySns from "@icp-sdk/canisters/sns";
-=======
 import type { SnsWrapper } from "@dfinity/sns";
 import * as dfinitySns from "@dfinity/sns";
->>>>>>> d34effd1
 import {
   SnsSwapCanister,
   UnsupportedMethodError,
   type SnsGetAutoFinalizationStatusResponse,
-<<<<<<< HEAD
-} from "@icp-sdk/canisters/sns";
-=======
 } from "@dfinity/sns";
->>>>>>> d34effd1
 import type { HttpAgent } from "@icp-sdk/core/agent";
 import { mock } from "vitest-mock-extended";
 
 vi.mock("$lib/proxy/api.import.proxy");
-
-vi.mock("@icp-sdk/canisters/sns", async (importOriginal) => {
-  const actual =
-    await importOriginal<typeof import("@icp-sdk/canisters/sns")>();
-  return {
-    ...actual,
-    SnsWrapper: vi.fn(),
-  };
-});
 
 describe("sns-sale.api", () => {
   const ticket = snsTicketMock({

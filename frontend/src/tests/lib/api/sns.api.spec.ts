import {
  increaseStakeNeuron,
  queryAllSnsMetadata,
  querySnsDerivedState,
  querySnsLifecycle,
  querySnsMetadata,
  querySnsSwapCommitment,
  querySnsSwapState,
  querySnsSwapStates,
  stakeNeuron,
} from "$lib/api/sns.api";
import { mockIdentity, mockPrincipal } from "$tests/mocks/auth.store.mock";
import { mockSnsNeuron } from "$tests/mocks/sns-neurons.mock";
import {
  createBuyersState,
  mockQueryMetadata,
  mockQueryMetadataResponse,
  mockQueryTokenResponse,
  mockSwap,
} from "$tests/mocks/sns-projects.mock";
import {
  governanceCanisterIdMock,
  ledgerCanisterIdMock,
  rootCanisterIdMock,
  swapCanisterIdMock,
} from "$tests/mocks/sns.api.mock";
import { setSnsProjects } from "$tests/utils/sns.test-utils";
<<<<<<< HEAD
import type { SnsWrapper } from "@dfinity/sns";
import * as dfinitySns from "@dfinity/sns";
=======
import { LedgerCanister } from "@dfinity/ledger-icp";
import type { SnsWrapper } from "@icp-sdk/canisters/sns";
import * as dfinitySns from "@icp-sdk/canisters/sns";
>>>>>>> 4e59d83b
import {
  SnsSwapLifecycle,
  type SnsGetLifecycleResponse,
  type SnsNeuronId,
<<<<<<< HEAD
} from "@dfinity/sns";
import { LedgerCanister } from "@icp-sdk/canisters/ledger/icp";
=======
} from "@icp-sdk/canisters/sns";
>>>>>>> 4e59d83b
import type { Agent } from "@icp-sdk/core/agent";
import { mock } from "vitest-mock-extended";

vi.mock("$lib/proxy/api.import.proxy");
vi.mock("$lib/api/agent.api", () => {
  return {
    createAgent: () => Promise.resolve(mock<Agent>()),
  };
});

vi.mock("@icp-sdk/canisters/sns", { spy: true });

describe("sns-api", () => {
  const mockQuerySwap = {
    swap: [mockSwap],
    derived: [
      {
        sns_tokens_per_icp: 1,
        buyer_total_icp_e8s: 1_000_000_000n,
      },
    ],
  };

  const derivedState = {
    sns_tokens_per_icp: [1],
    buyer_total_icp_e8s: [1_000_000_000n],
  };
  const lifecycleResponse: SnsGetLifecycleResponse = {
    lifecycle: [SnsSwapLifecycle.Open],
    decentralization_sale_open_timestamp_seconds: [1n],
    decentralization_swap_termination_timestamp_seconds: [],
  };
  const notifyParticipationSpy = vi.fn();
  const mockUserCommitment = createBuyersState(100_000_000n);
  const getUserCommitmentSpy = vi.fn();
  const getDerivedStateSpy = vi.fn();
  const getLifecycleSpy = vi.fn();
  const ledgerCanisterMock = mock<LedgerCanister>();
  const stakeNeuronSpy = vi.fn();
  const increaseStakeNeuronSpy = vi.fn();

  beforeEach(() => {
    notifyParticipationSpy.mockResolvedValue(undefined);
    getUserCommitmentSpy.mockResolvedValue(mockUserCommitment);
    getDerivedStateSpy.mockResolvedValue(derivedState);
    getLifecycleSpy.mockResolvedValue(lifecycleResponse);
    stakeNeuronSpy.mockResolvedValue(mockSnsNeuron.id);

    vi.spyOn(LedgerCanister, "create").mockImplementation(
      () => ledgerCanisterMock
    );

    const canisterIds = {
      rootCanisterId: rootCanisterIdMock,
      ledgerCanisterId: ledgerCanisterIdMock,
      governanceCanisterId: governanceCanisterIdMock,
      swapCanisterId: swapCanisterIdMock,
    };

    setSnsProjects([canisterIds]);

    vi.spyOn(dfinitySns, "SnsWrapper").mockReturnValue({
      canisterIds,
      metadata: () =>
        Promise.resolve([mockQueryMetadataResponse, mockQueryTokenResponse]),
      swapState: () => Promise.resolve(mockQuerySwap),
      notifyParticipation: notifyParticipationSpy,
      getUserCommitment: getUserCommitmentSpy,
      stakeNeuron: stakeNeuronSpy,
      increaseStakeNeuron: increaseStakeNeuronSpy,
      getDerivedState: getDerivedStateSpy,
      getLifecycle: getLifecycleSpy,
    } as unknown as SnsWrapper);
  });

  it("should query sns metadata", async () => {
    const metadata = await querySnsMetadata({
      rootCanisterId: rootCanisterIdMock.toText(),
      identity: mockIdentity,
      certified: true,
    });

    expect(metadata).not.toBeNull();
    expect(metadata).toEqual(mockQueryMetadata);
  });

  it("should list all sns metadata", async () => {
    const metadata = await queryAllSnsMetadata({
      identity: mockIdentity,
      certified: true,
    });

    expect(metadata).not.toBeNull();
    expect(metadata.length).toEqual(1);
    expect(metadata).toEqual([mockQueryMetadata]);
  });

  it("should query swap state", async () => {
    const state = await querySnsSwapState({
      rootCanisterId: rootCanisterIdMock.toText(),
      identity: mockIdentity,
      certified: true,
    });

    expect(state).not.toBeUndefined();
    expect(state?.swap).toEqual(mockQuerySwap.swap);
  });

  it("should list swap states", async () => {
    const states = await querySnsSwapStates({
      identity: mockIdentity,
      certified: true,
    });

    expect(states.length).toEqual(1);
    expect(states[0]?.swap).toEqual(mockQuerySwap.swap);
  });

  it("should return swap commitment", async () => {
    const commitment = await querySnsSwapCommitment({
      rootCanisterId: rootCanisterIdMock.toText(),
      identity: mockIdentity,
      certified: false,
    });
    expect(getUserCommitmentSpy).toBeCalled();
    expect(commitment).toEqual({
      rootCanisterId: rootCanisterIdMock,
      myCommitment: mockUserCommitment,
    });
  });

  it("should return derived state", async () => {
    const receivedData = await querySnsDerivedState({
      rootCanisterId: rootCanisterIdMock.toText(),
      identity: mockIdentity,
      certified: false,
    });
    expect(getDerivedStateSpy).toBeCalled();
    expect(receivedData).toEqual(derivedState);
  });

  it("should return lifecycle state", async () => {
    const receivedData = await querySnsLifecycle({
      rootCanisterId: rootCanisterIdMock.toText(),
      identity: mockIdentity,
      certified: false,
    });
    expect(getLifecycleSpy).toBeCalled();
    expect(receivedData).toEqual(lifecycleResponse);
  });

  it("should stake neuron", async () => {
    const neuronId = await stakeNeuron({
      identity: mockIdentity,
      rootCanisterId: rootCanisterIdMock,
      stakeE8s: 200_000_000n,
      source: {
        owner: mockPrincipal,
      },
      controller: mockPrincipal,
      fee: 10_000n,
    });

    expect(neuronId).toEqual(mockSnsNeuron.id);
    expect(stakeNeuronSpy).toBeCalled();
  });

  it("should increase stake neuron", async () => {
    await increaseStakeNeuron({
      identity: mockIdentity,
      rootCanisterId: rootCanisterIdMock,
      stakeE8s: 200_000_000n,
      source: {
        owner: mockPrincipal,
      },
      neuronId: mockSnsNeuron.id[0] as SnsNeuronId,
    });

    expect(increaseStakeNeuronSpy).toBeCalled();
  });
});<|MERGE_RESOLUTION|>--- conflicted
+++ resolved
@@ -25,24 +25,14 @@
   swapCanisterIdMock,
 } from "$tests/mocks/sns.api.mock";
 import { setSnsProjects } from "$tests/utils/sns.test-utils";
-<<<<<<< HEAD
-import type { SnsWrapper } from "@dfinity/sns";
-import * as dfinitySns from "@dfinity/sns";
-=======
 import { LedgerCanister } from "@dfinity/ledger-icp";
 import type { SnsWrapper } from "@icp-sdk/canisters/sns";
 import * as dfinitySns from "@icp-sdk/canisters/sns";
->>>>>>> 4e59d83b
 import {
   SnsSwapLifecycle,
   type SnsGetLifecycleResponse,
   type SnsNeuronId,
-<<<<<<< HEAD
-} from "@dfinity/sns";
-import { LedgerCanister } from "@icp-sdk/canisters/ledger/icp";
-=======
 } from "@icp-sdk/canisters/sns";
->>>>>>> 4e59d83b
 import type { Agent } from "@icp-sdk/core/agent";
 import { mock } from "vitest-mock-extended";
 

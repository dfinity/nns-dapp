--- conflicted
+++ resolved
@@ -25,24 +25,14 @@
   swapCanisterIdMock,
 } from "$tests/mocks/sns.api.mock";
 import { setSnsProjects } from "$tests/utils/sns.test-utils";
-<<<<<<< HEAD
-import { LedgerCanister } from "@icp-sdk/canisters/ledger/icp";
-import type { SnsWrapper } from "@icp-sdk/canisters/sns";
-import * as dfinitySns from "@icp-sdk/canisters/sns";
-=======
 import { LedgerCanister } from "@dfinity/ledger-icp";
 import type { SnsWrapper } from "@dfinity/sns";
 import * as dfinitySns from "@dfinity/sns";
->>>>>>> d34effd1
 import {
   SnsSwapLifecycle,
   type SnsGetLifecycleResponse,
   type SnsNeuronId,
-<<<<<<< HEAD
-} from "@icp-sdk/canisters/sns";
-=======
 } from "@dfinity/sns";
->>>>>>> d34effd1
 import type { Agent } from "@icp-sdk/core/agent";
 import { mock } from "vitest-mock-extended";
 
@@ -50,15 +40,6 @@
 vi.mock("$lib/api/agent.api", () => {
   return {
     createAgent: () => Promise.resolve(mock<Agent>()),
-  };
-});
-
-vi.mock("@icp-sdk/canisters/sns", async (importOriginal) => {
-  const actual =
-    await importOriginal<typeof import("@icp-sdk/canisters/sns")>();
-  return {
-    ...actual,
-    SnsWrapper: vi.fn(),
   };
 });
 

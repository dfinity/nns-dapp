import {
  addHotkey,
  autoStakeMaturity,
  changeNeuronVisibility,
  claimOrRefreshNeuronByMemo,
  disburse,
  getNetworkEconomicsParameters,
  increaseDissolveDelay,
  joinCommunityFund,
  leaveCommunityFund,
  mergeNeurons,
  queryKnownNeurons,
  queryLastestRewardEvent,
  queryNeuron,
  queryNeurons,
  refreshVotingPower,
  registerVote,
  removeHotkey,
  setFollowees,
  simulateMergeNeurons,
  spawnNeuron,
  splitNeuron,
  stakeMaturity,
  stakeNeuron,
  startDissolving,
  stopDissolving,
} from "$lib/api/governance.api";
import { mockIdentity, mockPrincipal } from "$tests/mocks/auth.store.mock";
import { mockMainAccount } from "$tests/mocks/icp-accounts.store.mock";
import { mockNeuron } from "$tests/mocks/neurons.mock";
import type { Agent } from "@dfinity/agent";
import { LedgerCanister } from "@dfinity/ledger-icp";
import {
  GovernanceCanister,
  NeuronVisibility,
  Topic,
  Vote,
} from "@dfinity/nns";
import { Principal } from "@dfinity/principal";
import { mock } from "vitest-mock-extended";

vi.mock("$lib/api/agent.api", () => {
  return {
    createAgent: () => Promise.resolve(mock<Agent>()),
  };
});

describe("neurons-api", () => {
  const mockGovernanceCanister = mock<GovernanceCanister>();
  beforeEach(() => {
    mockGovernanceCanister.listNeurons.mockImplementation(
      vi.fn().mockResolvedValue([])
    );
    mockGovernanceCanister.listKnownNeurons.mockImplementation(
      vi.fn().mockResolvedValue([])
    );
    mockGovernanceCanister.stakeNeuron.mockImplementation(undefined);
    mockGovernanceCanister.getNeuron.mockImplementation(
      vi.fn().mockResolvedValue(mockNeuron)
    );
    mockGovernanceCanister.registerVote.mockResolvedValue(undefined);
    vi.spyOn(GovernanceCanister, "create").mockImplementation(
      () => mockGovernanceCanister
    );
  });

  it("stakeNeuron creates a new neuron", async () => {
    vi.spyOn(LedgerCanister, "create").mockImplementation(() =>
      mock<LedgerCanister>()
    );

    expect(mockGovernanceCanister.stakeNeuron).not.toBeCalled();

    const stake = 20_000_000n;
    const controller = mockIdentity.getPrincipal();
    const fromSubAccount = [2, 3, 4];
    const fee = 10_000n;

    await stakeNeuron({
      stake,
      controller,
      ledgerCanisterIdentity: mockIdentity,
      identity: mockIdentity,
      fromSubAccount,
      fee,
    });

    expect(mockGovernanceCanister.stakeNeuron).toBeCalledTimes(1);
    expect(mockGovernanceCanister.stakeNeuron).toBeCalledWith(
      expect.objectContaining({
        stake,
        principal: controller,
        fromSubAccount,
        fee,
      })
    );
  });

  it("queryNeurons fetches neurons", async () => {
    expect(mockGovernanceCanister.listNeurons).not.toBeCalled();

    await queryNeurons({
      identity: mockIdentity,
      certified: false,
      includeEmptyNeurons: false,
    });

    expect(mockGovernanceCanister.listNeurons).toBeCalledWith({
      certified: false,
      includeEmptyNeurons: false,
    });
    expect(mockGovernanceCanister.listNeurons).toBeCalledTimes(1);
  });

  it("queryKnownNeurons fetches known neurons", async () => {
    expect(mockGovernanceCanister.listKnownNeurons).not.toBeCalled();

    await queryKnownNeurons({ identity: mockIdentity, certified: false });

    expect(mockGovernanceCanister.listKnownNeurons).toBeCalled();
  });

  it("get neuron returns expected neuron", async () => {
    expect(mockGovernanceCanister.getNeuron).not.toBeCalled();

    const neuron = await queryNeuron({
      neuronId: mockNeuron.neuronId,
      identity: mockIdentity,
      certified: true,
    });

    expect(mockGovernanceCanister.getNeuron).toBeCalled();
    expect(neuron).not.toBeUndefined();
    expect(neuron?.neuronId).toEqual(mockNeuron.neuronId);
  });

  describe("increaseDissolveDelay", () => {
    it("updates neuron", async () => {
      mockGovernanceCanister.increaseDissolveDelay.mockImplementation(
        vi.fn().mockResolvedValue(undefined)
      );

      await increaseDissolveDelay({
        neuronId: 10n,
        dissolveDelayInSeconds: 12000,
        identity: mockIdentity,
      });

      expect(mockGovernanceCanister.increaseDissolveDelay).toBeCalled();
    });

    it("throws error when updating neuron fails", async () => {
      const error = new Error();
      mockGovernanceCanister.increaseDissolveDelay.mockImplementation(
        vi.fn(() => {
          throw error;
        })
      );

      const call = () =>
        increaseDissolveDelay({
          neuronId: 10n,
          dissolveDelayInSeconds: 12000,
          identity: mockIdentity,
        });

      await expect(call).rejects.toThrow(error);
    });
  });

  describe("setFollowees", () => {
    it("updates neuron successfully", async () => {
      mockGovernanceCanister.setFollowees.mockImplementation(
        vi.fn().mockResolvedValue(undefined)
      );

      await setFollowees({
        identity: mockIdentity,
        neuronId: 10n,
        topic: Topic.ExchangeRate,
        followees: [4n, 7n],
      });

      expect(mockGovernanceCanister.setFollowees).toBeCalled();
    });

    it("throws error when setting followees fails", async () => {
      const error = new Error();
      mockGovernanceCanister.setFollowees.mockImplementation(
        vi.fn(() => {
          throw error;
        })
      );

      const call = () =>
        setFollowees({
          identity: mockIdentity,
          neuronId: 10n,
          topic: Topic.ExchangeRate,
          followees: [4n, 7n],
        });
      await expect(call).rejects.toThrow(error);
    });
  });

  describe("joinCommunityFund", () => {
    it("updates neuron successfully", async () => {
      mockGovernanceCanister.joinCommunityFund.mockImplementation(
        vi.fn().mockResolvedValue(undefined)
      );

      await joinCommunityFund({
        identity: mockIdentity,
        neuronId: 10n,
      });

      expect(mockGovernanceCanister.joinCommunityFund).toBeCalled();
    });

    it("throws error when joining community fund fails", async () => {
      const error = new Error();
      mockGovernanceCanister.joinCommunityFund.mockImplementation(
        vi.fn(() => {
          throw error;
        })
      );

      const call = () =>
        joinCommunityFund({
          identity: mockIdentity,
          neuronId: 10n,
        });
      await expect(call).rejects.toThrow(error);
    });
  });

  describe("leaveCommunityFund", () => {
    it("updates neuron successfully", async () => {
      mockGovernanceCanister.leaveCommunityFund.mockImplementation(
        vi.fn().mockResolvedValue(undefined)
      );

      await leaveCommunityFund({
        identity: mockIdentity,
        neuronId: 10n,
      });

      expect(mockGovernanceCanister.leaveCommunityFund).toBeCalled();
    });

    it("throws error when leaving community fund fails", async () => {
      const error = new Error();
      mockGovernanceCanister.leaveCommunityFund.mockImplementation(
        vi.fn(() => {
          throw error;
        })
      );

      const call = () =>
        leaveCommunityFund({
          identity: mockIdentity,
          neuronId: 10n,
        });
      await expect(call).rejects.toThrow(error);
    });
  });

  describe("disburse", () => {
    it("disburses neuron successfully", async () => {
      mockGovernanceCanister.disburse.mockImplementation(
        vi.fn().mockResolvedValue(undefined)
      );

      await disburse({
        identity: mockIdentity,
        toAccountId: mockMainAccount.identifier,
        neuronId: 10n,
      });

      expect(mockGovernanceCanister.disburse).toBeCalled();
    });

    it("throws error when disburse fails", async () => {
      const error = new Error();
      mockGovernanceCanister.disburse.mockImplementation(
        vi.fn(() => {
          throw error;
        })
      );

      const call = () =>
        disburse({
          identity: mockIdentity,
          toAccountId: mockMainAccount.identifier,
          neuronId: 10n,
        });
      await expect(call).rejects.toThrow(error);
    });
  });

  describe("refresh voting power", () => {
    it("refreshes voting power successfully", async () => {
      mockGovernanceCanister.refreshVotingPower.mockImplementation(
        vi.fn().mockResolvedValue(undefined)
      );

      await refreshVotingPower({
        identity: mockIdentity,
        neuronId: 10n,
      });

      expect(mockGovernanceCanister.refreshVotingPower).toBeCalledTimes(1);
    });

    it("throws error when refresh voting power fails", async () => {
      const error = new Error();
      mockGovernanceCanister.refreshVotingPower.mockImplementation(
        vi.fn(() => {
          throw error;
        })
      );

      const call = () =>
        refreshVotingPower({
          identity: mockIdentity,
          neuronId: 10n,
        });
      await expect(call).rejects.toThrow(error);
    });
  });

  describe("stakeMaturity", () => {
    it("stake the maturity of a neuron successfully", async () => {
      mockGovernanceCanister.stakeMaturity.mockImplementation(
        vi.fn().mockResolvedValue(undefined)
      );

      await stakeMaturity({
        identity: mockIdentity,
        percentageToStake: 50,
        neuronId: 10n,
      });

      expect(mockGovernanceCanister.stakeMaturity).toBeCalled();
    });

    it("throws error when stakeMaturity fails", async () => {
      const error = new Error();
      mockGovernanceCanister.stakeMaturity.mockImplementation(
        vi.fn(() => {
          throw error;
        })
      );

      const call = () =>
        stakeMaturity({
          identity: mockIdentity,
          percentageToStake: 50,
          neuronId: 10n,
        });

      await expect(call).rejects.toThrow(error);
    });
  });

  describe("autoStakeMaturity", () => {
    it("auto stake the maturity of a neuron successfully", async () => {
      mockGovernanceCanister.autoStakeMaturity.mockImplementation(
        vi.fn().mockResolvedValue(undefined)
      );

      await autoStakeMaturity({
        identity: mockIdentity,
        autoStake: true,
        neuronId: 10n,
      });

      expect(mockGovernanceCanister.autoStakeMaturity).toBeCalled();
    });

    it("throws error when autoStakeMaturity fails", async () => {
      const error = new Error();
      mockGovernanceCanister.autoStakeMaturity.mockImplementation(
        vi.fn(() => {
          throw error;
        })
      );

      const call = () =>
        autoStakeMaturity({
          identity: mockIdentity,
          autoStake: true,
          neuronId: 10n,
        });

      await expect(call).rejects.toThrow(error);
    });

    it("should enable auto stake the maturity of a neuron", async () => {
      mockGovernanceCanister.autoStakeMaturity.mockImplementation(
        vi.fn().mockResolvedValue(undefined)
      );

      const expected = {
        autoStake: true,
        neuronId: 10n,
      };

      await autoStakeMaturity({
        identity: mockIdentity,
        ...expected,
      });

      expect(mockGovernanceCanister.autoStakeMaturity).toBeCalledWith(expected);
    });

    it("should disable auto stake the maturity of a neuron", async () => {
      mockGovernanceCanister.autoStakeMaturity.mockImplementation(
        vi.fn().mockResolvedValue(undefined)
      );

      const expected = {
        autoStake: false,
        neuronId: 10n,
      };

      await autoStakeMaturity({
        identity: mockIdentity,
        ...expected,
      });

      expect(mockGovernanceCanister.autoStakeMaturity).toBeCalledWith(expected);
    });
  });

  describe("spawnNeuron", () => {
    it("spawn a neuron from a percentage of the maturity successfully", async () => {
      const newNeuronId = 12_333n;
      mockGovernanceCanister.spawnNeuron.mockImplementation(
        vi.fn().mockResolvedValue(newNeuronId)
      );

      const actualNeuronId = await spawnNeuron({
        identity: mockIdentity,
        percentageToSpawn: 50,
        neuronId: 10n,
      });

      expect(mockGovernanceCanister.spawnNeuron).toBeCalled();
      expect(actualNeuronId).toEqual(newNeuronId);
    });

    it("throws error when spawnNeuron fails", async () => {
      const error = new Error();
      mockGovernanceCanister.spawnNeuron.mockImplementation(
        vi.fn(() => {
          throw error;
        })
      );

      const call = () =>
        spawnNeuron({
          identity: mockIdentity,
          percentageToSpawn: 50,
          neuronId: 10n,
        });
      await expect(call).rejects.toThrow(error);
    });
  });

  describe("merge", () => {
    it("merges neurons successfully", async () => {
      mockGovernanceCanister.mergeNeurons.mockImplementation(
        vi.fn().mockResolvedValue(undefined)
      );

      await mergeNeurons({
        identity: mockIdentity,
        sourceNeuronId: 10n,
        targetNeuronId: 11n,
      });

      expect(mockGovernanceCanister.mergeNeurons).toBeCalled();
    });

    it("throws error when merging neurons fails", async () => {
      const error = new Error();
      mockGovernanceCanister.mergeNeurons.mockImplementation(
        vi.fn(() => {
          throw error;
        })
      );

      const call = () =>
        mergeNeurons({
          identity: mockIdentity,
          sourceNeuronId: 10n,
          targetNeuronId: 11n,
        });
      await expect(call).rejects.toThrow(error);
    });
  });

  describe("simulate merge neurons", () => {
    it("simulates merging neurons successfully", async () => {
      mockGovernanceCanister.simulateMergeNeurons.mockImplementation(
        vi.fn().mockResolvedValue(undefined)
      );

      await simulateMergeNeurons({
        identity: mockIdentity,
        sourceNeuronId: 10n,
        targetNeuronId: 11n,
      });

      expect(mockGovernanceCanister.simulateMergeNeurons).toBeCalled();
    });

    it("throws error when simulating merging fails", async () => {
      const error = new Error();
      mockGovernanceCanister.simulateMergeNeurons.mockImplementation(
        vi.fn(() => {
          throw error;
        })
      );

      const call = () =>
        simulateMergeNeurons({
          identity: mockIdentity,
          sourceNeuronId: 10n,
          targetNeuronId: 11n,
        });
      await expect(call).rejects.toThrow(error);
    });
  });

  describe("addHotkey", () => {
    it("updates neuron successfully", async () => {
      mockGovernanceCanister.addHotkey.mockImplementation(
        vi.fn().mockResolvedValue(undefined)
      );

      await addHotkey({
        identity: mockIdentity,
        neuronId: 10n,
        principal: Principal.fromText("aaaaa-aa"),
      });

      expect(mockGovernanceCanister.addHotkey).toBeCalled();
    });

    it("throws error when adding hotkey fails", async () => {
      const error = new Error();
      mockGovernanceCanister.addHotkey.mockImplementation(
        vi.fn(() => {
          throw error;
        })
      );

      const call = () =>
        addHotkey({
          identity: mockIdentity,
          neuronId: 10n,
          principal: Principal.fromText("aaaaa-aa"),
        });
      await expect(call).rejects.toThrow(error);
    });
  });

  describe("removeHotkey", () => {
    it("updates neuron successfully", async () => {
      mockGovernanceCanister.removeHotkey.mockImplementation(
        vi.fn().mockResolvedValue(undefined)
      );

      await removeHotkey({
        identity: mockIdentity,
        neuronId: 10n,
        principal: Principal.fromText("aaaaa-aa"),
      });

      expect(mockGovernanceCanister.removeHotkey).toBeCalled();
    });

    it("throws error when removing hotkey fails", async () => {
      const error = new Error();
      mockGovernanceCanister.removeHotkey.mockImplementation(
        vi.fn(() => {
          throw error;
        })
      );

      const call = () =>
        removeHotkey({
          identity: mockIdentity,
          neuronId: 10n,
          principal: Principal.fromText("aaaaa-aa"),
        });
      await expect(call).rejects.toThrow(error);
    });
  });

  describe("startDissolving", () => {
    it("updates neuron successfully", async () => {
      mockGovernanceCanister.startDissolving.mockImplementation(
        vi.fn().mockResolvedValue(undefined)
      );

      await startDissolving({
        identity: mockIdentity,
        neuronId: 10n,
      });

      expect(mockGovernanceCanister.startDissolving).toBeCalled();
    });

    it("throws error when startDissolving fails", async () => {
      const error = new Error();
      mockGovernanceCanister.startDissolving.mockImplementation(
        vi.fn(() => {
          throw error;
        })
      );

      const call = () =>
        startDissolving({
          identity: mockIdentity,
          neuronId: 10n,
        });
      await expect(call).rejects.toThrow(error);
    });
  });

  describe("stopDissolving", () => {
    it("updates neuron successfully", async () => {
      mockGovernanceCanister.stopDissolving.mockImplementation(
        vi.fn().mockResolvedValue(undefined)
      );

      await stopDissolving({
        identity: mockIdentity,
        neuronId: 10n,
      });

      expect(mockGovernanceCanister.stopDissolving).toBeCalled();
    });

    it("throws error when stopDissolving fails", async () => {
      const error = new Error();
      mockGovernanceCanister.stopDissolving.mockImplementation(
        vi.fn(() => {
          throw error;
        })
      );

      const call = () =>
        stopDissolving({
          identity: mockIdentity,
          neuronId: 10n,
        });
      await expect(call).rejects.toThrow(error);
    });
  });

  describe("splitNeuron", () => {
    const amount = 220_000_000n;
    it("updates neuron successfully", async () => {
      mockGovernanceCanister.splitNeuron.mockImplementation(
        vi.fn().mockResolvedValue(11n)
      );

      await splitNeuron({
        identity: mockIdentity,
        neuronId: 10n,
        amount,
      });

      expect(mockGovernanceCanister.splitNeuron).toBeCalled();
    });

    it("throws error when stopDissolving fails", async () => {
      const error = new Error();
      mockGovernanceCanister.splitNeuron.mockImplementation(
        vi.fn(() => {
          throw error;
        })
      );

      const call = () =>
        splitNeuron({
          identity: mockIdentity,
          neuronId: 10n,
          amount,
        });
      expect(mockGovernanceCanister.splitNeuron).not.toBeCalled();
      await expect(call).rejects.toThrow(error);
    });
  });

  describe("registerVote", () => {
    const neuronId = 110n;
    const identity = mockIdentity;
    const proposalId = 110n;

    it("should call the canister to cast vote neuronIds count", async () => {
      await registerVote({
        neuronId,
        proposalId,
        vote: Vote.Yes,
        identity,
      });
      expect(mockGovernanceCanister.registerVote).toHaveBeenCalledTimes(1);
      expect(mockGovernanceCanister.registerVote).toHaveBeenCalledWith({
        neuronId,
        proposalId,
        vote: Vote.Yes,
      });
    });
  });

  describe("queryLastestRewardEvent", () => {
    const identity = mockIdentity;

    it("should call the canister to get the latest reward", async () => {
      const certified = true;
      await queryLastestRewardEvent({
        certified,
        identity,
      });
      expect(
        mockGovernanceCanister.getLastestRewardEvent
      ).toHaveBeenCalledTimes(1);
      expect(mockGovernanceCanister.getLastestRewardEvent).toHaveBeenCalledWith(
        certified
      );
    });
  });

  describe("changeNeuronVisibility", () => {
    const neuronIds = [10n, 20n, 30n];
    const visibility = NeuronVisibility.Public;

    it("changes visibility for multiple neurons", async () => {
      expect(mockGovernanceCanister.setVisibility).not.toHaveBeenCalled();

      mockGovernanceCanister.setVisibility.mockResolvedValue(undefined);

      await changeNeuronVisibility({
        neuronIds,
        visibility,
        identity: mockIdentity,
      });

      expect(mockGovernanceCanister.setVisibility).toHaveBeenCalledTimes(3);
      neuronIds.forEach((neuronId) => {
        expect(mockGovernanceCanister.setVisibility).toHaveBeenCalledWith(
          neuronId,
          visibility
        );
      });
    });

    it("throws error when changing visibility fails", async () => {
      expect(mockGovernanceCanister.setVisibility).not.toHaveBeenCalled();

      const error = new Error("Visibility change failed");
      mockGovernanceCanister.setVisibility.mockRejectedValue(error);

      await expect(
        changeNeuronVisibility({
          neuronIds,
          visibility,
          identity: mockIdentity,
        })
      ).rejects.toThrow(error);

      expect(mockGovernanceCanister.setVisibility).toHaveBeenCalledTimes(3);
    });
  });

  describe("claimOrRefreshNeuronByMemo", () => {
    const memo = 555n;
    const controller = mockPrincipal;
    const neuronId = 7n;

    it("should call the canister to claim or refresh neuron by memo", async () => {
      mockGovernanceCanister.claimOrRefreshNeuronFromAccount.mockResolvedValue(
        neuronId
      );

      expect(
        mockGovernanceCanister.claimOrRefreshNeuronFromAccount
      ).toBeCalledTimes(0);

      expect(
        await claimOrRefreshNeuronByMemo({
          memo,
          controller,
          identity: mockIdentity,
        })
      ).toBe(neuronId);

      expect(
        mockGovernanceCanister.claimOrRefreshNeuronFromAccount
      ).toBeCalledTimes(1);
      expect(
        mockGovernanceCanister.claimOrRefreshNeuronFromAccount
      ).toBeCalledWith({
        memo,
        controller,
      });
    });

    it("should throw when canister call throws", async () => {
      const error = new Error("Not enough balance");
      mockGovernanceCanister.claimOrRefreshNeuronFromAccount.mockRejectedValue(
        error
      );

      expect(
        mockGovernanceCanister.claimOrRefreshNeuronFromAccount
      ).toBeCalledTimes(0);

      const call = () =>
        claimOrRefreshNeuronByMemo({
          memo,
          controller,
          identity: mockIdentity,
        });

      await expect(call).rejects.toThrow(error);

      expect(
        mockGovernanceCanister.claimOrRefreshNeuronFromAccount
      ).toBeCalledTimes(1);
      expect(
        mockGovernanceCanister.claimOrRefreshNeuronFromAccount
      ).toBeCalledWith({
        memo,
        controller,
      });
    });
  });

  describe("getNetworkEconomicsParameters", () => {
    const identity = mockIdentity;

    it("should call the canister to get the network economics parameters", async () => {
      const certified = true;
      await getNetworkEconomicsParameters({
        certified,
        identity,
      });
      expect(
        mockGovernanceCanister.getNetworkEconomicsParameters
      ).toHaveBeenCalledTimes(1);
      expect(
        mockGovernanceCanister.getNetworkEconomicsParameters
      ).toHaveBeenCalledWith({ certified });
    });

    it("throws error when call fails", async () => {
      const error = new Error();
      mockGovernanceCanister.getNetworkEconomicsParameters.mockImplementation(
        vi.fn(() => {
          throw error;
        })
      );

      const call = () =>
        getNetworkEconomicsParameters({
<<<<<<< HEAD
          identity: mockIdentity,
          certified: true,
        });
      await expect(call).rejects.toThrow(error);
=======
          certified: false,
          identity,
        });
      await expect(call).rejects.toThrow(error);
      expect(
        mockGovernanceCanister.getNetworkEconomicsParameters
      ).toHaveBeenCalledWith({ certified: false });
>>>>>>> 47e56389
    });
  });
});<|MERGE_RESOLUTION|>--- conflicted
+++ resolved
@@ -869,20 +869,13 @@
 
       const call = () =>
         getNetworkEconomicsParameters({
-<<<<<<< HEAD
-          identity: mockIdentity,
-          certified: true,
-        });
-      await expect(call).rejects.toThrow(error);
-=======
+          identity: mockIdentity,
           certified: false,
-          identity,
         });
       await expect(call).rejects.toThrow(error);
       expect(
         mockGovernanceCanister.getNetworkEconomicsParameters
       ).toHaveBeenCalledWith({ certified: false });
->>>>>>> 47e56389
     });
   });
 });
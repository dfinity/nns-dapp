import {
  addHotkey,
  autoStakeMaturity,
  changeNeuronVisibility,
  disburse,
  increaseDissolveDelay,
  joinCommunityFund,
  leaveCommunityFund,
  mergeNeurons,
  queryKnownNeurons,
  queryLastestRewardEvent,
  queryNeuron,
  queryNeurons,
  registerVote,
  removeHotkey,
  setFollowees,
  simulateMergeNeurons,
  spawnNeuron,
  splitNeuron,
  stakeMaturity,
  stakeNeuron,
  stakeNeuronIcrc1,
  startDissolving,
  stopDissolving,
} from "$lib/api/governance.api";
import { mockIdentity } from "$tests/mocks/auth.store.mock";
import { mockMainAccount } from "$tests/mocks/icp-accounts.store.mock";
import { mockNeuron } from "$tests/mocks/neurons.mock";
import type { Agent } from "@dfinity/agent";
import { LedgerCanister } from "@dfinity/ledger-icp";
import {
  GovernanceCanister,
  NeuronVisibility,
  Topic,
  Vote,
} from "@dfinity/nns";
import { Principal } from "@dfinity/principal";
import { mock } from "vitest-mock-extended";

vi.mock("$lib/api/agent.api", () => {
  return {
    createAgent: () => Promise.resolve(mock<Agent>()),
  };
});

describe("neurons-api", () => {
  const mockGovernanceCanister = mock<GovernanceCanister>();
  beforeEach(() => {
    vi.resetAllMocks();

    mockGovernanceCanister.listNeurons.mockImplementation(
      vi.fn().mockResolvedValue([])
    );
    mockGovernanceCanister.listKnownNeurons.mockImplementation(
      vi.fn().mockResolvedValue([])
    );
    mockGovernanceCanister.stakeNeuron.mockImplementation(undefined);
    mockGovernanceCanister.getNeuron.mockImplementation(
      vi.fn().mockResolvedValue(mockNeuron)
    );
    mockGovernanceCanister.registerVote.mockResolvedValue(undefined);
    vi.spyOn(GovernanceCanister, "create").mockImplementation(
      () => mockGovernanceCanister
    );
  });

  it("stakeNeuron creates a new neuron", async () => {
    vi.spyOn(LedgerCanister, "create").mockImplementation(() =>
      mock<LedgerCanister>()
    );

    expect(mockGovernanceCanister.stakeNeuron).not.toBeCalled();

    const stake = 20_000_000n;
    const controller = mockIdentity.getPrincipal();
    const fromSubAccount = [2, 3, 4];
    const fee = 10_000n;

    await stakeNeuron({
      stake,
      controller,
      ledgerCanisterIdentity: mockIdentity,
      identity: mockIdentity,
      fromSubAccount,
      fee,
    });

    expect(mockGovernanceCanister.stakeNeuron).toBeCalledTimes(1);
    expect(mockGovernanceCanister.stakeNeuron).toBeCalledWith(
      expect.objectContaining({
        stake,
        principal: controller,
        fromSubAccount,
        fee,
      })
    );
  });

  it("stakeNeuronIcrc1 creates a new neuron", async () => {
    vi.spyOn(LedgerCanister, "create").mockImplementation(() =>
      mock<LedgerCanister>()
    );

    expect(mockGovernanceCanister.stakeNeuronIcrc1).not.toBeCalled();

    const stake = 20_000_000n;
    const controller = mockIdentity.getPrincipal();
    const fromSubAccount = new Uint8Array([5, 6, 7]);

    await stakeNeuronIcrc1({
      stake,
      controller,
      ledgerCanisterIdentity: mockIdentity,
      identity: mockIdentity,
      fromSubAccount,
    });

    expect(mockGovernanceCanister.stakeNeuronIcrc1).toBeCalledTimes(1);
    expect(mockGovernanceCanister.stakeNeuronIcrc1).toBeCalledWith(
      expect.objectContaining({
        stake,
        principal: controller,
        fromSubAccount,
      })
    );

    expect(mockGovernanceCanister.stakeNeuron).not.toBeCalled();
  });

  it("queryNeurons fetches neurons", async () => {
    expect(mockGovernanceCanister.listNeurons).not.toBeCalled();

    await queryNeurons({
      identity: mockIdentity,
      certified: false,
      includeEmptyNeurons: false,
    });

    expect(mockGovernanceCanister.listNeurons).toBeCalledWith({
      certified: false,
      includeEmptyNeurons: false,
    });
    expect(mockGovernanceCanister.listNeurons).toBeCalledTimes(1);
  });

  it("queryKnownNeurons fetches known neurons", async () => {
    expect(mockGovernanceCanister.listKnownNeurons).not.toBeCalled();

    await queryKnownNeurons({ identity: mockIdentity, certified: false });

    expect(mockGovernanceCanister.listKnownNeurons).toBeCalled();
  });

  it("get neuron returns expected neuron", async () => {
    expect(mockGovernanceCanister.getNeuron).not.toBeCalled();

    const neuron = await queryNeuron({
      neuronId: mockNeuron.neuronId,
      identity: mockIdentity,
      certified: true,
    });

    expect(mockGovernanceCanister.getNeuron).toBeCalled();
    expect(neuron).not.toBeUndefined();
    expect(neuron?.neuronId).toEqual(mockNeuron.neuronId);
  });

  describe("increaseDissolveDelay", () => {
    it("updates neuron", async () => {
      mockGovernanceCanister.increaseDissolveDelay.mockImplementation(
        vi.fn().mockResolvedValue(undefined)
      );

      await increaseDissolveDelay({
        neuronId: 10n,
        dissolveDelayInSeconds: 12000,
        identity: mockIdentity,
      });

      expect(mockGovernanceCanister.increaseDissolveDelay).toBeCalled();
    });

    it("throws error when updating neuron fails", async () => {
      const error = new Error();
      mockGovernanceCanister.increaseDissolveDelay.mockImplementation(
        vi.fn(() => {
          throw error;
        })
      );

      const call = () =>
        increaseDissolveDelay({
          neuronId: 10n,
          dissolveDelayInSeconds: 12000,
          identity: mockIdentity,
        });

      await expect(call).rejects.toThrow(error);
    });
  });

  describe("setFollowees", () => {
    it("updates neuron successfully", async () => {
      mockGovernanceCanister.setFollowees.mockImplementation(
        vi.fn().mockResolvedValue(undefined)
      );

      await setFollowees({
        identity: mockIdentity,
        neuronId: 10n,
        topic: Topic.ExchangeRate,
        followees: [4n, 7n],
      });

      expect(mockGovernanceCanister.setFollowees).toBeCalled();
    });

    it("throws error when setting followees fails", async () => {
      const error = new Error();
      mockGovernanceCanister.setFollowees.mockImplementation(
        vi.fn(() => {
          throw error;
        })
      );

      const call = () =>
        setFollowees({
          identity: mockIdentity,
          neuronId: 10n,
          topic: Topic.ExchangeRate,
          followees: [4n, 7n],
        });
      await expect(call).rejects.toThrow(error);
    });
  });

  describe("joinCommunityFund", () => {
    it("updates neuron successfully", async () => {
      mockGovernanceCanister.joinCommunityFund.mockImplementation(
        vi.fn().mockResolvedValue(undefined)
      );

      await joinCommunityFund({
        identity: mockIdentity,
        neuronId: 10n,
      });

      expect(mockGovernanceCanister.joinCommunityFund).toBeCalled();
    });

    it("throws error when joining community fund fails", async () => {
      const error = new Error();
      mockGovernanceCanister.joinCommunityFund.mockImplementation(
        vi.fn(() => {
          throw error;
        })
      );

      const call = () =>
        joinCommunityFund({
          identity: mockIdentity,
          neuronId: 10n,
        });
      await expect(call).rejects.toThrow(error);
    });
  });

  describe("leaveCommunityFund", () => {
    it("updates neuron successfully", async () => {
      mockGovernanceCanister.leaveCommunityFund.mockImplementation(
        vi.fn().mockResolvedValue(undefined)
      );

      await leaveCommunityFund({
        identity: mockIdentity,
        neuronId: 10n,
      });

      expect(mockGovernanceCanister.leaveCommunityFund).toBeCalled();
    });

    it("throws error when leaving community fund fails", async () => {
      const error = new Error();
      mockGovernanceCanister.leaveCommunityFund.mockImplementation(
        vi.fn(() => {
          throw error;
        })
      );

      const call = () =>
        leaveCommunityFund({
          identity: mockIdentity,
          neuronId: 10n,
        });
      await expect(call).rejects.toThrow(error);
    });
  });

  describe("disburse", () => {
    it("disburses neuron successfully", async () => {
      mockGovernanceCanister.disburse.mockImplementation(
        vi.fn().mockResolvedValue(undefined)
      );

      await disburse({
        identity: mockIdentity,
        toAccountId: mockMainAccount.identifier,
        neuronId: 10n,
      });

      expect(mockGovernanceCanister.disburse).toBeCalled();
    });

    it("throws error when disburse fails", async () => {
      const error = new Error();
      mockGovernanceCanister.disburse.mockImplementation(
        vi.fn(() => {
          throw error;
        })
      );

      const call = () =>
        disburse({
          identity: mockIdentity,
          toAccountId: mockMainAccount.identifier,
          neuronId: 10n,
        });
      await expect(call).rejects.toThrow(error);
    });
  });

  describe("stakeMaturity", () => {
    it("stake the maturity of a neuron successfully", async () => {
      mockGovernanceCanister.stakeMaturity.mockImplementation(
        vi.fn().mockResolvedValue(undefined)
      );

      await stakeMaturity({
        identity: mockIdentity,
        percentageToStake: 50,
        neuronId: 10n,
      });

      expect(mockGovernanceCanister.stakeMaturity).toBeCalled();
    });

    it("throws error when stakeMaturity fails", async () => {
      const error = new Error();
      mockGovernanceCanister.stakeMaturity.mockImplementation(
        vi.fn(() => {
          throw error;
        })
      );

      const call = () =>
        stakeMaturity({
          identity: mockIdentity,
          percentageToStake: 50,
          neuronId: 10n,
        });

      await expect(call).rejects.toThrow(error);
    });
  });

  describe("autoStakeMaturity", () => {
    it("auto stake the maturity of a neuron successfully", async () => {
      mockGovernanceCanister.autoStakeMaturity.mockImplementation(
        vi.fn().mockResolvedValue(undefined)
      );

      await autoStakeMaturity({
        identity: mockIdentity,
        autoStake: true,
        neuronId: 10n,
      });

      expect(mockGovernanceCanister.autoStakeMaturity).toBeCalled();
    });

    it("throws error when autoStakeMaturity fails", async () => {
      const error = new Error();
      mockGovernanceCanister.autoStakeMaturity.mockImplementation(
        vi.fn(() => {
          throw error;
        })
      );

      const call = () =>
        autoStakeMaturity({
          identity: mockIdentity,
          autoStake: true,
          neuronId: 10n,
        });

      await expect(call).rejects.toThrow(error);
    });

    it("should enable auto stake the maturity of a neuron", async () => {
      mockGovernanceCanister.autoStakeMaturity.mockImplementation(
        vi.fn().mockResolvedValue(undefined)
      );

      const expected = {
        autoStake: true,
        neuronId: 10n,
      };

      await autoStakeMaturity({
        identity: mockIdentity,
        ...expected,
      });

      expect(mockGovernanceCanister.autoStakeMaturity).toBeCalledWith(expected);
    });

    it("should disable auto stake the maturity of a neuron", async () => {
      mockGovernanceCanister.autoStakeMaturity.mockImplementation(
        vi.fn().mockResolvedValue(undefined)
      );

      const expected = {
        autoStake: false,
        neuronId: 10n,
      };

      await autoStakeMaturity({
        identity: mockIdentity,
        ...expected,
      });

      expect(mockGovernanceCanister.autoStakeMaturity).toBeCalledWith(expected);
    });
  });

  describe("spawnNeuron", () => {
    it("spawn a neuron from a percentage of the maturity successfully", async () => {
      const newNeuronId = 12_333n;
      mockGovernanceCanister.spawnNeuron.mockImplementation(
        vi.fn().mockResolvedValue(newNeuronId)
      );

      const actualNeuronId = await spawnNeuron({
        identity: mockIdentity,
        percentageToSpawn: 50,
        neuronId: 10n,
      });

      expect(mockGovernanceCanister.spawnNeuron).toBeCalled();
      expect(actualNeuronId).toEqual(newNeuronId);
    });

    it("throws error when spawnNeuron fails", async () => {
      const error = new Error();
      mockGovernanceCanister.spawnNeuron.mockImplementation(
        vi.fn(() => {
          throw error;
        })
      );

      const call = () =>
        spawnNeuron({
          identity: mockIdentity,
          percentageToSpawn: 50,
          neuronId: 10n,
        });
      await expect(call).rejects.toThrow(error);
    });
  });

  describe("merge", () => {
    it("merges neurons successfully", async () => {
      mockGovernanceCanister.mergeNeurons.mockImplementation(
        vi.fn().mockResolvedValue(undefined)
      );

      await mergeNeurons({
        identity: mockIdentity,
        sourceNeuronId: 10n,
        targetNeuronId: 11n,
      });

      expect(mockGovernanceCanister.mergeNeurons).toBeCalled();
    });

    it("throws error when merging neurons fails", async () => {
      const error = new Error();
      mockGovernanceCanister.mergeNeurons.mockImplementation(
        vi.fn(() => {
          throw error;
        })
      );

      const call = () =>
        mergeNeurons({
          identity: mockIdentity,
          sourceNeuronId: 10n,
          targetNeuronId: 11n,
        });
      await expect(call).rejects.toThrow(error);
    });
  });

  describe("simulate merge neurons", () => {
    it("simulates merging neurons successfully", async () => {
      mockGovernanceCanister.simulateMergeNeurons.mockImplementation(
        vi.fn().mockResolvedValue(undefined)
      );

      await simulateMergeNeurons({
        identity: mockIdentity,
        sourceNeuronId: 10n,
        targetNeuronId: 11n,
      });

      expect(mockGovernanceCanister.simulateMergeNeurons).toBeCalled();
    });

    it("throws error when simulating merging fails", async () => {
      const error = new Error();
      mockGovernanceCanister.simulateMergeNeurons.mockImplementation(
        vi.fn(() => {
          throw error;
        })
      );

      const call = () =>
        simulateMergeNeurons({
          identity: mockIdentity,
          sourceNeuronId: 10n,
          targetNeuronId: 11n,
        });
      await expect(call).rejects.toThrow(error);
    });
  });

  describe("addHotkey", () => {
    it("updates neuron successfully", async () => {
      mockGovernanceCanister.addHotkey.mockImplementation(
        vi.fn().mockResolvedValue(undefined)
      );

      await addHotkey({
        identity: mockIdentity,
        neuronId: 10n,
        principal: Principal.fromText("aaaaa-aa"),
      });

      expect(mockGovernanceCanister.addHotkey).toBeCalled();
    });

    it("throws error when adding hotkey fails", async () => {
      const error = new Error();
      mockGovernanceCanister.addHotkey.mockImplementation(
        vi.fn(() => {
          throw error;
        })
      );

      const call = () =>
        addHotkey({
          identity: mockIdentity,
          neuronId: 10n,
          principal: Principal.fromText("aaaaa-aa"),
        });
      await expect(call).rejects.toThrow(error);
    });
  });

  describe("removeHotkey", () => {
    it("updates neuron successfully", async () => {
      mockGovernanceCanister.removeHotkey.mockImplementation(
        vi.fn().mockResolvedValue(undefined)
      );

      await removeHotkey({
        identity: mockIdentity,
        neuronId: 10n,
        principal: Principal.fromText("aaaaa-aa"),
      });

      expect(mockGovernanceCanister.removeHotkey).toBeCalled();
    });

    it("throws error when removing hotkey fails", async () => {
      const error = new Error();
      mockGovernanceCanister.removeHotkey.mockImplementation(
        vi.fn(() => {
          throw error;
        })
      );

      const call = () =>
        removeHotkey({
          identity: mockIdentity,
          neuronId: 10n,
          principal: Principal.fromText("aaaaa-aa"),
        });
      await expect(call).rejects.toThrow(error);
    });
  });

  describe("startDissolving", () => {
    it("updates neuron successfully", async () => {
      mockGovernanceCanister.startDissolving.mockImplementation(
        vi.fn().mockResolvedValue(undefined)
      );

      await startDissolving({
        identity: mockIdentity,
        neuronId: 10n,
      });

      expect(mockGovernanceCanister.startDissolving).toBeCalled();
    });

    it("throws error when startDissolving fails", async () => {
      const error = new Error();
      mockGovernanceCanister.startDissolving.mockImplementation(
        vi.fn(() => {
          throw error;
        })
      );

      const call = () =>
        startDissolving({
          identity: mockIdentity,
          neuronId: 10n,
        });
      await expect(call).rejects.toThrow(error);
    });
  });

  describe("stopDissolving", () => {
    it("updates neuron successfully", async () => {
      mockGovernanceCanister.stopDissolving.mockImplementation(
        vi.fn().mockResolvedValue(undefined)
      );

      await stopDissolving({
        identity: mockIdentity,
        neuronId: 10n,
      });

      expect(mockGovernanceCanister.stopDissolving).toBeCalled();
    });

    it("throws error when stopDissolving fails", async () => {
      const error = new Error();
      mockGovernanceCanister.stopDissolving.mockImplementation(
        vi.fn(() => {
          throw error;
        })
      );

      const call = () =>
        stopDissolving({
          identity: mockIdentity,
          neuronId: 10n,
        });
      await expect(call).rejects.toThrow(error);
    });
  });

  describe("splitNeuron", () => {
    const amount = 220_000_000n;
    it("updates neuron successfully", async () => {
      mockGovernanceCanister.splitNeuron.mockImplementation(
        vi.fn().mockResolvedValue(11n)
      );

      await splitNeuron({
        identity: mockIdentity,
        neuronId: 10n,
        amount,
      });

      expect(mockGovernanceCanister.splitNeuron).toBeCalled();
    });

    it("throws error when stopDissolving fails", async () => {
      const error = new Error();
      mockGovernanceCanister.splitNeuron.mockImplementation(
        vi.fn(() => {
          throw error;
        })
      );

      const call = () =>
        splitNeuron({
          identity: mockIdentity,
          neuronId: 10n,
          amount,
        });
      expect(mockGovernanceCanister.splitNeuron).not.toBeCalled();
      await expect(call).rejects.toThrow(error);
    });
  });

  describe("registerVote", () => {
    const neuronId = 110n;
    const identity = mockIdentity;
    const proposalId = 110n;

    it("should call the canister to cast vote neuronIds count", async () => {
      await registerVote({
        neuronId,
        proposalId,
        vote: Vote.Yes,
        identity,
      });
      expect(mockGovernanceCanister.registerVote).toHaveBeenCalledTimes(1);
      expect(mockGovernanceCanister.registerVote).toHaveBeenCalledWith({
        neuronId,
        proposalId,
        vote: Vote.Yes,
      });
    });
  });

  describe("queryLastestRewardEvent", () => {
    const identity = mockIdentity;

    it("should call the canister to get the latest reward", async () => {
      const certified = true;
      await queryLastestRewardEvent({
        certified,
        identity,
      });
      expect(
        mockGovernanceCanister.getLastestRewardEvent
      ).toHaveBeenCalledTimes(1);
      expect(mockGovernanceCanister.getLastestRewardEvent).toHaveBeenCalledWith(
        certified
      );
    });
  });

  describe("changeNeuronVisibility", () => {
    const neuronIds = [10n, 20n, 30n];
    const visibility = NeuronVisibility.Public;

    it("changes visibility for multiple neurons", async () => {
<<<<<<< HEAD
=======
      expect(mockGovernanceCanister.setVisibility).not.toHaveBeenCalled();

>>>>>>> 009d8afe
      mockGovernanceCanister.setVisibility.mockResolvedValue(undefined);

      await changeNeuronVisibility({
        neuronIds,
        visibility,
        identity: mockIdentity,
      });

      expect(mockGovernanceCanister.setVisibility).toHaveBeenCalledTimes(3);
      neuronIds.forEach((neuronId) => {
        expect(mockGovernanceCanister.setVisibility).toHaveBeenCalledWith(
          neuronId,
          visibility
        );
      });
    });

    it("throws error when changing visibility fails", async () => {
<<<<<<< HEAD
=======
      expect(mockGovernanceCanister.setVisibility).not.toHaveBeenCalled();

>>>>>>> 009d8afe
      const error = new Error("Visibility change failed");
      mockGovernanceCanister.setVisibility.mockRejectedValue(error);

      await expect(
        changeNeuronVisibility({
          neuronIds,
          visibility,
          identity: mockIdentity,
        })
      ).rejects.toThrow(error);

      expect(mockGovernanceCanister.setVisibility).toHaveBeenCalledTimes(3);
    });
  });
});<|MERGE_RESOLUTION|>--- conflicted
+++ resolved
@@ -741,11 +741,8 @@
     const visibility = NeuronVisibility.Public;
 
     it("changes visibility for multiple neurons", async () => {
-<<<<<<< HEAD
-=======
       expect(mockGovernanceCanister.setVisibility).not.toHaveBeenCalled();
 
->>>>>>> 009d8afe
       mockGovernanceCanister.setVisibility.mockResolvedValue(undefined);
 
       await changeNeuronVisibility({
@@ -764,11 +761,8 @@
     });
 
     it("throws error when changing visibility fails", async () => {
-<<<<<<< HEAD
-=======
       expect(mockGovernanceCanister.setVisibility).not.toHaveBeenCalled();
 
->>>>>>> 009d8afe
       const error = new Error("Visibility change failed");
       mockGovernanceCanister.setVisibility.mockRejectedValue(error);
 

import {
  addHotkey,
  autoStakeMaturity,
  changeNeuronVisibility,
  claimOrRefreshNeuronByMemo,
  disburse,
  disburseMaturity,
  getGovernanceMetrics,
  getNetworkEconomicsParameters,
  increaseDissolveDelay,
  joinCommunityFund,
  leaveCommunityFund,
  mergeNeurons,
  queryKnownNeurons,
  queryLastestRewardEvent,
  queryNeuron,
  queryNeurons,
  refreshVotingPower,
  registerVote,
  removeHotkey,
  setFollowees,
  setFollowing,
  simulateMergeNeurons,
  spawnNeuron,
  splitNeuron,
  stakeMaturity,
  stakeNeuron,
  startDissolving,
  stopDissolving,
} from "$lib/api/governance.api";
import { mockIdentity, mockPrincipal } from "$tests/mocks/auth.store.mock";
import { mockMainAccount } from "$tests/mocks/icp-accounts.store.mock";
import { mockNeuron } from "$tests/mocks/neurons.mock";
<<<<<<< HEAD
import { LedgerCanister } from "@icp-sdk/canisters/ledger/icp";
=======
import { LedgerCanister } from "@dfinity/ledger-icp";
>>>>>>> d34effd1
import {
  GovernanceCanister,
  NeuronVisibility,
  Topic,
  Vote,
<<<<<<< HEAD
} from "@icp-sdk/canisters/nns";
=======
} from "@dfinity/nns";
>>>>>>> d34effd1
import type { Agent } from "@icp-sdk/core/agent";
import { Principal } from "@icp-sdk/core/principal";
import { mock } from "vitest-mock-extended";

vi.mock("$lib/api/agent.api", () => {
  return {
    createAgent: () => Promise.resolve(mock<Agent>()),
  };
});

describe("neurons-api", () => {
  const mockGovernanceCanister = mock<GovernanceCanister>();
  beforeEach(() => {
    mockGovernanceCanister.listNeurons.mockImplementation(
      vi.fn().mockResolvedValue([])
    );
    mockGovernanceCanister.listKnownNeurons.mockImplementation(
      vi.fn().mockResolvedValue([])
    );
    mockGovernanceCanister.stakeNeuron.mockImplementation(undefined);
    mockGovernanceCanister.getNeuron.mockImplementation(
      vi.fn().mockResolvedValue(mockNeuron)
    );
    mockGovernanceCanister.registerVote.mockResolvedValue(undefined);
    vi.spyOn(GovernanceCanister, "create").mockImplementation(
      () => mockGovernanceCanister
    );
  });

  it("stakeNeuron creates a new neuron", async () => {
    vi.spyOn(LedgerCanister, "create").mockImplementation(() =>
      mock<LedgerCanister>()
    );

    expect(mockGovernanceCanister.stakeNeuron).not.toBeCalled();

    const stake = 20_000_000n;
    const controller = mockIdentity.getPrincipal();
    const fromSubAccount = [2, 3, 4];
    const fee = 10_000n;

    await stakeNeuron({
      stake,
      controller,
      ledgerCanisterIdentity: mockIdentity,
      identity: mockIdentity,
      fromSubAccount,
      fee,
    });

    expect(mockGovernanceCanister.stakeNeuron).toBeCalledTimes(1);
    expect(mockGovernanceCanister.stakeNeuron).toBeCalledWith(
      expect.objectContaining({
        stake,
        principal: controller,
        fromSubAccount,
        fee,
      })
    );
  });

  it("queryNeurons fetches neurons", async () => {
    expect(mockGovernanceCanister.listNeurons).not.toBeCalled();

    await queryNeurons({
      identity: mockIdentity,
      certified: false,
      includeEmptyNeurons: false,
    });

    expect(mockGovernanceCanister.listNeurons).toBeCalledWith({
      certified: false,
      includeEmptyNeurons: false,
    });
    expect(mockGovernanceCanister.listNeurons).toBeCalledTimes(1);
  });

  it("queryKnownNeurons fetches known neurons", async () => {
    expect(mockGovernanceCanister.listKnownNeurons).not.toBeCalled();

    await queryKnownNeurons({ identity: mockIdentity, certified: false });

    expect(mockGovernanceCanister.listKnownNeurons).toBeCalled();
  });

  it("get neuron returns expected neuron", async () => {
    expect(mockGovernanceCanister.getNeuron).not.toBeCalled();

    const neuron = await queryNeuron({
      neuronId: mockNeuron.neuronId,
      identity: mockIdentity,
      certified: true,
    });

    expect(mockGovernanceCanister.getNeuron).toBeCalled();
    expect(neuron).not.toBeUndefined();
    expect(neuron?.neuronId).toEqual(mockNeuron.neuronId);
  });

  describe("increaseDissolveDelay", () => {
    it("updates neuron", async () => {
      mockGovernanceCanister.increaseDissolveDelay.mockImplementation(
        vi.fn().mockResolvedValue(undefined)
      );

      await increaseDissolveDelay({
        neuronId: 10n,
        dissolveDelayInSeconds: 12000,
        identity: mockIdentity,
      });

      expect(mockGovernanceCanister.increaseDissolveDelay).toBeCalled();
    });

    it("throws error when updating neuron fails", async () => {
      const error = new Error();
      mockGovernanceCanister.increaseDissolveDelay.mockImplementation(
        vi.fn(() => {
          throw error;
        })
      );

      const call = () =>
        increaseDissolveDelay({
          neuronId: 10n,
          dissolveDelayInSeconds: 12000,
          identity: mockIdentity,
        });

      await expect(call).rejects.toThrow(error);
    });
  });

  describe("setFollowees", () => {
    it("updates neuron successfully", async () => {
      mockGovernanceCanister.setFollowees.mockImplementation(
        vi.fn().mockResolvedValue(undefined)
      );

      await setFollowees({
        identity: mockIdentity,
        neuronId: 10n,
        topic: Topic.ExchangeRate,
        followees: [4n, 7n],
      });

      expect(mockGovernanceCanister.setFollowees).toBeCalled();
    });

    it("throws error when setting followees fails", async () => {
      const error = new Error();
      mockGovernanceCanister.setFollowees.mockImplementation(
        vi.fn(() => {
          throw error;
        })
      );

      const call = () =>
        setFollowees({
          identity: mockIdentity,
          neuronId: 10n,
          topic: Topic.ExchangeRate,
          followees: [4n, 7n],
        });
      await expect(call).rejects.toThrow(error);
    });
  });

  describe("setFollowing", () => {
    it("updates neuron successfully", async () => {
      mockGovernanceCanister.setFollowing.mockImplementation(
        vi.fn().mockResolvedValue(undefined)
      );

      const topicFollowing = [
        {
          topic: Topic.Governance,
          followees: [4n, 7n],
        },
        {
          topic: Topic.ExchangeRate,
          followees: [8n],
        },
      ];

      await setFollowing({
        identity: mockIdentity,
        neuronId: 10n,
        topicFollowing,
      });

      expect(mockGovernanceCanister.setFollowing).toBeCalled();
      expect(mockGovernanceCanister.setFollowing).toBeCalledWith({
        neuronId: 10n,
        topicFollowing,
      });
    });

    it("throws error when setting following fails", async () => {
      const error = new Error();
      mockGovernanceCanister.setFollowing.mockImplementation(
        vi.fn(() => {
          throw error;
        })
      );

      const topicFollowing = [
        {
          topic: Topic.Governance,
          followees: [4n, 7n],
        },
      ];

      const call = () =>
        setFollowing({
          identity: mockIdentity,
          neuronId: 10n,
          topicFollowing,
        });
      await expect(call).rejects.toThrow(error);
    });
  });

  describe("joinCommunityFund", () => {
    it("updates neuron successfully", async () => {
      mockGovernanceCanister.joinCommunityFund.mockImplementation(
        vi.fn().mockResolvedValue(undefined)
      );

      await joinCommunityFund({
        identity: mockIdentity,
        neuronId: 10n,
      });

      expect(mockGovernanceCanister.joinCommunityFund).toBeCalled();
    });

    it("throws error when joining community fund fails", async () => {
      const error = new Error();
      mockGovernanceCanister.joinCommunityFund.mockImplementation(
        vi.fn(() => {
          throw error;
        })
      );

      const call = () =>
        joinCommunityFund({
          identity: mockIdentity,
          neuronId: 10n,
        });
      await expect(call).rejects.toThrow(error);
    });
  });

  describe("leaveCommunityFund", () => {
    it("updates neuron successfully", async () => {
      mockGovernanceCanister.leaveCommunityFund.mockImplementation(
        vi.fn().mockResolvedValue(undefined)
      );

      await leaveCommunityFund({
        identity: mockIdentity,
        neuronId: 10n,
      });

      expect(mockGovernanceCanister.leaveCommunityFund).toBeCalled();
    });

    it("throws error when leaving community fund fails", async () => {
      const error = new Error();
      mockGovernanceCanister.leaveCommunityFund.mockImplementation(
        vi.fn(() => {
          throw error;
        })
      );

      const call = () =>
        leaveCommunityFund({
          identity: mockIdentity,
          neuronId: 10n,
        });
      await expect(call).rejects.toThrow(error);
    });
  });

  describe("disburse", () => {
    it("disburses neuron successfully", async () => {
      mockGovernanceCanister.disburse.mockImplementation(
        vi.fn().mockResolvedValue(undefined)
      );

      await disburse({
        identity: mockIdentity,
        toAccountId: mockMainAccount.identifier,
        neuronId: 10n,
      });

      expect(mockGovernanceCanister.disburse).toBeCalled();
    });

    it("throws error when disburse fails", async () => {
      const error = new Error();
      mockGovernanceCanister.disburse.mockImplementation(
        vi.fn(() => {
          throw error;
        })
      );

      const call = () =>
        disburse({
          identity: mockIdentity,
          toAccountId: mockMainAccount.identifier,
          neuronId: 10n,
        });
      await expect(call).rejects.toThrow(error);
    });
  });

  describe("refresh voting power", () => {
    it("refreshes voting power successfully", async () => {
      mockGovernanceCanister.refreshVotingPower.mockImplementation(
        vi.fn().mockResolvedValue(undefined)
      );

      await refreshVotingPower({
        identity: mockIdentity,
        neuronId: 10n,
      });

      expect(mockGovernanceCanister.refreshVotingPower).toBeCalledTimes(1);
    });

    it("throws error when refresh voting power fails", async () => {
      const error = new Error();
      mockGovernanceCanister.refreshVotingPower.mockImplementation(
        vi.fn(() => {
          throw error;
        })
      );

      const call = () =>
        refreshVotingPower({
          identity: mockIdentity,
          neuronId: 10n,
        });
      await expect(call).rejects.toThrow(error);
    });
  });

  describe("stakeMaturity", () => {
    it("stake the maturity of a neuron successfully", async () => {
      mockGovernanceCanister.stakeMaturity.mockImplementation(
        vi.fn().mockResolvedValue(undefined)
      );

      await stakeMaturity({
        identity: mockIdentity,
        percentageToStake: 50,
        neuronId: 10n,
      });

      expect(mockGovernanceCanister.stakeMaturity).toBeCalled();
    });

    it("throws error when stakeMaturity fails", async () => {
      const error = new Error();
      mockGovernanceCanister.stakeMaturity.mockImplementation(
        vi.fn(() => {
          throw error;
        })
      );

      const call = () =>
        stakeMaturity({
          identity: mockIdentity,
          percentageToStake: 50,
          neuronId: 10n,
        });

      await expect(call).rejects.toThrow(error);
    });
  });

  describe("autoStakeMaturity", () => {
    it("auto stake the maturity of a neuron successfully", async () => {
      mockGovernanceCanister.autoStakeMaturity.mockImplementation(
        vi.fn().mockResolvedValue(undefined)
      );

      await autoStakeMaturity({
        identity: mockIdentity,
        autoStake: true,
        neuronId: 10n,
      });

      expect(mockGovernanceCanister.autoStakeMaturity).toBeCalled();
    });

    it("throws error when autoStakeMaturity fails", async () => {
      const error = new Error();
      mockGovernanceCanister.autoStakeMaturity.mockImplementation(
        vi.fn(() => {
          throw error;
        })
      );

      const call = () =>
        autoStakeMaturity({
          identity: mockIdentity,
          autoStake: true,
          neuronId: 10n,
        });

      await expect(call).rejects.toThrow(error);
    });

    it("should enable auto stake the maturity of a neuron", async () => {
      mockGovernanceCanister.autoStakeMaturity.mockImplementation(
        vi.fn().mockResolvedValue(undefined)
      );

      const expected = {
        autoStake: true,
        neuronId: 10n,
      };

      await autoStakeMaturity({
        identity: mockIdentity,
        ...expected,
      });

      expect(mockGovernanceCanister.autoStakeMaturity).toBeCalledWith(expected);
    });

    it("should disable auto stake the maturity of a neuron", async () => {
      mockGovernanceCanister.autoStakeMaturity.mockImplementation(
        vi.fn().mockResolvedValue(undefined)
      );

      const expected = {
        autoStake: false,
        neuronId: 10n,
      };

      await autoStakeMaturity({
        identity: mockIdentity,
        ...expected,
      });

      expect(mockGovernanceCanister.autoStakeMaturity).toBeCalledWith(expected);
    });
  });

  describe("spawnNeuron", () => {
    it("spawn a neuron from a percentage of the maturity successfully", async () => {
      const newNeuronId = 12_333n;
      mockGovernanceCanister.spawnNeuron.mockImplementation(
        vi.fn().mockResolvedValue(newNeuronId)
      );

      const actualNeuronId = await spawnNeuron({
        identity: mockIdentity,
        percentageToSpawn: 50,
        neuronId: 10n,
      });

      expect(mockGovernanceCanister.spawnNeuron).toBeCalled();
      expect(actualNeuronId).toEqual(newNeuronId);
    });

    it("throws error when spawnNeuron fails", async () => {
      const error = new Error();
      mockGovernanceCanister.spawnNeuron.mockImplementation(
        vi.fn(() => {
          throw error;
        })
      );

      const call = () =>
        spawnNeuron({
          identity: mockIdentity,
          percentageToSpawn: 50,
          neuronId: 10n,
        });
      await expect(call).rejects.toThrow(error);
    });
  });

  describe("disburseMaturity", () => {
    it("disburse the maturity of a neuron successfully", async () => {
      mockGovernanceCanister.disburseMaturity.mockImplementation(
        vi.fn().mockResolvedValue(undefined)
      );

      await disburseMaturity({
        identity: mockIdentity,
        percentageToDisburse: 50,
        neuronId: 10n,
      });

      expect(mockGovernanceCanister.disburseMaturity).toBeCalledTimes(1);
      expect(mockGovernanceCanister.disburseMaturity).toBeCalledWith({
        percentageToDisburse: 50,
        neuronId: 10n,
      });
    });

    it("throws error when disburseMaturity fails", async () => {
      const error = new Error();
      mockGovernanceCanister.disburseMaturity.mockRejectedValue(error);

      const call = () =>
        disburseMaturity({
          identity: mockIdentity,
          percentageToDisburse: 50,
          neuronId: 10n,
        });

      await expect(call).rejects.toThrow(error);
    });
  });

  describe("merge", () => {
    it("merges neurons successfully", async () => {
      mockGovernanceCanister.mergeNeurons.mockImplementation(
        vi.fn().mockResolvedValue(undefined)
      );

      await mergeNeurons({
        identity: mockIdentity,
        sourceNeuronId: 10n,
        targetNeuronId: 11n,
      });

      expect(mockGovernanceCanister.mergeNeurons).toBeCalled();
    });

    it("throws error when merging neurons fails", async () => {
      const error = new Error();
      mockGovernanceCanister.mergeNeurons.mockImplementation(
        vi.fn(() => {
          throw error;
        })
      );

      const call = () =>
        mergeNeurons({
          identity: mockIdentity,
          sourceNeuronId: 10n,
          targetNeuronId: 11n,
        });
      await expect(call).rejects.toThrow(error);
    });
  });

  describe("simulate merge neurons", () => {
    it("simulates merging neurons successfully", async () => {
      mockGovernanceCanister.simulateMergeNeurons.mockImplementation(
        vi.fn().mockResolvedValue(undefined)
      );

      await simulateMergeNeurons({
        identity: mockIdentity,
        sourceNeuronId: 10n,
        targetNeuronId: 11n,
      });

      expect(mockGovernanceCanister.simulateMergeNeurons).toBeCalled();
    });

    it("throws error when simulating merging fails", async () => {
      const error = new Error();
      mockGovernanceCanister.simulateMergeNeurons.mockImplementation(
        vi.fn(() => {
          throw error;
        })
      );

      const call = () =>
        simulateMergeNeurons({
          identity: mockIdentity,
          sourceNeuronId: 10n,
          targetNeuronId: 11n,
        });
      await expect(call).rejects.toThrow(error);
    });
  });

  describe("addHotkey", () => {
    it("updates neuron successfully", async () => {
      mockGovernanceCanister.addHotkey.mockImplementation(
        vi.fn().mockResolvedValue(undefined)
      );

      await addHotkey({
        identity: mockIdentity,
        neuronId: 10n,
        principal: Principal.fromText("aaaaa-aa"),
      });

      expect(mockGovernanceCanister.addHotkey).toBeCalled();
    });

    it("throws error when adding hotkey fails", async () => {
      const error = new Error();
      mockGovernanceCanister.addHotkey.mockImplementation(
        vi.fn(() => {
          throw error;
        })
      );

      const call = () =>
        addHotkey({
          identity: mockIdentity,
          neuronId: 10n,
          principal: Principal.fromText("aaaaa-aa"),
        });
      await expect(call).rejects.toThrow(error);
    });
  });

  describe("removeHotkey", () => {
    it("updates neuron successfully", async () => {
      mockGovernanceCanister.removeHotkey.mockImplementation(
        vi.fn().mockResolvedValue(undefined)
      );

      await removeHotkey({
        identity: mockIdentity,
        neuronId: 10n,
        principal: Principal.fromText("aaaaa-aa"),
      });

      expect(mockGovernanceCanister.removeHotkey).toBeCalled();
    });

    it("throws error when removing hotkey fails", async () => {
      const error = new Error();
      mockGovernanceCanister.removeHotkey.mockImplementation(
        vi.fn(() => {
          throw error;
        })
      );

      const call = () =>
        removeHotkey({
          identity: mockIdentity,
          neuronId: 10n,
          principal: Principal.fromText("aaaaa-aa"),
        });
      await expect(call).rejects.toThrow(error);
    });
  });

  describe("startDissolving", () => {
    it("updates neuron successfully", async () => {
      mockGovernanceCanister.startDissolving.mockImplementation(
        vi.fn().mockResolvedValue(undefined)
      );

      await startDissolving({
        identity: mockIdentity,
        neuronId: 10n,
      });

      expect(mockGovernanceCanister.startDissolving).toBeCalled();
    });

    it("throws error when startDissolving fails", async () => {
      const error = new Error();
      mockGovernanceCanister.startDissolving.mockImplementation(
        vi.fn(() => {
          throw error;
        })
      );

      const call = () =>
        startDissolving({
          identity: mockIdentity,
          neuronId: 10n,
        });
      await expect(call).rejects.toThrow(error);
    });
  });

  describe("stopDissolving", () => {
    it("updates neuron successfully", async () => {
      mockGovernanceCanister.stopDissolving.mockImplementation(
        vi.fn().mockResolvedValue(undefined)
      );

      await stopDissolving({
        identity: mockIdentity,
        neuronId: 10n,
      });

      expect(mockGovernanceCanister.stopDissolving).toBeCalled();
    });

    it("throws error when stopDissolving fails", async () => {
      const error = new Error();
      mockGovernanceCanister.stopDissolving.mockImplementation(
        vi.fn(() => {
          throw error;
        })
      );

      const call = () =>
        stopDissolving({
          identity: mockIdentity,
          neuronId: 10n,
        });
      await expect(call).rejects.toThrow(error);
    });
  });

  describe("splitNeuron", () => {
    const amount = 220_000_000n;
    it("updates neuron successfully", async () => {
      mockGovernanceCanister.splitNeuron.mockImplementation(
        vi.fn().mockResolvedValue(11n)
      );

      await splitNeuron({
        identity: mockIdentity,
        neuronId: 10n,
        amount,
      });

      expect(mockGovernanceCanister.splitNeuron).toBeCalled();
    });

    it("throws error when stopDissolving fails", async () => {
      const error = new Error();
      mockGovernanceCanister.splitNeuron.mockImplementation(
        vi.fn(() => {
          throw error;
        })
      );

      const call = () =>
        splitNeuron({
          identity: mockIdentity,
          neuronId: 10n,
          amount,
        });
      expect(mockGovernanceCanister.splitNeuron).not.toBeCalled();
      await expect(call).rejects.toThrow(error);
    });
  });

  describe("registerVote", () => {
    const neuronId = 110n;
    const identity = mockIdentity;
    const proposalId = 110n;

    it("should call the canister to cast vote neuronIds count", async () => {
      await registerVote({
        neuronId,
        proposalId,
        vote: Vote.Yes,
        identity,
      });
      expect(mockGovernanceCanister.registerVote).toHaveBeenCalledTimes(1);
      expect(mockGovernanceCanister.registerVote).toHaveBeenCalledWith({
        neuronId,
        proposalId,
        vote: Vote.Yes,
      });
    });
  });

  describe("queryLastestRewardEvent", () => {
    const identity = mockIdentity;

    it("should call the canister to get the latest reward", async () => {
      const certified = true;
      await queryLastestRewardEvent({
        certified,
        identity,
      });
      expect(mockGovernanceCanister.getLatestRewardEvent).toHaveBeenCalledTimes(
        1
      );
      expect(mockGovernanceCanister.getLatestRewardEvent).toHaveBeenCalledWith(
        certified
      );
    });
  });

  describe("changeNeuronVisibility", () => {
    const neuronIds = [10n, 20n, 30n];
    const visibility = NeuronVisibility.Public;

    it("changes visibility for multiple neurons", async () => {
      expect(mockGovernanceCanister.setVisibility).not.toHaveBeenCalled();

      mockGovernanceCanister.setVisibility.mockResolvedValue(undefined);

      await changeNeuronVisibility({
        neuronIds,
        visibility,
        identity: mockIdentity,
      });

      expect(mockGovernanceCanister.setVisibility).toHaveBeenCalledTimes(3);
      neuronIds.forEach((neuronId) => {
        expect(mockGovernanceCanister.setVisibility).toHaveBeenCalledWith(
          neuronId,
          visibility
        );
      });
    });

    it("throws error when changing visibility fails", async () => {
      expect(mockGovernanceCanister.setVisibility).not.toHaveBeenCalled();

      const error = new Error("Visibility change failed");
      mockGovernanceCanister.setVisibility.mockRejectedValue(error);

      await expect(
        changeNeuronVisibility({
          neuronIds,
          visibility,
          identity: mockIdentity,
        })
      ).rejects.toThrow(error);

      expect(mockGovernanceCanister.setVisibility).toHaveBeenCalledTimes(3);
    });
  });

  describe("claimOrRefreshNeuronByMemo", () => {
    const memo = 555n;
    const controller = mockPrincipal;
    const neuronId = 7n;

    it("should call the canister to claim or refresh neuron by memo", async () => {
      mockGovernanceCanister.claimOrRefreshNeuronFromAccount.mockResolvedValue(
        neuronId
      );

      expect(
        mockGovernanceCanister.claimOrRefreshNeuronFromAccount
      ).toBeCalledTimes(0);

      expect(
        await claimOrRefreshNeuronByMemo({
          memo,
          controller,
          identity: mockIdentity,
        })
      ).toBe(neuronId);

      expect(
        mockGovernanceCanister.claimOrRefreshNeuronFromAccount
      ).toBeCalledTimes(1);
      expect(
        mockGovernanceCanister.claimOrRefreshNeuronFromAccount
      ).toBeCalledWith({
        memo,
        controller,
      });
    });

    it("should throw when canister call throws", async () => {
      const error = new Error("Not enough balance");
      mockGovernanceCanister.claimOrRefreshNeuronFromAccount.mockRejectedValue(
        error
      );

      expect(
        mockGovernanceCanister.claimOrRefreshNeuronFromAccount
      ).toBeCalledTimes(0);

      const call = () =>
        claimOrRefreshNeuronByMemo({
          memo,
          controller,
          identity: mockIdentity,
        });

      await expect(call).rejects.toThrow(error);

      expect(
        mockGovernanceCanister.claimOrRefreshNeuronFromAccount
      ).toBeCalledTimes(1);
      expect(
        mockGovernanceCanister.claimOrRefreshNeuronFromAccount
      ).toBeCalledWith({
        memo,
        controller,
      });
    });
  });

  describe("getNetworkEconomicsParameters", () => {
    const identity = mockIdentity;

    it("should call the canister to get the network economics parameters", async () => {
      const certified = true;
      await getNetworkEconomicsParameters({
        certified,
        identity,
      });
      expect(
        mockGovernanceCanister.getNetworkEconomicsParameters
      ).toHaveBeenCalledTimes(1);
      expect(
        mockGovernanceCanister.getNetworkEconomicsParameters
      ).toHaveBeenCalledWith({ certified });
    });

    it("throws error when call fails", async () => {
      const error = new Error();
      mockGovernanceCanister.getNetworkEconomicsParameters.mockImplementation(
        vi.fn(() => {
          throw error;
        })
      );

      const call = () =>
        getNetworkEconomicsParameters({
          certified: false,
          identity,
        });
      await expect(call).rejects.toThrow(error);
      expect(
        mockGovernanceCanister.getNetworkEconomicsParameters
      ).toHaveBeenCalledWith({ certified: false });
    });
  });

  describe("getGovernanceMetrics", () => {
    const identity = mockIdentity;

    it("should call the canister to get the governance cached metrics", async () => {
      const certified = true;
      await getGovernanceMetrics({
        certified,
        identity,
      });
      expect(mockGovernanceCanister.getMetrics).toHaveBeenCalledTimes(1);
      expect(mockGovernanceCanister.getMetrics).toHaveBeenCalledWith({
        certified,
      });
    });

    it("throws error when call fails", async () => {
      const error = new Error();
      mockGovernanceCanister.getMetrics.mockImplementation(
        vi.fn(() => {
          throw error;
        })
      );

      const call = () =>
        getGovernanceMetrics({
          certified: false,
          identity,
        });
      await expect(call).rejects.toThrow(error);
      expect(mockGovernanceCanister.getMetrics).toHaveBeenCalledWith({
        certified: false,
      });
    });
  });
});<|MERGE_RESOLUTION|>--- conflicted
+++ resolved
@@ -31,21 +31,13 @@
 import { mockIdentity, mockPrincipal } from "$tests/mocks/auth.store.mock";
 import { mockMainAccount } from "$tests/mocks/icp-accounts.store.mock";
 import { mockNeuron } from "$tests/mocks/neurons.mock";
-<<<<<<< HEAD
-import { LedgerCanister } from "@icp-sdk/canisters/ledger/icp";
-=======
 import { LedgerCanister } from "@dfinity/ledger-icp";
->>>>>>> d34effd1
 import {
   GovernanceCanister,
   NeuronVisibility,
   Topic,
   Vote,
-<<<<<<< HEAD
-} from "@icp-sdk/canisters/nns";
-=======
 } from "@dfinity/nns";
->>>>>>> d34effd1
 import type { Agent } from "@icp-sdk/core/agent";
 import { Principal } from "@icp-sdk/core/principal";
 import { mock } from "vitest-mock-extended";

--- conflicted
+++ resolved
@@ -8,19 +8,11 @@
   mockQueryTokenResponse,
   mockSnsToken,
 } from "$tests/mocks/sns-projects.mock";
-import { vi } from "vitest";
 
 describe("icrc-ledger api", () => {
   describe("getIcrcMainAccount", () => {
-<<<<<<< HEAD
-    const balanceSpy = vi.fn().mockResolvedValue(BigInt(10_000_000));
-
-    it("returns main account with balance and project token metadata", async () => {
-      const metadataSpy = vi.fn().mockResolvedValue(mockQueryTokenResponse);
-=======
     it("returns main account with balance and project token metadata", async () => {
       const balanceSpy = jest.fn().mockResolvedValue(BigInt(10_000_000));
->>>>>>> 5ae5af53
 
       const account = await getIcrcAccount({
         certified: true,
@@ -60,7 +52,7 @@
 
   describe("getIcrcToken", () => {
     it("returns token metadata", async () => {
-      const metadataSpy = vi.fn().mockResolvedValue(mockQueryTokenResponse);
+      const metadataSpy = jest.fn().mockResolvedValue(mockQueryTokenResponse);
 
       const token = await getIcrcToken({
         certified: true,
@@ -89,7 +81,7 @@
 
   describe("transfer", () => {
     it("successfully calls transfer api", async () => {
-      const transferSpy = vi.fn().mockResolvedValue(undefined);
+      const transferSpy = jest.fn().mockResolvedValue(undefined);
 
       await icrcTransfer({
         to: { owner: mockIdentity.getPrincipal() },

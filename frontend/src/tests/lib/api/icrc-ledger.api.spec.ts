import * as agent from "$lib/api/agent.api";
import {
  approveTransfer,
  executeIcrcTransfer,
  icrcTransfer,
  queryIcrcBalance,
  queryIcrcToken,
} from "$lib/api/icrc-ledger.api";
import { CKBTC_LEDGER_CANISTER_ID } from "$lib/constants/ckbtc-canister-ids.constants";
import { mockIdentity } from "$tests/mocks/auth.store.mock";
import {
  mockQueryTokenResponse,
  mockSnsToken,
  principal,
} from "$tests/mocks/sns-projects.mock";
<<<<<<< HEAD
import {
  IcrcLedgerCanister,
  type IcrcAccount,
} from "@icp-sdk/canisters/ledger/icrc";
=======
import { IcrcLedgerCanister, type IcrcAccount } from "@dfinity/ledger-icrc";
>>>>>>> d34effd1
import { AnonymousIdentity, type HttpAgent } from "@icp-sdk/core/agent";
import { Principal } from "@icp-sdk/core/principal";
import { mock } from "vitest-mock-extended";

describe("icrc-ledger api", () => {
  const ledgerCanisterMock = mock<IcrcLedgerCanister>();

  beforeEach(() => {
    vi.useFakeTimers();
    vi.spyOn(IcrcLedgerCanister, "create").mockImplementation(
      () => ledgerCanisterMock
    );
    vi.spyOn(agent, "createAgent").mockResolvedValue(mock<HttpAgent>());
  });

  describe("execute transfer", () => {
    it("successfully calls transfer api", async () => {
      const transferSpy = vi.fn().mockResolvedValue(undefined);

      await executeIcrcTransfer({
        to: { owner: mockIdentity.getPrincipal() },
        amount: 10_000_000n,
        createdAt: 123_456n,
        fee: 10_000n,
        transfer: transferSpy,
      });

      expect(transferSpy).toBeCalled();
    });
  });

  describe("transfer", () => {
    it("successfully calls transfer api", async () => {
      const transferSpy =
        ledgerCanisterMock.transfer.mockResolvedValue(undefined);

      await icrcTransfer({
        identity: mockIdentity,
        to: { owner: mockIdentity.getPrincipal() },
        amount: 10_000_000n,
        createdAt: 123_456n,
        fee: 10_000n,
        canisterId: CKBTC_LEDGER_CANISTER_ID,
      });

      expect(transferSpy).toBeCalled();
    });
  });

  describe("approveTransfer", () => {
    it("successfully calls approve api", async () => {
      const expectedBlockIndex = 123_456n;
      const approveSpy =
        ledgerCanisterMock.approve.mockResolvedValue(expectedBlockIndex);
      const spenderPrincipal = Principal.fromHex("123abc");
      const amount = 13_000_000n;
      const nowMillis = 123456789;
      vi.setSystemTime(nowMillis);

      const actualBlockIndex = await approveTransfer({
        identity: mockIdentity,
        canisterId: CKBTC_LEDGER_CANISTER_ID,
        amount,
        spender: spenderPrincipal,
      });

      expect(actualBlockIndex).toEqual(expectedBlockIndex);
      expect(approveSpy).toBeCalledTimes(1);
      expect(approveSpy).toBeCalledWith({
        amount,
        spender: {
          owner: spenderPrincipal,
          subaccount: [],
        },
        expected_allowance: undefined,
        expires_at: undefined,
        created_at_time: BigInt(nowMillis * 1_000_000),
        fee: undefined,
        from_subaccount: undefined,
      });
    });

    it("successfully passes optional params", async () => {
      const expectedBlockIndex = 123_456n;
      const approveSpy =
        ledgerCanisterMock.approve.mockResolvedValue(expectedBlockIndex);
      const spenderPrincipal = Principal.fromHex("123abc");
      const amount = 13_000_000n;
      const expectedAllowance = 135_000_000n;
      const expiresAt = 123_999_000_000n;
      const createdAt = 123_456_000_000n;
      const fee = 17_000n;
      const fromSubaccount = new Uint8Array([1, 9, 3]);

      const actualBlockIndex = await approveTransfer({
        identity: mockIdentity,
        canisterId: CKBTC_LEDGER_CANISTER_ID,
        amount,
        spender: spenderPrincipal,
        expectedAllowance,
        expiresAt,
        createdAt,
        fee,
        fromSubaccount,
      });

      expect(actualBlockIndex).toEqual(expectedBlockIndex);
      expect(approveSpy).toBeCalledTimes(1);
      expect(approveSpy).toBeCalledWith({
        amount,
        spender: {
          owner: spenderPrincipal,
          subaccount: [],
        },
        expected_allowance: expectedAllowance,
        expires_at: expiresAt,
        created_at_time: createdAt,
        fee,
        from_subaccount: fromSubaccount,
      });
    });
  });

  describe("queryIcrcToken", () => {
    it("successfully calls metadata endpoint and transforms response", async () => {
      ledgerCanisterMock.metadata.mockResolvedValue(mockQueryTokenResponse);

      const metadata = await queryIcrcToken({
        certified: true,
        identity: new AnonymousIdentity(),
        canisterId: principal(0),
      });

      expect(metadata).toEqual(mockSnsToken);
      expect(ledgerCanisterMock.metadata).toBeCalledTimes(1);
      expect(ledgerCanisterMock.metadata).toBeCalledWith({
        certified: true,
      });
    });
  });

  describe("queryIcrcBalance", () => {
    it("successfully calls balance endpoint", async () => {
      const balanceE8s = 314_000_000n;
      ledgerCanisterMock.balance.mockResolvedValue(balanceE8s);

      const account: IcrcAccount = {
        owner: mockIdentity.getPrincipal(),
      };

      const balance = await queryIcrcBalance({
        certified: true,
        identity: new AnonymousIdentity(),
        canisterId: principal(0),
        account,
      });

      expect(balance).toEqual(balanceE8s);
      expect(ledgerCanisterMock.balance).toBeCalledTimes(1);
      expect(ledgerCanisterMock.balance).toBeCalledWith({
        certified: true,
        ...account,
      });
    });
  });
});<|MERGE_RESOLUTION|>--- conflicted
+++ resolved
@@ -13,14 +13,7 @@
   mockSnsToken,
   principal,
 } from "$tests/mocks/sns-projects.mock";
-<<<<<<< HEAD
-import {
-  IcrcLedgerCanister,
-  type IcrcAccount,
-} from "@icp-sdk/canisters/ledger/icrc";
-=======
 import { IcrcLedgerCanister, type IcrcAccount } from "@dfinity/ledger-icrc";
->>>>>>> d34effd1
 import { AnonymousIdentity, type HttpAgent } from "@icp-sdk/core/agent";
 import { Principal } from "@icp-sdk/core/principal";
 import { mock } from "vitest-mock-extended";

--- conflicted
+++ resolved
@@ -6,11 +6,7 @@
 import {
   IndexCanister,
   type GetAccountIdentifierTransactionsResponse,
-<<<<<<< HEAD
-} from "@icp-sdk/canisters/ledger/icp";
-=======
 } from "@dfinity/ledger-icp";
->>>>>>> d34effd1
 import type { HttpAgent } from "@icp-sdk/core/agent";
 import { mock } from "vitest-mock-extended";
 

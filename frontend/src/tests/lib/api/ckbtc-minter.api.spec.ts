import * as agent from "$lib/api/agent.api";
import {
  estimateFee,
  getBTCAddress,
  minterInfo,
  retrieveBtcStatusV2ByAccount,
  retrieveBtcWithApproval,
  updateBalance,
} from "$lib/api/ckbtc-minter.api";
import { CKBTC_MINTER_CANISTER_ID } from "$lib/constants/ckbtc-canister-ids.constants";
import { mockIdentity } from "$tests/mocks/auth.store.mock";
import { mockBTCAddressTestnet } from "$tests/mocks/ckbtc-accounts.mock";
import {
  mockCkBTCMinterInfo,
  mockUpdateBalanceOk,
} from "$tests/mocks/ckbtc-minter.mock";
import {
  CkBTCMinterCanister,
  type RetrieveBtcOk,
  type RetrieveBtcStatusV2WithId,
<<<<<<< HEAD
} from "@icp-sdk/canisters/ckbtc";
=======
} from "@dfinity/ckbtc";
>>>>>>> d34effd1
import type { HttpAgent } from "@icp-sdk/core/agent";
import { mock } from "vitest-mock-extended";

describe("ckbtc-minter api", () => {
  const minterCanisterMock = mock<CkBTCMinterCanister>();

  beforeEach(() => {
    vi.spyOn(CkBTCMinterCanister, "create").mockImplementation(
      () => minterCanisterMock
    );
    vi.spyOn(agent, "createAgent").mockResolvedValue(mock<HttpAgent>());
  });

  const params = {
    identity: mockIdentity,
    canisterId: CKBTC_MINTER_CANISTER_ID,
  };

  describe("getBTCAddress", () => {
    it("returns the bitcoin address", async () => {
      const getBTCAddressSpy =
        minterCanisterMock.getBtcAddress.mockResolvedValue(
          mockBTCAddressTestnet
        );

      const result = await getBTCAddress(params);

      expect(result).toEqual(mockBTCAddressTestnet);

      expect(getBTCAddressSpy).toBeCalled();
    });

    it("throws an error if no token", async () => {
      minterCanisterMock.getBtcAddress.mockImplementation(async () => {
        throw new Error();
      });

      const call = () => getBTCAddress(params);

      await expect(call).rejects.toThrowError();
    });
  });

  describe("updateBalance", () => {
    it("returns successfully updated balance", async () => {
      const getBTCAddressSpy =
        minterCanisterMock.updateBalance.mockResolvedValue(mockUpdateBalanceOk);

      const result = await updateBalance(params);

      expect(result).toEqual(mockUpdateBalanceOk);

      expect(getBTCAddressSpy).toBeCalled();
    });

    it("bubble errors", async () => {
      minterCanisterMock.updateBalance.mockImplementation(async () => {
        throw new Error();
      });

      const call = () => updateBalance(params);

      await expect(call).rejects.toThrowError();
    });
  });

  describe("retrieveBtcWithApproval", () => {
    const retrieveWithApprovalParams = {
      address: mockBTCAddressTestnet,
      amount: 123n,
    };

    it("returns successfully when btc are retrieved", async () => {
      const ok: RetrieveBtcOk = {
        block_index: 1n,
      };

      const retrieveBtcWithApprovalSpy =
        minterCanisterMock.retrieveBtcWithApproval.mockResolvedValue(ok);

      const result = await retrieveBtcWithApproval({
        ...params,
        ...retrieveWithApprovalParams,
      });

      expect(result).toEqual(ok);

      expect(retrieveBtcWithApprovalSpy).toBeCalledTimes(1);
      expect(retrieveBtcWithApprovalSpy).toBeCalledWith(
        retrieveWithApprovalParams
      );
    });

    it("bubble errors", async () => {
      minterCanisterMock.retrieveBtcWithApproval.mockImplementation(
        async () => {
          throw new Error();
        }
      );

      const call = () =>
        retrieveBtcWithApproval({
          ...params,
          ...retrieveWithApprovalParams,
        });

      await expect(call).rejects.toThrowError();
    });
  });

  describe("retrieveBtcStatusV2ByAccount", () => {
    it("returns result", async () => {
      const statuses: RetrieveBtcStatusV2WithId[] = [
        {
          id: 135n,
          status: {
            Confirmed: { txid: [1, 2, 3] },
          },
        },
      ];

      const spy =
        minterCanisterMock.retrieveBtcStatusV2ByAccount.mockResolvedValue(
          statuses
        );

      const statusesParams = {
        certified: true,
      };

      const result = await retrieveBtcStatusV2ByAccount({
        ...params,
        ...statusesParams,
      });

      expect(result).toEqual(statuses);

      expect(spy).toBeCalledTimes(1);
      expect(spy).toBeCalledWith(statusesParams);
    });
  });

  describe("estimateFee", () => {
    const feeParams = {
      ...params,
      amount: 123n,
    };

    it("returns estimated fee", async () => {
      const expectedResult = { minter_fee: 123n, bitcoin_fee: 456n };

      const estimateFeeSpy =
        minterCanisterMock.estimateWithdrawalFee.mockResolvedValue(
          expectedResult
        );

      const result = await estimateFee(feeParams);

      expect(result).toEqual(expectedResult);

      expect(estimateFeeSpy).toBeCalled();
    });

    it("bubble errors", async () => {
      minterCanisterMock.estimateWithdrawalFee.mockImplementation(async () => {
        throw new Error();
      });

      const call = () => estimateFee(feeParams);

      await expect(call).rejects.toThrowError();
    });
  });

  describe("minterInfo", () => {
    it("returns minter info", async () => {
      const minterFeeSpy =
        minterCanisterMock.getMinterInfo.mockResolvedValue(mockCkBTCMinterInfo);

      const result = await minterInfo(params);

      expect(result).toEqual(mockCkBTCMinterInfo);

      expect(minterFeeSpy).toBeCalled();
    });

    it("bubble errors", async () => {
      minterCanisterMock.getMinterInfo.mockImplementation(async () => {
        throw new Error();
      });

      const call = () => minterInfo(params);

      await expect(call).rejects.toThrowError();
    });
  });
});<|MERGE_RESOLUTION|>--- conflicted
+++ resolved
@@ -18,11 +18,7 @@
   CkBTCMinterCanister,
   type RetrieveBtcOk,
   type RetrieveBtcStatusV2WithId,
-<<<<<<< HEAD
-} from "@icp-sdk/canisters/ckbtc";
-=======
 } from "@dfinity/ckbtc";
->>>>>>> d34effd1
 import type { HttpAgent } from "@icp-sdk/core/agent";
 import { mock } from "vitest-mock-extended";
 

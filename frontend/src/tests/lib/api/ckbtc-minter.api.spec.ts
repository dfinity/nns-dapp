--- conflicted
+++ resolved
@@ -1,9 +1,6 @@
 import {
-<<<<<<< HEAD
+  getBTCAddress,
   estimateFee,
-=======
-  getBTCAddress,
->>>>>>> 95df440a
   getWithdrawalAccount,
   retrieveBtc,
   updateBalance,

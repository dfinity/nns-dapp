/**
 * @jest-environment jsdom
 */

import {
  addNeuronPermissions,
  claimNeuron,
  disburse,
  getNervousSystemFunctions,
  getNeuronBalance,
  increaseDissolveDelay,
  nervousSystemParameters,
  refreshNeuron,
  removeNeuronPermissions,
  setFollowees,
  startDissolving,
  stopDissolving,
} from "$lib/api/sns-governance.api";
import {
  importInitSnsWrapper,
  importSnsWasmCanister,
} from "$lib/proxy/api.import.proxy";
import type { HttpAgent } from "@dfinity/agent";
import { LedgerCanister, type SnsWasmCanisterOptions } from "@dfinity/nns";
import { Principal } from "@dfinity/principal";
import {
  SnsNeuronPermissionType,
  type SnsListNervousSystemFunctionsResponse,
  type SnsNeuronId,
} from "@dfinity/sns";
import { arrayOfNumberToUint8Array } from "@dfinity/utils";
import mock from "jest-mock-extended/lib/Mock";
import { mockIdentity } from "../../mocks/auth.store.mock";
import { nervousSystemFunctionMock } from "../../mocks/sns-functions.mock";
<<<<<<< HEAD
import { snsNervousSystemParametersMock } from "../../mocks/sns-neurons.mock";
=======
import { mockSnsNeuron } from "../../mocks/sns-neurons.mock";
>>>>>>> 2c16d49c
import {
  mockQueryMetadataResponse,
  mockQueryTokenResponse,
} from "../../mocks/sns-projects.mock";
import {
  deployedSnsMock,
  governanceCanisterIdMock,
  ledgerCanisterIdMock,
  rootCanisterIdMock,
  swapCanisterIdMock,
} from "../../mocks/sns.api.mock";

jest.mock("$lib/proxy/api.import.proxy");
jest.mock("$lib/utils/agent.utils", () => {
  return {
    createAgent: () => Promise.resolve(mock<HttpAgent>()),
  };
});

describe("sns-api", () => {
  const ledgerCanisterMock = mock<LedgerCanister>();
  const addNeuronPermissionsSpy = jest.fn().mockResolvedValue(undefined);
  const removeNeuronPermissionsSpy = jest.fn().mockResolvedValue(undefined);
  const disburseSpy = jest.fn().mockResolvedValue(undefined);
  const startDissolvingSpy = jest.fn().mockResolvedValue(undefined);
  const stopDissolvingSpy = jest.fn().mockResolvedValue(undefined);
  const increaseDissolveDelaySpy = jest.fn().mockResolvedValue(undefined);
  const getNeuronBalanceSpy = jest.fn().mockResolvedValue(undefined);
  const refreshNeuronSpy = jest.fn().mockResolvedValue(undefined);
  const claimNeuronSpy = jest.fn().mockResolvedValue(undefined);
  const setTopicFolloweesSpy = jest.fn().mockResolvedValue(undefined);
  const nervousSystemFunctionsMock: SnsListNervousSystemFunctionsResponse = {
    reserved_ids: new BigUint64Array(),
    functions: [nervousSystemFunctionMock],
  };
  const getFunctionsSpy = jest
    .fn()
    .mockResolvedValue(nervousSystemFunctionsMock);
  const nervousSystemParametersSpy = jest
    .fn()
    .mockResolvedValue(snsNervousSystemParametersMock);

  beforeEach(() => {
    jest
      .spyOn(LedgerCanister, "create")
      .mockImplementation(() => ledgerCanisterMock);

    (importSnsWasmCanister as jest.Mock).mockResolvedValue({
      // eslint-disable-next-line @typescript-eslint/no-unused-vars
      create: (options: SnsWasmCanisterOptions) => ({
        listSnses: () => Promise.resolve(deployedSnsMock),
      }),
    });

    (importInitSnsWrapper as jest.Mock).mockResolvedValue(() =>
      Promise.resolve({
        canisterIds: {
          rootCanisterId: rootCanisterIdMock,
          ledgerCanisterId: ledgerCanisterIdMock,
          governanceCanisterId: governanceCanisterIdMock,
          swapCanisterId: swapCanisterIdMock,
        },
        metadata: () =>
          Promise.resolve([mockQueryMetadataResponse, mockQueryTokenResponse]),
        addNeuronPermissions: addNeuronPermissionsSpy,
        removeNeuronPermissions: removeNeuronPermissionsSpy,
        disburse: disburseSpy,
        startDissolving: startDissolvingSpy,
        stopDissolving: stopDissolvingSpy,
        increaseDissolveDelay: increaseDissolveDelaySpy,
        getNeuronBalance: getNeuronBalanceSpy,
        refreshNeuron: refreshNeuronSpy,
        claimNeuron: claimNeuronSpy,
        listNervousSystemFunctions: getFunctionsSpy,
<<<<<<< HEAD
        nervousSystemParameters: nervousSystemParametersSpy,
=======
        setTopicFollowees: setTopicFolloweesSpy,
>>>>>>> 2c16d49c
      })
    );
  });

  afterEach(() => {
    jest.clearAllMocks();
    jest.restoreAllMocks();
  });

  it("should add neuron permissions", async () => {
    await addNeuronPermissions({
      identity: mockIdentity,
      rootCanisterId: rootCanisterIdMock,
      principal: Principal.fromText("aaaaa-aa"),
      neuronId: { id: arrayOfNumberToUint8Array([1, 2, 3]) },
      permissions: [SnsNeuronPermissionType.NEURON_PERMISSION_TYPE_VOTE],
    });

    expect(addNeuronPermissionsSpy).toBeCalled();
  });

  it("should remove neuron permissions", async () => {
    await removeNeuronPermissions({
      identity: mockIdentity,
      rootCanisterId: rootCanisterIdMock,
      principal: Principal.fromText("aaaaa-aa"),
      neuronId: { id: arrayOfNumberToUint8Array([1, 2, 3]) },
      permissions: [SnsNeuronPermissionType.NEURON_PERMISSION_TYPE_VOTE],
    });

    expect(removeNeuronPermissionsSpy).toBeCalled();
  });

  it("should disburse", async () => {
    await disburse({
      identity: mockIdentity,
      rootCanisterId: rootCanisterIdMock,
      neuronId: { id: arrayOfNumberToUint8Array([1, 2, 3]) },
    });

    expect(disburseSpy).toBeCalled();
  });

  it("should startDissolving", async () => {
    await startDissolving({
      identity: mockIdentity,
      rootCanisterId: rootCanisterIdMock,
      neuronId: { id: arrayOfNumberToUint8Array([1, 2, 3]) },
    });

    expect(startDissolvingSpy).toBeCalled();
  });

  it("should stopDissolving", async () => {
    await stopDissolving({
      identity: mockIdentity,
      rootCanisterId: rootCanisterIdMock,
      neuronId: { id: arrayOfNumberToUint8Array([1, 2, 3]) },
    });

    expect(stopDissolvingSpy).toBeCalled();
  });

  it("should increaseDissolveDelay", async () => {
    await increaseDissolveDelay({
      identity: mockIdentity,
      rootCanisterId: rootCanisterIdMock,
      neuronId: { id: arrayOfNumberToUint8Array([1, 2, 3]) },
      additionalDissolveDelaySeconds: 123,
    });

    expect(increaseDissolveDelaySpy).toBeCalled();
  });

  it("should getNeuronBalance", async () => {
    await getNeuronBalance({
      identity: mockIdentity,
      rootCanisterId: rootCanisterIdMock,
      neuronId: { id: arrayOfNumberToUint8Array([1, 2, 3]) },
      certified: true,
    });

    expect(getNeuronBalanceSpy).toBeCalled();
  });

  it("should refreshNeuron", async () => {
    await refreshNeuron({
      identity: mockIdentity,
      rootCanisterId: rootCanisterIdMock,
      neuronId: { id: arrayOfNumberToUint8Array([1, 2, 3]) },
    });

    expect(refreshNeuronSpy).toBeCalled();
  });

  it("should claimNeuron", async () => {
    await claimNeuron({
      identity: mockIdentity,
      rootCanisterId: rootCanisterIdMock,
      memo: BigInt(2),
      controller: Principal.fromText("aaaaa-aa"),
      subaccount: arrayOfNumberToUint8Array([1, 2, 3]),
    });

    expect(claimNeuronSpy).toBeCalled();
  });

  it("should setFollowees for a topic", async () => {
    const followee1: SnsNeuronId = { id: arrayOfNumberToUint8Array([1, 2, 3]) };
    const followee2: SnsNeuronId = { id: arrayOfNumberToUint8Array([1, 2, 4]) };
    await setFollowees({
      identity: mockIdentity,
      rootCanisterId: rootCanisterIdMock,
      neuronId: mockSnsNeuron.id[0],
      functionId: BigInt(3),
      followees: [followee1, followee2],
    });

    expect(setTopicFolloweesSpy).toBeCalled();
  });

  it("should get nervous system functions", async () => {
    const res = await getNervousSystemFunctions({
      identity: mockIdentity,
      rootCanisterId: rootCanisterIdMock,
      certified: false,
    });

    expect(getFunctionsSpy).toBeCalled();
    expect(res).toEqual([nervousSystemFunctionMock]);
  });

  it("should get nervous system parameters", async () => {
    const res = await nervousSystemParameters({
      identity: mockIdentity,
      rootCanisterId: rootCanisterIdMock,
      certified: false,
    });

    expect(nervousSystemParametersSpy).toBeCalled();
    expect(res).toEqual(snsNervousSystemParametersMock);
  });
});<|MERGE_RESOLUTION|>--- conflicted
+++ resolved
@@ -32,11 +32,10 @@
 import mock from "jest-mock-extended/lib/Mock";
 import { mockIdentity } from "../../mocks/auth.store.mock";
 import { nervousSystemFunctionMock } from "../../mocks/sns-functions.mock";
-<<<<<<< HEAD
-import { snsNervousSystemParametersMock } from "../../mocks/sns-neurons.mock";
-=======
-import { mockSnsNeuron } from "../../mocks/sns-neurons.mock";
->>>>>>> 2c16d49c
+import {
+  mockSnsNeuron,
+  snsNervousSystemParametersMock,
+} from "../../mocks/sns-neurons.mock";
 import {
   mockQueryMetadataResponse,
   mockQueryTokenResponse,
@@ -111,11 +110,7 @@
         refreshNeuron: refreshNeuronSpy,
         claimNeuron: claimNeuronSpy,
         listNervousSystemFunctions: getFunctionsSpy,
-<<<<<<< HEAD
-        nervousSystemParameters: nervousSystemParametersSpy,
-=======
         setTopicFollowees: setTopicFolloweesSpy,
->>>>>>> 2c16d49c
       })
     );
   });

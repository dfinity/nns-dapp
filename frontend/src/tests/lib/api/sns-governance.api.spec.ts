--- conflicted
+++ resolved
@@ -36,28 +36,17 @@
   swapCanisterIdMock,
 } from "$tests/mocks/sns.api.mock";
 import { setSnsProjects } from "$tests/utils/sns.test-utils";
-<<<<<<< HEAD
-import type { SnsWrapper } from "@dfinity/sns";
-import * as dfinitySns from "@dfinity/sns";
-=======
 import { LedgerCanister } from "@dfinity/ledger-icp";
 import { arrayOfNumberToUint8Array } from "@dfinity/utils";
 import type { SnsWrapper } from "@icp-sdk/canisters/sns";
 import * as dfinitySns from "@icp-sdk/canisters/sns";
->>>>>>> 4e59d83b
 import {
   SnsNeuronPermissionType,
   SnsVote,
   type SnsListNervousSystemFunctionsResponse,
   type SnsNeuronId,
   type SnsProposalId,
-<<<<<<< HEAD
-} from "@dfinity/sns";
-import { arrayOfNumberToUint8Array } from "@dfinity/utils";
-import { LedgerCanister } from "@icp-sdk/canisters/ledger/icp";
-=======
 } from "@icp-sdk/canisters/sns";
->>>>>>> 4e59d83b
 import type { Agent } from "@icp-sdk/core/agent";
 import { Principal } from "@icp-sdk/core/principal";
 import { mock } from "vitest-mock-extended";

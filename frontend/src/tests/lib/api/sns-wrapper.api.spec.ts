<<<<<<< HEAD
import { wrappers } from "$lib/api/sns-wrapper.api";
import {
  importInitSnsWrapper,
  importSnsWasmCanister,
} from "$lib/proxy/api.import.proxy";
=======
import type { HttpAgent } from "@dfinity/agent";
import mock from "jest-mock-extended/lib/Mock";
import { initSns, wrappers } from "../../../lib/api/sns-wrapper.api";
>>>>>>> 411d5d33
import { mockIdentity } from "../../mocks/auth.store.mock";
import {
  deployedSnsMock,
  governanceCanisterIdMock,
  ledgerCanisterIdMock,
  rootCanisterIdMock,
  swapCanisterIdMock,
} from "../../mocks/sns.api.mock";

<<<<<<< HEAD
jest.mock("$lib/proxy/api.import.proxy");
=======
const listSnsesSpy = jest.fn().mockResolvedValue(deployedSnsMock);
const initSnsWrapperSpy = jest.fn().mockResolvedValue(
  Promise.resolve({
    canisterIds: {
      rootCanisterId: rootCanisterIdMock,
      ledgerCanisterId: ledgerCanisterIdMock,
      governanceCanisterId: governanceCanisterIdMock,
      swapCanisterId: swapCanisterIdMock,
    },
  })
);

jest.mock("../../../lib/proxy/api.import.proxy", () => {
  return {
    importSnsWasmCanister: jest.fn().mockImplementation(() => ({
      create: () => ({
        listSnses: listSnsesSpy,
      }),
    })),
    importInitSnsWrapper: jest.fn().mockImplementation(() => initSnsWrapperSpy),
  };
});
>>>>>>> 411d5d33

describe("sns-wrapper api", () => {
  describe("wrappers", () => {
    it("calls list to all Snses", async () => {
      await wrappers({ identity: mockIdentity, certified: false });

      expect(listSnsesSpy).toHaveBeenCalled();
    });
  });

  describe("initSns", () => {
    it("inits sns wrapper", async () => {
      const mockAgent = mock<HttpAgent>();
      await initSns({
        agent: mockAgent,
        rootCanisterId: rootCanisterIdMock,
        certified: false,
      });

      expect(initSnsWrapperSpy).toHaveBeenCalled();
    });
  });
});<|MERGE_RESOLUTION|>--- conflicted
+++ resolved
@@ -1,14 +1,6 @@
-<<<<<<< HEAD
-import { wrappers } from "$lib/api/sns-wrapper.api";
-import {
-  importInitSnsWrapper,
-  importSnsWasmCanister,
-} from "$lib/proxy/api.import.proxy";
-=======
 import type { HttpAgent } from "@dfinity/agent";
 import mock from "jest-mock-extended/lib/Mock";
-import { initSns, wrappers } from "../../../lib/api/sns-wrapper.api";
->>>>>>> 411d5d33
+import { initSns, wrappers } from "$lib/api/sns-wrapper.api";
 import { mockIdentity } from "../../mocks/auth.store.mock";
 import {
   deployedSnsMock,
@@ -18,9 +10,6 @@
   swapCanisterIdMock,
 } from "../../mocks/sns.api.mock";
 
-<<<<<<< HEAD
-jest.mock("$lib/proxy/api.import.proxy");
-=======
 const listSnsesSpy = jest.fn().mockResolvedValue(deployedSnsMock);
 const initSnsWrapperSpy = jest.fn().mockResolvedValue(
   Promise.resolve({
@@ -33,7 +22,7 @@
   })
 );
 
-jest.mock("../../../lib/proxy/api.import.proxy", () => {
+jest.mock("$lib/proxy/api.import.proxy", () => {
   return {
     importSnsWasmCanister: jest.fn().mockImplementation(() => ({
       create: () => ({
@@ -43,7 +32,6 @@
     importInitSnsWrapper: jest.fn().mockImplementation(() => initSnsWrapperSpy),
   };
 });
->>>>>>> 411d5d33
 
 describe("sns-wrapper api", () => {
   describe("wrappers", () => {

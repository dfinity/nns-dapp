import * as agent from "$lib/api/agent.api";
import { clearWrapperCache, wrappers } from "$lib/api/sns-wrapper.api";
import { mockIdentity } from "$tests/mocks/auth.store.mock";
import { principal } from "$tests/mocks/sns-projects.mock";
import { setSnsProjects } from "$tests/utils/sns.test-utils";
<<<<<<< HEAD
import type { SnsWrapper } from "@icp-sdk/canisters/sns";
=======
import type { SnsWrapper } from "@dfinity/sns";
>>>>>>> d34effd1
import type { HttpAgent } from "@icp-sdk/core/agent";
import { mock } from "vitest-mock-extended";

describe("sns-wrapper api", () => {
  beforeEach(() => {
    clearWrapperCache();
    vi.spyOn(agent, "createAgent").mockResolvedValue(mock<HttpAgent>());
  });

  describe("wrappers", () => {
    const canisterIds1 = {
      rootCanisterId: principal(0),
      swapCanisterId: principal(1),
      governanceCanisterId: principal(2),
      ledgerCanisterId: principal(3),
      indexCanisterId: principal(4),
    };
    const canisterIds2 = {
      rootCanisterId: principal(5),
      swapCanisterId: principal(6),
      governanceCanisterId: principal(7),
      ledgerCanisterId: principal(8),
      indexCanisterId: principal(9),
    };

    it("creates SNS wrappers", async () => {
      setSnsProjects([canisterIds1, canisterIds2]);

      const snsWrappers = await wrappers({
        identity: mockIdentity,
        certified: false,
      });

      expect(snsWrappers).toHaveLength(2);
      expect(
        snsWrappers.get(canisterIds1.rootCanisterId.toText()).canisterIds
      ).toEqual(canisterIds1);
      expect(
        snsWrappers.get(canisterIds2.rootCanisterId.toText()).canisterIds
      ).toEqual(canisterIds2);
    });

    it("works if aggregator data is not yet loaded when called", async () => {
      let snsWrappers: Map<string, SnsWrapper> | undefined;
      const promise = wrappers({
        identity: mockIdentity,
        certified: false,
      }).then((result) => {
        snsWrappers = result;
      });

      expect(snsWrappers).toBeUndefined();

      setSnsProjects([canisterIds1, canisterIds2]);
      await promise;

      expect(snsWrappers).toHaveLength(2);
      expect(
        snsWrappers.get(canisterIds1.rootCanisterId.toText()).canisterIds
      ).toEqual(canisterIds1);
      expect(
        snsWrappers.get(canisterIds2.rootCanisterId.toText()).canisterIds
      ).toEqual(canisterIds2);
    });
  });
});<|MERGE_RESOLUTION|>--- conflicted
+++ resolved
@@ -3,11 +3,7 @@
 import { mockIdentity } from "$tests/mocks/auth.store.mock";
 import { principal } from "$tests/mocks/sns-projects.mock";
 import { setSnsProjects } from "$tests/utils/sns.test-utils";
-<<<<<<< HEAD
-import type { SnsWrapper } from "@icp-sdk/canisters/sns";
-=======
 import type { SnsWrapper } from "@dfinity/sns";
->>>>>>> d34effd1
 import type { HttpAgent } from "@icp-sdk/core/agent";
 import { mock } from "vitest-mock-extended";
 

--- conflicted
+++ resolved
@@ -2,18 +2,11 @@
 import { FETCH_ROOT_KEY, HOST } from "$lib/constants/environment.constants";
 import { getIcrcTransactions } from "$lib/worker-api/icrc-index.worker-api";
 import { mockIdentity, mockPrincipal } from "$tests/mocks/auth.store.mock";
-<<<<<<< HEAD
-=======
 import {
   IcrcIndexNgCanister,
   type IcrcIndexNgTransaction,
 } from "@dfinity/ledger-icrc";
->>>>>>> d34effd1
 import * as dfinityUtils from "@dfinity/utils";
-import {
-  IcrcIndexCanister,
-  type IcrcTransaction,
-} from "@icp-sdk/canisters/ledger/icrc";
 import { mock } from "vitest-mock-extended";
 
 describe("icrc-index.worker-api", () => {

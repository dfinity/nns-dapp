--- conflicted
+++ resolved
@@ -17,20 +17,12 @@
   mockCkBTCMainAccount,
 } from "$tests/mocks/ckbtc-accounts.mock";
 import { runResolvedPromises } from "$tests/utils/timers.test-utils";
-<<<<<<< HEAD
-import { toastsStore } from "@dfinity/gix-components";
-=======
->>>>>>> d34effd1
 import {
   CkBTCMinterCanister,
   MinterInsufficientFundsError,
   type RetrieveBtcOk,
-<<<<<<< HEAD
-} from "@icp-sdk/canisters/ckbtc";
-=======
 } from "@dfinity/ckbtc";
 import { toastsStore } from "@dfinity/gix-components";
->>>>>>> d34effd1
 import type { HttpAgent } from "@icp-sdk/core/agent";
 import { get } from "svelte/store";
 import type { Mock } from "vitest";

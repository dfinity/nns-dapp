--- conflicted
+++ resolved
@@ -31,11 +31,7 @@
 import { mockNeuron } from "$tests/mocks/neurons.mock";
 import { MockNNSDappCanister } from "$tests/mocks/nns-dapp.canister.mock";
 import { toastsStore } from "@dfinity/gix-components";
-<<<<<<< HEAD
-import { principalToAccountIdentifier } from "@icp-sdk/canisters/nns";
-=======
 import { principalToAccountIdentifier } from "@dfinity/nns";
->>>>>>> d34effd1
 import type { Agent } from "@icp-sdk/core/agent";
 import { LedgerError, type ResponseVersion } from "@zondax/ledger-icp";
 import { get } from "svelte/store";

--- conflicted
+++ resolved
@@ -33,11 +33,7 @@
   rootCanisterIdMock,
   swapCanisterIdMock,
 } from "$tests/mocks/sns.api.mock";
-<<<<<<< HEAD
-import { SnsSwapLifecycle } from "@icp-sdk/canisters/sns";
-=======
 import { SnsSwapLifecycle } from "@dfinity/sns";
->>>>>>> d34effd1
 import { AnonymousIdentity, type HttpAgent } from "@icp-sdk/core/agent";
 import { get } from "svelte/store";
 import { mock } from "vitest-mock-extended";

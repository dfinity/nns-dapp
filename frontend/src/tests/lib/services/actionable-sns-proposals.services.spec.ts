import * as api from "$lib/api/sns-governance.api";
import { snsProjectsCommittedStore } from "$lib/derived/sns/sns-projects.derived";
import { loadActionableSnsProposals } from "$lib/services/actionable-sns-proposals.services";
import {
  actionableSnsProposalsStore,
  failedActionableSnsesStore,
} from "$lib/stores/actionable-sns-proposals.store";
import { snsNeuronsStore } from "$lib/stores/sns-neurons.store";
import { enumValues } from "$lib/utils/enum.utils";
import { getSnsNeuronIdAsHexString } from "$lib/utils/sns-neuron.utils";
import { snsProposalId } from "$lib/utils/sns-proposals.utils";
import { mockIdentity, resetIdentity } from "$tests/mocks/auth.store.mock";
import { mockSnsNeuron } from "$tests/mocks/sns-neurons.mock";
import { principal } from "$tests/mocks/sns-projects.mock";
import { createSnsProposal } from "$tests/mocks/sns-proposals.mock";
import { resetSnsProjects, setSnsProjects } from "$tests/utils/sns.test-utils";
import { silentConsoleErrors } from "$tests/utils/utils.test-utils";
import type { Principal } from "@dfinity/principal";
import {
  SnsNeuronPermissionType,
  SnsProposalDecisionStatus,
  SnsProposalRewardStatus,
  SnsVote,
  neuronSubaccount,
  type SnsBallot,
  type SnsListProposalsResponse,
  type SnsNeuron,
  type SnsNeuronId,
  type SnsProposalData,
} from "@dfinity/sns";
<<<<<<< HEAD
=======
import type { MockInstance } from "@vitest/spy";
>>>>>>> 3eafb3b9
import { get } from "svelte/store";
import type { MockInstance } from "vitest";

describe("actionable-sns-proposals.services", () => {
  beforeEach(() => {
    vi.restoreAllMocks();
    failedActionableSnsesStore.resetForTesting();
    snsNeuronsStore.reset();
  });

  describe("loadActionableProposalsForSns", () => {
    const allPermissions = Int32Array.from(enumValues(SnsNeuronPermissionType));
    const subaccount = neuronSubaccount({
      controller: mockIdentity.getPrincipal(),
      index: 0,
    });
    const neuronId: SnsNeuronId = { id: subaccount };
    const neuron: SnsNeuron = {
      ...mockSnsNeuron,
      created_timestamp_seconds: 0n,
      id: [neuronId] as [SnsNeuronId],
      permissions: [
        {
          principal: [mockIdentity.getPrincipal()],
          permission_type: allPermissions,
        },
      ],
    };
    const neuronIdHex = getSnsNeuronIdAsHexString(neuron);
    const votableProposalProps = {
      proposalId: 0n,
      createdAt: 1n,
      status: SnsProposalDecisionStatus.PROPOSAL_DECISION_STATUS_OPEN,
      rewardStatus: SnsProposalRewardStatus.PROPOSAL_REWARD_STATUS_ACCEPT_VOTES,
      ballots: [
        [
          neuronIdHex,
          {
            vote: SnsVote.Unspecified,
            cast_timestamp_seconds: 123n,
            voting_power: 10000n,
          },
        ],
      ] as [string, SnsBallot][],
    };
    const hundredProposals = Array.from(Array(100))
      .map((_, index) =>
        createSnsProposal({
          ...votableProposalProps,
          proposalId: BigInt(index),
        })
      )
      .reverse();
    const votableProposal1: SnsProposalData = createSnsProposal({
      ...votableProposalProps,
      proposalId: 0n,
    });
    const votableProposal2: SnsProposalData = createSnsProposal({
      ...votableProposalProps,
      proposalId: 1n,
    });
    const votedProposal: SnsProposalData = createSnsProposal({
      ...votableProposalProps,
      proposalId: 123456789n,
      ballots: [
        [
          neuronIdHex,
          {
            vote: SnsVote.Yes,
            cast_timestamp_seconds: 123n,
            voting_power: 10000n,
          },
        ],
      ],
    });
    const rootCanisterId1 = principal(0);
    const rootCanisterId2 = principal(1);

    const mockSnsProjectsCommittedStore = (rootCanisterIds: Principal[]) =>
      setSnsProjects(
        rootCanisterIds.map((rootCanisterId) => ({
          rootCanisterId,
        }))
      );
    const queryProposalsResponse = (proposals: SnsProposalData[]) =>
      ({
        proposals,
        include_ballots_by_caller: [true],
      }) as SnsListProposalsResponse;
    const expectedFilterParams = {
      includeRewardStatus: [
        SnsProposalRewardStatus.PROPOSAL_REWARD_STATUS_ACCEPT_VOTES,
      ],
      limit: 20,
    };

    let spyQuerySnsProposals: MockInstance;
    let spyQuerySnsNeurons;
    let spyConsoleError;

    beforeEach(() => {
      vi.clearAllMocks();
      resetSnsProjects();
      actionableSnsProposalsStore.resetForTesting();
      resetIdentity();

      resetIdentity();
      vi.spyOn(snsProjectsCommittedStore, "subscribe").mockClear();

      spyQuerySnsNeurons = vi
        .spyOn(api, "querySnsNeurons")
        .mockImplementation(() => Promise.resolve([neuron]));
      spyQuerySnsProposals = vi.spyOn(api, "queryProposals").mockImplementation(
        async ({ rootCanisterId }) =>
          ({
            proposals:
              rootCanisterId.toText() === rootCanisterId1.toText()
                ? [votableProposal1, votedProposal]
                : [votableProposal2, votedProposal],
            include_ballots_by_caller: [true],
          }) as SnsListProposalsResponse
      );
    });

    it("should query user neurons per sns", async () => {
      mockSnsProjectsCommittedStore([rootCanisterId1, rootCanisterId2]);
      expect(spyQuerySnsNeurons).not.toHaveBeenCalled();

      expect(get(snsNeuronsStore)).toEqual({});

      await loadActionableSnsProposals();

      expect(spyQuerySnsNeurons).toHaveBeenCalledTimes(2);
      expect(spyQuerySnsNeurons).toHaveBeenCalledWith({
        identity: mockIdentity,
        rootCanisterId: rootCanisterId1,
        certified: false,
      });
      expect(spyQuerySnsNeurons).toHaveBeenCalledWith({
        identity: mockIdentity,
        rootCanisterId: rootCanisterId2,
        certified: false,
      });

      expect(get(snsNeuronsStore)).toEqual({
        [rootCanisterId1.toText()]: {
          certified: false,
          neurons: [neuron],
        },
        [rootCanisterId2.toText()]: {
          certified: false,
          neurons: [neuron],
        },
      });
    });

    it("should query proposals per sns with accept rewards status only", async () => {
      mockSnsProjectsCommittedStore([rootCanisterId1, rootCanisterId2]);
      expect(spyQuerySnsProposals).not.toHaveBeenCalled();

      await loadActionableSnsProposals();

      expect(spyQuerySnsProposals).toHaveBeenCalledTimes(2);
      expect(spyQuerySnsProposals).toHaveBeenCalledWith({
        identity: mockIdentity,
        rootCanisterId: rootCanisterId1,
        certified: false,
        params: expectedFilterParams,
      });
      expect(spyQuerySnsProposals).toHaveBeenCalledWith({
        identity: mockIdentity,
        rootCanisterId: rootCanisterId2,
        certified: false,
        params: expectedFilterParams,
      });
    });

    it("should save failed canister IDs", async () => {
      const failRootCanisterId = principal(13);
      const snsQueryError = new Error("sns query proposals test fail");
      mockSnsProjectsCommittedStore([
        failRootCanisterId,
        rootCanisterId1,
        rootCanisterId2,
      ]);
      spyQuerySnsProposals = vi
        .spyOn(api, "queryProposals")
        .mockRejectedValueOnce(snsQueryError)
        .mockImplementation(async () => ({
          proposals: [],
          include_ballots_by_caller: [true] as [boolean],
        }));
      spyConsoleError = silentConsoleErrors();

      expect(spyQuerySnsProposals).not.toHaveBeenCalled();

      await loadActionableSnsProposals();

      expect(spyQuerySnsProposals).toHaveBeenCalledTimes(3);
      expect(spyQuerySnsProposals).toHaveBeenCalledWith({
        identity: mockIdentity,
        rootCanisterId: failRootCanisterId,
        certified: false,
        params: expectedFilterParams,
      });
      expect(spyQuerySnsProposals).toHaveBeenCalledWith({
        identity: mockIdentity,
        rootCanisterId: rootCanisterId1,
        certified: false,
        params: expectedFilterParams,
      });
      expect(spyQuerySnsProposals).toHaveBeenCalledWith({
        identity: mockIdentity,
        rootCanisterId: rootCanisterId2,
        certified: false,
        params: expectedFilterParams,
      });

      // expect a single error to be logged
      expect(spyConsoleError).toHaveBeenCalledTimes(1);
      expect(spyConsoleError).toBeCalledWith(snsQueryError);

      expect(get(failedActionableSnsesStore)).toEqual([
        failRootCanisterId.toText(),
      ]);
    });

    it("should remove failed canister IDs", async () => {
      mockSnsProjectsCommittedStore([rootCanisterId1]);
      spyQuerySnsProposals = vi
        .spyOn(api, "queryProposals")
        .mockImplementation(async () => ({
          proposals: [],
          include_ballots_by_caller: [true] as [boolean],
        }));
      failedActionableSnsesStore.add(rootCanisterId1.toText());

      expect(spyQuerySnsProposals).not.toHaveBeenCalled();

      await loadActionableSnsProposals();

      expect(spyQuerySnsProposals).toHaveBeenCalledTimes(1);
      expect(get(failedActionableSnsesStore)).toEqual([]);
    });

    it("should query list proposals using multiple calls", async () => {
      mockSnsProjectsCommittedStore([rootCanisterId1]);
      const firstResponse = hundredProposals.slice(0, 20);
      const secondResponse = [hundredProposals[20]];
      spyQuerySnsProposals = vi
        .spyOn(api, "queryProposals")
        .mockResolvedValueOnce(queryProposalsResponse(firstResponse))
        .mockResolvedValueOnce(queryProposalsResponse(secondResponse));

      expect(spyQuerySnsProposals).not.toHaveBeenCalled();

      await loadActionableSnsProposals();

      expect(spyQuerySnsProposals).toHaveBeenCalledTimes(2);

      expect(spyQuerySnsProposals).toHaveBeenCalledWith({
        identity: mockIdentity,
        rootCanisterId: rootCanisterId1,
        certified: false,
        params: {
          includeRewardStatus: [
            SnsProposalRewardStatus.PROPOSAL_REWARD_STATUS_ACCEPT_VOTES,
          ],
          beforeProposal: undefined,
          limit: 20,
        },
      });
      expect(spyQuerySnsProposals).toHaveBeenCalledWith({
        identity: mockIdentity,
        rootCanisterId: rootCanisterId1,
        certified: false,
        params: {
          includeRewardStatus: [
            SnsProposalRewardStatus.PROPOSAL_REWARD_STATUS_ACCEPT_VOTES,
          ],
          beforeProposal: {
            id: snsProposalId(firstResponse[firstResponse.length - 1]),
          },
          limit: 20,
        },
      });
      expect(get(actionableSnsProposalsStore)).toEqual({
        [rootCanisterId1.toText()]: {
          proposals: [...firstResponse, ...secondResponse],
        },
      });
    });

    it("should log an error when request count limit reached", async () => {
      mockSnsProjectsCommittedStore([rootCanisterId1]);
      spyQuerySnsProposals = vi
        .spyOn(api, "queryProposals")
        .mockResolvedValueOnce(
          queryProposalsResponse(hundredProposals.slice(0, 20))
        )
        .mockResolvedValueOnce(
          queryProposalsResponse(hundredProposals.slice(20, 40))
        )
        .mockResolvedValueOnce(
          queryProposalsResponse(hundredProposals.slice(40, 60))
        )
        .mockResolvedValueOnce(
          queryProposalsResponse(hundredProposals.slice(60, 80))
        )
        .mockResolvedValueOnce(
          queryProposalsResponse(hundredProposals.slice(80, 100))
        );
      spyConsoleError = silentConsoleErrors();
      expect(spyQuerySnsProposals).not.toHaveBeenCalled();
      expect(spyConsoleError).not.toHaveBeenCalled();

      await loadActionableSnsProposals();

      expect(spyQuerySnsProposals).toHaveBeenCalledTimes(5);
      // expect an error message
      expect(spyConsoleError).toHaveBeenCalledTimes(1);
      expect(spyConsoleError).toHaveBeenCalledWith(
        "Max actionable sns pages loaded"
      );

      const storeProposals = get(actionableSnsProposalsStore)?.[
        rootCanisterId1.toText()
      ]?.proposals;
      expect(storeProposals).toHaveLength(100);
      expect(storeProposals).toEqual(hundredProposals);
    });

    it("should update the store with actionable proposal only", async () => {
      mockSnsProjectsCommittedStore([rootCanisterId1, rootCanisterId2]);
      expect(spyQuerySnsProposals).not.toHaveBeenCalled();

      await loadActionableSnsProposals();

      expect(get(actionableSnsProposalsStore)).toEqual({
        [rootCanisterId1.toText()]: {
          proposals: [votableProposal1],
        },
        [rootCanisterId2.toText()]: {
          proposals: [votableProposal2],
        },
      });
    });
  });
});<|MERGE_RESOLUTION|>--- conflicted
+++ resolved
@@ -28,12 +28,8 @@
   type SnsNeuronId,
   type SnsProposalData,
 } from "@dfinity/sns";
-<<<<<<< HEAD
-=======
 import type { MockInstance } from "@vitest/spy";
->>>>>>> 3eafb3b9
 import { get } from "svelte/store";
-import type { MockInstance } from "vitest";
 
 describe("actionable-sns-proposals.services", () => {
   beforeEach(() => {

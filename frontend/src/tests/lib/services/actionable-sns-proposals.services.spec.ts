import * as api from "$lib/api/sns-governance.api";
import { snsProjectsCommittedStore } from "$lib/derived/sns/sns-projects.derived";
import { loadActionableSnsProposals } from "$lib/services/actionable-sns-proposals.services";
import {
  actionableSnsProposalsStore,
  failedActionableSnsesStore,
} from "$lib/stores/actionable-sns-proposals.store";
import { snsNeuronsStore } from "$lib/stores/sns-neurons.store";
import { enumValues } from "$lib/utils/enum.utils";
import { getSnsNeuronIdAsHexString } from "$lib/utils/sns-neuron.utils";
import { snsProposalId } from "$lib/utils/sns-proposals.utils";
import { mockIdentity, resetIdentity } from "$tests/mocks/auth.store.mock";
import { mockSnsNeuron } from "$tests/mocks/sns-neurons.mock";
import { principal } from "$tests/mocks/sns-projects.mock";
import { createSnsProposal } from "$tests/mocks/sns-proposals.mock";
import { setSnsProjects } from "$tests/utils/sns.test-utils";
import { silentConsoleErrors } from "$tests/utils/utils.test-utils";
import {
  SnsNeuronPermissionType,
  SnsProposalDecisionStatus,
  SnsProposalRewardStatus,
  SnsVote,
  neuronSubaccount,
  type SnsBallot,
  type SnsListProposalsResponse,
  type SnsNeuron,
  type SnsNeuronId,
  type SnsProposalData,
<<<<<<< HEAD
} from "@icp-sdk/canisters/sns";
=======
} from "@dfinity/sns";
>>>>>>> d34effd1
import type { Principal } from "@icp-sdk/core/principal";
import type { MockInstance } from "@vitest/spy";
import { get } from "svelte/store";

describe("actionable-sns-proposals.services", () => {
  describe("loadActionableProposalsForSns", () => {
    const allPermissions = Int32Array.from(enumValues(SnsNeuronPermissionType));
    const subaccount = neuronSubaccount({
      controller: mockIdentity.getPrincipal(),
      index: 0,
    });
    const neuronId: SnsNeuronId = { id: subaccount };
    const neuron: SnsNeuron = {
      ...mockSnsNeuron,
      created_timestamp_seconds: 0n,
      id: [neuronId] as [SnsNeuronId],
      permissions: [
        {
          principal: [mockIdentity.getPrincipal()],
          permission_type: allPermissions,
        },
      ],
    };
    const neuronIdHex = getSnsNeuronIdAsHexString(neuron);
    const votableProposalProps = {
      proposalId: 0n,
      createdAt: 1n,
      status: SnsProposalDecisionStatus.PROPOSAL_DECISION_STATUS_OPEN,
      rewardStatus: SnsProposalRewardStatus.PROPOSAL_REWARD_STATUS_ACCEPT_VOTES,
      ballots: [
        [
          neuronIdHex,
          {
            vote: SnsVote.Unspecified,
            cast_timestamp_seconds: 123n,
            voting_power: 10000n,
          },
        ],
      ] as [string, SnsBallot][],
    };
    const twelveHundredProposals = Array.from(Array(1200))
      .map((_, index) =>
        createSnsProposal({
          ...votableProposalProps,
          proposalId: BigInt(index),
        })
      )
      .reverse();
    const votableProposal1: SnsProposalData = createSnsProposal({
      ...votableProposalProps,
      proposalId: 0n,
    });
    const votableProposal2: SnsProposalData = createSnsProposal({
      ...votableProposalProps,
      proposalId: 1n,
    });
    const votedProposal: SnsProposalData = createSnsProposal({
      ...votableProposalProps,
      proposalId: 123456789n,
      ballots: [
        [
          neuronIdHex,
          {
            vote: SnsVote.Yes,
            cast_timestamp_seconds: 123n,
            voting_power: 10000n,
          },
        ],
      ],
    });
    const rootCanisterId1 = principal(0);
    const rootCanisterId2 = principal(1);

    const mockSnsProjectsCommittedStore = (rootCanisterIds: Principal[]) =>
      setSnsProjects(
        rootCanisterIds.map((rootCanisterId) => ({
          rootCanisterId,
        }))
      );
    const queryProposalsResponse = (proposals: SnsProposalData[]) =>
      ({
        proposals,
        include_ballots_by_caller: [true],
      }) as SnsListProposalsResponse;
    const expectedFilterParams = {
      includeRewardStatus: [
        SnsProposalRewardStatus.PROPOSAL_REWARD_STATUS_ACCEPT_VOTES,
      ],
      limit: 100,
    };

    let spyQuerySnsProposals: MockInstance;
    let spyQuerySnsNeurons;
    let spyConsoleError;

    beforeEach(() => {
      resetIdentity();

      resetIdentity();
      vi.spyOn(snsProjectsCommittedStore, "subscribe").mockClear();

      spyQuerySnsNeurons = vi
        .spyOn(api, "querySnsNeurons")
        .mockImplementation(() => Promise.resolve([neuron]));
      spyQuerySnsProposals = vi.spyOn(api, "queryProposals").mockImplementation(
        async ({ rootCanisterId }) =>
          ({
            proposals:
              rootCanisterId.toText() === rootCanisterId1.toText()
                ? [votableProposal1, votedProposal]
                : [votableProposal2, votedProposal],
            include_ballots_by_caller: [true],
          }) as SnsListProposalsResponse
      );
    });

    it("should query user neurons per sns", async () => {
      mockSnsProjectsCommittedStore([rootCanisterId1, rootCanisterId2]);
      expect(spyQuerySnsNeurons).not.toHaveBeenCalled();

      expect(get(snsNeuronsStore)).toEqual({});

      await loadActionableSnsProposals();

      expect(spyQuerySnsNeurons).toHaveBeenCalledTimes(2);
      expect(spyQuerySnsNeurons).toHaveBeenCalledWith({
        identity: mockIdentity,
        rootCanisterId: rootCanisterId1,
        certified: false,
      });
      expect(spyQuerySnsNeurons).toHaveBeenCalledWith({
        identity: mockIdentity,
        rootCanisterId: rootCanisterId2,
        certified: false,
      });

      expect(get(snsNeuronsStore)).toEqual({
        [rootCanisterId1.toText()]: {
          certified: false,
          neurons: [neuron],
        },
        [rootCanisterId2.toText()]: {
          certified: false,
          neurons: [neuron],
        },
      });
    });

    it("should query proposals per sns with accept rewards status only", async () => {
      mockSnsProjectsCommittedStore([rootCanisterId1, rootCanisterId2]);
      expect(spyQuerySnsProposals).not.toHaveBeenCalled();

      await loadActionableSnsProposals();

      expect(spyQuerySnsProposals).toHaveBeenCalledTimes(2);
      expect(spyQuerySnsProposals).toHaveBeenCalledWith({
        identity: mockIdentity,
        rootCanisterId: rootCanisterId1,
        certified: false,
        params: expectedFilterParams,
      });
      expect(spyQuerySnsProposals).toHaveBeenCalledWith({
        identity: mockIdentity,
        rootCanisterId: rootCanisterId2,
        certified: false,
        params: expectedFilterParams,
      });
    });

    it("should save failed canister IDs", async () => {
      const failRootCanisterId = principal(13);
      const snsQueryError = new Error("sns query proposals test fail");
      mockSnsProjectsCommittedStore([
        failRootCanisterId,
        rootCanisterId1,
        rootCanisterId2,
      ]);
      spyQuerySnsProposals = vi
        .spyOn(api, "queryProposals")
        .mockRejectedValueOnce(snsQueryError)
        .mockImplementation(async () => ({
          proposals: [],
          include_ballots_by_caller: [true] as [boolean],
          include_topic_filtering: [],
        }));
      spyConsoleError = silentConsoleErrors();

      expect(spyQuerySnsProposals).not.toHaveBeenCalled();

      await loadActionableSnsProposals();

      expect(spyQuerySnsProposals).toHaveBeenCalledTimes(3);
      expect(spyQuerySnsProposals).toHaveBeenCalledWith({
        identity: mockIdentity,
        rootCanisterId: failRootCanisterId,
        certified: false,
        params: expectedFilterParams,
      });
      expect(spyQuerySnsProposals).toHaveBeenCalledWith({
        identity: mockIdentity,
        rootCanisterId: rootCanisterId1,
        certified: false,
        params: expectedFilterParams,
      });
      expect(spyQuerySnsProposals).toHaveBeenCalledWith({
        identity: mockIdentity,
        rootCanisterId: rootCanisterId2,
        certified: false,
        params: expectedFilterParams,
      });

      // expect a single error to be logged
      expect(spyConsoleError).toHaveBeenCalledTimes(1);
      expect(spyConsoleError).toBeCalledWith(snsQueryError);

      expect(get(failedActionableSnsesStore)).toEqual([
        failRootCanisterId.toText(),
      ]);
    });

    it("should remove failed canister IDs", async () => {
      mockSnsProjectsCommittedStore([rootCanisterId1]);
      spyQuerySnsProposals = vi
        .spyOn(api, "queryProposals")
        .mockImplementation(async () => ({
          proposals: [],
          include_ballots_by_caller: [true] as [boolean],
          include_topic_filtering: [],
        }));
      failedActionableSnsesStore.add(rootCanisterId1.toText());

      expect(spyQuerySnsProposals).not.toHaveBeenCalled();

      await loadActionableSnsProposals();

      expect(spyQuerySnsProposals).toHaveBeenCalledTimes(1);
      expect(get(failedActionableSnsesStore)).toEqual([]);
    });

    it("should query list proposals using multiple calls", async () => {
      mockSnsProjectsCommittedStore([rootCanisterId1]);
      const firstResponse = twelveHundredProposals.slice(0, 100);
      const secondResponse = twelveHundredProposals.slice(100, 150);
      spyQuerySnsProposals = vi
        .spyOn(api, "queryProposals")
        .mockResolvedValueOnce(queryProposalsResponse(firstResponse))
        .mockResolvedValueOnce(queryProposalsResponse(secondResponse));

      expect(spyQuerySnsProposals).not.toHaveBeenCalled();

      await loadActionableSnsProposals();

      expect(spyQuerySnsProposals).toHaveBeenCalledTimes(2);

      expect(spyQuerySnsProposals).toHaveBeenCalledWith({
        identity: mockIdentity,
        rootCanisterId: rootCanisterId1,
        certified: false,
        params: {
          includeRewardStatus: [
            SnsProposalRewardStatus.PROPOSAL_REWARD_STATUS_ACCEPT_VOTES,
          ],
          beforeProposal: undefined,
          limit: 100,
        },
      });
      expect(spyQuerySnsProposals).toHaveBeenCalledWith({
        identity: mockIdentity,
        rootCanisterId: rootCanisterId1,
        certified: false,
        params: {
          includeRewardStatus: [
            SnsProposalRewardStatus.PROPOSAL_REWARD_STATUS_ACCEPT_VOTES,
          ],
          beforeProposal: {
            id: snsProposalId(firstResponse[firstResponse.length - 1]),
          },
          limit: 100,
        },
      });
      expect(get(actionableSnsProposalsStore)).toEqual({
        [rootCanisterId1.toText()]: {
          proposals: [...firstResponse, ...secondResponse],
          fetchLimitReached: false,
        },
      });
    });

    it("should log an error when request count limit reached", async () => {
      mockSnsProjectsCommittedStore([rootCanisterId1]);
      spyQuerySnsProposals = vi
        .spyOn(api, "queryProposals")
        .mockResolvedValueOnce(
          queryProposalsResponse(twelveHundredProposals.slice(0, 100))
        )
        .mockResolvedValueOnce(
          queryProposalsResponse(twelveHundredProposals.slice(100, 200))
        )
        .mockResolvedValueOnce(
          queryProposalsResponse(twelveHundredProposals.slice(200, 300))
        )
        .mockResolvedValueOnce(
          queryProposalsResponse(twelveHundredProposals.slice(300, 400))
        )
        .mockResolvedValueOnce(
          queryProposalsResponse(twelveHundredProposals.slice(400, 500))
        )
        .mockResolvedValueOnce(
          queryProposalsResponse(twelveHundredProposals.slice(500, 600))
        )
        .mockResolvedValueOnce(
          queryProposalsResponse(twelveHundredProposals.slice(600, 700))
        )
        .mockResolvedValueOnce(
          queryProposalsResponse(twelveHundredProposals.slice(700, 800))
        )
        .mockResolvedValueOnce(
          queryProposalsResponse(twelveHundredProposals.slice(800, 900))
        )
        .mockResolvedValueOnce(
          queryProposalsResponse(twelveHundredProposals.slice(900, 1000))
        )
        .mockResolvedValueOnce(
          queryProposalsResponse(twelveHundredProposals.slice(1000, 1100))
        );
      spyConsoleError = silentConsoleErrors();
      expect(spyQuerySnsProposals).not.toHaveBeenCalled();
      expect(spyConsoleError).not.toHaveBeenCalled();

      await loadActionableSnsProposals();

      expect(spyQuerySnsProposals).toHaveBeenCalledTimes(10);
      // expect an error message
      expect(spyConsoleError).toHaveBeenCalledTimes(1);
      expect(spyConsoleError).toHaveBeenCalledWith(
        "Max actionable sns pages loaded"
      );

      const storeProposals = get(actionableSnsProposalsStore)?.[
        rootCanisterId1.toText()
      ]?.proposals;
      expect(storeProposals).toHaveLength(1000);
      expect(storeProposals).toEqual(twelveHundredProposals.slice(0, 1000));
    });

    it("should update the store with actionable proposal only", async () => {
      mockSnsProjectsCommittedStore([rootCanisterId1, rootCanisterId2]);
      expect(spyQuerySnsProposals).not.toHaveBeenCalled();

      await loadActionableSnsProposals();

      expect(get(actionableSnsProposalsStore)).toEqual({
        [rootCanisterId1.toText()]: {
          proposals: [votableProposal1],
          fetchLimitReached: false,
        },
        [rootCanisterId2.toText()]: {
          proposals: [votableProposal2],
          fetchLimitReached: false,
        },
      });
    });
  });
});<|MERGE_RESOLUTION|>--- conflicted
+++ resolved
@@ -26,11 +26,7 @@
   type SnsNeuron,
   type SnsNeuronId,
   type SnsProposalData,
-<<<<<<< HEAD
-} from "@icp-sdk/canisters/sns";
-=======
 } from "@dfinity/sns";
->>>>>>> d34effd1
 import type { Principal } from "@icp-sdk/core/principal";
 import type { MockInstance } from "@vitest/spy";
 import { get } from "svelte/store";

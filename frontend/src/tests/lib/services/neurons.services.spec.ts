--- conflicted
+++ resolved
@@ -39,11 +39,6 @@
 import { setAccountsForTesting } from "$tests/utils/accounts.test-utils";
 import { runResolvedPromises } from "$tests/utils/timers.test-utils";
 import { toastsStore } from "@dfinity/gix-components";
-<<<<<<< HEAD
-import { NeuronVisibility, Topic, type NeuronInfo } from "@dfinity/nns";
-import type { TransactionWithId } from "@icp-sdk/canisters/ledger/icp";
-import { LedgerCanister } from "@icp-sdk/canisters/ledger/icp";
-=======
 import type { TransactionWithId } from "@dfinity/ledger-icp";
 import { LedgerCanister } from "@dfinity/ledger-icp";
 import {
@@ -51,7 +46,6 @@
   Topic,
   type NeuronInfo,
 } from "@icp-sdk/canisters/nns";
->>>>>>> 4e59d83b
 import type { Identity } from "@icp-sdk/core/agent";
 import { AnonymousIdentity } from "@icp-sdk/core/agent";
 import { Principal } from "@icp-sdk/core/principal";

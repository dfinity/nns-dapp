import { resetNeuronsApiService } from "$lib/api-services/governance.api-service";
import * as api from "$lib/api/governance.api";
import {
  DEFAULT_TRANSACTION_FEE_E8S,
  E8S_PER_ICP,
} from "$lib/constants/icp.constants";
import { MIN_NEURON_STAKE } from "$lib/constants/neurons.constants";
import {
  getAccountIdentityByPrincipal,
  loadBalance,
  transferICP,
} from "$lib/services/icp-accounts.services";
import * as services from "$lib/services/neurons.services";
import { toggleAutoStakeMaturity } from "$lib/services/neurons.services";
import * as busyStore from "$lib/stores/busy.store";
import { icpAccountsStore } from "$lib/stores/icp-accounts.store";
import { definedNeuronsStore, neuronsStore } from "$lib/stores/neurons.store";
import { NotAuthorizedNeuronError } from "$lib/types/neurons.errors";
import { replacePlaceholders } from "$lib/utils/i18n.utils";
import { numberToE8s } from "$lib/utils/token.utils";
import {
  mockIdentity,
  mockIdentityErrorMsg,
  resetIdentity,
  setNoIdentity,
} from "$tests/mocks/auth.store.mock";
import en from "$tests/mocks/i18n.mock";
import {
  mockHardwareWalletAccount,
  mockMainAccount,
  mockSubAccount,
} from "$tests/mocks/icp-accounts.store.mock";
import { MockLedgerIdentity } from "$tests/mocks/ledger.identity.mock";
import { mockFullNeuron, mockNeuron } from "$tests/mocks/neurons.mock";
import type { Identity } from "@dfinity/agent";
import { AnonymousIdentity } from "@dfinity/agent";
import { toastsStore } from "@dfinity/gix-components";
import { LedgerCanister, Topic } from "@dfinity/nns";
import { Principal } from "@dfinity/principal";
import { LedgerError, type ResponseVersion } from "@zondax/ledger-icp";
import { tick } from "svelte";
import { get } from "svelte/store";
import { vi } from "vitest";
import { mock } from "vitest-mock-extended";

const {
  addHotkey,
  addHotkeyForHardwareWalletNeuron,
  addFollowee,
  getIdentityOfControllerByNeuronId,
  toggleCommunityFund,
  listNeurons,
  loadNeuron,
  removeFollowee,
  removeHotkey,
  stakeNeuron,
  startDissolving,
  stopDissolving,
  updateDelay,
  mergeNeurons,
  simulateMergeNeurons,
  reloadNeuron,
  topUpNeuron,
} = services;

const expectToastError = (contained: string) =>
  expect(get(toastsStore)).toMatchObject([
    {
      level: "error",
      text: expect.stringContaining(contained),
    },
  ]);

let testIdentity: Identity | null = mockIdentity;
const setNoAccountIdentity = () => (testIdentity = null);
const resetAccountIdentity = () => (testIdentity = mockIdentity);
const setAccountIdentity = (newIdentity: Identity) =>
  (testIdentity = newIdentity);

<<<<<<< HEAD
vi.mock("$lib/services/accounts.services", () => {
=======
jest.mock("$lib/services/icp-accounts.services", () => {
>>>>>>> 3b05b3e0
  return {
    loadBalance: vi.fn(),
    transferICP: vi.fn().mockResolvedValue({ success: true }),
    getAccountIdentityByPrincipal: vi
      .fn()
      .mockImplementation(() => Promise.resolve(testIdentity)),
    getAccountIdentity: vi
      .fn()
      .mockImplementation(() => Promise.resolve(testIdentity)),
  };
});

const mockLedgerIdentity = () => Promise.resolve(mockIdentity);
let getLedgerIdentityImplementation = mockLedgerIdentity;
const setLedgerThrow = () =>
  (getLedgerIdentityImplementation = () => {
    throw new Error("Test");
  });
const resetLedger = () =>
  (getLedgerIdentityImplementation = mockLedgerIdentity);

vi.mock("$lib/proxy/icp-ledger.services.proxy", () => {
  return {
    getLedgerIdentityProxy: vi
      .fn()
      .mockImplementation(() => getLedgerIdentityImplementation()),
  };
});

describe("neurons-services", () => {
  const notControlledNeuron = {
    ...mockNeuron,
    neuronId: BigInt(123),
    fullNeuron: {
      ...mockFullNeuron,
      controller: "not-controller",
    },
  };
  const controlledNeuron = {
    ...mockNeuron,
    neuronId: BigInt(1234),
    fullNeuron: {
      ...mockFullNeuron,
      controller: mockIdentity.getPrincipal().toText(),
    },
  };
  const sameControlledNeuron = {
    ...mockNeuron,
    neuronId: BigInt(1234555),
    fullNeuron: {
      ...mockFullNeuron,
      controller: mockIdentity.getPrincipal().toText(),
    },
  };
  const newSpawnedNeuronId = BigInt(1234);

  const neurons = [sameControlledNeuron, controlledNeuron];

  const spyStakeNeuron = vi.spyOn(api, "stakeNeuron");
  const spyGetNeuron = vi.spyOn(api, "queryNeuron");
  const spyIncreaseDissolveDelay = vi.spyOn(api, "increaseDissolveDelay");
  const spyJoinCommunityFund = vi.spyOn(api, "joinCommunityFund");
  const spyAutoStakeMaturity = vi.spyOn(api, "autoStakeMaturity");
  const spyLeaveCommunityFund = vi.spyOn(api, "leaveCommunityFund");
  const spyDisburse = vi.spyOn(api, "disburse");
  const spyMergeMaturity = vi.spyOn(api, "mergeMaturity");
  const spyStakeMaturity = vi.spyOn(api, "stakeMaturity");
  const spySpawnNeuron = vi.spyOn(api, "spawnNeuron");
  const spyMergeNeurons = vi.spyOn(api, "mergeNeurons");
  const spySimulateMergeNeurons = vi.spyOn(api, "simulateMergeNeurons");
  const spyAddHotkey = vi.spyOn(api, "addHotkey");
  const spyRemoveHotkey = vi.spyOn(api, "removeHotkey");
  const spySplitNeuron = vi.spyOn(api, "splitNeuron");
  const spyStartDissolving = vi.spyOn(api, "startDissolving");
  const spyStopDissolving = vi.spyOn(api, "stopDissolving");
  const spySetFollowees = vi.spyOn(api, "setFollowees");
  const spyClaimOrRefresh = vi.spyOn(api, "claimOrRefreshNeuron");

  beforeEach(() => {
    spyGetNeuron.mockClear();
    vi.clearAllMocks();
    neuronsStore.reset();
    icpAccountsStore.resetForTesting();
    resetIdentity();
    resetAccountIdentity();
    toastsStore.reset();
    resetNeuronsApiService();

    spyStakeNeuron.mockImplementation(() =>
      Promise.resolve(mockNeuron.neuronId)
    );
    spyGetNeuron.mockResolvedValue(mockNeuron);
    spyIncreaseDissolveDelay.mockResolvedValue();
    spyJoinCommunityFund.mockResolvedValue();
    spyAutoStakeMaturity.mockResolvedValue();
    spyLeaveCommunityFund.mockResolvedValue();
    spyDisburse.mockResolvedValue();
    spyMergeMaturity.mockResolvedValue();
    spyStakeMaturity.mockResolvedValue();
    spySpawnNeuron.mockImplementation(() =>
      Promise.resolve(newSpawnedNeuronId)
    );
    spyMergeNeurons.mockResolvedValue();
    spySimulateMergeNeurons.mockImplementation(() =>
      Promise.resolve(mockNeuron)
    );
    spyAddHotkey.mockResolvedValue();
    spyRemoveHotkey.mockResolvedValue();
    spySplitNeuron.mockResolvedValue(BigInt(11));
    spyStartDissolving.mockResolvedValue();
    spyStopDissolving.mockResolvedValue();
    spySetFollowees.mockResolvedValue();
    spyClaimOrRefresh.mockResolvedValue(undefined);
  });

  describe("stake new neuron", () => {
    it("should stake a neuron from main account", async () => {
      expect(spyStakeNeuron).not.toBeCalled();
      const newNeuronId = await stakeNeuron({
        amount: 10,
        account: mockMainAccount,
      });

      expect(spyStakeNeuron).toBeCalledWith({
        controller: mockIdentity.getPrincipal(),
        fromSubAccount: undefined,
        identity: mockIdentity,
        ledgerCanisterIdentity: mockIdentity,
        stake: BigInt(10 * E8S_PER_ICP),
      });
      expect(spyStakeNeuron).toBeCalledTimes(1);
      expect(newNeuronId).toEqual(mockNeuron.neuronId);
    });

    it("should stake and load a neuron from subaccount", async () => {
      expect(spyStakeNeuron).not.toBeCalled();
      const newNeuronId = await stakeNeuron({
        amount: 10,
        account: mockSubAccount,
      });

      expect(spyStakeNeuron).toBeCalledWith({
        controller: mockIdentity.getPrincipal(),
        fromSubAccount: mockSubAccount.subAccount,
        identity: mockIdentity,
        ledgerCanisterIdentity: mockIdentity,
        stake: BigInt(10 * E8S_PER_ICP),
      });
      expect(spyStakeNeuron).toBeCalledTimes(1);
      expect(newNeuronId).toEqual(mockNeuron.neuronId);
    });

    it("should stake neuron from hardware wallet", async () => {
      expect(spyStakeNeuron).not.toBeCalled();
      const newNeuronId = await stakeNeuron({
        amount: 10,
        account: mockHardwareWalletAccount,
      });

      expect(spyStakeNeuron).toBeCalledWith({
        controller: mockHardwareWalletAccount.principal,
        identity: new AnonymousIdentity(),
        fromSubAccount: undefined,
        ledgerCanisterIdentity: mockIdentity,
        stake: BigInt(10 * E8S_PER_ICP),
      });
      expect(spyStakeNeuron).toBeCalledTimes(1);
      expect(newNeuronId).toEqual(mockNeuron.neuronId);
    });

    it(`stakeNeuron return undefined if amount less than ${
      E8S_PER_ICP / E8S_PER_ICP
    } ICP`, async () => {
      jest
        .spyOn(LedgerCanister, "create")
        .mockImplementation(() => mock<LedgerCanister>());

      const response = await stakeNeuron({
        amount: 0.1,
        account: mockMainAccount,
      });

      expect(response).toBeUndefined();
      expectToastError(en.error.amount_not_enough_stake_neuron);
      expect(spyStakeNeuron).not.toBeCalled();
    });

    it("stake neuron should return undefined if amount not valid", async () => {
      jest
        .spyOn(LedgerCanister, "create")
        .mockImplementation(() => mock<LedgerCanister>());

      const response = await stakeNeuron({
        amount: NaN,
        account: mockMainAccount,
      });

      expect(response).toBeUndefined();
      expectToastError("Invalid number NaN");
      expect(spyStakeNeuron).not.toBeCalled();
    });

    it("stake neuron should return undefined if not enough funds in account", async () => {
      jest
        .spyOn(LedgerCanister, "create")
        .mockImplementation(() => mock<LedgerCanister>());

      // 10 ICPs
      const amount = 10;
      const response = await stakeNeuron({
        amount,
        account: {
          ...mockMainAccount,
          balanceE8s: BigInt(amount - 1),
        },
      });

      expect(response).toBeUndefined();
      expectToastError(en.error.insufficient_funds);
      expect(spyStakeNeuron).not.toBeCalled();
    });

    it("should not stake neuron if no identity", async () => {
      setNoAccountIdentity();

      const response = await stakeNeuron({
        amount: 10,
        account: mockMainAccount,
      });

      expect(response).toBeUndefined();
      expectToastError("Cannot read properties of null");
      expect(spyStakeNeuron).not.toBeCalled();
    });
  });

  describe("list neurons", () => {
    const spyQueryNeurons = jest
      .spyOn(api, "queryNeurons")
      .mockResolvedValue(neurons);

    it("should list neurons", async () => {
      const oldNeuronsList = get(definedNeuronsStore);
      expect(oldNeuronsList).toEqual([]);

      expect(spyQueryNeurons).not.toBeCalled();
      await listNeurons();

      expect(spyQueryNeurons).toBeCalledWith({
        certified: false,
        identity: mockIdentity,
      });
      expect(spyQueryNeurons).toBeCalledWith({
        certified: true,
        identity: mockIdentity,
      });
      expect(spyQueryNeurons).toBeCalledTimes(2);

      const newNeuronsList = get(definedNeuronsStore);
      expect(newNeuronsList).toEqual(neurons);
    });

    it("should not call api when called twice and cache is not reset", async () => {
      expect(spyQueryNeurons).not.toBeCalled();
      await listNeurons();

      expect(spyQueryNeurons).toBeCalledWith({
        identity: mockIdentity,
        certified: true,
      });

      expect(spyQueryNeurons).toBeCalledWith({
        identity: mockIdentity,
        certified: false,
      });

      expect(spyQueryNeurons).toBeCalledTimes(2);

      await listNeurons();

      expect(spyQueryNeurons).toBeCalledTimes(2);
    });

    it("should not list neurons if no identity", async () => {
      setNoIdentity();

      const call = async () => await listNeurons();

      await expect(call).rejects.toThrow(mockIdentityErrorMsg);
      expect(spyQueryNeurons).not.toBeCalled();
    });
  });

  describe("update delay", () => {
    it("should update delay", async () => {
      neuronsStore.pushNeurons({ neurons, certified: true });
      expect(spyIncreaseDissolveDelay).not.toBeCalled();
      await updateDelay({
        neuronId: controlledNeuron.neuronId,
        dissolveDelayInSeconds: 12000,
      });

      expect(spyIncreaseDissolveDelay).toBeCalledWith({
        identity: mockIdentity,
        dissolveDelayInSeconds: 12000,
        neuronId: controlledNeuron.neuronId,
      });
      expect(spyIncreaseDissolveDelay).toBeCalledTimes(1);
    });

    it("should not update delay if no identity", async () => {
      setNoIdentity();

      await updateDelay({
        neuronId: BigInt(10),
        dissolveDelayInSeconds: 12000,
      });

      expectToastError(en.error.missing_identity);
      expect(spyIncreaseDissolveDelay).not.toBeCalled();
    });

    it("should not update delay if neuron not controlled by user", async () => {
      neuronsStore.pushNeurons({
        neurons: [notControlledNeuron],
        certified: true,
      });

      await updateDelay({
        neuronId: notControlledNeuron.neuronId,
        dissolveDelayInSeconds: 12000,
      });

      expectToastError(en.error.not_authorized_neuron_action);
      expect(spyIncreaseDissolveDelay).not.toBeCalled();
    });
  });

  describe("toggleCommunityFund", () => {
    it("should call joinCommunity find if neuron is not part yet", async () => {
      const neuron = {
        ...controlledNeuron,
        joinedCommunityFundTimestampSeconds: undefined,
      };
      neuronsStore.pushNeurons({ neurons: [neuron], certified: true });
      expect(spyJoinCommunityFund).not.toBeCalled();
      await toggleCommunityFund(neuron);

      expect(spyJoinCommunityFund).toBeCalledWith({
        identity: mockIdentity,
        neuronId: neuron.neuronId,
      });
      expect(spyJoinCommunityFund).toBeCalledTimes(1);
    });

    it("should call leaveCommunity find if neuron is in the fund already", async () => {
      const neuron = {
        ...controlledNeuron,
        joinedCommunityFundTimestampSeconds: BigInt(2000),
      };
      neuronsStore.pushNeurons({ neurons: [neuron], certified: true });
      expect(spyLeaveCommunityFund).not.toBeCalled();
      await toggleCommunityFund(neuron);

      expect(spyLeaveCommunityFund).toBeCalledWith({
        identity: mockIdentity,
        neuronId: neuron.neuronId,
      });
      expect(spyLeaveCommunityFund).toBeCalledTimes(1);
    });

    it("should not update neuron if no identity", async () => {
      const neuron = {
        ...controlledNeuron,
        joinedCommunityFundTimestampSeconds: BigInt(2000),
      };
      setNoIdentity();

      await toggleCommunityFund(neuron);

      expectToastError(en.error.missing_identity);
      expect(spyJoinCommunityFund).not.toBeCalled();
      expect(spyLeaveCommunityFund).not.toBeCalled();
    });

    it("should not update neuron if not controlled by user", async () => {
      neuronsStore.pushNeurons({
        neurons: [notControlledNeuron],
        certified: true,
      });

      await toggleCommunityFund(notControlledNeuron);

      expectToastError(en.error.not_authorized_neuron_action);
      expect(spyJoinCommunityFund).not.toBeCalled();
      expect(spyLeaveCommunityFund).not.toBeCalled();
    });
  });

  describe("toggleAutoStakeMaturity", () => {
    const buildNeuron = (autoStakeMaturity: boolean | undefined) => ({
      ...controlledNeuron,
      fullNeuron: {
        ...controlledNeuron.fullNeuron,
        autoStakeMaturity,
      },
    });

    it("should toggle auto stake maturity if not yet defined", async () => {
      const neuron = buildNeuron(undefined);
      neuronsStore.pushNeurons({ neurons: [neuron], certified: true });
      expect(spyAutoStakeMaturity).not.toBeCalled();
      await toggleAutoStakeMaturity(neuron);

      expect(spyAutoStakeMaturity).toBeCalledWith({
        neuronId: neuron.neuronId,
        autoStake: true,
        identity: testIdentity,
      });
      expect(spyAutoStakeMaturity).toBeCalledTimes(1);
    });

    it("should toggle auto stake maturity if currently set to false", async () => {
      const neuron = buildNeuron(undefined);
      neuronsStore.pushNeurons({ neurons: [neuron], certified: true });
      expect(spyAutoStakeMaturity).not.toBeCalled();
      await toggleAutoStakeMaturity(neuron);

      expect(spyAutoStakeMaturity).toBeCalledWith({
        neuronId: neuron.neuronId,
        autoStake: true,
        identity: testIdentity,
      });
      expect(spyAutoStakeMaturity).toBeCalledTimes(1);
    });

    it("should disable auto stake maturity if already on", async () => {
      const neuron = buildNeuron(true);
      neuronsStore.pushNeurons({ neurons: [neuron], certified: true });
      expect(spyAutoStakeMaturity).not.toBeCalled();
      await toggleAutoStakeMaturity(neuron);

      expect(spyAutoStakeMaturity).toBeCalledWith({
        neuronId: neuron.neuronId,
        autoStake: false,
        identity: testIdentity,
      });
      expect(spyAutoStakeMaturity).toBeCalledTimes(1);
    });

    it("should not toggle auto stake maturity for neuron if no identity", async () => {
      const neuron = buildNeuron(true);
      setNoIdentity();

      await toggleAutoStakeMaturity(neuron);

      expectToastError(en.error.missing_identity);
      expect(spyAutoStakeMaturity).not.toBeCalled();
    });

    it("should not toggle auto stake maturity if not controlled by user", async () => {
      neuronsStore.pushNeurons({
        neurons: [notControlledNeuron],
        certified: true,
      });

      await toggleAutoStakeMaturity(notControlledNeuron);

      expectToastError(en.error.not_authorized_neuron_action);
      expect(spyAutoStakeMaturity).not.toBeCalled();
    });

    it("should not toggle auto stake maturity if hw version is lower than candid parser version", async () => {
      const version: ResponseVersion = {
        testMode: false,
        major: 1,
        minor: 9,
        patch: 9,
        deviceLocked: false,
        targetId: "test",
        returnCode: LedgerError.NoErrors,
      };
      const smallerVersionIdentity = new MockLedgerIdentity({ version });
      setAccountIdentity(smallerVersionIdentity);
      const neuron = {
        ...mockNeuron,
        fullNeuron: {
          ...mockFullNeuron,
          controller: smallerVersionIdentity.getPrincipal().toText(),
        },
      };
      neuronsStore.pushNeurons({ neurons: [neuron], certified: true });

      await toggleAutoStakeMaturity(neuron);

      expectToastError(
        replacePlaceholders(en.error__ledger.version_not_supported, {
          $minVersion: "2.2.1",
          $currentVersion: "1.9.9",
        })
      );
      expect(spyAutoStakeMaturity).not.toBeCalled();
    });
  });

  describe("disburse", () => {
    it("should disburse neuron", async () => {
      neuronsStore.pushNeurons({ neurons, certified: true });
      expect(spyDisburse).not.toBeCalled();
      const { success } = await services.disburse({
        neuronId: controlledNeuron.neuronId,
        toAccountId: mockMainAccount.identifier,
      });

      expect(spyDisburse).toBeCalledWith({
        identity: mockIdentity,
        neuronId: controlledNeuron.neuronId,
        toAccountId: mockMainAccount.identifier,
      });
      expect(spyDisburse).toBeCalledTimes(1);
      expect(success).toBe(true);
    });

    it("should sync account balance", async () => {
      neuronsStore.pushNeurons({ neurons, certified: true });
      expect(loadBalance).not.toBeCalled();
      await services.disburse({
        neuronId: controlledNeuron.neuronId,
        toAccountId: mockMainAccount.identifier,
      });

      expect(loadBalance).toBeCalledWith({
        accountIdentifier: mockMainAccount.identifier,
      });
      expect(loadBalance).toBeCalledTimes(1);
    });

    it("should not disburse neuron if no identity", async () => {
      setNoIdentity();

      const { success } = await services.disburse({
        neuronId: controlledNeuron.neuronId,
        toAccountId: mockMainAccount.identifier,
      });

      expectToastError(en.error.missing_identity);
      expect(spyDisburse).not.toBeCalled();
      expect(success).toBe(false);
    });

    it("should not disburse neuron if not controlled by user", async () => {
      neuronsStore.pushNeurons({
        neurons: [notControlledNeuron],
        certified: true,
      });

      const { success } = await services.disburse({
        neuronId: notControlledNeuron.neuronId,
        toAccountId: mockMainAccount.identifier,
      });

      expectToastError(en.error.not_authorized_neuron_action);
      expect(spyDisburse).not.toBeCalled();
      expect(success).toBe(false);
    });
  });

  describe("mergeMaturity", () => {
    it("should merge maturity of the neuron", async () => {
      neuronsStore.pushNeurons({ neurons, certified: true });
      expect(spyMergeMaturity).not.toBeCalled();
      const { success } = await services.mergeMaturity({
        neuronId: controlledNeuron.neuronId,
        percentageToMerge: 50,
      });

      expect(spyMergeMaturity).toBeCalledWith({
        identity: mockIdentity,
        neuronId: controlledNeuron.neuronId,
        percentageToMerge: 50,
      });
      expect(spyMergeMaturity).toBeCalledTimes(1);
      expect(success).toBe(true);
    });

    it("should not merge maturity if no identity", async () => {
      setNoIdentity();

      const { success } = await services.mergeMaturity({
        neuronId: controlledNeuron.neuronId,
        percentageToMerge: 50,
      });

      expectToastError(en.error.missing_identity);
      expect(spyMergeMaturity).not.toBeCalled();
      expect(success).toBe(false);
    });

    it("should not merge maturity if not controlled by user", async () => {
      neuronsStore.pushNeurons({
        neurons: [notControlledNeuron],
        certified: true,
      });

      const { success } = await services.mergeMaturity({
        neuronId: notControlledNeuron.neuronId,
        percentageToMerge: 50,
      });

      expectToastError(en.error.not_authorized_neuron_action);
      expect(spyMergeMaturity).not.toBeCalled();
      expect(success).toBe(false);
    });
  });

  describe("stakeMaturity", () => {
    it("should stake maturity of the neuron", async () => {
      neuronsStore.pushNeurons({ neurons, certified: true });
      expect(spyStakeMaturity).not.toBeCalled();
      const { success } = await services.stakeMaturity({
        neuronId: controlledNeuron.neuronId,
        percentageToStake: 50,
      });

      expect(spyStakeMaturity).toBeCalledWith({
        identity: mockIdentity,
        neuronId: controlledNeuron.neuronId,
        percentageToStake: 50,
      });
      expect(spyStakeMaturity).toBeCalledTimes(1);
      expect(success).toBe(true);
    });

    it("should not stake maturity if no identity", async () => {
      setNoIdentity();

      const { success } = await services.stakeMaturity({
        neuronId: controlledNeuron.neuronId,
        percentageToStake: 50,
      });

      expectToastError(en.error.missing_identity);
      expect(spyStakeMaturity).not.toBeCalled();
      expect(success).toBe(false);
    });

    it("should not stake maturity if lower HW version than required", async () => {
      const version: ResponseVersion = {
        testMode: false,
        major: 1,
        minor: 9,
        patch: 9,
        deviceLocked: false,
        targetId: "test",
        returnCode: LedgerError.NoErrors,
      };
      const smallerVersionIdentity = new MockLedgerIdentity({ version });
      setAccountIdentity(smallerVersionIdentity);
      const neuron = {
        ...mockNeuron,
        fullNeuron: {
          ...mockFullNeuron,
          controller: smallerVersionIdentity.getPrincipal().toText(),
        },
      };
      neuronsStore.pushNeurons({ neurons: [neuron], certified: true });

      const { success } = await services.stakeMaturity({
        neuronId: neuron.neuronId,
        percentageToStake: 50,
      });

      expectToastError(
        replacePlaceholders(en.error__ledger.version_not_supported, {
          $minVersion: "2.2.1",
          $currentVersion: "1.9.9",
        })
      );
      expect(spyStakeMaturity).not.toBeCalled();
      expect(success).toBe(false);
    });

    it("should not stake maturity if not controlled by user", async () => {
      neuronsStore.pushNeurons({
        neurons: [notControlledNeuron],
        certified: true,
      });

      const { success } = await services.stakeMaturity({
        neuronId: notControlledNeuron.neuronId,
        percentageToStake: 50,
      });

      expectToastError(en.error.not_authorized_neuron_action);
      expect(spyStakeMaturity).not.toBeCalled();
      expect(success).toBe(false);
    });
  });

  describe("spawnNeuron", () => {
    it("should spawn a neuron from maturity", async () => {
      neuronsStore.pushNeurons({ neurons, certified: true });
      expect(spySpawnNeuron).not.toBeCalled();
      const newNeuronId = await services.spawnNeuron({
        neuronId: controlledNeuron.neuronId,
        percentageToSpawn: 50,
      });

      expect(spySpawnNeuron).toBeCalledWith({
        identity: mockIdentity,
        neuronId: controlledNeuron.neuronId,
        percentageToSpawn: 50,
      });
      expect(spySpawnNeuron).toBeCalledTimes(1);
      expect(newNeuronId).toEqual(newSpawnedNeuronId);
    });

    it("should not spawn neuron if no identity", async () => {
      setNoIdentity();

      const newNeuronId = await services.spawnNeuron({
        neuronId: controlledNeuron.neuronId,
        percentageToSpawn: 50,
      });

      expectToastError(en.error.missing_identity);
      expect(spySpawnNeuron).not.toBeCalled();
      expect(newNeuronId).toBeUndefined();
    });

    it("should not spawn neuron if not controlled by user", async () => {
      neuronsStore.pushNeurons({
        neurons: [notControlledNeuron],
        certified: true,
      });

      const newNeuronId = await services.spawnNeuron({
        neuronId: notControlledNeuron.neuronId,
        percentageToSpawn: 50,
      });

      expectToastError(en.error.not_authorized_neuron_action);
      expect(spySpawnNeuron).not.toBeCalled();
      expect(newNeuronId).toBeUndefined();
    });
  });

  describe("mergeNeurons", () => {
    it("should merge neurons", async () => {
      const sourceNeuronId = neurons[0].neuronId;
      const targetNeuronId = neurons[1].neuronId;
      neuronsStore.pushNeurons({ neurons, certified: true });
      expect(spyMergeNeurons).not.toBeCalled();
      await mergeNeurons({
        sourceNeuronId,
        targetNeuronId,
      });

      expect(spyMergeNeurons).toBeCalledWith({
        identity: mockIdentity,
        sourceNeuronId,
        targetNeuronId,
      });
      expect(spyMergeNeurons).toBeCalledTimes(1);
    });

    it("should not merge neurons if no identity", async () => {
      setNoIdentity();

      await mergeNeurons({
        sourceNeuronId: neurons[0].neuronId,
        targetNeuronId: neurons[1].neuronId,
      });

      expectToastError(en.error.missing_identity);
      expect(spyMergeNeurons).not.toBeCalled();
    });

    it("should not merge neurons if different controllers", async () => {
      const neuron = {
        ...mockNeuron,
        neuronId: BigInt(5555),
        fullNeuron: {
          ...mockFullNeuron,
          controller: "another",
        },
      };
      neuronsStore.pushNeurons({
        neurons: [notControlledNeuron, neuron],
        certified: true,
      });

      await mergeNeurons({
        sourceNeuronId: notControlledNeuron.neuronId,
        targetNeuronId: neuron.neuronId,
      });

      expectToastError(en.error.merge_neurons_not_same_controller);
      expect(spyMergeNeurons).not.toBeCalled();
    });

    it("should not merge neurons if lower HW version than required", async () => {
      const version: ResponseVersion = {
        testMode: false,
        major: 1,
        minor: 9,
        patch: 9,
        deviceLocked: false,
        targetId: "test",
        returnCode: LedgerError.NoErrors,
      };
      const smallerVersionIdentity = new MockLedgerIdentity({ version });
      setAccountIdentity(smallerVersionIdentity);
      const hwAccount = {
        ...mockHardwareWalletAccount,
        principal: smallerVersionIdentity.getPrincipal(),
      };
      icpAccountsStore.setForTesting({
        main: mockMainAccount,
        hardwareWallets: [hwAccount],
      });
      const neuron1 = {
        ...mockNeuron,
        neuronId: BigInt(5555),
        fullNeuron: {
          ...mockFullNeuron,
          controller: smallerVersionIdentity.getPrincipal().toText(),
        },
      };
      const neuron2 = {
        ...mockNeuron,
        neuronId: BigInt(5556),
        fullNeuron: {
          ...mockFullNeuron,
          controller: smallerVersionIdentity.getPrincipal().toText(),
        },
      };
      neuronsStore.pushNeurons({
        neurons: [neuron1, neuron2],
        certified: true,
      });

      await mergeNeurons({
        sourceNeuronId: neuron1.neuronId,
        targetNeuronId: neuron2.neuronId,
      });

      expectToastError(
        replacePlaceholders(en.error__ledger.version_not_supported, {
          $minVersion: "2.2.1",
          $currentVersion: "1.9.9",
        })
      );
      expect(spyMergeNeurons).not.toBeCalled();
    });
  });

  describe("simulateMergeNeurons", () => {
    it("should simulate merging neurons", async () => {
      neuronsStore.pushNeurons({ neurons, certified: true });

      expect(spySimulateMergeNeurons).not.toBeCalled();
      await simulateMergeNeurons({
        sourceNeuronId: neurons[0].neuronId,
        targetNeuronId: neurons[1].neuronId,
      });

      expect(spySimulateMergeNeurons).toBeCalledWith({
        identity: mockIdentity,
        sourceNeuronId: neurons[0].neuronId,
        targetNeuronId: neurons[1].neuronId,
      });
      expect(spySimulateMergeNeurons).toBeCalledTimes(1);
      expect(spyMergeNeurons).not.toBeCalled();
    });

    it("should not simulate merging neurons if no identity", async () => {
      setNoIdentity();

      await simulateMergeNeurons({
        sourceNeuronId: neurons[0].neuronId,
        targetNeuronId: neurons[1].neuronId,
      });

      expectToastError(en.error.missing_identity);
      expect(spySimulateMergeNeurons).not.toBeCalled();
      expect(spyMergeNeurons).not.toBeCalled();
    });

    it("should not simulate merging neurons if different controllers", async () => {
      const neuron = {
        ...mockNeuron,
        neuronId: BigInt(5555),
        fullNeuron: {
          ...mockFullNeuron,
          controller: "another",
        },
      };
      neuronsStore.pushNeurons({
        neurons: [notControlledNeuron, neuron],
        certified: true,
      });

      await simulateMergeNeurons({
        sourceNeuronId: notControlledNeuron.neuronId,
        targetNeuronId: neuron.neuronId,
      });

      expectToastError(en.error.merge_neurons_not_same_controller);
      expect(spySimulateMergeNeurons).not.toBeCalled();
      expect(spyMergeNeurons).not.toBeCalled();
    });

    it("should simulate merging neurons if HW controlled", async () => {
      icpAccountsStore.setForTesting({
        main: mockMainAccount,
        hardwareWallets: [mockHardwareWalletAccount],
      });
      const hwPrincipal = mockHardwareWalletAccount.principal.toText();
      const neuron1 = {
        ...mockNeuron,
        neuronId: BigInt(5555),
        fullNeuron: {
          ...mockFullNeuron,
          controller: hwPrincipal,
        },
      };
      const neuron2 = {
        ...mockNeuron,
        neuronId: BigInt(5556),
        fullNeuron: {
          ...mockFullNeuron,
          controller: hwPrincipal,
        },
      };
      neuronsStore.pushNeurons({
        neurons: [neuron1, neuron2],
        certified: true,
      });

      await simulateMergeNeurons({
        sourceNeuronId: neuron1.neuronId,
        targetNeuronId: neuron2.neuronId,
      });

      expect(spySimulateMergeNeurons).toBeCalledTimes(1);
      expect(spyMergeNeurons).not.toBeCalled();
    });
  });

  describe("addHotkey", () => {
    it("should update neuron", async () => {
      const principal = Principal.fromText("aaaaa-aa");
      neuronsStore.pushNeurons({ neurons, certified: true });
      expect(spyAddHotkey).not.toBeCalled();
      await addHotkey({
        neuronId: controlledNeuron.neuronId,
        principal,
      });

      expect(spyAddHotkey).toBeCalledWith({
        identity: mockIdentity,
        neuronId: controlledNeuron.neuronId,
        principal,
      });
      expect(spyAddHotkey).toBeCalledTimes(1);
    });

    it("should not update neuron if no identity", async () => {
      setNoIdentity();

      await addHotkey({
        neuronId: controlledNeuron.neuronId,
        principal: Principal.fromText("aaaaa-aa"),
      });

      expectToastError(en.error.missing_identity);
      expect(spyAddHotkey).not.toBeCalled();
    });

    it("should not update neuron if not controlled by user", async () => {
      neuronsStore.pushNeurons({
        neurons: [notControlledNeuron],
        certified: true,
      });

      await addHotkey({
        neuronId: controlledNeuron.neuronId,
        principal: Principal.fromText("aaaaa-aa"),
      });

      expectToastError(en.error.not_authorized_neuron_action);
      expect(spyAddHotkey).not.toBeCalled();
    });
  });

  describe("addHotkeyForHardwareWalletNeuron", () => {
    it("should update neuron", async () => {
      expect(spyAddHotkey).not.toBeCalled();
      await addHotkeyForHardwareWalletNeuron({
        neuronId: controlledNeuron.neuronId,
        accountIdentifier: mockMainAccount.identifier,
      });

      expect(spyAddHotkey).toBeCalledWith({
        identity: mockIdentity,
        neuronId: controlledNeuron.neuronId,
        principal: mockIdentity.getPrincipal(),
      });
      expect(spyAddHotkey).toBeCalledTimes(1);
    });

    it("should display appropriate busy screen", async () => {
      const spyBusyStart = vi.spyOn(busyStore, "startBusy");
      const spyBusyStop = vi.spyOn(busyStore, "stopBusy");

      await addHotkeyForHardwareWalletNeuron({
        neuronId: controlledNeuron.neuronId,
        accountIdentifier: mockMainAccount.identifier,
      });

      expect(spyBusyStart).toBeCalledWith({
        initiator: "add-hotkey-neuron",
        labelKey: "busy_screen.pending_approval_hw",
      });
      expect(spyBusyStop).toBeCalledWith("add-hotkey-neuron");
    });

    it("should load and append neuron to store once added", async () => {
      await addHotkeyForHardwareWalletNeuron({
        neuronId: controlledNeuron.neuronId,
        accountIdentifier: mockMainAccount.identifier,
      });

      const neurons = get(neuronsStore);
      expect(neurons).toEqual({ certified: true, neurons: [mockNeuron] });
    });

    it("should not update if ledger connection throws an error", async () => {
      setLedgerThrow();
      await addHotkeyForHardwareWalletNeuron({
        neuronId: controlledNeuron.neuronId,
        accountIdentifier: mockMainAccount.identifier,
      });

      expect(spyAddHotkey).not.toBeCalled();
      resetLedger();
    });
  });

  describe("removeHotkey", () => {
    it("should update neuron", async () => {
      neuronsStore.pushNeurons({ neurons, certified: true });
      await removeHotkey({
        neuronId: controlledNeuron.neuronId,
        principalString: "aaaaa-aa",
      });

      expect(spyRemoveHotkey).toBeCalled();
    });

    it("should not update neuron if invalid principal", async () => {
      neuronsStore.pushNeurons({ neurons, certified: true });
      await removeHotkey({
        neuronId: controlledNeuron.neuronId,
        principalString: "not-valid",
      });

      expect(spyRemoveHotkey).not.toBeCalled();
    });

    it("should update neuron and return success when user removes itself", async () => {
      spyGetNeuron.mockImplementation(
        vi.fn().mockRejectedValue(new NotAuthorizedNeuronError())
      );
      neuronsStore.pushNeurons({ neurons, certified: true });

      expect(spyRemoveHotkey).not.toBeCalled();
      const expectedId = await removeHotkey({
        neuronId: controlledNeuron.neuronId,
        principalString: mockIdentity.getPrincipal().toText() as string,
      });

      expect(spyRemoveHotkey).toBeCalledWith({
        identity: mockIdentity,
        neuronId: controlledNeuron.neuronId,
        principal: mockIdentity.getPrincipal(),
      });
      expect(spyRemoveHotkey).toBeCalledTimes(1);
      expect(expectedId).toBeDefined();
    });

    it("should not update neuron if no identity", async () => {
      setNoIdentity();

      await removeHotkey({
        neuronId: controlledNeuron.neuronId,
        principalString: "aaaaa-aa",
      });

      expectToastError(en.error.missing_identity);
      expect(spyRemoveHotkey).not.toBeCalled();
    });

    it("should not update neuron if not controlled by user", async () => {
      neuronsStore.pushNeurons({
        neurons: [notControlledNeuron],
        certified: true,
      });

      await removeHotkey({
        neuronId: controlledNeuron.neuronId,
        principalString: "aaaaa-aa",
      });

      expectToastError(en.error.not_authorized_neuron_action);
      expect(spyRemoveHotkey).not.toBeCalled();
    });
  });

  describe("startDissolving", () => {
    it("should update neuron", async () => {
      neuronsStore.pushNeurons({ neurons, certified: true });
      expect(spyStartDissolving).not.toBeCalled();
      await startDissolving(controlledNeuron.neuronId);

      expect(spyStartDissolving).toBeCalledWith({
        identity: mockIdentity,
        neuronId: controlledNeuron.neuronId,
      });
      expect(spyStartDissolving).toBeCalledTimes(1);
    });

    it("should not update neuron if no identity", async () => {
      setNoIdentity();

      await startDissolving(BigInt(10));

      expectToastError(en.error.missing_identity);
      expect(spyStartDissolving).not.toBeCalled();
    });

    it("should not update neuron if not controlled by user", async () => {
      neuronsStore.pushNeurons({
        neurons: [notControlledNeuron],
        certified: true,
      });

      await startDissolving(notControlledNeuron.neuronId);

      expectToastError(en.error.not_authorized_neuron_action);
      expect(spyStartDissolving).not.toBeCalled();
    });
  });

  describe("stopDissolving", () => {
    it("should update neuron", async () => {
      neuronsStore.pushNeurons({ neurons, certified: true });
      await stopDissolving(controlledNeuron.neuronId);

      expect(spyStopDissolving).toBeCalled();
    });

    it("should not update neuron if no identity", async () => {
      setNoIdentity();

      await stopDissolving(BigInt(10));

      expectToastError(en.error.missing_identity);
      expect(spyStopDissolving).not.toBeCalled();
    });

    it("should not update neuron if not controlled by user", async () => {
      neuronsStore.pushNeurons({
        neurons: [notControlledNeuron],
        certified: true,
      });

      await stopDissolving(notControlledNeuron.neuronId);

      expectToastError(en.error.not_authorized_neuron_action);
      expect(spyStopDissolving).not.toBeCalled();
    });
  });

  describe("splitNeuron", () => {
    it("should update neuron", async () => {
      neuronsStore.pushNeurons({ neurons, certified: true });
      expect(spySplitNeuron).not.toBeCalled();
      await services.splitNeuron({
        neuron: controlledNeuron,
        amount: 2.2,
      });

      expect(spySplitNeuron).toBeCalledWith({
        amount: numberToE8s(2.2) + BigInt(DEFAULT_TRANSACTION_FEE_E8S),
        identity: mockIdentity,
        neuronId: controlledNeuron.neuronId,
      });
      expect(spySplitNeuron).toBeCalledTimes(1);
    });

    it("should add transaction fee to the amount", async () => {
      neuronsStore.pushNeurons({ neurons, certified: true });
      const amount = 2.2;
      const transactionFee = DEFAULT_TRANSACTION_FEE_E8S / E8S_PER_ICP;
      // To avoid rounding errors, we round the amount with the fee to the nearest 8 decimals
      const amountWithFee =
        Math.round((amount + transactionFee) * E8S_PER_ICP) / E8S_PER_ICP;
      await services.splitNeuron({
        neuron: controlledNeuron,
        amount,
      });

      expect(spySplitNeuron).toBeCalledWith({
        identity: mockIdentity,
        neuronId: controlledNeuron.neuronId,
        amount: numberToE8s(amountWithFee),
      });
    });

    it("should not update neuron if no identity", async () => {
      neuronsStore.pushNeurons({ neurons, certified: true });
      setNoIdentity();

      await services.splitNeuron({
        neuron: controlledNeuron,
        amount: 2.2,
      });

      expectToastError(en.error.missing_identity);
      expect(spySplitNeuron).not.toBeCalled();
    });

    it("should not split neuron if lower HW version than required", async () => {
      const version: ResponseVersion = {
        testMode: false,
        major: 2,
        minor: 2,
        patch: 1,
        deviceLocked: false,
        targetId: "test",
        returnCode: LedgerError.NoErrors,
      };
      const smallerVersionIdentity = new MockLedgerIdentity({ version });
      setAccountIdentity(smallerVersionIdentity);
      const hwAccount = {
        ...mockHardwareWalletAccount,
        principal: smallerVersionIdentity.getPrincipal(),
      };
      icpAccountsStore.setForTesting({
        main: mockMainAccount,
        hardwareWallets: [hwAccount],
      });
      const neuron = {
        ...mockNeuron,
        neuronId: BigInt(5555),
        fullNeuron: {
          ...mockFullNeuron,
          controller: smallerVersionIdentity.getPrincipal().toText(),
        },
      };
      neuronsStore.pushNeurons({ neurons: [neuron], certified: true });

      await services.splitNeuron({
        neuron,
        amount: 2.2,
      });

      expectToastError(
        replacePlaceholders(en.error__ledger.version_not_supported, {
          $minVersion: "2.3.0",
          $currentVersion: "2.2.1",
        })
      );
      expect(spySplitNeuron).not.toBeCalled();
    });
  });

  describe("add followee", () => {
    it("should add the followee to next call", async () => {
      const followee = BigInt(8);
      neuronsStore.setNeurons({ neurons, certified: true });
      const topic = Topic.ExchangeRate;

      expect(spySetFollowees).not.toBeCalled();
      await addFollowee({
        neuronId: controlledNeuron.neuronId,
        topic,
        followee,
      });

      const expectedArgument = {
        neuronId: controlledNeuron.neuronId,
        identity: mockIdentity,
        topic,
        followees: [followee],
      };
      expect(spySetFollowees).toBeCalledWith(expectedArgument);
      expect(spySetFollowees).toBeCalledTimes(1);
    });

    it("should call api if trying follow itself", async () => {
      neuronsStore.setNeurons({ neurons, certified: true });
      const topic = Topic.ExchangeRate;

      expect(spySetFollowees).not.toBeCalled();
      await addFollowee({
        neuronId: controlledNeuron.neuronId,
        topic,
        followee: controlledNeuron.neuronId,
      });

      expect(spySetFollowees).toBeCalledWith({
        neuronId: controlledNeuron.neuronId,
        topic,
        followees: [controlledNeuron.neuronId],
        identity: mockIdentity,
      });
      expect(spySetFollowees).toBeCalledTimes(1);
    });

    it("should not call api if trying follow a neuron already added", async () => {
      const topic = Topic.ExchangeRate;
      const followee = BigInt(10);
      const neuron = {
        ...controlledNeuron,
        fullNeuron: {
          ...controlledNeuron.fullNeuron,
          followees: [{ topic, followees: [followee] }],
        },
      };
      neuronsStore.setNeurons({ neurons: [neuron], certified: true });

      await addFollowee({
        neuronId: neuron.neuronId,
        topic,
        followee: followee,
      });

      expectToastError(en.new_followee.already_followed);
      expect(spySetFollowees).not.toBeCalled();
    });

    it("should not call api if no identity", async () => {
      const followee = BigInt(8);
      neuronsStore.setNeurons({ neurons, certified: true });
      const topic = Topic.ExchangeRate;

      setNoIdentity();

      await addFollowee({
        neuronId: controlledNeuron.neuronId,
        topic,
        followee,
      });

      expectToastError(en.error.missing_identity);
      expect(spySetFollowees).not.toBeCalled();
    });

    it("should not call api if not controlled by user nor hotkey", async () => {
      neuronsStore.pushNeurons({
        neurons: [notControlledNeuron],
        certified: true,
      });
      const followee = BigInt(8);
      const topic = Topic.ExchangeRate;

      await addFollowee({
        neuronId: notControlledNeuron.neuronId,
        topic,
        followee,
      });

      expectToastError(en.error.not_authorized_neuron_action);
      expect(spySetFollowees).not.toBeCalled();
    });

    it("should call api if not controlled by user but controlled by hotkey", async () => {
      const followee = BigInt(8);
      const topic = Topic.ExchangeRate;
      const hotkeyNeuron = {
        ...notControlledNeuron,
        fullNeuron: {
          ...notControlledNeuron.fullNeuron,
          hotKeys: [mockIdentity.getPrincipal().toText()],
        },
      };
      neuronsStore.pushNeurons({
        neurons: [hotkeyNeuron],
        certified: true,
      });

      expect(spySetFollowees).not.toBeCalled();
      await addFollowee({
        neuronId: hotkeyNeuron.neuronId,
        topic,
        followee,
      });

      expect(spySetFollowees).toBeCalledWith({
        followees: [followee],
        identity: mockIdentity,
        neuronId: hotkeyNeuron.neuronId,
        topic,
      });
      expect(spySetFollowees).toBeCalledTimes(1);
    });

    it("should not call api if not controlled by user but controlled by hotkey for topic Manage Neuron", async () => {
      const followee = BigInt(8);
      const topic = Topic.ManageNeuron;
      const hotkeyNeuron = {
        ...notControlledNeuron,
        fullNeuron: {
          ...notControlledNeuron.fullNeuron,
          hotKeys: [mockIdentity.getPrincipal().toText()],
        },
      };
      neuronsStore.pushNeurons({
        neurons: [hotkeyNeuron],
        certified: true,
      });

      await addFollowee({
        neuronId: hotkeyNeuron.neuronId,
        topic,
        followee,
      });

      expect(spySetFollowees).not.toBeCalled();
    });
  });

  describe("remove followee", () => {
    const followee = BigInt(8);
    const topic = Topic.ExchangeRate;
    const neuronFollowing = {
      ...controlledNeuron,
      fullNeuron: {
        ...controlledNeuron.fullNeuron,
        followees: [{ topic, followees: [followee] }],
      },
    };
    it("should remove the followee to next call", async () => {
      const followee = BigInt(8);
      const topic = Topic.ExchangeRate;
      const neuronFollowing = {
        ...controlledNeuron,
        fullNeuron: {
          ...controlledNeuron.fullNeuron,
          followees: [{ topic, followees: [followee] }],
        },
      };
      neuronsStore.setNeurons({ neurons: [neuronFollowing], certified: true });

      expect(spySetFollowees).not.toBeCalled();
      await removeFollowee({
        neuronId: neuronFollowing.neuronId,
        topic,
        followee,
      });

      const expectedArgument = {
        neuronId: neuronFollowing.neuronId,
        identity: mockIdentity,
        topic,
        followees: [],
      };
      expect(spySetFollowees).toBeCalledWith(expectedArgument);
      expect(spySetFollowees).toBeCalledTimes(1);
    });

    it("should not call api if no identity", async () => {
      neuronsStore.setNeurons({ neurons: [neuronFollowing], certified: true });

      setNoIdentity();

      await removeFollowee({
        neuronId: controlledNeuron.neuronId,
        topic,
        followee,
      });
      expectToastError(en.error.missing_identity);
      expect(spySetFollowees).not.toBeCalled();
    });

    it("should not call api if user not controller nor hotkey", async () => {
      const followee = BigInt(8);
      const topic = Topic.ExchangeRate;
      const notControlled = {
        ...notControlledNeuron,
        fullNeuron: {
          ...notControlledNeuron.fullNeuron,
          followees: [{ topic, followees: [followee] }],
        },
      };
      neuronsStore.pushNeurons({
        neurons: [notControlled],
        certified: true,
      });

      await removeFollowee({
        neuronId: notControlled.neuronId,
        topic,
        followee,
      });
      expectToastError(en.error.not_authorized_neuron_action);
      expect(spySetFollowees).not.toBeCalled();
    });

    it("should call api if user not controller but controlled by hotkey", async () => {
      const followee = BigInt(8);
      const topic = Topic.ExchangeRate;
      const hotkeyNeuron = {
        ...notControlledNeuron,
        fullNeuron: {
          ...notControlledNeuron.fullNeuron,
          followees: [{ topic, followees: [followee] }],
          hotKeys: [mockIdentity.getPrincipal().toText()],
        },
      };
      neuronsStore.pushNeurons({
        neurons: [hotkeyNeuron],
        certified: true,
      });

      expect(spySetFollowees).not.toBeCalled();
      await removeFollowee({
        neuronId: hotkeyNeuron.neuronId,
        topic,
        followee,
      });
      expect(spySetFollowees).toBeCalledWith({
        followees: [],
        identity: mockIdentity,
        neuronId: hotkeyNeuron.neuronId,
        topic,
      });
      expect(spySetFollowees).toBeCalledTimes(1);
    });

    it("should not call api if user not controller but controlled by hotkey and topic is manage neuron", async () => {
      const followee = BigInt(8);
      const topic = Topic.ManageNeuron;
      const hotkeyNeuron = {
        ...notControlledNeuron,
        fullNeuron: {
          ...notControlledNeuron.fullNeuron,
          followees: [{ topic, followees: [followee] }],
          hotKeys: [mockIdentity.getPrincipal().toText()],
        },
      };
      neuronsStore.pushNeurons({
        neurons: [hotkeyNeuron],
        certified: true,
      });

      await removeFollowee({
        neuronId: hotkeyNeuron.neuronId,
        topic,
        followee,
      });
      expect(spySetFollowees).not.toBeCalled();
    });
  });

  describe("load neuron", () => {
    it("should get neuron from neurons store if presented and not call queryNeuron", async () => {
      neuronsStore.pushNeurons({ neurons: [mockNeuron], certified: true });
      await loadNeuron({
        neuronId: mockNeuron.neuronId,
        setNeuron: ({ neuron, certified }) => {
          neuronsStore.setNeurons({ neurons: [], certified });
          expect(neuron?.neuronId).toBe(mockNeuron.neuronId);
        },
      });
      await tick();
      expect(spyGetNeuron).not.toBeCalled();
    });

    it("should call the api to get neuron if not in store", async () => {
      vi.spyOn(console, "error").mockImplementation(vi.fn);
      expect(spyGetNeuron).not.toBeCalled();
      await loadNeuron({
        neuronId: mockNeuron.neuronId,
        setNeuron: vi.fn(),
      });
      expect(spyGetNeuron).toBeCalledWith({
        certified: false,
        identity: mockIdentity,
        neuronId: mockNeuron.neuronId,
      });
      expect(spyGetNeuron).toBeCalledWith({
        certified: true,
        identity: mockIdentity,
        neuronId: mockNeuron.neuronId,
      });
      expect(spyGetNeuron).toBeCalledTimes(2);
    });

    it("should call setNeuron even if the neuron doesn't have fullNeuron", async () => {
      const neuronId = BigInt(333333);
      const publicInfoNeuron = {
        ...mockNeuron,
        neuronId,
        fullNeuron: undefined,
      };
      spyGetNeuron.mockResolvedValue(publicInfoNeuron);
      const setNeuronSpy = vi.fn();

      expect(spyGetNeuron).not.toBeCalled();
      expect(setNeuronSpy).not.toBeCalled();
      await loadNeuron({
        neuronId,
        setNeuron: setNeuronSpy,
      });

      expect(spyGetNeuron).toBeCalledWith({
        certified: false,
        identity: mockIdentity,
        neuronId,
      });
      expect(spyGetNeuron).toBeCalledWith({
        certified: true,
        identity: mockIdentity,
        neuronId,
      });
      expect(spyGetNeuron).toBeCalledTimes(2);

      expect(setNeuronSpy).toBeCalledWith({
        certified: false,
        neuron: publicInfoNeuron,
      });
      expect(setNeuronSpy).toBeCalledWith({
        certified: true,
        neuron: publicInfoNeuron,
      });
      expect(setNeuronSpy).toBeCalledTimes(2);
    });
  });

  describe("reloadNeuron", () => {
    it("should call the api", async () => {
      expect(spyGetNeuron).not.toBeCalled();
      await reloadNeuron(mockNeuron.neuronId);
      expect(spyGetNeuron).toBeCalledWith({
        certified: true,
        identity: mockIdentity,
        neuronId: mockNeuron.neuronId,
      });
      expect(spyGetNeuron).toBeCalledTimes(1);
    });

    it("should add neuron to the store", async () => {
      await reloadNeuron(mockNeuron.neuronId);
      const store = get(neuronsStore);
      expect(
        store.neurons?.find(({ neuronId }) => neuronId === mockNeuron.neuronId)
      ).toBeDefined();
    });

    it("should claim or refresh neuron", async () => {
      expect(spyClaimOrRefresh).not.toBeCalled();
      await reloadNeuron(mockNeuron.neuronId);
      expect(spyClaimOrRefresh).toBeCalledWith({
        identity: mockIdentity,
        neuronId: mockNeuron.neuronId,
      });
      expect(spyClaimOrRefresh).toBeCalledTimes(1);
    });
  });

  describe("getIdentityOfControllerByNeuronId", () => {
    it("should return identity from authStore first", async () => {
      const controlledNeuron = {
        ...mockNeuron,
        fullNeuron: {
          ...mockFullNeuron,
          controller: mockIdentity.getPrincipal().toText(),
        },
      };
      neuronsStore.setNeurons({ neurons: [controlledNeuron], certified: true });
      const identity = await getIdentityOfControllerByNeuronId(
        controlledNeuron.neuronId
      );
      expect(identity).toBe(mockIdentity);
      expect(getAccountIdentityByPrincipal).not.toBeCalled();
    });

    it("should return identity from accounts service", async () => {
      const controller =
        "gje2w-p7x7x-yuy72-bllam-x2itq-znokr-jnvf6-5dzn4-45jiy-5wvbo-uqe";
      const newIdentity = {
        getPrincipal: () => Principal.fromText(controller),
      } as unknown as Identity;
      setAccountIdentity(newIdentity);
      const controlledNeuron = {
        ...mockNeuron,
        fullNeuron: {
          ...mockFullNeuron,
          controller,
        },
      };
      neuronsStore.setNeurons({ neurons: [controlledNeuron], certified: true });
      expect(getAccountIdentityByPrincipal).not.toBeCalled();
      const identity = await getIdentityOfControllerByNeuronId(
        controlledNeuron.neuronId
      );
      expect(identity).toBe(newIdentity);
      expect(getAccountIdentityByPrincipal).toBeCalledWith(controller);
      expect(getAccountIdentityByPrincipal).toBeCalledTimes(1);
    });

    it("should raise NotAuthorizedNeuronError if fullNeuron is not defined", () => {
      const neuron = {
        ...mockNeuron,
        fullNeuron: undefined,
      };
      neuronsStore.setNeurons({ neurons: [neuron], certified: true });
      const call = () => getIdentityOfControllerByNeuronId(neuron.neuronId);
      expect(call).rejects.toThrow(NotAuthorizedNeuronError);
    });

    it("should raise NotAuthorizedNeuronError if contoller is not in authStore nor accounts helper", async () => {
      setNoAccountIdentity();
      const neuron = {
        ...mockNeuron,
        fullNeuron: {
          ...mockFullNeuron,
          controller:
            "gje2w-p7x7x-yuy72-bllam-x2itq-znokr-jnvf6-5dzn4-45jiy-5wvbo-uqe",
        },
      };
      neuronsStore.setNeurons({ neurons: [neuron], certified: true });
      const call = () => getIdentityOfControllerByNeuronId(neuron.neuronId);
      expect(call).rejects.toThrow(NotAuthorizedNeuronError);
    });
  });

  describe("topUpNeuron", () => {
    it("should transfer ICPs, claim neuron and get the neuron info", async () => {
      expect(transferICP).not.toBeCalled();
      expect(spyClaimOrRefresh).not.toBeCalled();
      expect(spyGetNeuron).not.toBeCalled();
      const { success } = await topUpNeuron({
        neuron: mockNeuron,
        amount: 2,
        sourceAccount: mockMainAccount,
      });

      expect(success).toBe(true);
      expect(transferICP).toBeCalledWith({
        amount: 2,
        destinationAddress: mockNeuron.fullNeuron?.accountIdentifier,
        sourceAccount: mockMainAccount,
      });
      expect(transferICP).toBeCalledTimes(1);
      expect(spyClaimOrRefresh).toBeCalledWith({
        identity: mockIdentity,
        neuronId: mockNeuron.neuronId,
      });
      expect(spyClaimOrRefresh).toBeCalledTimes(1);
      expect(spyGetNeuron).toBeCalledWith({
        certified: true,
        identity: mockIdentity,
        neuronId: mockNeuron.neuronId,
      });
      expect(spyGetNeuron).toBeCalledTimes(1);
    });

    it("should fail if neuron has no account identifier", async () => {
      const { success } = await topUpNeuron({
        neuron: {
          ...mockNeuron,
          fullNeuron: undefined,
        },
        amount: 2,
        sourceAccount: mockMainAccount,
      });

      expect(success).toBe(false);
      expect(transferICP).not.toBeCalled();
      expect(spyClaimOrRefresh).not.toBeCalled();
      expect(spyGetNeuron).not.toBeCalled();
    });

    it("should fail if amount and neuron stake are not enough", async () => {
      const { success } = await topUpNeuron({
        neuron: {
          ...mockNeuron,
          fullNeuron: {
            ...mockFullNeuron,
            cachedNeuronStake: BigInt(MIN_NEURON_STAKE / 2 - 10),
          },
        },
        amount: 0.01,
        sourceAccount: mockMainAccount,
      });

      expect(success).toBe(false);
      expect(transferICP).not.toBeCalled();
      expect(spyClaimOrRefresh).not.toBeCalled();
      expect(spyGetNeuron).not.toBeCalled();
    });
  });
});<|MERGE_RESOLUTION|>--- conflicted
+++ resolved
@@ -77,11 +77,7 @@
 const setAccountIdentity = (newIdentity: Identity) =>
   (testIdentity = newIdentity);
 
-<<<<<<< HEAD
-vi.mock("$lib/services/accounts.services", () => {
-=======
-jest.mock("$lib/services/icp-accounts.services", () => {
->>>>>>> 3b05b3e0
+vi.mock("$lib/services/icp-accounts.services", () => {
   return {
     loadBalance: vi.fn(),
     transferICP: vi.fn().mockResolvedValue({ success: true }),
@@ -255,9 +251,9 @@
     it(`stakeNeuron return undefined if amount less than ${
       E8S_PER_ICP / E8S_PER_ICP
     } ICP`, async () => {
-      jest
-        .spyOn(LedgerCanister, "create")
-        .mockImplementation(() => mock<LedgerCanister>());
+      vi.spyOn(LedgerCanister, "create").mockImplementation(() =>
+        mock<LedgerCanister>()
+      );
 
       const response = await stakeNeuron({
         amount: 0.1,
@@ -270,9 +266,9 @@
     });
 
     it("stake neuron should return undefined if amount not valid", async () => {
-      jest
-        .spyOn(LedgerCanister, "create")
-        .mockImplementation(() => mock<LedgerCanister>());
+      vi.spyOn(LedgerCanister, "create").mockImplementation(() =>
+        mock<LedgerCanister>()
+      );
 
       const response = await stakeNeuron({
         amount: NaN,
@@ -285,9 +281,9 @@
     });
 
     it("stake neuron should return undefined if not enough funds in account", async () => {
-      jest
-        .spyOn(LedgerCanister, "create")
-        .mockImplementation(() => mock<LedgerCanister>());
+      vi.spyOn(LedgerCanister, "create").mockImplementation(() =>
+        mock<LedgerCanister>()
+      );
 
       // 10 ICPs
       const amount = 10;
@@ -319,7 +315,7 @@
   });
 
   describe("list neurons", () => {
-    const spyQueryNeurons = jest
+    const spyQueryNeurons = vi
       .spyOn(api, "queryNeurons")
       .mockResolvedValue(neurons);
 

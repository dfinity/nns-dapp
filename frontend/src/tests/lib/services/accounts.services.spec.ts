--- conflicted
+++ resolved
@@ -53,11 +53,7 @@
 import { get } from "svelte/store";
 import { vi, type SpyInstance } from "vitest";
 
-<<<<<<< HEAD
-vi.mock("$lib/proxy/ledger.services.proxy", () => {
-=======
-jest.mock("$lib/proxy/icp-ledger.services.proxy", () => {
->>>>>>> 41889636
+vi.mock("$lib/proxy/icp-ledger.services.proxy", () => {
   return {
     getLedgerIdentityProxy: vi
       .fn()
@@ -65,15 +61,9 @@
   };
 });
 
-<<<<<<< HEAD
 vi.mock("$lib/api/nns-dapp.api");
-vi.mock("$lib/api/ledger.api");
-const blockedApiPaths = ["$lib/api/nns-dapp.api", "$lib/api/ledger.api"];
-=======
-jest.mock("$lib/api/nns-dapp.api");
-jest.mock("$lib/api/icp-ledger.api");
+vi.mock("$lib/api/icp-ledger.api");
 const blockedApiPaths = ["$lib/api/nns-dapp.api", "$lib/api/icp-ledger.api"];
->>>>>>> 41889636
 
 describe("accounts-services", () => {
   blockAllCallsTo(blockedApiPaths);

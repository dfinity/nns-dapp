--- conflicted
+++ resolved
@@ -18,24 +18,14 @@
 import { setSnsProjects } from "$tests/utils/sns.test-utils";
 import { runResolvedPromises } from "$tests/utils/timers.test-utils";
 import { toastsStore } from "@dfinity/gix-components";
-<<<<<<< HEAD
-import { fromDefinedNullable } from "@dfinity/utils";
-import { NeuronState } from "@icp-sdk/canisters/nns";
-import type { SnsBallot, SnsProposalData } from "@icp-sdk/canisters/sns";
-=======
 import { NeuronState } from "@dfinity/nns";
 import type { SnsBallot, SnsProposalData } from "@dfinity/sns";
->>>>>>> d34effd1
 import {
   SnsNeuronPermissionType,
   SnsProposalRewardStatus,
   SnsVote,
-<<<<<<< HEAD
-} from "@icp-sdk/canisters/sns";
-=======
 } from "@dfinity/sns";
 import { fromDefinedNullable } from "@dfinity/utils";
->>>>>>> d34effd1
 import type { Principal } from "@icp-sdk/core/principal";
 import { waitFor } from "@testing-library/svelte";
 import { get } from "svelte/store";

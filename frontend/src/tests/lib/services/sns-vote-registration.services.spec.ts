import * as api from "$lib/api/sns-governance.api";
import * as snsGovernanceApi from "$lib/api/sns-governance.api";
import * as actionableProposalsService from "$lib/services/actionable-proposals.services";
import { registerSnsVotes } from "$lib/services/sns-vote-registration.services";
import { actionableSnsProposalsStore } from "$lib/stores/actionable-sns-proposals.store";
import { snsProposalsStore } from "$lib/stores/sns-proposals.store";
import { enumValues } from "$lib/utils/enum.utils";
import { getSnsNeuronIdAsHexString } from "$lib/utils/sns-neuron.utils";
import {
  mockIdentity,
  mockPrincipal,
  resetIdentity,
} from "$tests/mocks/auth.store.mock";
import { nervousSystemFunctionMock } from "$tests/mocks/sns-functions.mock";
import { createMockSnsNeuron } from "$tests/mocks/sns-neurons.mock";
import { principal } from "$tests/mocks/sns-projects.mock";
import { mockSnsProposal } from "$tests/mocks/sns-proposals.mock";
import { setSnsProjects } from "$tests/utils/sns.test-utils";
import { runResolvedPromises } from "$tests/utils/timers.test-utils";
import { toastsStore } from "@dfinity/gix-components";
<<<<<<< HEAD
import type { SnsBallot, SnsProposalData } from "@dfinity/sns";
=======
import { NeuronState } from "@dfinity/nns";
import { fromDefinedNullable } from "@dfinity/utils";
import type { SnsBallot, SnsProposalData } from "@icp-sdk/canisters/sns";
>>>>>>> 95eddd96
import {
  SnsNeuronPermissionType,
  SnsProposalRewardStatus,
  SnsVote,
<<<<<<< HEAD
} from "@dfinity/sns";
import { fromDefinedNullable } from "@dfinity/utils";
import { NeuronState } from "@icp-sdk/canisters/nns";
=======
} from "@icp-sdk/canisters/sns";
>>>>>>> 95eddd96
import type { Principal } from "@icp-sdk/core/principal";
import { waitFor } from "@testing-library/svelte";
import { get } from "svelte/store";

describe("sns-vote-registration-services", () => {
  const rootCanisterId = mockPrincipal;
  const allPermissions = [
    {
      principal: [mockIdentity.getPrincipal()] as [Principal],
      permission_type: Int32Array.from(enumValues(SnsNeuronPermissionType)),
    },
  ];
  const neurons = [
    createMockSnsNeuron({
      id: [1],
      stake: 1n,
      state: NeuronState.Locked,
      permissions: allPermissions,
      createdTimestampSeconds: 0n,
    }),
    createMockSnsNeuron({
      id: [2],
      stake: 2n,
      state: NeuronState.Locked,
      permissions: allPermissions,
      createdTimestampSeconds: 0n,
    }),
    createMockSnsNeuron({
      id: [3],
      stake: 3n,
      state: NeuronState.Locked,
      permissions: allPermissions,
      createdTimestampSeconds: 0n,
    }),
  ];
  const testBallots = neurons.map((neuron) => [
    getSnsNeuronIdAsHexString(neuron),
    {
      vote: SnsVote.Unspecified,
      cast_timestamp_seconds: 456n,
      voting_power: 98441n,
    },
  ]) as [string, SnsBallot][];
  const proposal1: SnsProposalData = {
    ...mockSnsProposal,
    id: [{ id: 123n }],
    action: nervousSystemFunctionMock.id,
    ballots: testBallots,
  };
  const proposal2: SnsProposalData = {
    ...mockSnsProposal,
    id: [{ id: 321n }],
    action: nervousSystemFunctionMock.id,
    ballots: testBallots,
  };
  let resolveQuerySnsProposals;
  let spyQuerySnsProposals;
  let spyQuerySnsNeurons;
  const callRegisterVote = async ({
    vote,
    reloadProposalCallback,
  }: {
    vote: SnsVote;
    reloadProposalCallback: (proposal: SnsProposalData) => void;
  }) =>
    await registerSnsVotes({
      universeCanisterId: rootCanisterId,
      neurons,
      proposal: proposal1,
      vote,
      updateProposalCallback: reloadProposalCallback,
    });

  beforeEach(() => {
    resetIdentity();

    spyQuerySnsProposals = vi
      .spyOn(api, "queryProposals")
      .mockReturnValue(
        new Promise((resolve) => (resolveQuerySnsProposals = resolve))
      );
    spyQuerySnsNeurons = vi
      .spyOn(api, "querySnsNeurons")
      .mockResolvedValue([...neurons]);

    setSnsProjects([
      {
        rootCanisterId,
        nervousFunctions: [nervousSystemFunctionMock],
      },
    ]);
    snsProposalsStore.setProposals({
      rootCanisterId,
      certified: true,
      completed: true,
      proposals: [proposal1],
    });
  });

  describe("registerSnsVotes", () => {
    it("should make an sns registerVote api call per neuron", async () => {
      const spyRegisterVoteApi = vi
        .spyOn(snsGovernanceApi, "registerVote")
        .mockResolvedValue();
      await callRegisterVote({
        vote: SnsVote.Yes,
        reloadProposalCallback: vi.fn(),
      });

      const votableNeuronCount = neurons.length;
      expect(spyRegisterVoteApi).toBeCalledTimes(votableNeuronCount);

      for (const neuron of neurons) {
        expect(spyRegisterVoteApi).toBeCalledWith(
          expect.objectContaining({
            neuronId: fromDefinedNullable(neuron.id),
            rootCanisterId,
            proposalId: { id: 123n },
            vote: SnsVote.Yes,
          })
        );
      }
    });

    it("should call updateProposalContext after single neuron voting", async () => {
      const spyRegisterVoteApi = vi
        .spyOn(snsGovernanceApi, "registerVote")
        .mockResolvedValue();
      const spyReloadProposalCallback = vi.fn();

      callRegisterVote({
        vote: SnsVote.Yes,
        reloadProposalCallback: spyReloadProposalCallback,
      });

      expect(spyReloadProposalCallback).toBeCalledTimes(0);

      const votableNeuronCount = neurons.length;
      await waitFor(() =>
        expect(spyRegisterVoteApi).toBeCalledTimes(votableNeuronCount)
      );

      expect(spyReloadProposalCallback).toBeCalledTimes(votableNeuronCount);
    });

    it("should call updateProposalContext with optimistically updated proposal", async () => {
      const spyRegisterVoteApi = vi
        .spyOn(snsGovernanceApi, "registerVote")
        .mockResolvedValue();
      const spyReloadProposalCallback = vi.fn();

      await callRegisterVote({
        vote: SnsVote.Yes,
        reloadProposalCallback: spyReloadProposalCallback,
      });

      const votableNeuronCount = neurons.length;
      await waitFor(() =>
        expect(spyRegisterVoteApi).toBeCalledTimes(votableNeuronCount)
      );

      expect(spyReloadProposalCallback).toBeCalledWith(
        expect.objectContaining({
          ballots: neurons.map((neuron) => [
            getSnsNeuronIdAsHexString(neuron),
            expect.objectContaining({
              vote: SnsVote.Yes,
            }),
          ]),
        })
      );
    });

    it("should reload actionable sns proposals after voting", async () => {
      vi.spyOn(snsGovernanceApi, "registerVote").mockResolvedValue();
      const rootCanisterId2 = principal(13);
      actionableSnsProposalsStore.set({
        rootCanisterId,
        proposals: [proposal1, proposal2],
      });
      actionableSnsProposalsStore.set({
        rootCanisterId: rootCanisterId2,
        proposals: [proposal1, proposal2],
      });

      expect(get(actionableSnsProposalsStore)).toEqual({
        [rootCanisterId.toText()]: {
          proposals: [proposal1, proposal2],
          fetchLimitReached: false,
        },
        [rootCanisterId2.toText()]: {
          proposals: [proposal1, proposal2],
          fetchLimitReached: false,
        },
      });
      expect(spyQuerySnsProposals).toBeCalledTimes(0);
      expect(spyQuerySnsNeurons).toBeCalledTimes(0);

      await callRegisterVote({
        vote: SnsVote.Yes,
        reloadProposalCallback: () => {
          // do nothing
        },
      });

      expect(spyQuerySnsProposals).toBeCalledTimes(1);
      expect(spyQuerySnsProposals).toBeCalledWith({
        certified: false,
        identity: mockIdentity,
        params: {
          beforeProposal: undefined,
          includeRewardStatus: [
            SnsProposalRewardStatus.PROPOSAL_REWARD_STATUS_ACCEPT_VOTES,
          ],
          limit: 100,
        },
        rootCanisterId,
      });
      expect(spyQuerySnsNeurons).toBeCalledTimes(0);

      // The store value should be not changed until the proposals are loaded
      expect(get(actionableSnsProposalsStore)).toEqual({
        [rootCanisterId.toText()]: {
          proposals: [proposal1, proposal2],
          fetchLimitReached: false,
        },
        [rootCanisterId2.toText()]: {
          proposals: [proposal1, proposal2],
          fetchLimitReached: false,
        },
      });

      // wait for actionable sns proposals loading
      resolveQuerySnsProposals({
        proposals: [proposal1],
        include_ballots_by_caller: [true],
      });
      await runResolvedPromises();

      expect(get(actionableSnsProposalsStore)).toEqual({
        [rootCanisterId.toText()]: {
          proposals: [proposal1],
          fetchLimitReached: false,
        },
        [rootCanisterId2.toText()]: {
          proposals: [proposal1, proposal2],
          fetchLimitReached: false,
        },
      });
    });

    it("should not reset actionable nns proposals after voting", async () => {
      vi.spyOn(snsGovernanceApi, "registerVote").mockResolvedValue();
      const spyLoadActionableProposalsNns = vi.spyOn(
        actionableProposalsService,
        "loadActionableProposals"
      );
      const rootCanisterId2 = principal(13);
      actionableSnsProposalsStore.set({
        rootCanisterId,
        proposals: [proposal1, proposal2],
      });
      actionableSnsProposalsStore.set({
        rootCanisterId: rootCanisterId2,
        proposals: [proposal1, proposal2],
      });

      expect(get(actionableSnsProposalsStore)).toEqual({
        [rootCanisterId.toText()]: {
          proposals: [proposal1, proposal2],
          fetchLimitReached: false,
        },
        [rootCanisterId2.toText()]: {
          proposals: [proposal1, proposal2],
          fetchLimitReached: false,
        },
      });
      expect(spyQuerySnsProposals).toBeCalledTimes(0);
      expect(spyLoadActionableProposalsNns).toBeCalledTimes(0);

      await callRegisterVote({
        vote: SnsVote.Yes,
        reloadProposalCallback: () => {
          // do nothing
        },
      });

      expect(spyQuerySnsProposals).toBeCalledTimes(1);
      expect(spyLoadActionableProposalsNns).toBeCalledTimes(0);
    });

    it("should display a correct error details", async () => {
      const spyRegisterVoteApi = vi
        .spyOn(snsGovernanceApi, "registerVote")
        .mockRejectedValue(new Error("test error"));
      const spyReloadProposalCallback = vi.fn();

      expect(get(toastsStore)).toEqual([]);

      await callRegisterVote({
        vote: SnsVote.Yes,
        reloadProposalCallback: spyReloadProposalCallback,
      });

      const votableNeuronCount = neurons.length;
      await waitFor(() =>
        expect(spyRegisterVoteApi).toBeCalledTimes(votableNeuronCount)
      );

      expect(get(toastsStore)).toMatchObject([
        {
          level: "error",
          text: "Sorry, there was an error while registering the vote for the proposal Governance (123). Please try again. 01: test error, 02: test error, 03: test error",
        },
      ]);
    });
  });
});<|MERGE_RESOLUTION|>--- conflicted
+++ resolved
@@ -18,24 +18,14 @@
 import { setSnsProjects } from "$tests/utils/sns.test-utils";
 import { runResolvedPromises } from "$tests/utils/timers.test-utils";
 import { toastsStore } from "@dfinity/gix-components";
-<<<<<<< HEAD
-import type { SnsBallot, SnsProposalData } from "@dfinity/sns";
-=======
 import { NeuronState } from "@dfinity/nns";
 import { fromDefinedNullable } from "@dfinity/utils";
 import type { SnsBallot, SnsProposalData } from "@icp-sdk/canisters/sns";
->>>>>>> 95eddd96
 import {
   SnsNeuronPermissionType,
   SnsProposalRewardStatus,
   SnsVote,
-<<<<<<< HEAD
-} from "@dfinity/sns";
-import { fromDefinedNullable } from "@dfinity/utils";
-import { NeuronState } from "@icp-sdk/canisters/nns";
-=======
 } from "@icp-sdk/canisters/sns";
->>>>>>> 95eddd96
 import type { Principal } from "@icp-sdk/core/principal";
 import { waitFor } from "@testing-library/svelte";
 import { get } from "svelte/store";

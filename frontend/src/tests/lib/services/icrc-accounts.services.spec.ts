import * as ledgerApi from "$lib/api/icrc-ledger.api";
import { E8S_PER_ICP } from "$lib/constants/icp.constants";
import {
  getIcrcAccountIdentity,
  icrcTransferTokens,
  loadIcrcAccount,
  loadIcrcToken,
} from "$lib/services/icrc-accounts.services";
import { icrcAccountsStore } from "$lib/stores/icrc-accounts.store";
import { tokensStore } from "$lib/stores/tokens.store";
import { mockIdentity, resetIdentity } from "$tests/mocks/auth.store.mock";
import { mockSubAccountArray } from "$tests/mocks/icp-accounts.store.mock";
import { mockIcrcMainAccount } from "$tests/mocks/icrc-accounts.mock";
import { mockSnsMainAccount } from "$tests/mocks/sns-accounts.mock";
import { mockToken, principal } from "$tests/mocks/sns-projects.mock";
import { encodeIcrcAccount } from "@dfinity/ledger-icrc";
import { get } from "svelte/store";

vi.mock("$lib/api/icrc-ledger.api");

describe("icrc-accounts-services", () => {
  const ledgerCanisterId = principal(0);
  const ledgerCanisterId2 = principal(2);
  const balanceE8s = 314000000n;
  const balanceE8s2 = 222000000n;
  const mockAccount = {
    identifier: encodeIcrcAccount({
      owner: mockIdentity.getPrincipal(),
    }),
    principal: mockIdentity.getPrincipal(),
    type: "main",
    balanceE8s,
  };

  beforeEach(() => {
    vi.clearAllMocks();
    resetIdentity();
    tokensStore.reset();
    icrcAccountsStore.reset();

    vi.spyOn(ledgerApi, "queryIcrcToken").mockResolvedValue(mockToken);
    vi.spyOn(ledgerApi, "queryIcrcBalance").mockImplementation(
      async ({ canisterId }) => {
        if (canisterId.toText() === ledgerCanisterId.toText()) {
          return balanceE8s;
        }
        if (canisterId.toText() === ledgerCanisterId2.toText()) {
          return balanceE8s2;
        }
      }
    );
  });

  describe("getIcrcAccountIdentity", () => {
    it("returns identity", async () => {
      const identity = await getIcrcAccountIdentity(mockSnsMainAccount);
      expect(identity).toEqual(mockIdentity);
    });
  });

  describe("loadIcrcToken", () => {
    it("loads token from api into store", async () => {
      expect(get(tokensStore)[ledgerCanisterId.toText()]).toBeUndefined();

      await loadIcrcToken({ ledgerCanisterId, certified: true });

      expect(get(tokensStore)[ledgerCanisterId.toText()]).toEqual({
        certified: true,
        token: mockToken,
      });
      expect(ledgerApi.queryIcrcToken).toHaveBeenCalledWith({
        certified: false,
        identity: mockIdentity,
        canisterId: ledgerCanisterId,
      });
      expect(ledgerApi.queryIcrcToken).toHaveBeenCalledWith({
        certified: true,
        identity: mockIdentity,
        canisterId: ledgerCanisterId,
      });
      expect(ledgerApi.queryIcrcToken).toHaveBeenCalledTimes(2);
    });

    it("loads token from api into store with query", async () => {
      expect(get(tokensStore)[ledgerCanisterId.toText()]).toBeUndefined();

      await loadIcrcToken({ ledgerCanisterId, certified: false });

      expect(get(tokensStore)[ledgerCanisterId.toText()]).toEqual({
        certified: false,
        token: mockToken,
      });
      expect(ledgerApi.queryIcrcToken).toHaveBeenCalledWith({
        certified: false,
        identity: mockIdentity,
        canisterId: ledgerCanisterId,
      });
      expect(ledgerApi.queryIcrcToken).toHaveBeenCalledTimes(1);
    });

    it("doesn't load token from api into store if requested certified false and already present", async () => {
      tokensStore.setToken({
        canisterId: ledgerCanisterId,
        token: mockToken,
        certified: false,
      });
      expect(ledgerApi.queryIcrcToken).not.toBeCalled();

      await loadIcrcToken({ ledgerCanisterId, certified: false });

      expect(ledgerApi.queryIcrcToken).not.toBeCalled();
    });

    it("doesn't load token from api into store if requested certified true and already store is loaded with certified data", async () => {
      tokensStore.setToken({
        canisterId: ledgerCanisterId,
        token: mockToken,
        certified: true,
      });
      expect(ledgerApi.queryIcrcToken).not.toBeCalled();

      await loadIcrcToken({ ledgerCanisterId, certified: true });

      expect(ledgerApi.queryIcrcToken).not.toBeCalled();
    });

    it("doesn't load token from api into store if requested certified false and already store is loaded with certified data", async () => {
      tokensStore.setToken({
        canisterId: ledgerCanisterId,
        token: mockToken,
        certified: true,
      });
      expect(ledgerApi.queryIcrcToken).not.toBeCalled();

      await loadIcrcToken({ ledgerCanisterId, certified: false });

      expect(ledgerApi.queryIcrcToken).not.toBeCalled();
    });

    it("loads token from api into store if requested certified true and store has certified false", async () => {
      tokensStore.setToken({
        canisterId: ledgerCanisterId,
        token: mockToken,
        certified: false,
      });
      expect(ledgerApi.queryIcrcToken).not.toBeCalled();

      await loadIcrcToken({ ledgerCanisterId, certified: true });

      expect(ledgerApi.queryIcrcToken).toHaveBeenCalledTimes(2);
      expect(get(tokensStore)[ledgerCanisterId.toText()]).toEqual({
        certified: true,
        token: mockToken,
      });
    });
  });

  describe("loadIcrcAccount", () => {
    const userIcrcAccount = {
      owner: mockIdentity.getPrincipal(),
    };

    it("loads account in store with balance from api", async () => {
      expect(get(icrcAccountsStore)[ledgerCanisterId.toText()]).toBeUndefined();

      await loadIcrcAccount({ ledgerCanisterId, certified: true });

      expect(get(icrcAccountsStore)[ledgerCanisterId.toText()]).toEqual({
        accounts: [mockAccount],
        certified: true,
      });
      expect(ledgerApi.queryIcrcBalance).toHaveBeenCalledWith({
        certified: false,
        identity: mockIdentity,
        canisterId: ledgerCanisterId,
        account: userIcrcAccount,
      });
      expect(ledgerApi.queryIcrcBalance).toHaveBeenCalledWith({
        certified: true,
        identity: mockIdentity,
        canisterId: ledgerCanisterId,
        account: userIcrcAccount,
      });
      expect(ledgerApi.queryIcrcBalance).toHaveBeenCalledTimes(2);
    });

    it("loads account in store with balance from api with query", async () => {
      expect(get(icrcAccountsStore)[ledgerCanisterId.toText()]).toBeUndefined();

      await loadIcrcAccount({ ledgerCanisterId, certified: false });

      expect(get(icrcAccountsStore)[ledgerCanisterId.toText()]).toEqual({
        accounts: [mockAccount],
        certified: false,
      });
      expect(ledgerApi.queryIcrcBalance).toHaveBeenCalledWith({
        certified: false,
        identity: mockIdentity,
        canisterId: ledgerCanisterId,
        account: userIcrcAccount,
      });
      expect(ledgerApi.queryIcrcBalance).toHaveBeenCalledTimes(1);
    });
  });
<<<<<<< HEAD
=======

  describe("loadIcrcAccounts", () => {
    it("loads tokens and accounts in stoers from api", async () => {
      expect(get(icrcAccountsStore)[ledgerCanisterId.toText()]).toBeUndefined();
      expect(
        get(icrcAccountsStore)[ledgerCanisterId2.toText()]
      ).toBeUndefined();
      expect(get(tokensStore)[ledgerCanisterId.toText()]).toBeUndefined();
      expect(get(tokensStore)[ledgerCanisterId2.toText()]).toBeUndefined();

      await loadIcrcAccounts({
        ledgerCanisterIds: [ledgerCanisterId, ledgerCanisterId2],
        certified: true,
      });

      expect(get(icrcAccountsStore)[ledgerCanisterId.toText()]).toEqual({
        accounts: [mockAccount],
        certified: true,
      });
      expect(get(icrcAccountsStore)[ledgerCanisterId2.toText()]).toEqual({
        accounts: [mockAccount2],
        certified: true,
      });
      expect(get(tokensStore)[ledgerCanisterId.toText()]).toEqual({
        certified: true,
        token: mockToken,
      });
      expect(get(tokensStore)[ledgerCanisterId2.toText()]).toEqual({
        certified: true,
        token: mockToken,
      });
    });

    it("loads tokens and accounts in stoers from api with query", async () => {
      expect(get(icrcAccountsStore)[ledgerCanisterId.toText()]).toBeUndefined();
      expect(
        get(icrcAccountsStore)[ledgerCanisterId2.toText()]
      ).toBeUndefined();
      expect(get(tokensStore)[ledgerCanisterId.toText()]).toBeUndefined();
      expect(get(tokensStore)[ledgerCanisterId2.toText()]).toBeUndefined();

      await loadIcrcAccounts({
        ledgerCanisterIds: [ledgerCanisterId, ledgerCanisterId2],
        certified: false,
      });

      expect(get(icrcAccountsStore)[ledgerCanisterId.toText()]).toEqual({
        accounts: [mockAccount],
        certified: false,
      });
      expect(get(icrcAccountsStore)[ledgerCanisterId2.toText()]).toEqual({
        accounts: [mockAccount2],
        certified: false,
      });
      expect(get(tokensStore)[ledgerCanisterId.toText()]).toEqual({
        certified: false,
        token: mockToken,
      });
      expect(get(tokensStore)[ledgerCanisterId2.toText()]).toEqual({
        certified: false,
        token: mockToken,
      });
    });
  });

  describe("icrcTransferTokens", () => {
    const amount = 10;
    const amountE8s = BigInt(10 * E8S_PER_ICP);
    const fee = 10_000n;
    const destinationAccount = {
      owner: principal(2),
    };

    it("calls icrcTransfer from icrc ledger api", async () => {
      await icrcTransferTokens({
        source: mockIcrcMainAccount,
        amount,
        destinationAddress: encodeIcrcAccount(destinationAccount),
        fee,
        ledgerCanisterId,
      });

      expect(ledgerApi.icrcTransfer).toHaveBeenCalledTimes(1);
      expect(ledgerApi.icrcTransfer).toHaveBeenCalledWith({
        identity: mockIdentity,
        amount: amountE8s,
        fee,
        canisterId: ledgerCanisterId,
        to: destinationAccount,
      });
    });

    it("calls transfers from subaccount", async () => {
      await icrcTransferTokens({
        source: {
          ...mockIcrcMainAccount,
          type: "subAccount",
          subAccount: mockSubAccountArray,
        },
        amount,
        destinationAddress: encodeIcrcAccount(destinationAccount),
        fee,
        ledgerCanisterId,
      });

      expect(ledgerApi.icrcTransfer).toHaveBeenCalledTimes(1);
      expect(ledgerApi.icrcTransfer).toHaveBeenCalledWith({
        identity: mockIdentity,
        amount: amountE8s,
        fee,
        canisterId: ledgerCanisterId,
        to: destinationAccount,
        fromSubAccount: mockSubAccountArray,
      });
    });

    it("should load balance after transfer", async () => {
      const initialAccount = {
        ...mockIcrcMainAccount,
        balanceE8s: balanceE8s + amountE8s,
      };
      icrcAccountsStore.set({
        universeId: ledgerCanisterId,
        accounts: {
          accounts: [initialAccount],
          certified: true,
        },
      });

      await icrcTransferTokens({
        source: mockIcrcMainAccount,
        amount,
        destinationAddress: encodeIcrcAccount(destinationAccount),
        fee,
        ledgerCanisterId,
      });

      const finalAccount =
        get(icrcAccountsStore)[ledgerCanisterId.toText()]?.accounts[0];

      expect(finalAccount.balanceE8s).toEqual(balanceE8s);
    });
  });
>>>>>>> 2e66d6ad
});<|MERGE_RESOLUTION|>--- conflicted
+++ resolved
@@ -31,6 +31,10 @@
     type: "main",
     balanceE8s,
   };
+  const mockAccount2 = {
+    ...mockAccount,
+    balanceE8s: balanceE8s2,
+  };
 
   beforeEach(() => {
     vi.clearAllMocks();
@@ -202,72 +206,6 @@
       expect(ledgerApi.queryIcrcBalance).toHaveBeenCalledTimes(1);
     });
   });
-<<<<<<< HEAD
-=======
-
-  describe("loadIcrcAccounts", () => {
-    it("loads tokens and accounts in stoers from api", async () => {
-      expect(get(icrcAccountsStore)[ledgerCanisterId.toText()]).toBeUndefined();
-      expect(
-        get(icrcAccountsStore)[ledgerCanisterId2.toText()]
-      ).toBeUndefined();
-      expect(get(tokensStore)[ledgerCanisterId.toText()]).toBeUndefined();
-      expect(get(tokensStore)[ledgerCanisterId2.toText()]).toBeUndefined();
-
-      await loadIcrcAccounts({
-        ledgerCanisterIds: [ledgerCanisterId, ledgerCanisterId2],
-        certified: true,
-      });
-
-      expect(get(icrcAccountsStore)[ledgerCanisterId.toText()]).toEqual({
-        accounts: [mockAccount],
-        certified: true,
-      });
-      expect(get(icrcAccountsStore)[ledgerCanisterId2.toText()]).toEqual({
-        accounts: [mockAccount2],
-        certified: true,
-      });
-      expect(get(tokensStore)[ledgerCanisterId.toText()]).toEqual({
-        certified: true,
-        token: mockToken,
-      });
-      expect(get(tokensStore)[ledgerCanisterId2.toText()]).toEqual({
-        certified: true,
-        token: mockToken,
-      });
-    });
-
-    it("loads tokens and accounts in stoers from api with query", async () => {
-      expect(get(icrcAccountsStore)[ledgerCanisterId.toText()]).toBeUndefined();
-      expect(
-        get(icrcAccountsStore)[ledgerCanisterId2.toText()]
-      ).toBeUndefined();
-      expect(get(tokensStore)[ledgerCanisterId.toText()]).toBeUndefined();
-      expect(get(tokensStore)[ledgerCanisterId2.toText()]).toBeUndefined();
-
-      await loadIcrcAccounts({
-        ledgerCanisterIds: [ledgerCanisterId, ledgerCanisterId2],
-        certified: false,
-      });
-
-      expect(get(icrcAccountsStore)[ledgerCanisterId.toText()]).toEqual({
-        accounts: [mockAccount],
-        certified: false,
-      });
-      expect(get(icrcAccountsStore)[ledgerCanisterId2.toText()]).toEqual({
-        accounts: [mockAccount2],
-        certified: false,
-      });
-      expect(get(tokensStore)[ledgerCanisterId.toText()]).toEqual({
-        certified: false,
-        token: mockToken,
-      });
-      expect(get(tokensStore)[ledgerCanisterId2.toText()]).toEqual({
-        certified: false,
-        token: mockToken,
-      });
-    });
-  });
 
   describe("icrcTransferTokens", () => {
     const amount = 10;
@@ -347,5 +285,4 @@
       expect(finalAccount.balanceE8s).toEqual(balanceE8s);
     });
   });
->>>>>>> 2e66d6ad
 });
import { clearSnsAggregatorCache } from "$lib/api-services/sns-aggregator.api-service";
import * as agent from "$lib/api/agent.api";
import * as governanceApi from "$lib/api/governance.api";
import * as aggregatorApi from "$lib/api/sns-aggregator.api";
import { NNSDappCanister } from "$lib/canisters/nns-dapp/nns-dapp.canister";
import * as actionableProposalsServices from "$lib/services/actionable-proposals.services";
import * as actionableSnsProposalsServices from "$lib/services/actionable-sns-proposals.services";
import { initAppPrivateData } from "$lib/services/app.services";
import * as importedTokensServices from "$lib/services/imported-tokens.services";
import * as nnsTotalVotingPowerService from "$lib/services/nns-total-voting-power.service";
import type { CachedSnsDto } from "$lib/types/sns-aggregator";
import { mockIdentity, resetIdentity } from "$tests/mocks/auth.store.mock";
import { mockGovernanceMetrics } from "$tests/mocks/governance-metrics.mock";
import { mockAccountDetails } from "$tests/mocks/icp-accounts.store.mock";
import { mockNetworkEconomics } from "$tests/mocks/network-economics.mock";
import { aggregatorSnsMockDto } from "$tests/mocks/sns-aggregator.mock";
import { runResolvedPromises } from "$tests/utils/timers.test-utils";
import type { HttpAgent } from "@dfinity/agent";
import { toastsStore } from "@dfinity/gix-components";
import { LedgerCanister } from "@dfinity/ledger-icp";
import { get } from "svelte/store";
import { mock } from "vitest-mock-extended";

vi.mock("$lib/api/sns-aggregator.api");

describe("app-services", () => {
  const mockLedgerCanister = mock<LedgerCanister>();
  const mockNNSDappCanister = mock<NNSDappCanister>();

  beforeEach(() => {
    resetIdentity();
    clearSnsAggregatorCache();
    vi.spyOn(LedgerCanister, "create").mockImplementation(
      (): LedgerCanister => mockLedgerCanister
    );

    vi.spyOn(NNSDappCanister, "create").mockImplementation(
      (): NNSDappCanister => mockNNSDappCanister
    );

    vi.spyOn(console, "error").mockImplementation(() => undefined);

    vi.spyOn(aggregatorApi, "querySnsProjects").mockResolvedValue([
      aggregatorSnsMockDto,
      aggregatorSnsMockDto,
    ]);

    mockNNSDappCanister.getImportedTokens.mockResolvedValue({
      imported_tokens: [],
    });
    mockNNSDappCanister.getAccount.mockResolvedValue(mockAccountDetails);
    mockLedgerCanister.accountBalance.mockResolvedValue(100_000_000n);
    vi.spyOn(
      nnsTotalVotingPowerService,
      "loadNnsTotalVotingPower"
    ).mockResolvedValue();
    vi.spyOn(agent, "createAgent").mockResolvedValue(mock<HttpAgent>());
  });

  it("should init Nns", async () => {
    await initAppPrivateData();

    // query + update calls
    const numberOfCalls = 2;

    await expect(mockNNSDappCanister.getAccount).toHaveBeenCalledTimes(
      numberOfCalls
    );

    await expect(mockLedgerCanister.accountBalance).toHaveBeenCalledTimes(
      numberOfCalls
    );
  });

  it("should init SNS", async () => {
    await initAppPrivateData();

    await expect(aggregatorApi.querySnsProjects).toHaveBeenCalledTimes(1);
  });

  it("should not show errors if loading accounts fails", async () => {
    mockNNSDappCanister.getAccount.mockRejectedValue(new Error("test"));
    await initAppPrivateData();

    // query + update calls
    const numberOfCalls = 2;

    await expect(mockNNSDappCanister.getAccount).toHaveBeenCalledTimes(
      numberOfCalls
    );

    await expect(mockLedgerCanister.accountBalance).not.toBeCalled();

    const toastData = get(toastsStore);
    expect(toastData).toHaveLength(0);
  });

  it("should call loadActionableProposals after Sns data is ready", async () => {
    const spyLoadActionableProposals = vi
      .spyOn(actionableProposalsServices, "loadActionableProposals")
      .mockResolvedValue();
    const spyLoadActionableSnsProposals = vi
      .spyOn(actionableSnsProposalsServices, "loadActionableSnsProposals")
      .mockResolvedValue();
<<<<<<< HEAD
    const spyLoadNnsTotalVotingPower = vi
      .spyOn(nnsTotalVotingPowerService, "loadNnsTotalVotingPower")
      .mockResolvedValue();
=======
    const spyLoadNnsTotalVotingPower = vi.spyOn(
      nnsTotalVotingPowerService,
      "loadNnsTotalVotingPower"
    );
>>>>>>> edc302f6
    let querySnsProjectsResolver;
    vi.spyOn(aggregatorApi, "querySnsProjects").mockImplementation(
      (): Promise<CachedSnsDto[]> =>
        new Promise((resolve) => {
          querySnsProjectsResolver = () =>
            resolve([aggregatorSnsMockDto, aggregatorSnsMockDto]);
        })
    );

    initAppPrivateData();
    await runResolvedPromises();

    expect(spyLoadActionableProposals).toHaveBeenCalledTimes(0);
    expect(spyLoadActionableSnsProposals).toHaveBeenCalledTimes(0);
    expect(spyLoadNnsTotalVotingPower).toHaveBeenCalledTimes(0);

    querySnsProjectsResolver();
    await runResolvedPromises();

    expect(spyLoadActionableProposals).toHaveBeenCalledTimes(1);
    expect(spyLoadActionableSnsProposals).toHaveBeenCalledTimes(1);
    expect(spyLoadNnsTotalVotingPower).toHaveBeenCalledTimes(1);
  });

  it("should call loadImportedTokens", async () => {
    const spyLoadImportedTokens = vi
      .spyOn(importedTokensServices, "loadImportedTokens")
      .mockResolvedValue();

    expect(mockNNSDappCanister.getAccount).toHaveBeenCalledTimes(0);
    expect(spyLoadImportedTokens).toHaveBeenCalledTimes(0);

    initAppPrivateData();
    await runResolvedPromises();

    expect(mockNNSDappCanister.getAccount).toHaveBeenCalledTimes(2);
    expect(spyLoadImportedTokens).toHaveBeenCalledTimes(1);
    expect(spyLoadImportedTokens).toHaveBeenCalledWith({
      ignoreAccountNotFoundError: true,
    });
  });

  it("should load network economics", async () => {
    const spyGetNetworkEconomicsParameters = vi
      .spyOn(governanceApi, "getNetworkEconomicsParameters")
      .mockResolvedValue(mockNetworkEconomics);

    expect(spyGetNetworkEconomicsParameters).toHaveBeenCalledTimes(0);

    initAppPrivateData();
    await runResolvedPromises();

    expect(spyGetNetworkEconomicsParameters).toHaveBeenCalledTimes(2);

    expect(spyGetNetworkEconomicsParameters).toHaveBeenNthCalledWith(1, {
      identity: mockIdentity,
      certified: false,
    });
    expect(spyGetNetworkEconomicsParameters).toHaveBeenNthCalledWith(2, {
      identity: mockIdentity,
      certified: true,
    });
  });

  it("should load governance metrics", async () => {
    const spyGovernanceMetrics = vi
      .spyOn(governanceApi, "getGovernanceMetrics")
      .mockResolvedValue(mockGovernanceMetrics);

    expect(spyGovernanceMetrics).toHaveBeenCalledTimes(0);

    initAppPrivateData();
    await runResolvedPromises();

    expect(spyGovernanceMetrics).toHaveBeenCalledTimes(2);
    expect(spyGovernanceMetrics).toHaveBeenNthCalledWith(1, {
      identity: mockIdentity,
      certified: false,
    });
    expect(spyGovernanceMetrics).toHaveBeenNthCalledWith(2, {
      identity: mockIdentity,
      certified: true,
    });
  });
});<|MERGE_RESOLUTION|>--- conflicted
+++ resolved
@@ -102,16 +102,10 @@
     const spyLoadActionableSnsProposals = vi
       .spyOn(actionableSnsProposalsServices, "loadActionableSnsProposals")
       .mockResolvedValue();
-<<<<<<< HEAD
-    const spyLoadNnsTotalVotingPower = vi
-      .spyOn(nnsTotalVotingPowerService, "loadNnsTotalVotingPower")
-      .mockResolvedValue();
-=======
     const spyLoadNnsTotalVotingPower = vi.spyOn(
       nnsTotalVotingPowerService,
       "loadNnsTotalVotingPower"
     );
->>>>>>> edc302f6
     let querySnsProjectsResolver;
     vi.spyOn(aggregatorApi, "querySnsProjects").mockImplementation(
       (): Promise<CachedSnsDto[]> =>

/**
 * @jest-environment jsdom
 */

<<<<<<< HEAD
import { NNSDappCanister } from "$lib/canisters/nns-dapp/nns-dapp.canister";
=======
import { SALE_PARTICIPATION_RETRY_SECONDS } from "$lib/constants/sns.constants";
>>>>>>> e00a3913
import { snsProjectsStore } from "$lib/derived/sns/sns-projects.derived";
import {
  importInitSnsWrapper,
  importSnsWasmCanister,
} from "$lib/proxy/api.import.proxy";
import * as accountsServices from "$lib/services/accounts.services";
import {
  initiateSnsSaleParticipation,
  loadOpenTicket,
  newSaleTicket,
  participateInSnsSale,
  restoreSnsSaleParticipation,
} from "$lib/services/sns-sale.services";
import { authStore } from "$lib/stores/auth.store";
import * as busyStore from "$lib/stores/busy.store";
import { snsTicketsStore } from "$lib/stores/sns-tickets.store";
import { snsQueryStore } from "$lib/stores/sns.store";
import * as toastsStore from "$lib/stores/toasts.store";
import { transactionsFeesStore } from "$lib/stores/transaction-fees.store";
<<<<<<< HEAD
import type { SnsTicket } from "$lib/types/sns";
import { nanoSecondsToDateTime } from "$lib/utils/date.utils";
import { formatToken } from "$lib/utils/token.utils";
=======
import { nanoSecondsToDateTime } from "$lib/utils/date.utils";
import { formatToken } from "$lib/utils/token.utils";
import { DEFAULT_MAX_POLLING_ATTEMPTS } from "$lib/utils/utils";
>>>>>>> e00a3913
import type { HttpAgent, Identity } from "@dfinity/agent";
import {
  ICPToken,
  InsufficientFundsError,
  LedgerCanister,
  TokenAmount,
  TransferError,
  TxCreatedInFutureError,
  TxDuplicateError,
  TxTooOldError,
  type SnsWasmCanisterOptions,
} from "@dfinity/nns";
import { Principal } from "@dfinity/principal";
import {
  GetOpenTicketErrorType,
  NewSaleTicketResponseErrorType,
  SnsSwapGetOpenTicketError,
  SnsSwapLifecycle,
  SnsSwapNewTicketError,
} from "@dfinity/sns";
import { waitFor } from "@testing-library/svelte";
import mock from "jest-mock-extended/lib/Mock";
<<<<<<< HEAD
=======
import { get } from "svelte/store";
>>>>>>> e00a3913
import { mockMainAccount } from "../../mocks/accounts.store.mock";
import {
  mockAuthStoreSubscribe,
  mockIdentity,
  mockPrincipal,
} from "../../mocks/auth.store.mock";
import {
  mockProjectSubscribe,
  mockQueryMetadataResponse,
  mockQueryTokenResponse,
  mockSnsFullProject,
  mockSnsToken,
  mockSwap,
} from "../../mocks/sns-projects.mock";
import { snsResponsesForLifecycle } from "../../mocks/sns-response.mock";
import {
  deployedSnsMock,
  governanceCanisterIdMock,
  ledgerCanisterIdMock,
  swapCanisterIdMock,
} from "../../mocks/sns.api.mock";
import { snsTicketMock } from "../../mocks/sns.mock";

jest.mock("$lib/proxy/api.import.proxy");
jest.mock("$lib/api/agent.api", () => {
  return {
    createAgent: () => Promise.resolve(mock<HttpAgent>()),
  };
});

jest.mock("$lib/constants/sns.constants", () => ({
  SALE_PARTICIPATION_RETRY_SECONDS: 1,
}));

const identity: Identity | undefined = mockIdentity;
const rootCanisterIdMock = identity.getPrincipal();

describe("sns-api", () => {
  const mockQuerySwap = {
    swap: [mockSwap],
    derived: [
      {
        sns_tokens_per_icp: 1,
        buyer_total_icp_e8s: BigInt(1_000_000_000),
      },
    ],
  };

  const spyOnNotifyParticipation = jest.fn();
  const spyOnToastsShow = jest.spyOn(toastsStore, "toastsShow");
  const spyOnToastsSuccess = jest.spyOn(toastsStore, "toastsSuccess");
  const spyOnToastsError = jest.spyOn(toastsStore, "toastsError");
  const ledgerCanisterMock = mock<LedgerCanister>();
  const testRootCanisterId = rootCanisterIdMock;
  const testSnsTicket = snsTicketMock({
    rootCanisterId: testRootCanisterId,
    owner: mockPrincipal,
  });
  const testTicket = testSnsTicket.ticket;
  const spyOnGetOpenTicketApi = jest.fn();
  const spyOnNewSaleTicketApi = jest.fn();
  const spyOnNotifyPaymentFailureApi = jest.fn();
  const ticketFromStore = (rootCanisterId = testRootCanisterId) =>
    get(snsTicketsStore)[rootCanisterId.toText()];

  beforeEach(() => {
    spyOnToastsShow.mockClear();
    spyOnToastsError.mockClear();
    spyOnToastsSuccess.mockClear();
    jest.clearAllMocks();

    snsTicketsStore.reset();

    spyOnNewSaleTicketApi.mockResolvedValue(testSnsTicket.ticket);
    spyOnNotifyPaymentFailureApi.mockResolvedValue(undefined);
    jest.spyOn(console, "error").mockReturnValue();
    snsQueryStore.reset();

    jest.spyOn(accountsServices, "syncAccounts").mockResolvedValue();

    jest.spyOn(snsProjectsStore, "subscribe").mockImplementation(
      mockProjectSubscribe([
        {
          ...mockSnsFullProject,
          rootCanisterId: testSnsTicket.rootCanisterId,
        },
      ])
    );

    const ledgerMock = mock<LedgerCanister>();
    ledgerMock.accountBalance.mockResolvedValue(BigInt(100_000_000));
    jest.spyOn(LedgerCanister, "create").mockReturnValue(ledgerMock);

    ledgerCanisterMock.transfer.mockResolvedValue(13n);

    snsQueryStore.setData(
      snsResponsesForLifecycle({
        lifecycles: [SnsSwapLifecycle.Open, SnsSwapLifecycle.Committed],
      })
    );

    const fee = mockSnsToken.fee;
    transactionsFeesStore.setFee({
      rootCanisterId: rootCanisterIdMock,
      fee,
      certified: true,
    });

    jest
      .spyOn(LedgerCanister, "create")
      .mockImplementation(() => ledgerCanisterMock);

    (importSnsWasmCanister as jest.Mock).mockResolvedValue({
      // eslint-disable-next-line @typescript-eslint/no-unused-vars
      create: (options: SnsWasmCanisterOptions) => ({
        listSnses: () => Promise.resolve(deployedSnsMock),
      }),
    });

    spyOnNotifyParticipation.mockResolvedValue({
      icp_accepted_participation_e8s: 666n,
    });
    (importInitSnsWrapper as jest.Mock).mockResolvedValue(() =>
      Promise.resolve({
        canisterIds: {
          rootCanisterId: rootCanisterIdMock,
          ledgerCanisterId: ledgerCanisterIdMock,
          governanceCanisterId: governanceCanisterIdMock,
          swapCanisterId: swapCanisterIdMock,
        },
        metadata: () =>
          Promise.resolve([mockQueryMetadataResponse, mockQueryTokenResponse]),
        swapState: () => Promise.resolve(mockQuerySwap),
        notifyParticipation: spyOnNotifyParticipation,
        getOpenTicket: spyOnGetOpenTicketApi,
        newSaleTicket: spyOnNewSaleTicketApi,
        notifyPaymentFailure: spyOnNotifyPaymentFailureApi,
      })
    );

    jest
      .spyOn(authStore, "subscribe")
      .mockImplementation(mockAuthStoreSubscribe);
  });

  describe("loadOpenTicket", () => {
    beforeEach(() => {
      snsTicketsStore.reset();
    });

    describe("when polling is enabled", () => {
      beforeEach(() => {
        jest.clearAllTimers();
        snsTicketsStore.enablePolling(testSnsTicket.rootCanisterId);
        const now = Date.now();
        jest.useFakeTimers().setSystemTime(now);
      });
      it("should call api and load ticket in the store", async () => {
        spyOnGetOpenTicketApi.mockResolvedValue(testSnsTicket.ticket);
        await loadOpenTicket({
          rootCanisterId: testSnsTicket.rootCanisterId,
          certified: true,
        });

        expect(spyOnGetOpenTicketApi).toBeCalledTimes(1);
        expect(ticketFromStore(testSnsTicket.rootCanisterId).ticket).toEqual(
          testTicket
        );
      });

      it("should retry until gets an open ticket", async () => {
        // Success in the fourth attempt
        const retriesUntilSuccess = 4;
        spyOnGetOpenTicketApi
          .mockRejectedValueOnce(new Error("network error"))
          .mockRejectedValueOnce(new Error("network error"))
          .mockRejectedValueOnce(new Error("network error"))
          .mockResolvedValue(testSnsTicket.ticket);
        loadOpenTicket({
          rootCanisterId: testSnsTicket.rootCanisterId,
          certified: true,
        });

        let counter = 0;
        const extraRetries = 4;
        while (counter < retriesUntilSuccess + extraRetries) {
          expect(spyOnGetOpenTicketApi).toBeCalledTimes(
            Math.min(counter, retriesUntilSuccess)
          );
          counter += 1;
          jest.advanceTimersByTime(SALE_PARTICIPATION_RETRY_SECONDS * 1000);

          await waitFor(() =>
            expect(spyOnGetOpenTicketApi).toBeCalledTimes(
              Math.min(counter, retriesUntilSuccess)
            )
          );
        }
        expect(counter).toBe(retriesUntilSuccess + extraRetries);

        await waitFor(() =>
          expect(ticketFromStore(testSnsTicket.rootCanisterId).ticket).toEqual(
            testTicket
          )
        );
        expect(spyOnGetOpenTicketApi).toBeCalledTimes(retriesUntilSuccess);
      });

      it("should stop retrying after max attempts and set ticket to null", async () => {
        const maxAttempts = 10;
        spyOnGetOpenTicketApi.mockRejectedValue(new Error("network error"));
        loadOpenTicket({
          rootCanisterId: testSnsTicket.rootCanisterId,
          certified: true,
          maxAttempts,
        });

        let counter = 0;
        while (counter <= maxAttempts) {
          expect(spyOnGetOpenTicketApi).toBeCalledTimes(counter);
          counter += 1;
          jest.advanceTimersByTime(SALE_PARTICIPATION_RETRY_SECONDS * 1000);

          await waitFor(() =>
            expect(spyOnGetOpenTicketApi).toBeCalledTimes(
              Math.min(counter, maxAttempts)
            )
          );
        }

        expect(counter).toBe(maxAttempts + 1);
        await waitFor(() =>
          expect(
            ticketFromStore(testSnsTicket.rootCanisterId).ticket
          ).toBeNull()
        );
      });

      it("should call api once if error is known", async () => {
        spyOnGetOpenTicketApi.mockRejectedValue(
          new SnsSwapGetOpenTicketError(GetOpenTicketErrorType.TYPE_SALE_CLOSED)
        );

        await loadOpenTicket({
          rootCanisterId: testSnsTicket.rootCanisterId,
          certified: true,
        });

        expect(spyOnGetOpenTicketApi).toBeCalledTimes(1);
      });

      it("should set store to `null` on closed error", async () => {
        spyOnGetOpenTicketApi.mockRejectedValue(
          new SnsSwapGetOpenTicketError(GetOpenTicketErrorType.TYPE_SALE_CLOSED)
        );

        await loadOpenTicket({
          rootCanisterId: testSnsTicket.rootCanisterId,
          certified: true,
        });

        expect(
          ticketFromStore(testSnsTicket.rootCanisterId)?.ticket
        ).toBeNull();
      });

      it("should show error on closed", async () => {
        spyOnGetOpenTicketApi.mockRejectedValue(
          new SnsSwapGetOpenTicketError(GetOpenTicketErrorType.TYPE_SALE_CLOSED)
        );

        await loadOpenTicket({
          rootCanisterId: testSnsTicket.rootCanisterId,
          certified: true,
        });

        expect(spyOnToastsError).toBeCalledWith(
          expect.objectContaining({
            labelKey: "error__sns.sns_sale_closed",
          })
        );
      });

      it("should set store to `null` on unspecified type error", async () => {
        spyOnGetOpenTicketApi.mockRejectedValue(
          new SnsSwapGetOpenTicketError(GetOpenTicketErrorType.TYPE_UNSPECIFIED)
        );

        await loadOpenTicket({
          rootCanisterId: testSnsTicket.rootCanisterId,
          certified: true,
        });

        expect(
          ticketFromStore(testSnsTicket.rootCanisterId)?.ticket
        ).toBeNull();
      });

      it("should show error on unspecified type error", async () => {
        spyOnGetOpenTicketApi.mockRejectedValue(
          new SnsSwapGetOpenTicketError(GetOpenTicketErrorType.TYPE_UNSPECIFIED)
        );

        await loadOpenTicket({
          rootCanisterId: testSnsTicket.rootCanisterId,
          certified: true,
        });

        expect(spyOnToastsError).toBeCalledWith(
          expect.objectContaining({
            labelKey: "error__sns.sns_sale_final_error",
          })
        );
      });

      it("should set store to `null` on not open error", async () => {
        spyOnGetOpenTicketApi.mockRejectedValue(
          new SnsSwapGetOpenTicketError(
            GetOpenTicketErrorType.TYPE_SALE_NOT_OPEN
          )
        );

        await loadOpenTicket({
          rootCanisterId: testSnsTicket.rootCanisterId,
          certified: true,
        });

        expect(
          ticketFromStore(testSnsTicket.rootCanisterId)?.ticket
        ).toBeNull();
      });

      it("should show error on not open error", async () => {
        spyOnGetOpenTicketApi.mockRejectedValue(
          new SnsSwapGetOpenTicketError(
            GetOpenTicketErrorType.TYPE_SALE_NOT_OPEN
          )
        );

        await loadOpenTicket({
          rootCanisterId: testSnsTicket.rootCanisterId,
          certified: true,
        });

        expect(spyOnToastsError).toBeCalledWith(
          expect.objectContaining({
            labelKey: "error__sns.sns_sale_not_open",
          })
        );
      });
    });

    describe("when disabling polling", () => {
      it("should stop retrying", async () => {
        snsTicketsStore.enablePolling(testSnsTicket.rootCanisterId);
        spyOnGetOpenTicketApi.mockRejectedValue(new Error("network error"));
        loadOpenTicket({
          rootCanisterId: testSnsTicket.rootCanisterId,
          certified: true,
        });

        let counter = 0;
        const retriesBeforeStopPolling = 4;
        // We loop until 10 advancing time, but the polling should stop after `retriesBeforeStopPolling` + 1
        while (counter < DEFAULT_MAX_POLLING_ATTEMPTS) {
          expect(spyOnGetOpenTicketApi).toBeCalledTimes(
            Math.min(counter, retriesBeforeStopPolling + 1)
          );
          counter += 1;
          jest.advanceTimersByTime(SALE_PARTICIPATION_RETRY_SECONDS * 1000);

          await waitFor(() =>
            expect(spyOnGetOpenTicketApi).toBeCalledTimes(
              Math.min(counter, retriesBeforeStopPolling + 1)
            )
          );

          if (counter === retriesBeforeStopPolling) {
            snsTicketsStore.disablePolling(testSnsTicket.rootCanisterId);
          }
        }
        expect(counter).toBe(DEFAULT_MAX_POLLING_ATTEMPTS);

        await waitFor(() =>
          expect(spyOnGetOpenTicketApi).toBeCalledTimes(
            retriesBeforeStopPolling + 1
          )
        );
      });
    });
  });

  describe("newSaleTicket", () => {
    beforeEach(() => {
      jest.clearAllTimers();
      const now = Date.now();
      jest.useFakeTimers().setSystemTime(now);
    });
    it("should call newSaleTicket api", async () => {
      await newSaleTicket({
        rootCanisterId: testSnsTicket.rootCanisterId,
        amount_icp_e8s: 0n,
      });

      expect(spyOnNewSaleTicketApi).toBeCalled();
    });

    it("should add new ticket to the store", async () => {
      await newSaleTicket({
        rootCanisterId: testSnsTicket.rootCanisterId,
        amount_icp_e8s: 0n,
      });

      expect(ticketFromStore()?.ticket).toEqual(testTicket);
    });

    it("should handle sale-closed error", async () => {
      spyOnNewSaleTicketApi.mockRejectedValue(
        new SnsSwapNewTicketError({
          errorType: NewSaleTicketResponseErrorType.TYPE_SALE_CLOSED,
        })
      );

      await newSaleTicket({
        rootCanisterId: testSnsTicket.rootCanisterId,
        amount_icp_e8s: 0n,
      });

      expect(spyOnNewSaleTicketApi).toBeCalled();
      expect(spyOnToastsError).toBeCalledWith(
        expect.objectContaining({
          labelKey: "error__sns.sns_sale_closed",
        })
      );
      expect(ticketFromStore()?.ticket).toEqual(null);
    });

    it("should reuse the ticket from the ticket-exist error", async () => {
      spyOnNewSaleTicketApi.mockRejectedValue(
        new SnsSwapNewTicketError({
          errorType: NewSaleTicketResponseErrorType.TYPE_TICKET_EXISTS,
          existingTicket: testSnsTicket.ticket,
        })
      );

      await newSaleTicket({
        rootCanisterId: testSnsTicket.rootCanisterId,
        amount_icp_e8s: 0n,
      });

      expect(spyOnNewSaleTicketApi).toBeCalled();
      expect(spyOnToastsShow).toBeCalledWith(
        expect.objectContaining({
          labelKey: "error__sns.sns_sale_proceed_with_existing_ticket",
          substitutions: {
            $time: nanoSecondsToDateTime(testSnsTicket.ticket.creation_time),
          },
        })
      );
      expect(ticketFromStore()?.ticket).toEqual(testTicket);
    });

    it("should handle invalid user amount error", async () => {
      const min_amount_icp_e8s_included = 123n;
      const max_amount_icp_e8s_included = 321n;
      spyOnNewSaleTicketApi.mockRejectedValue(
        new SnsSwapNewTicketError({
          errorType: NewSaleTicketResponseErrorType.TYPE_INVALID_USER_AMOUNT,
          invalidUserAmount: {
            min_amount_icp_e8s_included,
            max_amount_icp_e8s_included,
          },
        })
      );

      await newSaleTicket({
        rootCanisterId: testSnsTicket.rootCanisterId,
        amount_icp_e8s: 0n,
      });

      expect(spyOnNewSaleTicketApi).toBeCalled();
      expect(spyOnToastsError).toBeCalledWith(
        expect.objectContaining({
          labelKey: "error__sns.sns_sale_invalid_amount",
          substitutions: {
            $min: formatToken({ value: min_amount_icp_e8s_included }),
            $max: formatToken({ value: max_amount_icp_e8s_included }),
          },
        })
      );
      expect(ticketFromStore()?.ticket).toEqual(null);
    });

    it("should handle invalid sub-account error", async () => {
      spyOnNewSaleTicketApi.mockRejectedValue(
        new SnsSwapNewTicketError({
          errorType: NewSaleTicketResponseErrorType.TYPE_INVALID_SUBACCOUNT,
        })
      );

      await newSaleTicket({
        rootCanisterId: testSnsTicket.rootCanisterId,
        amount_icp_e8s: 0n,
      });

      expect(spyOnNewSaleTicketApi).toBeCalled();
      expect(spyOnToastsError).toBeCalledWith(
        expect.objectContaining({
          labelKey: "error__sns.sns_sale_invalid_subaccount",
        })
      );
      expect(ticketFromStore()?.ticket).toEqual(null);
    });

    it("should handle retry later error", async () => {
      spyOnNewSaleTicketApi.mockRejectedValue(
        new SnsSwapNewTicketError({
          errorType: NewSaleTicketResponseErrorType.TYPE_UNSPECIFIED,
        })
      );

      await newSaleTicket({
        rootCanisterId: testSnsTicket.rootCanisterId,
        amount_icp_e8s: 0n,
      });

      expect(spyOnNewSaleTicketApi).toBeCalled();
      expect(spyOnToastsError).toBeCalledWith(
        expect.objectContaining({
          labelKey: "error__sns.sns_sale_try_later",
        })
      );
      expect(ticketFromStore()?.ticket).toEqual(null);
    });

    it("should retry unknown errors until successful", async () => {
      // Success on the 4th try
      const retriesUntilSuccess = 4;
      spyOnNewSaleTicketApi
        .mockRejectedValueOnce(new Error("connection error"))
        .mockRejectedValueOnce(new Error("connection error"))
        .mockRejectedValueOnce(new Error("connection error"))
        .mockResolvedValue(testSnsTicket.ticket);

      newSaleTicket({
        rootCanisterId: testSnsTicket.rootCanisterId,
        amount_icp_e8s: 0n,
      });

      let counter = 0;
      const extraRetries = 4;
      while (counter < retriesUntilSuccess + extraRetries) {
        expect(spyOnNewSaleTicketApi).toBeCalledTimes(
          Math.min(counter, extraRetries)
        );
        counter += 1;
        jest.advanceTimersByTime(SALE_PARTICIPATION_RETRY_SECONDS * 1000);

        await waitFor(() =>
          expect(spyOnNewSaleTicketApi).toBeCalledTimes(
            Math.min(counter, extraRetries)
          )
        );
      }
      expect(counter).toBe(retriesUntilSuccess + extraRetries);
      expect(spyOnNewSaleTicketApi).toBeCalledTimes(retriesUntilSuccess);
    });

    it("should retry unknown errors until known error", async () => {
      // Known error on the 4th try
      const retriesUntilKnownError = 4;
      spyOnNewSaleTicketApi
        .mockRejectedValueOnce(new Error("connection error"))
        .mockRejectedValueOnce(new Error("connection error"))
        .mockRejectedValueOnce(new Error("connection error"))
        .mockRejectedValue(
          new SnsSwapNewTicketError({
            errorType: NewSaleTicketResponseErrorType.TYPE_UNSPECIFIED,
          })
        );

      newSaleTicket({
        rootCanisterId: testSnsTicket.rootCanisterId,
        amount_icp_e8s: 0n,
      });

      let counter = 0;
      const extraRetries = 4;
      while (counter < retriesUntilKnownError + extraRetries) {
        expect(spyOnNewSaleTicketApi).toBeCalledTimes(
          Math.min(counter, extraRetries)
        );
        counter += 1;
        jest.advanceTimersByTime(SALE_PARTICIPATION_RETRY_SECONDS * 1000);

        await waitFor(() =>
          expect(spyOnNewSaleTicketApi).toBeCalledTimes(
            Math.min(counter, extraRetries)
          )
        );
      }
      expect(counter).toBe(retriesUntilKnownError + extraRetries);
      expect(spyOnNewSaleTicketApi).toBeCalledTimes(retriesUntilKnownError);
    });
  });

  describe("restoreSnsSaleParticipation", () => {
    it("should perform successful participation flow if open ticket", async () => {
      spyOnGetOpenTicketApi.mockResolvedValue(testSnsTicket.ticket);
      const postprocessSpy = jest.fn().mockResolvedValue(undefined);
      const startBusySpy = jest
        .spyOn(busyStore, "startBusy")
        .mockImplementation(jest.fn());
      const stopBusySpy = jest
        .spyOn(busyStore, "stopBusy")
        .mockImplementation(jest.fn());

      await restoreSnsSaleParticipation({
        rootCanisterId: rootCanisterIdMock,
        postprocess: postprocessSpy,
      });

      expect(startBusySpy).toBeCalledTimes(1);
      expect(ledgerCanisterMock.transfer).toBeCalledTimes(1);
      expect(postprocessSpy).toBeCalledTimes(1);
      expect(stopBusySpy).toBeCalledTimes(1);
      // null after ready
      expect(ticketFromStore().ticket).toEqual(null);
      // no errors
      expect(spyOnToastsError).not.toBeCalled();
    });

    it("should not start flow if no open tickeet", async () => {
      spyOnGetOpenTicketApi.mockResolvedValue(undefined);
      const postprocessSpy = jest.fn().mockResolvedValue(undefined);
      const startBusySpy = jest
        .spyOn(busyStore, "startBusy")
        .mockImplementation(jest.fn());

      await restoreSnsSaleParticipation({
        rootCanisterId: rootCanisterIdMock,
        postprocess: postprocessSpy,
      });

      expect(startBusySpy).not.toBeCalled();
      expect(ledgerCanisterMock.transfer).not.toBeCalled();
      expect(postprocessSpy).not.toBeCalled();
      expect(ticketFromStore().ticket).toEqual(null);
    });
  });

  describe("initiateSnsSaleParticipation", () => {
    it("should start successful participation flow", async () => {
      const account = {
        ...mockMainAccount,
        balance: TokenAmount.fromE8s({
          amount: BigInt(1_000_000_000_000),
          token: ICPToken,
        }),
      };
      const postprocessSpy = jest.fn().mockResolvedValue(undefined);
      const startBusySpy = jest
        .spyOn(busyStore, "startBusy")
        .mockImplementation(jest.fn());
      const stopBusySpy = jest
        .spyOn(busyStore, "stopBusy")
        .mockImplementation(jest.fn());

      await initiateSnsSaleParticipation({
        rootCanisterId: rootCanisterIdMock,
        amount: TokenAmount.fromNumber({
          amount: 1,
          token: ICPToken,
        }),
        account,
        postprocess: postprocessSpy,
      });

      expect(startBusySpy).toBeCalledTimes(1);
      expect(spyOnNewSaleTicketApi).toBeCalledTimes(1);
      expect(spyOnNewSaleTicketApi).toBeCalledWith(
        expect.objectContaining({
          amount_icp_e8s: 100000000n,
        })
      );
      expect(ledgerCanisterMock.transfer).toBeCalledTimes(1);
      expect(postprocessSpy).toBeCalledTimes(1);
      expect(stopBusySpy).toBeCalledTimes(1);
      // null after ready
      expect(ticketFromStore().ticket).toEqual(null);
      expect(spyOnToastsSuccess).toBeCalledTimes(1);
      expect(spyOnToastsSuccess).toBeCalledWith(
        expect.objectContaining({
          labelKey: "sns_project_detail.participate_success",
        })
      );
      // no errors
      expect(spyOnToastsError).not.toBeCalled();
    });

    it("should handle errors", async () => {
      // remove the sns-project
      jest
        .spyOn(snsProjectsStore, "subscribe")
        .mockImplementation(mockProjectSubscribe([]));

      const startBusySpy = jest
        .spyOn(busyStore, "startBusy")
        .mockImplementation(jest.fn());
      const stopBusySpy = jest
        .spyOn(busyStore, "stopBusy")
        .mockImplementation(jest.fn());
      const account = {
        ...mockMainAccount,
        balance: TokenAmount.fromE8s({
          amount: BigInt(1_000_000_000_000),
          token: ICPToken,
        }),
      };

      await initiateSnsSaleParticipation({
        rootCanisterId: rootCanisterIdMock,
        amount: TokenAmount.fromNumber({
          amount: 1,
          token: ICPToken,
        }),
        account,
        postprocess: jest.fn().mockResolvedValue(undefined),
      });

      expect(startBusySpy).toBeCalledTimes(1);
      expect(spyOnNewSaleTicketApi).not.toBeCalled();
      expect(spyOnToastsError).toBeCalled();
      expect(stopBusySpy).toBeCalledTimes(1);
      // null after ready
      expect(ticketFromStore().ticket).toEqual(null);
    });
  });

  describe("participateInSnsSale", () => {
    beforeEach(() => {
      jest.clearAllTimers();
      const now = Date.now();
      jest.useFakeTimers().setSystemTime(now);
    });
    it("should call postprocess and APIs", async () => {
      snsTicketsStore.setTicket({
        rootCanisterId: rootCanisterIdMock,
        ticket: testTicket,
      });
      const spyOnSyncAccounts = jest.spyOn(accountsServices, "syncAccounts");
      const postprocessSpy = jest.fn().mockResolvedValue(undefined);

      await participateInSnsSale({
        rootCanisterId: testRootCanisterId,
        postprocess: postprocessSpy,
      });

      expect(ledgerCanisterMock.transfer).toBeCalledTimes(1);
      expect(spyOnNotifyParticipation).toBeCalledTimes(1);
      expect(spyOnSyncAccounts).toBeCalledTimes(1);
      expect(ticketFromStore().ticket).toEqual(null);
      expect(postprocessSpy).toBeCalledTimes(1);
    });

    it("should poll refresh_buyer_tokens until successful", async () => {
      // Success on the fourth try
      const retriesUntilSuccess = 4;
      snsTicketsStore.setTicket({
        rootCanisterId: rootCanisterIdMock,
        ticket: testTicket,
      });
      spyOnNotifyParticipation
        .mockRejectedValueOnce(
          new Error("Error calling method 'account_balance_pb'...")
        )
        .mockRejectedValueOnce(
          new Error("Error calling method 'account_balance_pb'...")
        )
        .mockRejectedValueOnce(
          new Error("Error calling method 'account_balance_pb'...")
        )
        .mockResolvedValue({
          icp_accepted_participation_e8s: 666n,
        });
      jest.spyOn(accountsServices, "syncAccounts");
      const postprocessSpy = jest.fn().mockResolvedValue(undefined);

      participateInSnsSale({
        rootCanisterId: testRootCanisterId,
        postprocess: postprocessSpy,
      });

      let counter = 0;
      // We add a few more times but it should not trigger more calls
      const extraRetries = 4;
      while (counter < retriesUntilSuccess + extraRetries) {
        expect(spyOnNotifyParticipation).toBeCalledTimes(
          Math.min(counter, retriesUntilSuccess)
        );
        counter += 1;
        jest.advanceTimersByTime(SALE_PARTICIPATION_RETRY_SECONDS * 1000);

        await waitFor(() =>
          expect(spyOnNotifyParticipation).toBeCalledTimes(
            Math.min(counter, retriesUntilSuccess)
          )
        );
      }
      expect(counter).toBe(retriesUntilSuccess + extraRetries);

      await waitFor(() => expect(ticketFromStore().ticket).toEqual(null));

      expect(ledgerCanisterMock.transfer).toBeCalledTimes(1);
      expect(spyOnNotifyParticipation).toBeCalledTimes(retriesUntilSuccess);
      expect(postprocessSpy).toBeCalledTimes(1);
    });

    it("should show error if known error is thrown", async () => {
      snsTicketsStore.setTicket({
        rootCanisterId: rootCanisterIdMock,
        ticket: testTicket,
      });
      spyOnNotifyParticipation.mockRejectedValue(
        new Error(
          "The token amount can only be refreshed when the canister is in the OPEN state"
        )
      );
      jest.spyOn(accountsServices, "syncAccounts");
      const postprocessSpy = jest.fn().mockResolvedValue(undefined);

      participateInSnsSale({
        rootCanisterId: testRootCanisterId,
        postprocess: postprocessSpy,
      });

      let counter = 0;
      const retriesBeforeSuccess = 4;
      const expectedRetries = 1;
      while (counter < retriesBeforeSuccess) {
        expect(spyOnNotifyParticipation).toBeCalledTimes(
          Math.min(expectedRetries, counter)
        );
        counter += 1;
        jest.advanceTimersByTime(SALE_PARTICIPATION_RETRY_SECONDS * 1000);

        await waitFor(() =>
          expect(spyOnNotifyParticipation).toBeCalledTimes(
            Math.min(expectedRetries, counter)
          )
        );
      }
      expect(counter).toBe(retriesBeforeSuccess);
      expect(ledgerCanisterMock.transfer).toBeCalledTimes(1);
      expect(spyOnNotifyParticipation).toBeCalledTimes(expectedRetries);
      expect(postprocessSpy).not.toBeCalled();
    });

    it("should do nothing if there is no ticket (important for auto retry feature)", async () => {
      snsTicketsStore.setNoTicket(rootCanisterIdMock);
      const spyOnSyncAccounts = jest.spyOn(accountsServices, "syncAccounts");
      const postprocessSpy = jest.fn().mockResolvedValue(undefined);

      await participateInSnsSale({
        rootCanisterId: testRootCanisterId,
        postprocess: postprocessSpy,
      });

      expect(ledgerCanisterMock.transfer).not.toBeCalled();
      expect(spyOnNotifyParticipation).not.toBeCalled();
      expect(spyOnSyncAccounts).not.toBeCalled();
      expect(postprocessSpy).not.toBeCalled();
    });

    it("should display an error in case the ticket principal not equals to the current identity", async () => {
      snsTicketsStore.setTicket({
        rootCanisterId: rootCanisterIdMock,
        ticket: testTicket,
      });
      // corrupt the current identity principal
      jest.spyOn(authStore, "subscribe").mockImplementation((run) => {
        run({
          identity: {
            ...mockIdentity,
            getPrincipal: () => Principal.fromText("aaaaa-aa"),
          },
        });
        return () => undefined;
      });

      await participateInSnsSale({
        rootCanisterId: testRootCanisterId,
        postprocess: jest.fn().mockResolvedValue(undefined),
      });

      expect(spyOnNotifyParticipation).not.toBeCalled();
      expect(spyOnToastsError).toBeCalledWith(
        expect.objectContaining({
          labelKey: "error__sns.sns_sale_unexpected_error",
        })
      );
      // do not enable the UI
      expect(ticketFromStore().ticket).not.toEqual(null);
    });

    it("should display transfer api errors", async () => {
      snsTicketsStore.setTicket({
        rootCanisterId: rootCanisterIdMock,
        ticket: testTicket,
      });
      ledgerCanisterMock.transfer.mockRejectedValue(new TransferError("test"));

      await participateInSnsSale({
        rootCanisterId: testRootCanisterId,
        postprocess: jest.fn().mockResolvedValue(undefined),
      });

      expect(spyOnNotifyParticipation).not.toBeCalled();
      expect(spyOnToastsError).toBeCalledWith(
        expect.objectContaining({
          labelKey: "error__sns.sns_sale_unexpected_error",
        })
      );
      expect(ticketFromStore().ticket).toEqual(null);
    });

    it("should display InsufficientFundsError errors", async () => {
      snsTicketsStore.setTicket({
        rootCanisterId: rootCanisterIdMock,
        ticket: testTicket,
      });
      ledgerCanisterMock.transfer.mockRejectedValue(
        new InsufficientFundsError(0n)
      );

      await participateInSnsSale({
        rootCanisterId: testRootCanisterId,
        postprocess: jest.fn().mockResolvedValue(undefined),
      });

      expect(spyOnNotifyParticipation).not.toBeCalled();
      expect(spyOnToastsError).toBeCalledWith(
        expect.objectContaining({
          labelKey: "error__sns.ledger_insufficient_funds",
        })
      );
      expect(ticketFromStore().ticket).toEqual(null);
    });

    describe("TooOldError", () => {
      it("should succeed when no errors on notify participation", async () => {
        snsTicketsStore.setTicket({
          rootCanisterId: rootCanisterIdMock,
          ticket: testTicket,
        });
        ledgerCanisterMock.transfer.mockRejectedValue(new TxTooOldError(0));

        await participateInSnsSale({
          rootCanisterId: testRootCanisterId,
          postprocess: jest.fn().mockResolvedValue(undefined),
        });

        expect(spyOnNotifyParticipation).toBeCalledTimes(1);
        expect(spyOnNotifyPaymentFailureApi).not.toBeCalled();
        expect(spyOnToastsError).not.toBeCalled();
        expect(spyOnToastsSuccess).toBeCalledTimes(1);
        expect(spyOnToastsSuccess).toBeCalledWith(
          expect.objectContaining({
            labelKey: "sns_project_detail.participate_success",
          })
        );
        // to enable the button/increase_participation
        expect(ticketFromStore().ticket).toEqual(null);
      });

      it("should handle refresh_buyer_tokens internal errors and manually remove the ticket", async () => {
        snsTicketsStore.setTicket({
          rootCanisterId: rootCanisterIdMock,
          ticket: testTicket,
        });
        spyOnNotifyParticipation.mockRejectedValue(
          new Error(
            "The token amount can only be refreshed when the canister is in the OPEN state"
          )
        );
        ledgerCanisterMock.transfer.mockRejectedValue(new TxTooOldError(0));

        await participateInSnsSale({
          rootCanisterId: testRootCanisterId,
          postprocess: jest.fn().mockResolvedValue(undefined),
        });

        expect(spyOnNotifyParticipation).toBeCalledTimes(1);
        expect(spyOnNotifyPaymentFailureApi).toBeCalledTimes(1);
        expect(spyOnToastsError).toBeCalledTimes(1);
        expect(spyOnToastsError).toBeCalledWith(
          expect.objectContaining({
            labelKey: "error__sns.sns_sale_unexpected_and_refresh",
          })
        );
        expect(spyOnToastsSuccess).not.toBeCalled();
        // the button/increase_participation should not be enabled
        expect(ticketFromStore().ticket).not.toBeNull();
      });
    });

    it("should ignore Duplicate error", async () => {
      snsTicketsStore.setTicket({
        rootCanisterId: rootCanisterIdMock,
        ticket: testTicket,
      });
      ledgerCanisterMock.transfer.mockRejectedValue(new TxDuplicateError(0n));

      expect(spyOnToastsError).not.toBeCalled();

      await participateInSnsSale({
        rootCanisterId: testRootCanisterId,
        postprocess: jest.fn().mockResolvedValue(undefined),
      });

      expect(spyOnNotifyParticipation).toBeCalled();
      expect(spyOnToastsError).not.toBeCalled();
      expect(ticketFromStore().ticket).toEqual(null);
    });

    it("should set retry flag on CreatedInFuture error", async () => {
      snsTicketsStore.setTicket({
        rootCanisterId: rootCanisterIdMock,
        ticket: testTicket,
      });
      ledgerCanisterMock.transfer.mockRejectedValue(
        new TxCreatedInFutureError()
      );

      expect(spyOnToastsError).not.toBeCalled();

      await participateInSnsSale({
        rootCanisterId: testRootCanisterId,
        postprocess: jest.fn().mockResolvedValue(undefined),
      });

      expect(spyOnNotifyParticipation).not.toBeCalled();

      await waitFor(() => expect(spyOnToastsShow).toHaveBeenCalledTimes(2), {
        timeout: 2000,
      });

      expect(spyOnToastsShow).toBeCalledWith(
        expect.objectContaining({
          labelKey: "error__sns.sns_sale_retry_in",
        })
      );

      // the ticket should stay in the store
      expect(ticketFromStore().ticket).toEqual(testTicket);
    });

    it("should display a waring when current_committed ≠ ticket.amount", async () => {
      snsTicketsStore.setTicket({
        rootCanisterId: rootCanisterIdMock,
        ticket: testTicket,
      });
      await participateInSnsSale({
        rootCanisterId: testRootCanisterId,
        postprocess: jest.fn().mockResolvedValue(undefined),
      });

      expect(spyOnToastsShow).toBeCalledWith(
        expect.objectContaining({
          level: "warn",
          labelKey: "error__sns.sns_sale_committed_not_equal_to_amount",
        })
      );
      expect(ticketFromStore().ticket).toEqual(null);
    });
  });
});<|MERGE_RESOLUTION|>--- conflicted
+++ resolved
@@ -2,11 +2,7 @@
  * @jest-environment jsdom
  */
 
-<<<<<<< HEAD
-import { NNSDappCanister } from "$lib/canisters/nns-dapp/nns-dapp.canister";
-=======
 import { SALE_PARTICIPATION_RETRY_SECONDS } from "$lib/constants/sns.constants";
->>>>>>> e00a3913
 import { snsProjectsStore } from "$lib/derived/sns/sns-projects.derived";
 import {
   importInitSnsWrapper,
@@ -26,15 +22,9 @@
 import { snsQueryStore } from "$lib/stores/sns.store";
 import * as toastsStore from "$lib/stores/toasts.store";
 import { transactionsFeesStore } from "$lib/stores/transaction-fees.store";
-<<<<<<< HEAD
-import type { SnsTicket } from "$lib/types/sns";
-import { nanoSecondsToDateTime } from "$lib/utils/date.utils";
-import { formatToken } from "$lib/utils/token.utils";
-=======
 import { nanoSecondsToDateTime } from "$lib/utils/date.utils";
 import { formatToken } from "$lib/utils/token.utils";
 import { DEFAULT_MAX_POLLING_ATTEMPTS } from "$lib/utils/utils";
->>>>>>> e00a3913
 import type { HttpAgent, Identity } from "@dfinity/agent";
 import {
   ICPToken,
@@ -57,10 +47,7 @@
 } from "@dfinity/sns";
 import { waitFor } from "@testing-library/svelte";
 import mock from "jest-mock-extended/lib/Mock";
-<<<<<<< HEAD
-=======
 import { get } from "svelte/store";
->>>>>>> e00a3913
 import { mockMainAccount } from "../../mocks/accounts.store.mock";
 import {
   mockAuthStoreSubscribe,

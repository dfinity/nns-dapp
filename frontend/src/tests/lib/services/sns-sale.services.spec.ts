/**
 * @jest-environment jsdom
 */

import * as ledgerApi from "$lib/api/ledger.api";
import { SALE_PARTICIPATION_RETRY_SECONDS } from "$lib/constants/sns.constants";
import { snsProjectsStore } from "$lib/derived/sns/sns-projects.derived";
import {
  importInitSnsWrapper,
  importSnsWasmCanister,
} from "$lib/proxy/api.import.proxy";
import * as accountsServices from "$lib/services/accounts.services";
import {
  initiateSnsSaleParticipation,
  loadOpenTicket,
  newSaleTicket,
  participateInSnsSale,
  restoreSnsSaleParticipation,
} from "$lib/services/sns-sale.services";
import { authStore } from "$lib/stores/auth.store";
import * as busyStore from "$lib/stores/busy.store";
import { snsTicketsStore } from "$lib/stores/sns-tickets.store";
import { snsQueryStore } from "$lib/stores/sns.store";
import * as toastsStore from "$lib/stores/toasts.store";
import { transactionsFeesStore } from "$lib/stores/transaction-fees.store";
import { nanoSecondsToDateTime } from "$lib/utils/date.utils";
import { formatToken } from "$lib/utils/token.utils";
import { DEFAULT_MAX_POLLING_ATTEMPTS } from "$lib/utils/utils";
import type { HttpAgent, Identity } from "@dfinity/agent";
import {
  ICPToken,
  InsufficientFundsError,
  TokenAmount,
  TransferError,
  TxCreatedInFutureError,
  TxDuplicateError,
  TxTooOldError,
  type SnsWasmCanisterOptions,
} from "@dfinity/nns";
import { Principal } from "@dfinity/principal";
import {
  GetOpenTicketErrorType,
  NewSaleTicketResponseErrorType,
  SnsSwapGetOpenTicketError,
  SnsSwapLifecycle,
  SnsSwapNewTicketError,
} from "@dfinity/sns";
import { waitFor } from "@testing-library/svelte";
import mock from "jest-mock-extended/lib/Mock";
import { get } from "svelte/store";
import { mockMainAccount } from "../../mocks/accounts.store.mock";
import {
  mockAuthStoreSubscribe,
  mockIdentity,
  mockPrincipal,
} from "../../mocks/auth.store.mock";
import {
  mockProjectSubscribe,
  mockQueryMetadataResponse,
  mockQueryTokenResponse,
  mockSnsFullProject,
  mockSnsToken,
  mockSwap,
} from "../../mocks/sns-projects.mock";
import { snsResponsesForLifecycle } from "../../mocks/sns-response.mock";
import {
  deployedSnsMock,
  governanceCanisterIdMock,
  ledgerCanisterIdMock,
  swapCanisterIdMock,
} from "../../mocks/sns.api.mock";
import { snsTicketMock } from "../../mocks/sns.mock";

jest.mock("$lib/proxy/api.import.proxy");
jest.mock("$lib/api/agent.api", () => {
  return {
    createAgent: () => Promise.resolve(mock<HttpAgent>()),
  };
});

jest.mock("$lib/constants/sns.constants", () => ({
  SALE_PARTICIPATION_RETRY_SECONDS: 1,
}));

jest.mock("$lib/api/ledger.api");

const identity: Identity | undefined = mockIdentity;
const rootCanisterIdMock = identity.getPrincipal();

describe("sns-api", () => {
  const mockQuerySwap = {
    swap: [mockSwap],
    derived: [
      {
        sns_tokens_per_icp: 1,
        buyer_total_icp_e8s: BigInt(1_000_000_000),
      },
    ],
  };

  const sendICPSpy = jest.spyOn(ledgerApi, "sendICP");

  const spyOnNotifyParticipation = jest.fn();
  const spyOnToastsShow = jest.spyOn(toastsStore, "toastsShow");
  const spyOnToastsSuccess = jest.spyOn(toastsStore, "toastsSuccess");
  const spyOnToastsError = jest.spyOn(toastsStore, "toastsError");
  const testRootCanisterId = rootCanisterIdMock;
  const testSnsTicket = snsTicketMock({
    rootCanisterId: testRootCanisterId,
    owner: mockPrincipal,
  });
  const testTicket = testSnsTicket.ticket;
  const spyOnGetOpenTicketApi = jest.fn();
  const spyOnNewSaleTicketApi = jest.fn();
  const spyOnNotifyPaymentFailureApi = jest.fn();
  const ticketFromStore = (rootCanisterId = testRootCanisterId) =>
    get(snsTicketsStore)[rootCanisterId.toText()];

  beforeEach(() => {
    spyOnToastsShow.mockClear();
    spyOnToastsError.mockClear();
    spyOnToastsSuccess.mockClear();
    jest.clearAllMocks();

    snsTicketsStore.reset();

    spyOnNewSaleTicketApi.mockResolvedValue(testSnsTicket.ticket);
    spyOnNotifyPaymentFailureApi.mockResolvedValue(undefined);
    jest.spyOn(console, "error").mockReturnValue();
    snsQueryStore.reset();

    jest.spyOn(accountsServices, "syncAccounts").mockResolvedValue();

    jest.spyOn(snsProjectsStore, "subscribe").mockImplementation(
      mockProjectSubscribe([
        {
          ...mockSnsFullProject,
          rootCanisterId: testSnsTicket.rootCanisterId,
        },
      ])
    );

    sendICPSpy.mockResolvedValue(13n);

    snsQueryStore.setData(
      snsResponsesForLifecycle({
        lifecycles: [SnsSwapLifecycle.Open, SnsSwapLifecycle.Committed],
      })
    );

    const fee = mockSnsToken.fee;
    transactionsFeesStore.setFee({
      rootCanisterId: rootCanisterIdMock,
      fee,
      certified: true,
    });

    (importSnsWasmCanister as jest.Mock).mockResolvedValue({
      // eslint-disable-next-line @typescript-eslint/no-unused-vars
      create: (options: SnsWasmCanisterOptions) => ({
        listSnses: () => Promise.resolve(deployedSnsMock),
      }),
    });

    spyOnNotifyParticipation.mockResolvedValue({
      icp_accepted_participation_e8s: 666n,
    });
    (importInitSnsWrapper as jest.Mock).mockResolvedValue(() =>
      Promise.resolve({
        canisterIds: {
          rootCanisterId: rootCanisterIdMock,
          ledgerCanisterId: ledgerCanisterIdMock,
          governanceCanisterId: governanceCanisterIdMock,
          swapCanisterId: swapCanisterIdMock,
        },
        metadata: () =>
          Promise.resolve([mockQueryMetadataResponse, mockQueryTokenResponse]),
        swapState: () => Promise.resolve(mockQuerySwap),
        notifyParticipation: spyOnNotifyParticipation,
        getOpenTicket: spyOnGetOpenTicketApi,
        newSaleTicket: spyOnNewSaleTicketApi,
        notifyPaymentFailure: spyOnNotifyPaymentFailureApi,
      })
    );

    jest
      .spyOn(authStore, "subscribe")
      .mockImplementation(mockAuthStoreSubscribe);
  });

  describe("loadOpenTicket", () => {
    beforeEach(() => {
      snsTicketsStore.reset();
    });

    describe("when polling is enabled", () => {
      beforeEach(() => {
        jest.clearAllTimers();
        snsTicketsStore.enablePolling(testSnsTicket.rootCanisterId);
        const now = Date.now();
        jest.useFakeTimers().setSystemTime(now);
      });
      it("should call api and load ticket in the store", async () => {
        spyOnGetOpenTicketApi.mockResolvedValue(testSnsTicket.ticket);
        await loadOpenTicket({
          rootCanisterId: testSnsTicket.rootCanisterId,
          certified: true,
        });

        expect(spyOnGetOpenTicketApi).toBeCalledTimes(1);
        expect(ticketFromStore(testSnsTicket.rootCanisterId).ticket).toEqual(
          testTicket
        );
      });

      it("should retry until gets an open ticket", async () => {
        // Success in the fourth attempt
        const retriesUntilSuccess = 4;
        spyOnGetOpenTicketApi
          .mockRejectedValueOnce(new Error("network error"))
          .mockRejectedValueOnce(new Error("network error"))
          .mockRejectedValueOnce(new Error("network error"))
          .mockResolvedValue(testSnsTicket.ticket);
        loadOpenTicket({
          rootCanisterId: testSnsTicket.rootCanisterId,
          certified: true,
        });

        let counter = 0;
        let retryDelay = SALE_PARTICIPATION_RETRY_SECONDS * 1000;
        const extraRetries = 4;
        while (counter < retriesUntilSuccess + extraRetries) {
          expect(spyOnGetOpenTicketApi).toBeCalledTimes(
            Math.min(counter, retriesUntilSuccess)
          );
          counter += 1;
          jest.advanceTimersByTime(retryDelay);
          retryDelay *= 2;

          await waitFor(() =>
            expect(spyOnGetOpenTicketApi).toBeCalledTimes(
              Math.min(counter, retriesUntilSuccess)
            )
          );
        }
        expect(counter).toBe(retriesUntilSuccess + extraRetries);

        await waitFor(() =>
          expect(ticketFromStore(testSnsTicket.rootCanisterId).ticket).toEqual(
            testTicket
          )
        );
        expect(spyOnGetOpenTicketApi).toBeCalledTimes(retriesUntilSuccess);
      });

      it("should stop retrying after max attempts and set ticket to null", async () => {
        const maxAttempts = 10;
        spyOnGetOpenTicketApi.mockRejectedValue(new Error("network error"));
        loadOpenTicket({
          rootCanisterId: testSnsTicket.rootCanisterId,
          certified: true,
          maxAttempts,
        });

        let counter = 0;
        let retryDelay = SALE_PARTICIPATION_RETRY_SECONDS * 1000;
        while (counter <= maxAttempts) {
          expect(spyOnGetOpenTicketApi).toBeCalledTimes(counter);
          counter += 1;
          jest.advanceTimersByTime(retryDelay);
          retryDelay *= 2;

          await waitFor(() =>
            expect(spyOnGetOpenTicketApi).toBeCalledTimes(
              Math.min(counter, maxAttempts)
            )
          );
        }

        expect(counter).toBe(maxAttempts + 1);
        await waitFor(() =>
          expect(
            ticketFromStore(testSnsTicket.rootCanisterId).ticket
          ).toBeNull()
        );
      });

      it("should call api once if error is known", async () => {
        spyOnGetOpenTicketApi.mockRejectedValue(
          new SnsSwapGetOpenTicketError(GetOpenTicketErrorType.TYPE_SALE_CLOSED)
        );

        await loadOpenTicket({
          rootCanisterId: testSnsTicket.rootCanisterId,
          certified: true,
        });

        expect(spyOnGetOpenTicketApi).toBeCalledTimes(1);
      });

      it("should set store to `null` on closed error", async () => {
        spyOnGetOpenTicketApi.mockRejectedValue(
          new SnsSwapGetOpenTicketError(GetOpenTicketErrorType.TYPE_SALE_CLOSED)
        );

        await loadOpenTicket({
          rootCanisterId: testSnsTicket.rootCanisterId,
          certified: true,
        });

        expect(
          ticketFromStore(testSnsTicket.rootCanisterId)?.ticket
        ).toBeNull();
      });

      it("should show error on closed", async () => {
        spyOnGetOpenTicketApi.mockRejectedValue(
          new SnsSwapGetOpenTicketError(GetOpenTicketErrorType.TYPE_SALE_CLOSED)
        );

        await loadOpenTicket({
          rootCanisterId: testSnsTicket.rootCanisterId,
          certified: true,
        });

        expect(spyOnToastsError).toBeCalledWith(
          expect.objectContaining({
            labelKey: "error__sns.sns_sale_closed",
          })
        );
      });

      it("should set store to `null` on unspecified type error", async () => {
        spyOnGetOpenTicketApi.mockRejectedValue(
          new SnsSwapGetOpenTicketError(GetOpenTicketErrorType.TYPE_UNSPECIFIED)
        );

        await loadOpenTicket({
          rootCanisterId: testSnsTicket.rootCanisterId,
          certified: true,
        });

        expect(
          ticketFromStore(testSnsTicket.rootCanisterId)?.ticket
        ).toBeNull();
      });

      it("should show error on unspecified type error", async () => {
        spyOnGetOpenTicketApi.mockRejectedValue(
          new SnsSwapGetOpenTicketError(GetOpenTicketErrorType.TYPE_UNSPECIFIED)
        );

        await loadOpenTicket({
          rootCanisterId: testSnsTicket.rootCanisterId,
          certified: true,
        });

        expect(spyOnToastsError).toBeCalledWith(
          expect.objectContaining({
            labelKey: "error__sns.sns_sale_final_error",
          })
        );
      });

      it("should set store to `null` on not open error", async () => {
        spyOnGetOpenTicketApi.mockRejectedValue(
          new SnsSwapGetOpenTicketError(
            GetOpenTicketErrorType.TYPE_SALE_NOT_OPEN
          )
        );

        await loadOpenTicket({
          rootCanisterId: testSnsTicket.rootCanisterId,
          certified: true,
        });

        expect(
          ticketFromStore(testSnsTicket.rootCanisterId)?.ticket
        ).toBeNull();
      });

      it("should show error on not open error", async () => {
        spyOnGetOpenTicketApi.mockRejectedValue(
          new SnsSwapGetOpenTicketError(
            GetOpenTicketErrorType.TYPE_SALE_NOT_OPEN
          )
        );

        await loadOpenTicket({
          rootCanisterId: testSnsTicket.rootCanisterId,
          certified: true,
        });

        expect(spyOnToastsError).toBeCalledWith(
          expect.objectContaining({
            labelKey: "error__sns.sns_sale_not_open",
          })
        );
      });
    });

    describe("when disabling polling", () => {
      it("should stop retrying", async () => {
        snsTicketsStore.enablePolling(testSnsTicket.rootCanisterId);
        spyOnGetOpenTicketApi.mockRejectedValue(new Error("network error"));
        loadOpenTicket({
          rootCanisterId: testSnsTicket.rootCanisterId,
          certified: true,
        });

        let counter = 0;
        let retryDelay = SALE_PARTICIPATION_RETRY_SECONDS * 1000;
        const retriesBeforeStopPolling = 4;
        // We loop until 10 advancing time, but the polling should stop after `retriesBeforeStopPolling` + 1
        while (counter < DEFAULT_MAX_POLLING_ATTEMPTS) {
          expect(spyOnGetOpenTicketApi).toBeCalledTimes(
            Math.min(counter, retriesBeforeStopPolling + 1)
          );
          counter += 1;
          jest.advanceTimersByTime(retryDelay);
          retryDelay *= 2;

          await waitFor(() =>
            expect(spyOnGetOpenTicketApi).toBeCalledTimes(
              Math.min(counter, retriesBeforeStopPolling + 1)
            )
          );

          if (counter === retriesBeforeStopPolling) {
            snsTicketsStore.disablePolling(testSnsTicket.rootCanisterId);
          }
        }
        expect(counter).toBe(DEFAULT_MAX_POLLING_ATTEMPTS);

        await waitFor(() =>
          expect(spyOnGetOpenTicketApi).toBeCalledTimes(
            retriesBeforeStopPolling + 1
          )
        );
      });
    });
  });

  describe("newSaleTicket", () => {
    beforeEach(() => {
      jest.clearAllTimers();
      const now = Date.now();
      jest.useFakeTimers().setSystemTime(now);
    });
    it("should call newSaleTicket api", async () => {
      await newSaleTicket({
        rootCanisterId: testSnsTicket.rootCanisterId,
        amount_icp_e8s: 0n,
      });

      expect(spyOnNewSaleTicketApi).toBeCalled();
    });

    it("should add new ticket to the store", async () => {
      await newSaleTicket({
        rootCanisterId: testSnsTicket.rootCanisterId,
        amount_icp_e8s: 0n,
      });

      expect(ticketFromStore()?.ticket).toEqual(testTicket);
    });

    it("should handle sale-closed error", async () => {
      spyOnNewSaleTicketApi.mockRejectedValue(
        new SnsSwapNewTicketError({
          errorType: NewSaleTicketResponseErrorType.TYPE_SALE_CLOSED,
        })
      );

      await newSaleTicket({
        rootCanisterId: testSnsTicket.rootCanisterId,
        amount_icp_e8s: 0n,
      });

      expect(spyOnNewSaleTicketApi).toBeCalled();
      expect(spyOnToastsError).toBeCalledWith(
        expect.objectContaining({
          labelKey: "error__sns.sns_sale_closed",
        })
      );
      expect(ticketFromStore()?.ticket).toEqual(null);
    });

    it("should reuse the ticket from the ticket-exist error", async () => {
      spyOnNewSaleTicketApi.mockRejectedValue(
        new SnsSwapNewTicketError({
          errorType: NewSaleTicketResponseErrorType.TYPE_TICKET_EXISTS,
          existingTicket: testSnsTicket.ticket,
        })
      );

      await newSaleTicket({
        rootCanisterId: testSnsTicket.rootCanisterId,
        amount_icp_e8s: 0n,
      });

      expect(spyOnNewSaleTicketApi).toBeCalled();
      expect(spyOnToastsShow).toBeCalledWith(
        expect.objectContaining({
          labelKey: "error__sns.sns_sale_proceed_with_existing_ticket",
          substitutions: {
            $time: nanoSecondsToDateTime(testSnsTicket.ticket.creation_time),
          },
        })
      );
      expect(ticketFromStore()?.ticket).toEqual(testTicket);
    });

    it("should handle invalid user amount error", async () => {
      const min_amount_icp_e8s_included = 123n;
      const max_amount_icp_e8s_included = 321n;
      spyOnNewSaleTicketApi.mockRejectedValue(
        new SnsSwapNewTicketError({
          errorType: NewSaleTicketResponseErrorType.TYPE_INVALID_USER_AMOUNT,
          invalidUserAmount: {
            min_amount_icp_e8s_included,
            max_amount_icp_e8s_included,
          },
        })
      );

      await newSaleTicket({
        rootCanisterId: testSnsTicket.rootCanisterId,
        amount_icp_e8s: 0n,
      });

      expect(spyOnNewSaleTicketApi).toBeCalled();
      expect(spyOnToastsError).toBeCalledWith(
        expect.objectContaining({
          labelKey: "error__sns.sns_sale_invalid_amount",
          substitutions: {
            $min: formatToken({ value: min_amount_icp_e8s_included }),
            $max: formatToken({ value: max_amount_icp_e8s_included }),
          },
        })
      );
      expect(ticketFromStore()?.ticket).toEqual(null);
    });

    it("should handle invalid sub-account error", async () => {
      spyOnNewSaleTicketApi.mockRejectedValue(
        new SnsSwapNewTicketError({
          errorType: NewSaleTicketResponseErrorType.TYPE_INVALID_SUBACCOUNT,
        })
      );

      await newSaleTicket({
        rootCanisterId: testSnsTicket.rootCanisterId,
        amount_icp_e8s: 0n,
      });

      expect(spyOnNewSaleTicketApi).toBeCalled();
      expect(spyOnToastsError).toBeCalledWith(
        expect.objectContaining({
          labelKey: "error__sns.sns_sale_invalid_subaccount",
        })
      );
      expect(ticketFromStore()?.ticket).toEqual(null);
    });

    it("should handle retry later error", async () => {
      spyOnNewSaleTicketApi.mockRejectedValue(
        new SnsSwapNewTicketError({
          errorType: NewSaleTicketResponseErrorType.TYPE_UNSPECIFIED,
        })
      );

      await newSaleTicket({
        rootCanisterId: testSnsTicket.rootCanisterId,
        amount_icp_e8s: 0n,
      });

      expect(spyOnNewSaleTicketApi).toBeCalled();
      expect(spyOnToastsError).toBeCalledWith(
        expect.objectContaining({
          labelKey: "error__sns.sns_sale_try_later",
        })
      );
      expect(ticketFromStore()?.ticket).toEqual(null);
    });

    it("should retry unknown errors until successful", async () => {
      // Success on the 4th try
      const retriesUntilSuccess = 4;
      spyOnNewSaleTicketApi
        .mockRejectedValueOnce(new Error("connection error"))
        .mockRejectedValueOnce(new Error("connection error"))
        .mockRejectedValueOnce(new Error("connection error"))
        .mockResolvedValue(testSnsTicket.ticket);

      newSaleTicket({
        rootCanisterId: testSnsTicket.rootCanisterId,
        amount_icp_e8s: 0n,
      });

      let counter = 0;
      let retryDelay = SALE_PARTICIPATION_RETRY_SECONDS * 1000;
      const extraRetries = 4;
      while (counter < retriesUntilSuccess + extraRetries) {
        expect(spyOnNewSaleTicketApi).toBeCalledTimes(
          Math.min(counter, extraRetries)
        );
        counter += 1;
        jest.advanceTimersByTime(retryDelay);
        retryDelay *= 2;

        await waitFor(() =>
          expect(spyOnNewSaleTicketApi).toBeCalledTimes(
            Math.min(counter, extraRetries)
          )
        );
      }
      expect(counter).toBe(retriesUntilSuccess + extraRetries);
      expect(spyOnNewSaleTicketApi).toBeCalledTimes(retriesUntilSuccess);
    });

    it("should retry unknown errors until known error", async () => {
      // Known error on the 4th try
      const retriesUntilKnownError = 4;
      spyOnNewSaleTicketApi
        .mockRejectedValueOnce(new Error("connection error"))
        .mockRejectedValueOnce(new Error("connection error"))
        .mockRejectedValueOnce(new Error("connection error"))
        .mockRejectedValue(
          new SnsSwapNewTicketError({
            errorType: NewSaleTicketResponseErrorType.TYPE_UNSPECIFIED,
          })
        );

      newSaleTicket({
        rootCanisterId: testSnsTicket.rootCanisterId,
        amount_icp_e8s: 0n,
      });

      let counter = 0;
      let retryDelay = SALE_PARTICIPATION_RETRY_SECONDS * 1000;
      const extraRetries = 4;
      while (counter < retriesUntilKnownError + extraRetries) {
        expect(spyOnNewSaleTicketApi).toBeCalledTimes(
          Math.min(counter, extraRetries)
        );
        counter += 1;
        jest.advanceTimersByTime(retryDelay);
        retryDelay *= 2;

        await waitFor(() =>
          expect(spyOnNewSaleTicketApi).toBeCalledTimes(
            Math.min(counter, extraRetries)
          )
        );
      }
      expect(counter).toBe(retriesUntilKnownError + extraRetries);
      expect(spyOnNewSaleTicketApi).toBeCalledTimes(retriesUntilKnownError);
    });
  });

  describe("restoreSnsSaleParticipation", () => {
    it("should perform successful participation flow if open ticket", async () => {
      spyOnGetOpenTicketApi.mockResolvedValue(testSnsTicket.ticket);
      const postprocessSpy = jest.fn().mockResolvedValue(undefined);
      const updateProgressSpy = jest.fn().mockResolvedValue(undefined);

      await restoreSnsSaleParticipation({
        rootCanisterId: rootCanisterIdMock,
        postprocess: postprocessSpy,
        updateProgress: updateProgressSpy,
      });

      expect(sendICPSpy).toBeCalledTimes(1);
      expect(postprocessSpy).toBeCalledTimes(1);

      // All steps called
      expect(updateProgressSpy).toBeCalledTimes(4);

      // null after ready
      expect(ticketFromStore().ticket).toEqual(null);
      // no errors
      expect(spyOnToastsError).not.toBeCalled();
    });

    it("should not start flow if no open tickeet", async () => {
      spyOnGetOpenTicketApi.mockResolvedValue(undefined);
      const postprocessSpy = jest.fn().mockResolvedValue(undefined);
      const updateProgressSpy = jest.fn().mockResolvedValue(undefined);
      const startBusySpy = jest
        .spyOn(busyStore, "startBusy")
        .mockImplementation(jest.fn());

      await restoreSnsSaleParticipation({
        rootCanisterId: rootCanisterIdMock,
        postprocess: postprocessSpy,
        updateProgress: updateProgressSpy,
      });

      expect(startBusySpy).not.toBeCalled();
      expect(sendICPSpy).not.toBeCalled();
      expect(postprocessSpy).not.toBeCalled();
      expect(updateProgressSpy).not.toBeCalled();
      expect(ticketFromStore().ticket).toEqual(null);
    });
  });

  describe("initiateSnsSaleParticipation", () => {
    it("should start successful participation flow", async () => {
      const account = {
        ...mockMainAccount,
        balance: TokenAmount.fromE8s({
          amount: BigInt(1_000_000_000_000),
          token: ICPToken,
        }),
      };
      const postprocessSpy = jest.fn().mockResolvedValue(undefined);
      const updateProgressSpy = jest.fn().mockResolvedValue(undefined);

      await initiateSnsSaleParticipation({
        rootCanisterId: rootCanisterIdMock,
        amount: TokenAmount.fromNumber({
          amount: 1,
          token: ICPToken,
        }),
        account,
        postprocess: postprocessSpy,
        updateProgress: updateProgressSpy,
      });

      expect(spyOnNewSaleTicketApi).toBeCalledTimes(1);
      expect(spyOnNewSaleTicketApi).toBeCalledWith(
        expect.objectContaining({
          amount_icp_e8s: 100000000n,
        })
      );
      expect(sendICPSpy).toBeCalledTimes(1);
      expect(postprocessSpy).toBeCalledTimes(1);
      // All step progress including done
      expect(updateProgressSpy).toBeCalledTimes(5);
      // null after ready
      expect(ticketFromStore().ticket).toEqual(null);
      expect(spyOnToastsSuccess).toBeCalledTimes(1);
      expect(spyOnToastsSuccess).toBeCalledWith(
        expect.objectContaining({
          labelKey: "sns_project_detail.participate_success",
        })
      );
      // no errors
      expect(spyOnToastsError).not.toBeCalled();
    });

    it("should handle errors", async () => {
      // remove the sns-project
      jest
        .spyOn(snsProjectsStore, "subscribe")
        .mockImplementation(mockProjectSubscribe([]));

      const account = {
        ...mockMainAccount,
        balance: TokenAmount.fromE8s({
          amount: BigInt(1_000_000_000_000),
          token: ICPToken,
        }),
      };

      await initiateSnsSaleParticipation({
        rootCanisterId: rootCanisterIdMock,
        amount: TokenAmount.fromNumber({
          amount: 1,
          token: ICPToken,
        }),
        account,
        postprocess: jest.fn().mockResolvedValue(undefined),
        updateProgress: jest.fn().mockResolvedValue(undefined),
      });

      expect(spyOnNewSaleTicketApi).not.toBeCalled();
      expect(spyOnToastsError).toBeCalled();
      // null after ready
      expect(ticketFromStore().ticket).toEqual(null);
    });
  });

  describe("participateInSnsSale", () => {
    beforeEach(() => {
      jest.clearAllTimers();
      const now = Date.now();
      jest.useFakeTimers().setSystemTime(now);
    });
    it("should call postprocess and APIs", async () => {
      snsTicketsStore.setTicket({
        rootCanisterId: rootCanisterIdMock,
        ticket: testTicket,
      });
      const spyOnSyncAccounts = jest.spyOn(accountsServices, "syncAccounts");
      const postprocessSpy = jest.fn().mockResolvedValue(undefined);
      const upgradeProgressSpy = jest.fn().mockResolvedValue(undefined);

      await participateInSnsSale({
        rootCanisterId: testRootCanisterId,
        postprocess: postprocessSpy,
        updateProgress: upgradeProgressSpy,
      });

      expect(sendICPSpy).toBeCalledTimes(1);
      expect(spyOnNotifyParticipation).toBeCalledTimes(1);
      expect(spyOnNotifyPaymentFailureApi).not.toBeCalled();
      expect(spyOnSyncAccounts).toBeCalledTimes(1);
      expect(ticketFromStore().ticket).toEqual(null);
      expect(postprocessSpy).toBeCalledTimes(1);

      // All steps called
      expect(upgradeProgressSpy).toBeCalledTimes(4);
    });

    it("should poll refresh_buyer_tokens until successful", async () => {
      // Success on the fourth try
      const retriesUntilSuccess = 4;
      snsTicketsStore.setTicket({
        rootCanisterId: rootCanisterIdMock,
        ticket: testTicket,
      });
      spyOnNotifyParticipation
        .mockRejectedValueOnce(
          new Error("Error calling method 'account_balance_pb'...")
        )
        .mockRejectedValueOnce(
          new Error("Error calling method 'account_balance_pb'...")
        )
        .mockRejectedValueOnce(
          new Error("Error calling method 'account_balance_pb'...")
        )
        .mockResolvedValue({
          icp_accepted_participation_e8s: 666n,
        });
      jest.spyOn(accountsServices, "syncAccounts");
      const postprocessSpy = jest.fn().mockResolvedValue(undefined);
      const upgradeProgressSpy = jest.fn().mockResolvedValue(undefined);

      participateInSnsSale({
        rootCanisterId: testRootCanisterId,
        postprocess: postprocessSpy,
        updateProgress: upgradeProgressSpy,
      });

      let counter = 0;
      let retryDelay = SALE_PARTICIPATION_RETRY_SECONDS * 1000;
      // We add a few more times but it should not trigger more calls
      const extraRetries = 4;
      while (counter < retriesUntilSuccess + extraRetries) {
        expect(spyOnNotifyParticipation).toBeCalledTimes(
          Math.min(counter, retriesUntilSuccess)
        );
        counter += 1;
        jest.advanceTimersByTime(retryDelay);
        retryDelay *= 2;

        await waitFor(() =>
          expect(spyOnNotifyParticipation).toBeCalledTimes(
            Math.min(counter, retriesUntilSuccess)
          )
        );
      }
      expect(counter).toBe(retriesUntilSuccess + extraRetries);

      await waitFor(() => expect(ticketFromStore().ticket).toEqual(null));

      expect(sendICPSpy).toBeCalledTimes(1);
      expect(spyOnNotifyParticipation).toBeCalledTimes(retriesUntilSuccess);
      expect(spyOnNotifyPaymentFailureApi).not.toBeCalled();
      expect(postprocessSpy).toBeCalledTimes(1);

      // All steps called
      expect(upgradeProgressSpy).toBeCalledTimes(4);
    });

    it("should show error if known error is thrown", async () => {
      snsTicketsStore.setTicket({
        rootCanisterId: rootCanisterIdMock,
        ticket: testTicket,
      });
      spyOnNotifyParticipation.mockRejectedValue(
        new Error(
          "The token amount can only be refreshed when the canister is in the OPEN state"
        )
      );
      jest.spyOn(accountsServices, "syncAccounts");
      const postprocessSpy = jest.fn().mockResolvedValue(undefined);
      const updateProgressSpy = jest.fn().mockResolvedValue(undefined);

      participateInSnsSale({
        rootCanisterId: testRootCanisterId,
        postprocess: postprocessSpy,
        updateProgress: updateProgressSpy,
      });

      let counter = 0;
      let retryDelay = SALE_PARTICIPATION_RETRY_SECONDS * 1000;
      const retriesBeforeSuccess = 4;
      const expectedRetries = 1;
      while (counter < retriesBeforeSuccess) {
        expect(spyOnNotifyParticipation).toBeCalledTimes(
          Math.min(expectedRetries, counter)
        );
        counter += 1;
        jest.advanceTimersByTime(retryDelay);
        retryDelay *= 2;

        await waitFor(() =>
          expect(spyOnNotifyParticipation).toBeCalledTimes(
            Math.min(expectedRetries, counter)
          )
        );
      }
      expect(counter).toBe(retriesBeforeSuccess);
      expect(sendICPSpy).toBeCalledTimes(1);
      expect(spyOnNotifyParticipation).toBeCalledTimes(expectedRetries);
      expect(spyOnNotifyPaymentFailureApi).not.toBeCalled();
      expect(postprocessSpy).not.toBeCalled();

      // Initialization and transfer steps
      expect(updateProgressSpy).toBeCalledTimes(2);
    });

    it("should do nothing if there is no ticket (important for auto retry feature)", async () => {
      snsTicketsStore.setNoTicket(rootCanisterIdMock);
      const spyOnSyncAccounts = jest.spyOn(accountsServices, "syncAccounts");
      const postprocessSpy = jest.fn().mockResolvedValue(undefined);
      const updateProgressSpy = jest.fn().mockResolvedValue(undefined);

      await participateInSnsSale({
        rootCanisterId: testRootCanisterId,
        postprocess: postprocessSpy,
        updateProgress: updateProgressSpy,
      });

      expect(sendICPSpy).not.toBeCalled();
      expect(spyOnNotifyParticipation).not.toBeCalled();
      expect(spyOnNotifyPaymentFailureApi).not.toBeCalled();
      expect(spyOnSyncAccounts).not.toBeCalled();
      expect(postprocessSpy).not.toBeCalled();
      expect(updateProgressSpy).not.toBeCalled();
    });

    it("should display an error in case the ticket principal not equals to the current identity", async () => {
      snsTicketsStore.setTicket({
        rootCanisterId: rootCanisterIdMock,
        ticket: testTicket,
      });
      // corrupt the current identity principal
      jest.spyOn(authStore, "subscribe").mockImplementation((run) => {
        run({
          identity: {
            ...mockIdentity,
            getPrincipal: () => Principal.fromText("aaaaa-aa"),
          },
        });
        return () => undefined;
      });

      await participateInSnsSale({
        rootCanisterId: testRootCanisterId,
        postprocess: jest.fn().mockResolvedValue(undefined),
        updateProgress: jest.fn().mockResolvedValue(undefined),
      });

      expect(spyOnNotifyParticipation).not.toBeCalled();
      expect(spyOnNotifyPaymentFailureApi).not.toBeCalled();
      expect(spyOnToastsError).toBeCalledWith(
        expect.objectContaining({
          labelKey: "error__sns.sns_sale_unexpected_error",
        })
      );
      // do not enable the UI
      expect(ticketFromStore().ticket).not.toEqual(null);
    });

    it("should poll transfer during unknown issues or TxCreatedInFutureError", async () => {
      snsTicketsStore.setTicket({
        rootCanisterId: rootCanisterIdMock,
        ticket: testTicket,
      });
      jest.spyOn(accountsServices, "syncAccounts");
      const postprocessSpy = jest.fn().mockResolvedValue(undefined);
      const updateProgressSpy = jest.fn().mockResolvedValue(undefined);

      // Success on the fourth try
      const retriesUntilSuccess = 4;
      sendICPSpy
        .mockRejectedValueOnce(new Error("Connection error"))
        .mockRejectedValueOnce(
          new TxCreatedInFutureError("Created in future error")
        )
        .mockRejectedValueOnce(new Error("Connection error"))
        .mockResolvedValue(13n);

      participateInSnsSale({
        rootCanisterId: testRootCanisterId,
        postprocess: postprocessSpy,
        updateProgress: updateProgressSpy,
      });

      let counter = 0;
      let retryDelay = SALE_PARTICIPATION_RETRY_SECONDS * 1000;
      // We add a few more times but it should not trigger more calls
      const extraRetries = 4;
      while (counter < retriesUntilSuccess + extraRetries) {
        expect(sendICPSpy).toBeCalledTimes(
          Math.min(counter, retriesUntilSuccess)
        );
        counter += 1;
        jest.advanceTimersByTime(retryDelay);
        retryDelay *= 2;

        await waitFor(() =>
          expect(sendICPSpy).toBeCalledTimes(
            Math.min(counter, retriesUntilSuccess)
          )
        );
      }
      expect(counter).toBe(retriesUntilSuccess + extraRetries);

      await waitFor(() => expect(ticketFromStore().ticket).toEqual(null));

      expect(sendICPSpy).toBeCalledTimes(retriesUntilSuccess);
      expect(postprocessSpy).toBeCalledTimes(1);
      // All steps completed
      expect(updateProgressSpy).toBeCalledTimes(4);
    });

    it("should display transfer api unknown errors", async () => {
      snsTicketsStore.setTicket({
        rootCanisterId: rootCanisterIdMock,
        ticket: testTicket,
      });
      sendICPSpy.mockRejectedValue(new TransferError("test"));

      await participateInSnsSale({
        rootCanisterId: testRootCanisterId,
        postprocess: jest.fn().mockResolvedValue(undefined),
        updateProgress: jest.fn().mockResolvedValue(undefined),
      });

      expect(spyOnNotifyParticipation).not.toBeCalled();
      expect(spyOnNotifyPaymentFailureApi).not.toBeCalled();
      expect(spyOnToastsError).toBeCalledWith(
        expect.objectContaining({
          labelKey: "error__sns.sns_sale_unexpected_error",
        })
      );
      expect(ticketFromStore().ticket).toEqual(null);
    });

    it("should display InsufficientFundsError errors", async () => {
      snsTicketsStore.setTicket({
        rootCanisterId: rootCanisterIdMock,
        ticket: testTicket,
      });
      sendICPSpy.mockRejectedValue(new InsufficientFundsError(0n));

      await participateInSnsSale({
        rootCanisterId: testRootCanisterId,
        postprocess: jest.fn().mockResolvedValue(undefined),
        updateProgress: jest.fn().mockResolvedValue(undefined),
      });

      expect(spyOnNotifyParticipation).not.toBeCalled();
      expect(spyOnNotifyPaymentFailureApi).toBeCalledTimes(1);
      expect(spyOnToastsError).toBeCalledWith(
        expect.objectContaining({
          labelKey: "error__sns.ledger_insufficient_funds",
        })
      );
      expect(ticketFromStore().ticket).toEqual(null);
    });

    describe("TooOldError", () => {
      it("should succeed when no errors on notify participation", async () => {
        snsTicketsStore.setTicket({
          rootCanisterId: rootCanisterIdMock,
          ticket: testTicket,
        });
        sendICPSpy.mockRejectedValue(new TxTooOldError(0));

        await participateInSnsSale({
          rootCanisterId: testRootCanisterId,
          postprocess: jest.fn().mockResolvedValue(undefined),
          updateProgress: jest.fn().mockResolvedValue(undefined),
        });

        expect(spyOnNotifyParticipation).toBeCalledTimes(1);
        expect(spyOnNotifyPaymentFailureApi).not.toBeCalled();
        expect(spyOnToastsError).not.toBeCalled();
        expect(spyOnToastsSuccess).toBeCalledTimes(1);
        expect(spyOnToastsSuccess).toBeCalledWith(
          expect.objectContaining({
            labelKey: "sns_project_detail.participate_success",
          })
        );
        // to enable the button/increase_participation
        expect(ticketFromStore().ticket).toEqual(null);
      });

      it("should handle refresh_buyer_tokens internal errors and manually remove the ticket", async () => {
        snsTicketsStore.setTicket({
          rootCanisterId: rootCanisterIdMock,
          ticket: testTicket,
        });
        spyOnNotifyParticipation.mockRejectedValue(
          new Error(
            "The token amount can only be refreshed when the canister is in the OPEN state"
          )
        );
        sendICPSpy.mockRejectedValue(new TxTooOldError(0));

        await participateInSnsSale({
          rootCanisterId: testRootCanisterId,
          postprocess: jest.fn().mockResolvedValue(undefined),
          updateProgress: jest.fn().mockResolvedValue(undefined),
        });

        expect(spyOnNotifyParticipation).toBeCalledTimes(1);
        expect(spyOnNotifyPaymentFailureApi).toBeCalledTimes(1);
        expect(spyOnToastsError).toBeCalledTimes(1);
        expect(spyOnToastsError).toBeCalledWith(
          expect.objectContaining({
            labelKey: "error__sns.sns_sale_unexpected_and_refresh",
          })
        );
        expect(spyOnToastsSuccess).not.toBeCalled();
        // the button/increase_participation should not be enabled
        expect(ticketFromStore().ticket).not.toBeNull();
      });
    });

    it("should ignore Duplicate error", async () => {
      snsTicketsStore.setTicket({
        rootCanisterId: rootCanisterIdMock,
        ticket: testTicket,
      });
      sendICPSpy.mockRejectedValue(new TxDuplicateError(0n));

      expect(spyOnToastsError).not.toBeCalled();

      await participateInSnsSale({
        rootCanisterId: testRootCanisterId,
        postprocess: jest.fn().mockResolvedValue(undefined),
        updateProgress: jest.fn().mockResolvedValue(undefined),
      });

      expect(spyOnNotifyParticipation).toBeCalled();
      expect(spyOnToastsError).not.toBeCalled();
      expect(ticketFromStore().ticket).toEqual(null);
    });

<<<<<<< HEAD
=======
    it("should set retry flag on CreatedInFuture error", async () => {
      snsTicketsStore.setTicket({
        rootCanisterId: rootCanisterIdMock,
        ticket: testTicket,
      });
      sendICPSpy.mockRejectedValue(new TxCreatedInFutureError());

      expect(spyOnToastsError).not.toBeCalled();

      await participateInSnsSale({
        rootCanisterId: testRootCanisterId,
        postprocess: jest.fn().mockResolvedValue(undefined),
        updateProgress: jest.fn().mockResolvedValue(undefined),
      });

      expect(spyOnNotifyParticipation).not.toBeCalled();

      await waitFor(() => expect(spyOnToastsShow).toHaveBeenCalledTimes(2), {
        timeout: 2000,
      });

      expect(spyOnToastsShow).toBeCalledWith(
        expect.objectContaining({
          labelKey: "error__sns.sns_sale_retry_in",
        })
      );

      // the ticket should stay in the store
      expect(ticketFromStore().ticket).toEqual(testTicket);
    });

>>>>>>> 7540bf86
    it("should display a waring when current_committed ≠ ticket.amount", async () => {
      snsTicketsStore.setTicket({
        rootCanisterId: rootCanisterIdMock,
        ticket: testTicket,
      });
      await participateInSnsSale({
        rootCanisterId: testRootCanisterId,
        postprocess: jest.fn().mockResolvedValue(undefined),
        updateProgress: jest.fn().mockResolvedValue(undefined),
      });

      expect(spyOnToastsShow).toBeCalledWith(
        expect.objectContaining({
          level: "warn",
          labelKey: "error__sns.sns_sale_committed_not_equal_to_amount",
        })
      );
      expect(ticketFromStore().ticket).toEqual(null);
    });
  });
});<|MERGE_RESOLUTION|>--- conflicted
+++ resolved
@@ -1154,51 +1154,17 @@
       expect(ticketFromStore().ticket).toEqual(null);
     });
 
-<<<<<<< HEAD
-=======
-    it("should set retry flag on CreatedInFuture error", async () => {
+    it("should display a waring when current_committed ≠ ticket.amount", async () => {
       snsTicketsStore.setTicket({
         rootCanisterId: rootCanisterIdMock,
         ticket: testTicket,
       });
-      sendICPSpy.mockRejectedValue(new TxCreatedInFutureError());
-
-      expect(spyOnToastsError).not.toBeCalled();
-
       await participateInSnsSale({
         rootCanisterId: testRootCanisterId,
         postprocess: jest.fn().mockResolvedValue(undefined),
         updateProgress: jest.fn().mockResolvedValue(undefined),
       });
 
-      expect(spyOnNotifyParticipation).not.toBeCalled();
-
-      await waitFor(() => expect(spyOnToastsShow).toHaveBeenCalledTimes(2), {
-        timeout: 2000,
-      });
-
-      expect(spyOnToastsShow).toBeCalledWith(
-        expect.objectContaining({
-          labelKey: "error__sns.sns_sale_retry_in",
-        })
-      );
-
-      // the ticket should stay in the store
-      expect(ticketFromStore().ticket).toEqual(testTicket);
-    });
-
->>>>>>> 7540bf86
-    it("should display a waring when current_committed ≠ ticket.amount", async () => {
-      snsTicketsStore.setTicket({
-        rootCanisterId: rootCanisterIdMock,
-        ticket: testTicket,
-      });
-      await participateInSnsSale({
-        rootCanisterId: testRootCanisterId,
-        postprocess: jest.fn().mockResolvedValue(undefined),
-        updateProgress: jest.fn().mockResolvedValue(undefined),
-      });
-
       expect(spyOnToastsShow).toBeCalledWith(
         expect.objectContaining({
           level: "warn",

/**
 * @vi-environment jsdom
 */

import * as governanceApi from "$lib/api/sns-governance.api";
import * as api from "$lib/api/sns.api";
import { E8S_PER_ICP } from "$lib/constants/icp.constants";
import { HOTKEY_PERMISSIONS } from "$lib/constants/sns-neurons.constants";
import { snsTokenSymbolSelectedStore } from "$lib/derived/sns/sns-token-symbol-selected.store";
import { loadSnsAccounts } from "$lib/services/sns-accounts.services";
import * as services from "$lib/services/sns-neurons.services";
import {
  disburse,
  increaseStakeNeuron,
  stakeMaturity,
  startDissolving,
  stopDissolving,
  toggleAutoStakeMaturity,
  updateDelay,
} from "$lib/services/sns-neurons.services";
import { snsNeuronsStore } from "$lib/stores/sns-neurons.store";
import { snsParametersStore } from "$lib/stores/sns-parameters.store";
import { toastsError } from "$lib/stores/toasts.store";
import { transactionsFeesStore } from "$lib/stores/transaction-fees.store";
import {
  getSnsNeuronIdAsHexString,
  subaccountToHexString,
} from "$lib/utils/sns-neuron.utils";
import { numberToE8s } from "$lib/utils/token.utils";
import { bytesToHexString } from "$lib/utils/utils";
import { mockIdentity, mockPrincipal } from "$tests/mocks/auth.store.mock";
import { mockSnsMainAccount } from "$tests/mocks/sns-accounts.mock";
import {
  buildMockSnsNeuronsStoreSubscribe,
  mockSnsNeuron,
  snsNervousSystemParametersMock,
} from "$tests/mocks/sns-neurons.mock";
import { mockTokenStore } from "$tests/mocks/sns-projects.mock";
import { decodeIcrcAccount } from "@dfinity/ledger";
import { Principal } from "@dfinity/principal";
import {
  neuronSubaccount,
  type SnsNeuron,
  type SnsNeuronId,
} from "@dfinity/sns";
import {
  arrayOfNumberToUint8Array,
  fromDefinedNullable,
  fromNullable,
} from "@dfinity/utils";
import { waitFor } from "@testing-library/svelte";
import { tick } from "svelte";
import { get } from "svelte/store";
import { vi, type SpyInstance } from "vitest";

const {
  syncSnsNeurons,
  getSnsNeuron,
  addHotkey,
  removeHotkey,
  splitNeuron,
  stakeNeuron,
  loadNeurons,
  addFollowee,
} = services;

vi.mock("$lib/stores/toasts.store", () => {
  return {
    toastsError: vi.fn(),
  };
});

vi.mock("$lib/services/sns-accounts.services", () => {
  return {
    loadSnsAccounts: vi.fn(),
  };
});

describe("sns-neurons-services", () => {
  describe("syncSnsNeurons", () => {
    beforeEach(() => {
      jest.clearAllMocks();
      snsNeuronsStore.reset();

      snsParametersStore.reset();
      snsParametersStore.setParameters({
        rootCanisterId: mockPrincipal,
        certified: true,
        parameters: snsNervousSystemParametersMock,
      });
    });

<<<<<<< HEAD
    beforeEach(() => {
      vi.clearAllMocks();
      snsNeuronsStore.reset();
      vi.spyOn(console, "error").mockImplementation(() => undefined);
=======
    describe("when sns parameteres are not loaded", () => {
      beforeEach(() => {
        snsParametersStore.reset();
      });

      it("should call api.querySnsNeurons and load neurons in store", async () => {
        const subaccount: Uint8Array = neuronSubaccount({
          controller: mockIdentity.getPrincipal(),
          index: 0,
        });
        const neuronId: SnsNeuronId = { id: subaccount };
        const neuron = {
          ...mockSnsNeuron,
          id: [neuronId] as [SnsNeuronId],
        };
        const spyQuery = jest
          .spyOn(governanceApi, "querySnsNeurons")
          .mockImplementation(() => Promise.resolve([neuron]));
        const spyNeuronBalance = jest
          .spyOn(governanceApi, "getNeuronBalance")
          .mockImplementationOnce(() =>
            Promise.resolve(mockSnsNeuron.cached_neuron_stake_e8s)
          )
          .mockImplementation(() => Promise.resolve(BigInt(0)));
        const spyOnNervousSystemParameters = jest
          .spyOn(governanceApi, "nervousSystemParameters")
          .mockResolvedValue(snsNervousSystemParametersMock);

        expect(spyOnNervousSystemParameters).not.toBeCalled();
        // expect parameters not to be in store
        expect(get(snsParametersStore)[mockPrincipal.toText()]).toBeUndefined();

        await syncSnsNeurons(mockPrincipal);

        await tick();

        const store = get(snsNeuronsStore);
        expect(store[mockPrincipal.toText()]?.neurons).toHaveLength(1);
        expect(spyOnNervousSystemParameters).toBeCalled();
        expect(spyQuery).toBeCalled();
        expect(spyNeuronBalance).toBeCalled();
      });
>>>>>>> 5ae5af53
    });

    describe("when sns parameters are loaded", () => {
      const spyOnNervousSystemParameters = jest
        .spyOn(governanceApi, "nervousSystemParameters")
        .mockRejectedValue("should not be called");

      beforeEach(() => {
        spyOnNervousSystemParameters.mockClear();
      });
<<<<<<< HEAD
      const neuronId: SnsNeuronId = { id: subaccount };
      const neuron = {
        ...mockSnsNeuron,
        id: [neuronId] as [SnsNeuronId],
      };
      const spyQuery = vi
        .spyOn(governanceApi, "querySnsNeurons")
        .mockImplementation(() => Promise.resolve([neuron]));
      const spyNeuronBalance = vi
        .spyOn(governanceApi, "getNeuronBalance")
        .mockImplementationOnce(() =>
          Promise.resolve(mockSnsNeuron.cached_neuron_stake_e8s)
        )
        .mockImplementation(() => Promise.resolve(BigInt(0)));
      await syncSnsNeurons(mockPrincipal);
=======
>>>>>>> 5ae5af53

      it("should call api.querySnsNeurons and load neurons in store", async () => {
        const subaccount: Uint8Array = neuronSubaccount({
          controller: mockIdentity.getPrincipal(),
          index: 0,
        });
        const neuronId: SnsNeuronId = { id: subaccount };
        const neuron = {
          ...mockSnsNeuron,
          id: [neuronId] as [SnsNeuronId],
        };
        const spyQuery = jest
          .spyOn(governanceApi, "querySnsNeurons")
          .mockImplementation(() => Promise.resolve([neuron]));
        const spyNeuronBalance = jest
          .spyOn(governanceApi, "getNeuronBalance")
          .mockImplementationOnce(() =>
            Promise.resolve(mockSnsNeuron.cached_neuron_stake_e8s)
          )
          .mockImplementation(() => Promise.resolve(BigInt(0)));

        // expect parameters to be in store
        expect(
          get(snsParametersStore)[mockPrincipal.toText()]
        ).not.toBeUndefined();

        await syncSnsNeurons(mockPrincipal);

        await tick();
        const store = get(snsNeuronsStore);
        expect(store[mockPrincipal.toText()]?.neurons).toHaveLength(1);
        expect(spyQuery).toBeCalled();
        expect(spyOnNervousSystemParameters).not.toBeCalled();
        expect(spyNeuronBalance).toBeCalled();
      });
    });

    it("should refresh and refetch the neuron if balance doesn't match", async () => {
      const subaccount: Uint8Array = neuronSubaccount({
        controller: mockIdentity.getPrincipal(),
        index: 0,
      });
      const neuronId: SnsNeuronId = { id: subaccount };
      const neuron = {
        ...mockSnsNeuron,
        id: [neuronId] as [SnsNeuronId],
      };
      const spyQuery = vi
        .spyOn(governanceApi, "querySnsNeurons")
        .mockImplementation(() => Promise.resolve([neuron]));
      const spyNeuronQuery = vi
        .spyOn(governanceApi, "getSnsNeuron")
        .mockImplementation(() => Promise.resolve(neuron));
      const spyNeuronBalance = vi
        .spyOn(governanceApi, "getNeuronBalance")
        .mockImplementationOnce(() =>
          Promise.resolve(
            mockSnsNeuron.cached_neuron_stake_e8s + BigInt(10_000)
          )
        )
        .mockImplementation(() => Promise.resolve(BigInt(0)));
      const spyRefreshNeuron = vi
        .spyOn(governanceApi, "refreshNeuron")
        .mockImplementation(() => Promise.resolve(undefined));
      await syncSnsNeurons(mockPrincipal);

      await tick();
      const store = get(snsNeuronsStore);
      expect(store[mockPrincipal.toText()]?.neurons).toHaveLength(1);
      expect(spyQuery).toBeCalled();
      expect(spyNeuronBalance).toBeCalled();
      expect(spyRefreshNeuron).toBeCalled();
      expect(spyNeuronQuery).toBeCalled();
    });

    it("should claim neuron if find a subaccount without neuron", async () => {
      const subaccount: Uint8Array = neuronSubaccount({
        controller: mockIdentity.getPrincipal(),
        index: 1,
      });
      const neuronId: SnsNeuronId = { id: subaccount };
      const neuron = {
        ...mockSnsNeuron,
        id: [neuronId] as [SnsNeuronId],
      };
      const spyQuery = vi
        .spyOn(governanceApi, "querySnsNeurons")
        .mockImplementation(() => Promise.resolve([neuron]));
      const spyNeuronQuery = vi
        .spyOn(governanceApi, "getSnsNeuron")
        .mockImplementation(() => Promise.resolve(neuron));
      const spyNeuronBalance = vi
        .spyOn(governanceApi, "getNeuronBalance")
        .mockImplementationOnce(() =>
          Promise.resolve(mockSnsNeuron.cached_neuron_stake_e8s)
        )
        .mockImplementationOnce(() => Promise.resolve(BigInt(200_000_000)))
        .mockImplementation(() => Promise.resolve(BigInt(0)));
      const spyClaimNeuron = vi
        .spyOn(governanceApi, "claimNeuron")
        .mockImplementation(() => Promise.resolve(undefined));
      await syncSnsNeurons(mockPrincipal);

      await tick();
      await tick();
      const store = get(snsNeuronsStore);
      expect(store[mockPrincipal.toText()]?.neurons).toHaveLength(1);
      expect(spyQuery).toBeCalled();
      expect(spyNeuronBalance).toBeCalled();
      expect(spyClaimNeuron).toBeCalled();
      expect(spyNeuronQuery).toBeCalled();
    });

    it("should empty store if update call fails", async () => {
      jest.spyOn(console, "error").mockImplementation(() => undefined);

      snsNeuronsStore.setNeurons({
        rootCanisterId: mockPrincipal,
        neurons: [mockSnsNeuron],
        certified: true,
      });
      const spyQuery = vi
        .spyOn(governanceApi, "querySnsNeurons")
        .mockImplementation(() => Promise.reject(undefined));

      await syncSnsNeurons(mockPrincipal);

      await tick();
      const store = get(snsNeuronsStore);
      expect(store[mockPrincipal.toText()]).toBeUndefined();
      expect(spyQuery).toBeCalled();
    });
  });

  describe("loadNeurons", () => {
    beforeEach(() => {
      vi.clearAllMocks();
      snsNeuronsStore.reset();
      vi.spyOn(console, "error").mockImplementation(() => undefined);
    });

    it("should call api.querySnsNeurons and load neurons in store", async () => {
      const subaccount: Uint8Array = neuronSubaccount({
        controller: mockIdentity.getPrincipal(),
        index: 0,
      });
      const neuronId: SnsNeuronId = { id: subaccount };
      const neuron = {
        ...mockSnsNeuron,
        id: [neuronId] as [SnsNeuronId],
      };
      const spyQuery = vi
        .spyOn(governanceApi, "querySnsNeurons")
        .mockImplementation(() => Promise.resolve([neuron]));
      await loadNeurons({ rootCanisterId: mockPrincipal, certified: true });

      await tick();
      const store = get(snsNeuronsStore);
      expect(store[mockPrincipal.toText()]?.neurons).toHaveLength(1);
      expect(spyQuery).toBeCalled();
    });
  });

  describe("getSnsNeuron", () => {
    beforeEach(() => {
      vi.clearAllMocks();
      snsNeuronsStore.reset();
      vi.spyOn(console, "error").mockImplementation(() => undefined);
    });
    it("should call api.querySnsNeuron and call load neuron when neuron not in store", () =>
      new Promise<void>((done) => {
        const subaccount: Uint8Array = neuronSubaccount({
          controller: mockIdentity.getPrincipal(),
          index: 0,
        });
        const neuronId: SnsNeuronId = { id: subaccount };
        const neuron = {
          ...mockSnsNeuron,
          id: [neuronId] as [SnsNeuronId],
        };
        const spyNeuronBalance = vi
          .spyOn(governanceApi, "getNeuronBalance")
          .mockImplementationOnce(() =>
            Promise.resolve(mockSnsNeuron.cached_neuron_stake_e8s)
          )
          .mockImplementation(() => Promise.resolve(BigInt(0)));
        const spyQuery = vi
          .spyOn(governanceApi, "getSnsNeuron")
          .mockImplementation(() => Promise.resolve(neuron));
        const onLoad = async ({
          neuron: neuronToLoad,
          certified,
        }: {
          neuron: SnsNeuron;
          certified: boolean;
        }) => {
          expect(spyQuery).toBeCalled();
          expect(neuronToLoad).toEqual(neuron);
          if (certified) {
            await waitFor(() => expect(spyNeuronBalance).toBeCalled());
            done();
          }
        };
        getSnsNeuron({
          neuronIdHex: bytesToHexString(
            Array.from(mockSnsNeuron.id[0]?.id as Uint8Array)
          ),
          rootCanisterId: mockPrincipal,
          onLoad,
        });
      }));

    it("should refresh neuron if balance does not match and load again", () =>
      new Promise<void>((done) => {
        const subaccount: Uint8Array = neuronSubaccount({
          controller: mockIdentity.getPrincipal(),
          index: 0,
        });
        const neuronId: SnsNeuronId = { id: subaccount };
        const neuron = {
          ...mockSnsNeuron,
          id: [neuronId] as [SnsNeuronId],
        };
        const stake = neuron.cached_neuron_stake_e8s + BigInt(10_000);
        const updatedNeuron = {
          ...neuron,
          cached_neuron_stake_e8s: stake,
        };
        const spyNeuronBalance = vi
          .spyOn(governanceApi, "getNeuronBalance")
          .mockImplementationOnce(() => Promise.resolve(stake))
          .mockImplementation(() => Promise.resolve(BigInt(0)));
        const spyQuery = vi
          .spyOn(governanceApi, "getSnsNeuron")
          // First is the query call and returns old neuron
          .mockImplementationOnce(() => Promise.resolve(neuron))
          // Second is the update call and returns old neuron. It will be checked.
          .mockImplementationOnce(() => Promise.resolve(neuron))
          // After refreshing we get the updated neuron.
          .mockImplementation(() => Promise.resolve(updatedNeuron));
        const spyRefreshNeuron = vi
          .spyOn(governanceApi, "refreshNeuron")
          .mockImplementation(() => Promise.resolve(undefined));
        const onLoad = ({
          neuron: neuronToLoad,
        }: {
          neuron: SnsNeuron;
          certified: boolean;
        }) => {
          // Wait until we get the updated neuron to finish the test.
          if (neuronToLoad.cached_neuron_stake_e8s === stake) {
            expect(spyQuery).toBeCalledTimes(3);
            expect(spyNeuronBalance).toBeCalledTimes(1);
            expect(spyRefreshNeuron).toBeCalledTimes(1);
            expect(neuronToLoad).toEqual(updatedNeuron);
            done();
          }
        };
        getSnsNeuron({
          neuronIdHex: bytesToHexString(
            Array.from(mockSnsNeuron.id[0]?.id as Uint8Array)
          ),
          rootCanisterId: mockPrincipal,
          onLoad,
        });
      }));

    it("should return neuron if it's in the store", () =>
      new Promise<void>((done) => {
        const spyQuery = vi
          .spyOn(governanceApi, "getSnsNeuron")
          .mockImplementation(() => Promise.resolve(mockSnsNeuron));
        snsNeuronsStore.setNeurons({
          rootCanisterId: mockPrincipal,
          neurons: [mockSnsNeuron],
          certified: true,
        });
        const onLoad = ({
          neuron,
          certified,
        }: {
          neuron: SnsNeuron;
          certified: boolean;
        }) => {
          expect(spyQuery).not.toBeCalled();
          expect(neuron).toEqual(mockSnsNeuron);
          if (certified) {
            done();
          }
        };
        getSnsNeuron({
          neuronIdHex: bytesToHexString(
            Array.from(mockSnsNeuron.id[0]?.id as Uint8Array)
          ),
          rootCanisterId: mockPrincipal,
          onLoad,
        });
      }));

    it("should call api even if it's in the store when forceFetch", () =>
      new Promise<void>((done) => {
        const spyQuery = vi
          .spyOn(governanceApi, "getSnsNeuron")
          .mockImplementation(() => Promise.resolve({ ...mockSnsNeuron }));
        snsNeuronsStore.setNeurons({
          rootCanisterId: mockPrincipal,
          neurons: [mockSnsNeuron],
          certified: true,
        });
        const onLoad = ({
          neuron,
          certified,
        }: {
          neuron: SnsNeuron;
          certified: boolean;
        }) => {
          expect(spyQuery).toBeCalled();
          expect(neuron).not.toBe(mockSnsNeuron);
          if (certified) {
            done();
          }
        };
        getSnsNeuron({
          forceFetch: true,
          neuronIdHex: bytesToHexString(
            Array.from(mockSnsNeuron.id[0]?.id as Uint8Array)
          ),
          rootCanisterId: mockPrincipal,
          onLoad,
        });
      }));

    it("should call onError callback when call failes", () =>
      new Promise<void>((done) => {
        const spyQuery = vi
          .spyOn(governanceApi, "getSnsNeuron")
          .mockImplementation(() => Promise.reject());
        const onLoad = vi.fn();
        const onError = ({ certified }: { certified: boolean }) => {
          expect(spyQuery).toBeCalled();
          expect(onLoad).not.toBeCalled();
          if (certified) {
            done();
          }
        };
        getSnsNeuron({
          neuronIdHex: bytesToHexString(
            Array.from(mockSnsNeuron.id[0]?.id as Uint8Array)
          ),
          rootCanisterId: mockPrincipal,
          onLoad,
          onError,
        });
      }));
  });

  describe("addHotkey", () => {
    it("should call api.addNeuronPermissions", async () => {
      const spyAdd = vi
        .spyOn(governanceApi, "addNeuronPermissions")
        .mockImplementation(() => Promise.resolve());
      const hotkey = Principal.fromText("aaaaa-aa");
      const { success } = await addHotkey({
        neuronId: mockSnsNeuron.id[0] as SnsNeuronId,
        hotkey,
        rootCanisterId: mockPrincipal,
      });
      expect(success).toBeTruthy();
      expect(spyAdd).toBeCalledWith({
        neuronId: mockSnsNeuron.id[0] as SnsNeuronId,
        identity: mockIdentity,
        principal: hotkey,
        rootCanisterId: mockPrincipal,
        permissions: HOTKEY_PERMISSIONS,
      });
    });
  });

  describe("removeHotkey", () => {
    it("should call api.addNeuronPermissions", async () => {
      const spyAdd = vi
        .spyOn(governanceApi, "removeNeuronPermissions")
        .mockImplementation(() => Promise.resolve());
      const hotkey = "aaaaa-aa";
      const { success } = await removeHotkey({
        neuronId: mockSnsNeuron.id[0] as SnsNeuronId,
        hotkey,
        rootCanisterId: mockPrincipal,
      });
      expect(success).toBeTruthy();
      expect(spyAdd).toBeCalledWith({
        neuronId: mockSnsNeuron.id[0] as SnsNeuronId,
        identity: mockIdentity,
        principal: Principal.fromText(hotkey),
        rootCanisterId: mockPrincipal,
        permissions: HOTKEY_PERMISSIONS,
      });
    });
  });

  describe("disburse", () => {
    it("should call api.disburse", async () => {
      const neuronId = mockSnsNeuron.id[0] as SnsNeuronId;
      const identity = mockIdentity;
      const rootCanisterId = mockPrincipal;

      const spyOnDisburse = vi
        .spyOn(governanceApi, "disburse")
        .mockImplementation(() => Promise.resolve());

      const { success } = await disburse({
        rootCanisterId,
        neuronId,
      });

      expect(success).toBeTruthy();

      expect(spyOnDisburse).toBeCalledWith({
        neuronId,
        identity,
        rootCanisterId,
      });
    });
  });

  describe("start dissolving", () => {
    it("should call sns api startDissolving", async () => {
      const neuronId = mockSnsNeuron.id[0] as SnsNeuronId;
      const identity = mockIdentity;
      const rootCanisterId = mockPrincipal;

      const spyOnStartDissolving = vi
        .spyOn(governanceApi, "startDissolving")
        .mockImplementation(() => Promise.resolve());

      const { success } = await startDissolving({
        rootCanisterId,
        neuronId,
      });

      expect(success).toBeTruthy();

      expect(spyOnStartDissolving).toBeCalledWith({
        neuronId,
        identity,
        rootCanisterId,
      });
    });
  });

  describe("stop dissolving", () => {
    it("should call sns api stopDissolving", async () => {
      const neuronId = mockSnsNeuron.id[0] as SnsNeuronId;
      const identity = mockIdentity;
      const rootCanisterId = mockPrincipal;

      const spyOnStopDissolving = vi
        .spyOn(governanceApi, "stopDissolving")
        .mockImplementation(() => Promise.resolve());

      const { success } = await stopDissolving({
        rootCanisterId,
        neuronId,
      });

      expect(success).toBeTruthy();

      expect(spyOnStopDissolving).toBeCalledWith({
        neuronId,
        identity,
        rootCanisterId,
      });
    });
  });

  describe("updateDelay ", () => {
    const spyOnIncreaseDissolveDelay = vi
      .spyOn(governanceApi, "increaseDissolveDelay")
      .mockImplementation(() => Promise.resolve());

    beforeEach(spyOnIncreaseDissolveDelay.mockClear);

    it("should call sns api increaseDissolveDelay", async () => {
      const neuronId = fromDefinedNullable(mockSnsNeuron.id);
      const identity = mockIdentity;
      const rootCanisterId = mockPrincipal;
      const { success } = await updateDelay({
        rootCanisterId,
        dissolveDelaySeconds: 123,
        neuron: mockSnsNeuron,
      });

      expect(success).toBeTruthy();

      expect(spyOnIncreaseDissolveDelay).toBeCalledWith({
        neuronId,
        identity,
        rootCanisterId,
        additionalDissolveDelaySeconds: 123,
      });
    });

    it("should calculate additionalDissolveDelaySeconds", async () => {
      const rootCanisterId = mockPrincipal;
      const { success } = await updateDelay({
        rootCanisterId,
        dissolveDelaySeconds: 333,
        neuron: {
          ...mockSnsNeuron,
          dissolve_state: [{ DissolveDelaySeconds: BigInt(111) }],
        },
      });

      expect(success).toBeTruthy();

      expect(spyOnIncreaseDissolveDelay).toHaveBeenNthCalledWith(
        1,
        expect.objectContaining({
          additionalDissolveDelaySeconds: 222,
        })
      );
    });
  });

  describe("stakeNeuron", () => {
    afterEach(() => {
      transactionsFeesStore.reset();
      vi.clearAllMocks();
    });

    it("should call sns api stakeNeuron, query neurons again and load sns accounts", async () => {
      transactionsFeesStore.setFee({
        rootCanisterId: mockPrincipal,
        fee: BigInt(100),
        certified: true,
      });
      const spyStake = vi
        .spyOn(api, "stakeNeuron")
        .mockImplementation(() => Promise.resolve(mockSnsNeuron.id[0]));
      const spyQuery = vi
        .spyOn(governanceApi, "querySnsNeurons")
        .mockImplementation(() => Promise.resolve([mockSnsNeuron]));

      const { success } = await stakeNeuron({
        rootCanisterId: mockPrincipal,
        amount: 2,
        account: mockSnsMainAccount,
      });

      expect(success).toBeTruthy();
      expect(spyStake).toBeCalled();
      expect(spyQuery).toBeCalled();
      expect(loadSnsAccounts).toBeCalled();
    });

    it("should not call sns api stakeNeuron if fee is not present", async () => {
      transactionsFeesStore.reset();
      const spyStake = vi
        .spyOn(api, "stakeNeuron")
        .mockImplementation(() => Promise.resolve(mockSnsNeuron.id[0]));

      const { success } = await stakeNeuron({
        rootCanisterId: mockPrincipal,
        amount: 2,
        account: mockSnsMainAccount,
      });

      expect(success).toBe(false);
      expect(spyStake).not.toBeCalled();
    });
  });

  describe("increaseStakeNeuron", () => {
    it("should call api.increaseStakeNeuron and load sns accounts", async () => {
      const spyOnIncreaseStakeNeuron = vi
        .spyOn(api, "increaseStakeNeuron")
        .mockImplementation(() => Promise.resolve());

      const rootCanisterId = mockPrincipal;
      const amount = 2;
      const identity = mockIdentity;
      const neuronId = mockSnsNeuron.id[0] as SnsNeuronId;
      const account = mockSnsMainAccount;
      const identifier = decodeIcrcAccount(account.identifier);

      const { success } = await increaseStakeNeuron({
        rootCanisterId,
        amount,
        account,
        neuronId,
      });

      expect(success).toBeTruthy();

      expect(spyOnIncreaseStakeNeuron).toBeCalledWith({
        neuronId,
        rootCanisterId,
        stakeE8s: numberToE8s(amount),
        identity,
        source: identifier,
      });
      expect(loadSnsAccounts).toBeCalled();
    });
  });

  describe("stakeMaturity", () => {
    it("should call api.stakeMaturity", async () => {
      const neuronId = mockSnsNeuron.id[0] as SnsNeuronId;
      const identity = mockIdentity;
      const rootCanisterId = mockPrincipal;
      const percentageToStake = 60;

      const spyOnStakeMaturity = vi
        .spyOn(governanceApi, "stakeMaturity")
        .mockImplementation(() => Promise.resolve());

      const { success } = await stakeMaturity({
        neuronId,
        rootCanisterId,
        percentageToStake,
      });

      expect(success).toBeTruthy();

      expect(spyOnStakeMaturity).toBeCalledWith({
        neuronId,
        rootCanisterId,
        percentageToStake,
        identity,
      });
    });
  });

  describe("addFollowee ", () => {
    const setFolloweesSpy = vi
      .spyOn(governanceApi, "setFollowees")
      .mockImplementation(() => Promise.resolve());

    const followee1: SnsNeuronId = {
      id: arrayOfNumberToUint8Array([1, 2, 3]),
    };
    const followee2: SnsNeuronId = {
      id: arrayOfNumberToUint8Array([1, 2, 4]),
    };
    const followeeHex2 = subaccountToHexString(followee2.id);
    const rootCanisterId = mockPrincipal;
    const functionId = BigInt(3);

    afterEach(() => vi.clearAllMocks());

    it("should call sns api setFollowees with new followee when topic already has followees", async () => {
      const queryNeuronSpy = vi
        .spyOn(governanceApi, "querySnsNeuron")
        .mockResolvedValue(mockSnsNeuron);
      const neuron: SnsNeuron = {
        ...mockSnsNeuron,
        followees: [[functionId, { followees: [followee1] }]],
      };
      await addFollowee({
        rootCanisterId,
        neuron,
        functionId,
        followeeHex: followeeHex2,
      });

      expect(setFolloweesSpy).toBeCalledWith({
        neuronId: fromNullable(neuron.id),
        identity: mockIdentity,
        rootCanisterId,
        followees: [followee1, followee2],
        functionId,
      });
      expect(queryNeuronSpy).toBeCalled();
    });

    it("should call sns api setFollowees with new followee when topic has no followees", async () => {
      vi.spyOn(governanceApi, "querySnsNeuron").mockResolvedValue(
        mockSnsNeuron
      );
      const neuron: SnsNeuron = {
        ...mockSnsNeuron,
        followees: [[BigInt(4), { followees: [followee1] }]],
      };
      await addFollowee({
        rootCanisterId,
        neuron,
        functionId,
        followeeHex: followeeHex2,
      });

      expect(setFolloweesSpy).toBeCalledWith({
        neuronId: fromNullable(neuron.id),
        identity: mockIdentity,
        rootCanisterId,
        followees: [followee2],
        functionId,
      });
    });

    it("should not call sns api setFollowees when new followee is in the list", async () => {
      vi.spyOn(governanceApi, "querySnsNeuron").mockResolvedValue(
        mockSnsNeuron
      );
      const neuron: SnsNeuron = {
        ...mockSnsNeuron,
        followees: [[functionId, { followees: [followee2] }]],
      };
      await addFollowee({
        rootCanisterId,
        neuron,
        functionId,
        followeeHex: followeeHex2,
      });

      expect(setFolloweesSpy).not.toBeCalled();
      expect(toastsError).toBeCalled();
    });

    it("should call sns api setFollowees when new followee is the same neuron", async () => {
      vi.spyOn(governanceApi, "querySnsNeuron").mockResolvedValue(
        mockSnsNeuron
      );
      const neuronIdHext = getSnsNeuronIdAsHexString(mockSnsNeuron);
      await addFollowee({
        rootCanisterId,
        neuron: mockSnsNeuron,
        functionId,
        followeeHex: neuronIdHext,
      });

      expect(setFolloweesSpy).toBeCalledWith({
        neuronId: fromNullable(mockSnsNeuron.id),
        identity: mockIdentity,
        rootCanisterId,
        followees: [mockSnsNeuron.id[0] as SnsNeuronId],
        functionId,
      });
      expect(setFolloweesSpy).toBeCalledTimes(1);
    });

    it("should not call sns api setFollowees when new followee does not exist", async () => {
      vi.spyOn(governanceApi, "querySnsNeuron").mockResolvedValue(undefined);
      const neuronIdHext = getSnsNeuronIdAsHexString(mockSnsNeuron);
      await addFollowee({
        rootCanisterId,
        neuron: mockSnsNeuron,
        functionId,
        followeeHex: neuronIdHext,
      });

      expect(setFolloweesSpy).not.toBeCalled();
      expect(toastsError).toBeCalled();
    });
  });

  describe("removeFollowee ", () => {
    const setFolloweesSpy = vi
      .spyOn(governanceApi, "setFollowees")
      .mockImplementation(() => Promise.resolve());

    const followee1: SnsNeuronId = {
      id: arrayOfNumberToUint8Array([1, 2, 3]),
    };
    const followee2: SnsNeuronId = {
      id: arrayOfNumberToUint8Array([1, 2, 4]),
    };
    const rootCanisterId = mockPrincipal;
    const functionId = BigInt(3);

    afterEach(() => vi.clearAllMocks());

    it("should call sns api setFollowees with followee removed from list", async () => {
      const neuron: SnsNeuron = {
        ...mockSnsNeuron,
        followees: [[functionId, { followees: [followee1, followee2] }]],
      };
      await services.removeFollowee({
        rootCanisterId,
        neuron,
        functionId,
        followee: followee1,
      });

      expect(setFolloweesSpy).toBeCalledWith({
        neuronId: fromNullable(neuron.id),
        identity: mockIdentity,
        rootCanisterId,
        followees: [followee2],
        functionId,
      });
    });

    it("should call sns api setFollowees with empty list if followee is the last followee", async () => {
      const neuron: SnsNeuron = {
        ...mockSnsNeuron,
        followees: [[functionId, { followees: [followee1] }]],
      };
      await services.removeFollowee({
        rootCanisterId,
        neuron,
        functionId,
        followee: followee1,
      });

      expect(setFolloweesSpy).toBeCalledWith({
        neuronId: fromNullable(neuron.id),
        identity: mockIdentity,
        rootCanisterId,
        followees: [],
        functionId,
      });
    });

    it("should not call sns api setFollowees when followee is not in the list", async () => {
      vi.spyOn(governanceApi, "querySnsNeuron").mockResolvedValue(
        mockSnsNeuron
      );
      const neuron: SnsNeuron = {
        ...mockSnsNeuron,
        followees: [[functionId, { followees: [followee2] }]],
      };
      await services.removeFollowee({
        rootCanisterId,
        neuron,
        functionId,
        followee: followee1,
      });

      expect(setFolloweesSpy).not.toBeCalled();
      expect(toastsError).toBeCalled();
    });
  });

  describe("stakeMaturity", () => {
    it("should call api.stakeMaturity", async () => {
      const neuronId = mockSnsNeuron.id[0] as SnsNeuronId;
      const identity = mockIdentity;
      const rootCanisterId = mockPrincipal;
      const percentageToStake = 60;

      const spyOnStakeMaturity = vi
        .spyOn(governanceApi, "stakeMaturity")
        .mockImplementation(() => Promise.resolve());

      const { success } = await stakeMaturity({
        neuronId,
        rootCanisterId,
        percentageToStake,
      });

      expect(success).toBeTruthy();

      expect(spyOnStakeMaturity).toBeCalledWith({
        neuronId,
        rootCanisterId,
        percentageToStake,
        identity,
      });
    });
  });

  describe("toggleAutoStakeMaturity", () => {
    const spyOnStakeMaturity = vi
      .spyOn(governanceApi, "autoStakeMaturity")
      .mockImplementation(() => Promise.resolve());

    const testToggle = async ({
      neuron,
      neuronId,
      rootCanisterId,
      identity,
      autoStake,
    }) => {
      const { success } = await toggleAutoStakeMaturity({
        neuron,
        neuronId,
        rootCanisterId,
      });

      expect(success).toBeTruthy();

      expect(spyOnStakeMaturity).toBeCalledWith({
        neuronId,
        rootCanisterId,
        identity,
        autoStake,
      });
    };

    const neuronId = mockSnsNeuron.id[0] as SnsNeuronId;
    const identity = mockIdentity;
    const rootCanisterId = mockPrincipal;

    it("should call api.autoStakeMaturity with true for the first toggle", async () => {
      const neuron = {
        ...mockSnsNeuron,
        auto_stake_maturity: [] as [] | [boolean],
      };

      await testToggle({
        neuronId,
        neuron,
        identity,
        rootCanisterId,
        autoStake: true,
      });
    });

    it("should call api.autoStakeMaturity with false", async () => {
      const neuron = {
        ...mockSnsNeuron,
        auto_stake_maturity: [true] as [] | [boolean],
      };

      await testToggle({
        neuronId,
        neuron,
        identity,
        rootCanisterId,
        autoStake: false,
      });
    });

    it("should call api.autoStakeMaturity with true", async () => {
      const neuron = {
        ...mockSnsNeuron,
        auto_stake_maturity: [false] as [] | [boolean],
      };

      await testToggle({
        neuronId,
        neuron,
        identity,
        rootCanisterId,
        autoStake: true,
      });
    });
  });

  describe("splitNeuron", () => {
    const transactionFee = 100n;
    let snsNeuronsStoreSpy: SpyInstance;
    let snsTokenSymbolSelectedStoreSpy: SpyInstance;

    beforeEach(() => {
      snsNeuronsStoreSpy = vi
        .spyOn(snsNeuronsStore, "subscribe")
        .mockImplementation(
          buildMockSnsNeuronsStoreSubscribe({
            rootCanisterId: mockPrincipal,
            neurons: [mockSnsNeuron],
          })
        );
      snsTokenSymbolSelectedStoreSpy = vi
        .spyOn(snsTokenSymbolSelectedStore, "subscribe")
        .mockImplementation(mockTokenStore);

      transactionsFeesStore.setFee({
        rootCanisterId: mockPrincipal,
        fee: BigInt(transactionFee),
        certified: true,
      });
    });

    afterEach(() => {
      snsNeuronsStoreSpy.mockClear();
      snsTokenSymbolSelectedStoreSpy.mockClear();
      transactionsFeesStore.reset();
    });

    it("should call api.addNeuronPermissions", async () => {
      const spySplitNeuron = vi
        .spyOn(governanceApi, "splitNeuron")
        .mockImplementation(() => Promise.resolve());
      const spyLoadNeurons = vi
        .spyOn(services, "loadNeurons")
        .mockResolvedValue(undefined);
      const amount = 10;

      const neuronMinimumStake = 1000n;
      const { success } = await splitNeuron({
        neuronId: mockSnsNeuron.id[0] as SnsNeuronId,
        rootCanisterId: mockPrincipal,
        amount,
        neuronMinimumStake,
      });
      expect(success).toBeTruthy();
      expect(spyLoadNeurons).toBeCalled();
      expect(spySplitNeuron).toBeCalledWith({
        neuronId: mockSnsNeuron.id[0] as SnsNeuronId,
        identity: mockIdentity,
        rootCanisterId: mockPrincipal,
        amount: BigInt(amount * E8S_PER_ICP) + transactionFee,
        memo: 0n,
      });
    });

    it("should display error if not enough amount", async () => {
      const spySplitNeuron = vi
        .spyOn(governanceApi, "splitNeuron")
        .mockImplementation(() => Promise.resolve())
        .mockReset();
      const amount = 0.00001;
      const neuronMinimumStake = 2000n;
      const { success } = await splitNeuron({
        neuronId: mockSnsNeuron.id[0] as SnsNeuronId,
        rootCanisterId: mockPrincipal,
        amount,
        neuronMinimumStake,
      });

      expect(toastsError).toBeCalled();
      expect(success).toBe(false);
      expect(spySplitNeuron).not.toBeCalled();
    });
  });
});<|MERGE_RESOLUTION|>--- conflicted
+++ resolved
@@ -1,5 +1,5 @@
 /**
- * @vi-environment jsdom
+ * @jest-environment jsdom
  */
 
 import * as governanceApi from "$lib/api/sns-governance.api";
@@ -51,7 +51,6 @@
 import { waitFor } from "@testing-library/svelte";
 import { tick } from "svelte";
 import { get } from "svelte/store";
-import { vi, type SpyInstance } from "vitest";
 
 const {
   syncSnsNeurons,
@@ -64,15 +63,15 @@
   addFollowee,
 } = services;
 
-vi.mock("$lib/stores/toasts.store", () => {
+jest.mock("$lib/stores/toasts.store", () => {
   return {
-    toastsError: vi.fn(),
+    toastsError: jest.fn(),
   };
 });
 
-vi.mock("$lib/services/sns-accounts.services", () => {
+jest.mock("$lib/services/sns-accounts.services", () => {
   return {
-    loadSnsAccounts: vi.fn(),
+    loadSnsAccounts: jest.fn(),
   };
 });
 
@@ -90,12 +89,6 @@
       });
     });
 
-<<<<<<< HEAD
-    beforeEach(() => {
-      vi.clearAllMocks();
-      snsNeuronsStore.reset();
-      vi.spyOn(console, "error").mockImplementation(() => undefined);
-=======
     describe("when sns parameteres are not loaded", () => {
       beforeEach(() => {
         snsParametersStore.reset();
@@ -138,7 +131,6 @@
         expect(spyQuery).toBeCalled();
         expect(spyNeuronBalance).toBeCalled();
       });
->>>>>>> 5ae5af53
     });
 
     describe("when sns parameters are loaded", () => {
@@ -149,24 +141,6 @@
       beforeEach(() => {
         spyOnNervousSystemParameters.mockClear();
       });
-<<<<<<< HEAD
-      const neuronId: SnsNeuronId = { id: subaccount };
-      const neuron = {
-        ...mockSnsNeuron,
-        id: [neuronId] as [SnsNeuronId],
-      };
-      const spyQuery = vi
-        .spyOn(governanceApi, "querySnsNeurons")
-        .mockImplementation(() => Promise.resolve([neuron]));
-      const spyNeuronBalance = vi
-        .spyOn(governanceApi, "getNeuronBalance")
-        .mockImplementationOnce(() =>
-          Promise.resolve(mockSnsNeuron.cached_neuron_stake_e8s)
-        )
-        .mockImplementation(() => Promise.resolve(BigInt(0)));
-      await syncSnsNeurons(mockPrincipal);
-=======
->>>>>>> 5ae5af53
 
       it("should call api.querySnsNeurons and load neurons in store", async () => {
         const subaccount: Uint8Array = neuronSubaccount({
@@ -214,13 +188,13 @@
         ...mockSnsNeuron,
         id: [neuronId] as [SnsNeuronId],
       };
-      const spyQuery = vi
+      const spyQuery = jest
         .spyOn(governanceApi, "querySnsNeurons")
         .mockImplementation(() => Promise.resolve([neuron]));
-      const spyNeuronQuery = vi
+      const spyNeuronQuery = jest
         .spyOn(governanceApi, "getSnsNeuron")
         .mockImplementation(() => Promise.resolve(neuron));
-      const spyNeuronBalance = vi
+      const spyNeuronBalance = jest
         .spyOn(governanceApi, "getNeuronBalance")
         .mockImplementationOnce(() =>
           Promise.resolve(
@@ -228,7 +202,7 @@
           )
         )
         .mockImplementation(() => Promise.resolve(BigInt(0)));
-      const spyRefreshNeuron = vi
+      const spyRefreshNeuron = jest
         .spyOn(governanceApi, "refreshNeuron")
         .mockImplementation(() => Promise.resolve(undefined));
       await syncSnsNeurons(mockPrincipal);
@@ -252,20 +226,20 @@
         ...mockSnsNeuron,
         id: [neuronId] as [SnsNeuronId],
       };
-      const spyQuery = vi
+      const spyQuery = jest
         .spyOn(governanceApi, "querySnsNeurons")
         .mockImplementation(() => Promise.resolve([neuron]));
-      const spyNeuronQuery = vi
+      const spyNeuronQuery = jest
         .spyOn(governanceApi, "getSnsNeuron")
         .mockImplementation(() => Promise.resolve(neuron));
-      const spyNeuronBalance = vi
+      const spyNeuronBalance = jest
         .spyOn(governanceApi, "getNeuronBalance")
         .mockImplementationOnce(() =>
           Promise.resolve(mockSnsNeuron.cached_neuron_stake_e8s)
         )
         .mockImplementationOnce(() => Promise.resolve(BigInt(200_000_000)))
         .mockImplementation(() => Promise.resolve(BigInt(0)));
-      const spyClaimNeuron = vi
+      const spyClaimNeuron = jest
         .spyOn(governanceApi, "claimNeuron")
         .mockImplementation(() => Promise.resolve(undefined));
       await syncSnsNeurons(mockPrincipal);
@@ -288,7 +262,7 @@
         neurons: [mockSnsNeuron],
         certified: true,
       });
-      const spyQuery = vi
+      const spyQuery = jest
         .spyOn(governanceApi, "querySnsNeurons")
         .mockImplementation(() => Promise.reject(undefined));
 
@@ -303,9 +277,9 @@
 
   describe("loadNeurons", () => {
     beforeEach(() => {
-      vi.clearAllMocks();
+      jest.clearAllMocks();
       snsNeuronsStore.reset();
-      vi.spyOn(console, "error").mockImplementation(() => undefined);
+      jest.spyOn(console, "error").mockImplementation(() => undefined);
     });
 
     it("should call api.querySnsNeurons and load neurons in store", async () => {
@@ -318,7 +292,7 @@
         ...mockSnsNeuron,
         id: [neuronId] as [SnsNeuronId],
       };
-      const spyQuery = vi
+      const spyQuery = jest
         .spyOn(governanceApi, "querySnsNeurons")
         .mockImplementation(() => Promise.resolve([neuron]));
       await loadNeurons({ rootCanisterId: mockPrincipal, certified: true });
@@ -332,200 +306,195 @@
 
   describe("getSnsNeuron", () => {
     beforeEach(() => {
-      vi.clearAllMocks();
+      jest.clearAllMocks();
       snsNeuronsStore.reset();
-      vi.spyOn(console, "error").mockImplementation(() => undefined);
-    });
-    it("should call api.querySnsNeuron and call load neuron when neuron not in store", () =>
-      new Promise<void>((done) => {
-        const subaccount: Uint8Array = neuronSubaccount({
-          controller: mockIdentity.getPrincipal(),
-          index: 0,
-        });
-        const neuronId: SnsNeuronId = { id: subaccount };
-        const neuron = {
-          ...mockSnsNeuron,
-          id: [neuronId] as [SnsNeuronId],
-        };
-        const spyNeuronBalance = vi
-          .spyOn(governanceApi, "getNeuronBalance")
-          .mockImplementationOnce(() =>
-            Promise.resolve(mockSnsNeuron.cached_neuron_stake_e8s)
-          )
-          .mockImplementation(() => Promise.resolve(BigInt(0)));
-        const spyQuery = vi
-          .spyOn(governanceApi, "getSnsNeuron")
-          .mockImplementation(() => Promise.resolve(neuron));
-        const onLoad = async ({
-          neuron: neuronToLoad,
-          certified,
-        }: {
-          neuron: SnsNeuron;
-          certified: boolean;
-        }) => {
-          expect(spyQuery).toBeCalled();
-          expect(neuronToLoad).toEqual(neuron);
-          if (certified) {
-            await waitFor(() => expect(spyNeuronBalance).toBeCalled());
-            done();
-          }
-        };
-        getSnsNeuron({
-          neuronIdHex: bytesToHexString(
-            Array.from(mockSnsNeuron.id[0]?.id as Uint8Array)
-          ),
-          rootCanisterId: mockPrincipal,
-          onLoad,
-        });
-      }));
-
-    it("should refresh neuron if balance does not match and load again", () =>
-      new Promise<void>((done) => {
-        const subaccount: Uint8Array = neuronSubaccount({
-          controller: mockIdentity.getPrincipal(),
-          index: 0,
-        });
-        const neuronId: SnsNeuronId = { id: subaccount };
-        const neuron = {
-          ...mockSnsNeuron,
-          id: [neuronId] as [SnsNeuronId],
-        };
-        const stake = neuron.cached_neuron_stake_e8s + BigInt(10_000);
-        const updatedNeuron = {
-          ...neuron,
-          cached_neuron_stake_e8s: stake,
-        };
-        const spyNeuronBalance = vi
-          .spyOn(governanceApi, "getNeuronBalance")
-          .mockImplementationOnce(() => Promise.resolve(stake))
-          .mockImplementation(() => Promise.resolve(BigInt(0)));
-        const spyQuery = vi
-          .spyOn(governanceApi, "getSnsNeuron")
-          // First is the query call and returns old neuron
-          .mockImplementationOnce(() => Promise.resolve(neuron))
-          // Second is the update call and returns old neuron. It will be checked.
-          .mockImplementationOnce(() => Promise.resolve(neuron))
-          // After refreshing we get the updated neuron.
-          .mockImplementation(() => Promise.resolve(updatedNeuron));
-        const spyRefreshNeuron = vi
-          .spyOn(governanceApi, "refreshNeuron")
-          .mockImplementation(() => Promise.resolve(undefined));
-        const onLoad = ({
-          neuron: neuronToLoad,
-        }: {
-          neuron: SnsNeuron;
-          certified: boolean;
-        }) => {
-          // Wait until we get the updated neuron to finish the test.
-          if (neuronToLoad.cached_neuron_stake_e8s === stake) {
-            expect(spyQuery).toBeCalledTimes(3);
-            expect(spyNeuronBalance).toBeCalledTimes(1);
-            expect(spyRefreshNeuron).toBeCalledTimes(1);
-            expect(neuronToLoad).toEqual(updatedNeuron);
-            done();
-          }
-        };
-        getSnsNeuron({
-          neuronIdHex: bytesToHexString(
-            Array.from(mockSnsNeuron.id[0]?.id as Uint8Array)
-          ),
-          rootCanisterId: mockPrincipal,
-          onLoad,
-        });
-      }));
-
-    it("should return neuron if it's in the store", () =>
-      new Promise<void>((done) => {
-        const spyQuery = vi
-          .spyOn(governanceApi, "getSnsNeuron")
-          .mockImplementation(() => Promise.resolve(mockSnsNeuron));
-        snsNeuronsStore.setNeurons({
-          rootCanisterId: mockPrincipal,
-          neurons: [mockSnsNeuron],
-          certified: true,
-        });
-        const onLoad = ({
-          neuron,
-          certified,
-        }: {
-          neuron: SnsNeuron;
-          certified: boolean;
-        }) => {
-          expect(spyQuery).not.toBeCalled();
-          expect(neuron).toEqual(mockSnsNeuron);
-          if (certified) {
-            done();
-          }
-        };
-        getSnsNeuron({
-          neuronIdHex: bytesToHexString(
-            Array.from(mockSnsNeuron.id[0]?.id as Uint8Array)
-          ),
-          rootCanisterId: mockPrincipal,
-          onLoad,
-        });
-      }));
-
-    it("should call api even if it's in the store when forceFetch", () =>
-      new Promise<void>((done) => {
-        const spyQuery = vi
-          .spyOn(governanceApi, "getSnsNeuron")
-          .mockImplementation(() => Promise.resolve({ ...mockSnsNeuron }));
-        snsNeuronsStore.setNeurons({
-          rootCanisterId: mockPrincipal,
-          neurons: [mockSnsNeuron],
-          certified: true,
-        });
-        const onLoad = ({
-          neuron,
-          certified,
-        }: {
-          neuron: SnsNeuron;
-          certified: boolean;
-        }) => {
-          expect(spyQuery).toBeCalled();
-          expect(neuron).not.toBe(mockSnsNeuron);
-          if (certified) {
-            done();
-          }
-        };
-        getSnsNeuron({
-          forceFetch: true,
-          neuronIdHex: bytesToHexString(
-            Array.from(mockSnsNeuron.id[0]?.id as Uint8Array)
-          ),
-          rootCanisterId: mockPrincipal,
-          onLoad,
-        });
-      }));
-
-    it("should call onError callback when call failes", () =>
-      new Promise<void>((done) => {
-        const spyQuery = vi
-          .spyOn(governanceApi, "getSnsNeuron")
-          .mockImplementation(() => Promise.reject());
-        const onLoad = vi.fn();
-        const onError = ({ certified }: { certified: boolean }) => {
-          expect(spyQuery).toBeCalled();
-          expect(onLoad).not.toBeCalled();
-          if (certified) {
-            done();
-          }
-        };
-        getSnsNeuron({
-          neuronIdHex: bytesToHexString(
-            Array.from(mockSnsNeuron.id[0]?.id as Uint8Array)
-          ),
-          rootCanisterId: mockPrincipal,
-          onLoad,
-          onError,
-        });
-      }));
+      jest.spyOn(console, "error").mockImplementation(() => undefined);
+    });
+    it("should call api.querySnsNeuron and call load neuron when neuron not in store", (done) => {
+      const subaccount: Uint8Array = neuronSubaccount({
+        controller: mockIdentity.getPrincipal(),
+        index: 0,
+      });
+      const neuronId: SnsNeuronId = { id: subaccount };
+      const neuron = {
+        ...mockSnsNeuron,
+        id: [neuronId] as [SnsNeuronId],
+      };
+      const spyNeuronBalance = jest
+        .spyOn(governanceApi, "getNeuronBalance")
+        .mockImplementationOnce(() =>
+          Promise.resolve(mockSnsNeuron.cached_neuron_stake_e8s)
+        )
+        .mockImplementation(() => Promise.resolve(BigInt(0)));
+      const spyQuery = jest
+        .spyOn(governanceApi, "getSnsNeuron")
+        .mockImplementation(() => Promise.resolve(neuron));
+      const onLoad = async ({
+        neuron: neuronToLoad,
+        certified,
+      }: {
+        neuron: SnsNeuron;
+        certified: boolean;
+      }) => {
+        expect(spyQuery).toBeCalled();
+        expect(neuronToLoad).toEqual(neuron);
+        if (certified) {
+          await waitFor(() => expect(spyNeuronBalance).toBeCalled());
+          done();
+        }
+      };
+      getSnsNeuron({
+        neuronIdHex: bytesToHexString(
+          Array.from(mockSnsNeuron.id[0]?.id as Uint8Array)
+        ),
+        rootCanisterId: mockPrincipal,
+        onLoad,
+      });
+    });
+
+    it("should refresh neuron if balance does not match and load again", (done) => {
+      const subaccount: Uint8Array = neuronSubaccount({
+        controller: mockIdentity.getPrincipal(),
+        index: 0,
+      });
+      const neuronId: SnsNeuronId = { id: subaccount };
+      const neuron = {
+        ...mockSnsNeuron,
+        id: [neuronId] as [SnsNeuronId],
+      };
+      const stake = neuron.cached_neuron_stake_e8s + BigInt(10_000);
+      const updatedNeuron = {
+        ...neuron,
+        cached_neuron_stake_e8s: stake,
+      };
+      const spyNeuronBalance = jest
+        .spyOn(governanceApi, "getNeuronBalance")
+        .mockImplementationOnce(() => Promise.resolve(stake))
+        .mockImplementation(() => Promise.resolve(BigInt(0)));
+      const spyQuery = jest
+        .spyOn(governanceApi, "getSnsNeuron")
+        // First is the query call and returns old neuron
+        .mockImplementationOnce(() => Promise.resolve(neuron))
+        // Second is the update call and returns old neuron. It will be checked.
+        .mockImplementationOnce(() => Promise.resolve(neuron))
+        // After refreshing we get the updated neuron.
+        .mockImplementation(() => Promise.resolve(updatedNeuron));
+      const spyRefreshNeuron = jest
+        .spyOn(governanceApi, "refreshNeuron")
+        .mockImplementation(() => Promise.resolve(undefined));
+      const onLoad = ({
+        neuron: neuronToLoad,
+      }: {
+        neuron: SnsNeuron;
+        certified: boolean;
+      }) => {
+        // Wait until we get the updated neuron to finish the test.
+        if (neuronToLoad.cached_neuron_stake_e8s === stake) {
+          expect(spyQuery).toBeCalledTimes(3);
+          expect(spyNeuronBalance).toBeCalledTimes(1);
+          expect(spyRefreshNeuron).toBeCalledTimes(1);
+          expect(neuronToLoad).toEqual(updatedNeuron);
+          done();
+        }
+      };
+      getSnsNeuron({
+        neuronIdHex: bytesToHexString(
+          Array.from(mockSnsNeuron.id[0]?.id as Uint8Array)
+        ),
+        rootCanisterId: mockPrincipal,
+        onLoad,
+      });
+    });
+
+    it("should return neuron if it's in the store", (done) => {
+      const spyQuery = jest
+        .spyOn(governanceApi, "getSnsNeuron")
+        .mockImplementation(() => Promise.resolve(mockSnsNeuron));
+      snsNeuronsStore.setNeurons({
+        rootCanisterId: mockPrincipal,
+        neurons: [mockSnsNeuron],
+        certified: true,
+      });
+      const onLoad = ({
+        neuron,
+        certified,
+      }: {
+        neuron: SnsNeuron;
+        certified: boolean;
+      }) => {
+        expect(spyQuery).not.toBeCalled();
+        expect(neuron).toEqual(mockSnsNeuron);
+        if (certified) {
+          done();
+        }
+      };
+      getSnsNeuron({
+        neuronIdHex: bytesToHexString(
+          Array.from(mockSnsNeuron.id[0]?.id as Uint8Array)
+        ),
+        rootCanisterId: mockPrincipal,
+        onLoad,
+      });
+    });
+
+    it("should call api even if it's in the store when forceFetch", (done) => {
+      const spyQuery = jest
+        .spyOn(governanceApi, "getSnsNeuron")
+        .mockImplementation(() => Promise.resolve({ ...mockSnsNeuron }));
+      snsNeuronsStore.setNeurons({
+        rootCanisterId: mockPrincipal,
+        neurons: [mockSnsNeuron],
+        certified: true,
+      });
+      const onLoad = ({
+        neuron,
+        certified,
+      }: {
+        neuron: SnsNeuron;
+        certified: boolean;
+      }) => {
+        expect(spyQuery).toBeCalled();
+        expect(neuron).not.toBe(mockSnsNeuron);
+        if (certified) {
+          done();
+        }
+      };
+      getSnsNeuron({
+        forceFetch: true,
+        neuronIdHex: bytesToHexString(
+          Array.from(mockSnsNeuron.id[0]?.id as Uint8Array)
+        ),
+        rootCanisterId: mockPrincipal,
+        onLoad,
+      });
+    });
+
+    it("should call onError callback when call failes", (done) => {
+      const spyQuery = jest
+        .spyOn(governanceApi, "getSnsNeuron")
+        .mockImplementation(() => Promise.reject());
+      const onLoad = jest.fn();
+      const onError = ({ certified }: { certified: boolean }) => {
+        expect(spyQuery).toBeCalled();
+        expect(onLoad).not.toBeCalled();
+        if (certified) {
+          done();
+        }
+      };
+      getSnsNeuron({
+        neuronIdHex: bytesToHexString(
+          Array.from(mockSnsNeuron.id[0]?.id as Uint8Array)
+        ),
+        rootCanisterId: mockPrincipal,
+        onLoad,
+        onError,
+      });
+    });
   });
 
   describe("addHotkey", () => {
     it("should call api.addNeuronPermissions", async () => {
-      const spyAdd = vi
+      const spyAdd = jest
         .spyOn(governanceApi, "addNeuronPermissions")
         .mockImplementation(() => Promise.resolve());
       const hotkey = Principal.fromText("aaaaa-aa");
@@ -547,7 +516,7 @@
 
   describe("removeHotkey", () => {
     it("should call api.addNeuronPermissions", async () => {
-      const spyAdd = vi
+      const spyAdd = jest
         .spyOn(governanceApi, "removeNeuronPermissions")
         .mockImplementation(() => Promise.resolve());
       const hotkey = "aaaaa-aa";
@@ -573,7 +542,7 @@
       const identity = mockIdentity;
       const rootCanisterId = mockPrincipal;
 
-      const spyOnDisburse = vi
+      const spyOnDisburse = jest
         .spyOn(governanceApi, "disburse")
         .mockImplementation(() => Promise.resolve());
 
@@ -598,7 +567,7 @@
       const identity = mockIdentity;
       const rootCanisterId = mockPrincipal;
 
-      const spyOnStartDissolving = vi
+      const spyOnStartDissolving = jest
         .spyOn(governanceApi, "startDissolving")
         .mockImplementation(() => Promise.resolve());
 
@@ -623,7 +592,7 @@
       const identity = mockIdentity;
       const rootCanisterId = mockPrincipal;
 
-      const spyOnStopDissolving = vi
+      const spyOnStopDissolving = jest
         .spyOn(governanceApi, "stopDissolving")
         .mockImplementation(() => Promise.resolve());
 
@@ -643,7 +612,7 @@
   });
 
   describe("updateDelay ", () => {
-    const spyOnIncreaseDissolveDelay = vi
+    const spyOnIncreaseDissolveDelay = jest
       .spyOn(governanceApi, "increaseDissolveDelay")
       .mockImplementation(() => Promise.resolve());
 
@@ -694,7 +663,7 @@
   describe("stakeNeuron", () => {
     afterEach(() => {
       transactionsFeesStore.reset();
-      vi.clearAllMocks();
+      jest.clearAllMocks();
     });
 
     it("should call sns api stakeNeuron, query neurons again and load sns accounts", async () => {
@@ -703,10 +672,10 @@
         fee: BigInt(100),
         certified: true,
       });
-      const spyStake = vi
+      const spyStake = jest
         .spyOn(api, "stakeNeuron")
         .mockImplementation(() => Promise.resolve(mockSnsNeuron.id[0]));
-      const spyQuery = vi
+      const spyQuery = jest
         .spyOn(governanceApi, "querySnsNeurons")
         .mockImplementation(() => Promise.resolve([mockSnsNeuron]));
 
@@ -724,7 +693,7 @@
 
     it("should not call sns api stakeNeuron if fee is not present", async () => {
       transactionsFeesStore.reset();
-      const spyStake = vi
+      const spyStake = jest
         .spyOn(api, "stakeNeuron")
         .mockImplementation(() => Promise.resolve(mockSnsNeuron.id[0]));
 
@@ -741,7 +710,7 @@
 
   describe("increaseStakeNeuron", () => {
     it("should call api.increaseStakeNeuron and load sns accounts", async () => {
-      const spyOnIncreaseStakeNeuron = vi
+      const spyOnIncreaseStakeNeuron = jest
         .spyOn(api, "increaseStakeNeuron")
         .mockImplementation(() => Promise.resolve());
 
@@ -779,7 +748,7 @@
       const rootCanisterId = mockPrincipal;
       const percentageToStake = 60;
 
-      const spyOnStakeMaturity = vi
+      const spyOnStakeMaturity = jest
         .spyOn(governanceApi, "stakeMaturity")
         .mockImplementation(() => Promise.resolve());
 
@@ -801,7 +770,7 @@
   });
 
   describe("addFollowee ", () => {
-    const setFolloweesSpy = vi
+    const setFolloweesSpy = jest
       .spyOn(governanceApi, "setFollowees")
       .mockImplementation(() => Promise.resolve());
 
@@ -815,10 +784,10 @@
     const rootCanisterId = mockPrincipal;
     const functionId = BigInt(3);
 
-    afterEach(() => vi.clearAllMocks());
+    afterEach(() => jest.clearAllMocks());
 
     it("should call sns api setFollowees with new followee when topic already has followees", async () => {
-      const queryNeuronSpy = vi
+      const queryNeuronSpy = jest
         .spyOn(governanceApi, "querySnsNeuron")
         .mockResolvedValue(mockSnsNeuron);
       const neuron: SnsNeuron = {
@@ -843,9 +812,9 @@
     });
 
     it("should call sns api setFollowees with new followee when topic has no followees", async () => {
-      vi.spyOn(governanceApi, "querySnsNeuron").mockResolvedValue(
-        mockSnsNeuron
-      );
+      jest
+        .spyOn(governanceApi, "querySnsNeuron")
+        .mockResolvedValue(mockSnsNeuron);
       const neuron: SnsNeuron = {
         ...mockSnsNeuron,
         followees: [[BigInt(4), { followees: [followee1] }]],
@@ -867,9 +836,9 @@
     });
 
     it("should not call sns api setFollowees when new followee is in the list", async () => {
-      vi.spyOn(governanceApi, "querySnsNeuron").mockResolvedValue(
-        mockSnsNeuron
-      );
+      jest
+        .spyOn(governanceApi, "querySnsNeuron")
+        .mockResolvedValue(mockSnsNeuron);
       const neuron: SnsNeuron = {
         ...mockSnsNeuron,
         followees: [[functionId, { followees: [followee2] }]],
@@ -886,9 +855,9 @@
     });
 
     it("should call sns api setFollowees when new followee is the same neuron", async () => {
-      vi.spyOn(governanceApi, "querySnsNeuron").mockResolvedValue(
-        mockSnsNeuron
-      );
+      jest
+        .spyOn(governanceApi, "querySnsNeuron")
+        .mockResolvedValue(mockSnsNeuron);
       const neuronIdHext = getSnsNeuronIdAsHexString(mockSnsNeuron);
       await addFollowee({
         rootCanisterId,
@@ -908,7 +877,7 @@
     });
 
     it("should not call sns api setFollowees when new followee does not exist", async () => {
-      vi.spyOn(governanceApi, "querySnsNeuron").mockResolvedValue(undefined);
+      jest.spyOn(governanceApi, "querySnsNeuron").mockResolvedValue(undefined);
       const neuronIdHext = getSnsNeuronIdAsHexString(mockSnsNeuron);
       await addFollowee({
         rootCanisterId,
@@ -923,7 +892,7 @@
   });
 
   describe("removeFollowee ", () => {
-    const setFolloweesSpy = vi
+    const setFolloweesSpy = jest
       .spyOn(governanceApi, "setFollowees")
       .mockImplementation(() => Promise.resolve());
 
@@ -936,7 +905,7 @@
     const rootCanisterId = mockPrincipal;
     const functionId = BigInt(3);
 
-    afterEach(() => vi.clearAllMocks());
+    afterEach(() => jest.clearAllMocks());
 
     it("should call sns api setFollowees with followee removed from list", async () => {
       const neuron: SnsNeuron = {
@@ -981,9 +950,9 @@
     });
 
     it("should not call sns api setFollowees when followee is not in the list", async () => {
-      vi.spyOn(governanceApi, "querySnsNeuron").mockResolvedValue(
-        mockSnsNeuron
-      );
+      jest
+        .spyOn(governanceApi, "querySnsNeuron")
+        .mockResolvedValue(mockSnsNeuron);
       const neuron: SnsNeuron = {
         ...mockSnsNeuron,
         followees: [[functionId, { followees: [followee2] }]],
@@ -1007,7 +976,7 @@
       const rootCanisterId = mockPrincipal;
       const percentageToStake = 60;
 
-      const spyOnStakeMaturity = vi
+      const spyOnStakeMaturity = jest
         .spyOn(governanceApi, "stakeMaturity")
         .mockImplementation(() => Promise.resolve());
 
@@ -1029,7 +998,7 @@
   });
 
   describe("toggleAutoStakeMaturity", () => {
-    const spyOnStakeMaturity = vi
+    const spyOnStakeMaturity = jest
       .spyOn(governanceApi, "autoStakeMaturity")
       .mockImplementation(() => Promise.resolve());
 
@@ -1108,11 +1077,11 @@
 
   describe("splitNeuron", () => {
     const transactionFee = 100n;
-    let snsNeuronsStoreSpy: SpyInstance;
-    let snsTokenSymbolSelectedStoreSpy: SpyInstance;
+    let snsNeuronsStoreSpy: jest.SpyInstance;
+    let snsTokenSymbolSelectedStoreSpy: jest.SpyInstance;
 
     beforeEach(() => {
-      snsNeuronsStoreSpy = vi
+      snsNeuronsStoreSpy = jest
         .spyOn(snsNeuronsStore, "subscribe")
         .mockImplementation(
           buildMockSnsNeuronsStoreSubscribe({
@@ -1120,7 +1089,7 @@
             neurons: [mockSnsNeuron],
           })
         );
-      snsTokenSymbolSelectedStoreSpy = vi
+      snsTokenSymbolSelectedStoreSpy = jest
         .spyOn(snsTokenSymbolSelectedStore, "subscribe")
         .mockImplementation(mockTokenStore);
 
@@ -1138,10 +1107,10 @@
     });
 
     it("should call api.addNeuronPermissions", async () => {
-      const spySplitNeuron = vi
+      const spySplitNeuron = jest
         .spyOn(governanceApi, "splitNeuron")
         .mockImplementation(() => Promise.resolve());
-      const spyLoadNeurons = vi
+      const spyLoadNeurons = jest
         .spyOn(services, "loadNeurons")
         .mockResolvedValue(undefined);
       const amount = 10;
@@ -1165,7 +1134,7 @@
     });
 
     it("should display error if not enough amount", async () => {
-      const spySplitNeuron = vi
+      const spySplitNeuron = jest
         .spyOn(governanceApi, "splitNeuron")
         .mockImplementation(() => Promise.resolve())
         .mockReset();

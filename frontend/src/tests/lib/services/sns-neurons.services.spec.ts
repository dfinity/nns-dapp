--- conflicted
+++ resolved
@@ -38,25 +38,12 @@
 import { mockSnsToken, mockTokenStore } from "$tests/mocks/sns-projects.mock";
 import { setSnsProjects } from "$tests/utils/sns.test-utils";
 import { toastsStore } from "@dfinity/gix-components";
-<<<<<<< HEAD
-import { NeuronState } from "@dfinity/nns";
-import {
-  SnsNeuronPermissionType,
-  neuronSubaccount,
-  type SnsNeuron,
-  type SnsNeuronId,
-} from "@dfinity/sns";
-=======
 import { decodeIcrcAccount } from "@dfinity/ledger-icrc";
->>>>>>> bdcdace4
 import {
   arrayOfNumberToUint8Array,
   fromDefinedNullable,
   fromNullable,
 } from "@dfinity/utils";
-<<<<<<< HEAD
-import { decodeIcrcAccount } from "@icp-sdk/canisters/ledger/icrc";
-=======
 import { NeuronState } from "@icp-sdk/canisters/nns";
 import {
   SnsNeuronPermissionType,
@@ -64,7 +51,6 @@
   type SnsNeuron,
   type SnsNeuronId,
 } from "@icp-sdk/canisters/sns";
->>>>>>> bdcdace4
 import { Principal } from "@icp-sdk/core/principal";
 import { tick } from "svelte";
 import { get } from "svelte/store";

--- conflicted
+++ resolved
@@ -29,7 +29,7 @@
   waitFor,
   type RenderResult,
 } from "@testing-library/svelte";
-import type { Component } from "svelte";
+import type { SvelteComponent } from "svelte";
 
 describe("TransactionModal", () => {
   const renderTransactionModal = ({
@@ -117,12 +117,8 @@
     rootCanisterId?: Principal;
     mustSelectNetwork?: boolean;
     showLedgerFee?: boolean;
-<<<<<<< HEAD
-  }): Promise<RenderResult<Component>> => {
-=======
     events?: Record<string, ($event: CustomEvent) => void>;
   }): Promise<RenderResult<SvelteComponent>> => {
->>>>>>> a6e9c7d6
     const result = await renderTransactionModal({
       destinationAddress,
       sourceAccount,

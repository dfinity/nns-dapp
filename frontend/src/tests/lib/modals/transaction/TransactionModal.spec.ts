--- conflicted
+++ resolved
@@ -29,7 +29,6 @@
   type RenderResult,
 } from "@testing-library/svelte";
 import type { SvelteComponent } from "svelte";
-import { vi } from "vitest";
 import TransactionModalTest from "./TransactionModalTest.svelte";
 
 describe("TransactionModal", () => {
@@ -69,23 +68,19 @@
     });
 
   beforeAll(() =>
-    vi.spyOn(authStore, "subscribe").mockImplementation(mockAuthStoreSubscribe)
+    vi
+      .spyOn(authStore, "subscribe")
+      .mockImplementation(mockAuthStoreSubscribe)
   );
 
   beforeEach(() => {
-<<<<<<< HEAD
-    vi.spyOn(accountsStore, "subscribe").mockImplementation(
-      mockAccountsStoreSubscribe([mockSubAccount])
-    );
-=======
-    jest
+    vi
       .spyOn(icpAccountsStore, "subscribe")
       .mockImplementation(mockAccountsStoreSubscribe([mockSubAccount]));
->>>>>>> 3b05b3e0
-
-    vi.spyOn(snsAccountsStore, "subscribe").mockImplementation(
-      mockSnsAccountsStoreSubscribe(mockPrincipal)
-    );
+
+    vi
+      .spyOn(snsAccountsStore, "subscribe")
+      .mockImplementation(mockSnsAccountsStoreSubscribe(mockPrincipal));
 
     vi.spyOn(console, "error").mockImplementation(() => undefined);
   });

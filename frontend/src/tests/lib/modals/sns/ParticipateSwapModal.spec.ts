--- conflicted
+++ resolved
@@ -38,13 +38,15 @@
 } from "$tests/utils/timers.test-utils";
 import { AccountIdentifier } from "@dfinity/nns";
 import { writable } from "svelte/store";
-import { vi, type SpyInstance } from "vitest";
+import type { SpyInstance } from "vitest";
 
 vi.mock("$lib/api/nns-dapp.api");
 vi.mock("$lib/api/icp-ledger.api");
 vi.mock("$lib/services/sns.services", () => {
   return {
-    initiateSnsSaleParticipation: vi.fn().mockResolvedValue({ success: true }),
+    initiateSnsSaleParticipation: vi
+      .fn()
+      .mockResolvedValue({ success: true }),
     getSwapAccount: vi
       .fn()
       .mockImplementation(() =>
@@ -65,19 +67,12 @@
 describe("ParticipateSwapModal", () => {
   beforeEach(() => {
     cancelPollAccounts();
-<<<<<<< HEAD
     vi.clearAllMocks();
-    vi.spyOn(authStore, "subscribe").mockImplementation(mockAuthStoreSubscribe);
-    vi.mocked(initiateSnsSaleParticipation).mockClear();
-    accountsStore.resetForTesting();
-=======
-    jest.clearAllMocks();
-    jest
+    vi
       .spyOn(authStore, "subscribe")
       .mockImplementation(mockAuthStoreSubscribe);
-    jest.mocked(initiateSnsSaleParticipation).mockClear();
+    vi.mocked(initiateSnsSaleParticipation).mockClear();
     icpAccountsStore.resetForTesting();
->>>>>>> 3b05b3e0
     snsTicketsStore.setNoTicket(rootCanisterIdMock);
   });
 
@@ -222,13 +217,8 @@
     let resolveQueryAccounts;
 
     beforeEach(() => {
-<<<<<<< HEAD
-      accountsStore.resetForTesting();
+      icpAccountsStore.resetForTesting();
       queryAccountBalanceSpy = vi
-=======
-      icpAccountsStore.resetForTesting();
-      queryAccountBalanceSpy = jest
->>>>>>> 3b05b3e0
         .spyOn(ledgerApi, "queryAccountBalance")
         .mockResolvedValue(mainBalanceE8s);
       queryAccountSpy = vi.spyOn(nnsDappApi, "queryAccount").mockReturnValue(
@@ -293,19 +283,14 @@
   describe("when no accounts and user navigates away", () => {
     let spyQueryAccount: SpyInstance;
     beforeEach(() => {
-<<<<<<< HEAD
-      accountsStore.resetForTesting();
+      icpAccountsStore.resetForTesting();
       vi.clearAllTimers();
-=======
-      icpAccountsStore.resetForTesting();
-      jest.clearAllTimers();
->>>>>>> 3b05b3e0
       const now = Date.now();
       vi.useFakeTimers().setSystemTime(now);
       const mainBalanceE8s = BigInt(10_000_000);
-      vi.spyOn(ledgerApi, "queryAccountBalance").mockResolvedValue(
-        mainBalanceE8s
-      );
+      vi
+        .spyOn(ledgerApi, "queryAccountBalance")
+        .mockResolvedValue(mainBalanceE8s);
       spyQueryAccount = vi
         .spyOn(nnsDappApi, "queryAccount")
         .mockRejectedValue(new Error("connection error"));

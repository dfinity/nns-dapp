/**
 * @vi-environment jsdom
 */

import * as ledgerApi from "$lib/api/ledger.api";
import * as nnsDappApi from "$lib/api/nns-dapp.api";
import { SYNC_ACCOUNTS_RETRY_SECONDS } from "$lib/constants/accounts.constants";
import ParticipateSwapModal from "$lib/modals/sns/sale/ParticipateSwapModal.svelte";
import { cancelPollAccounts } from "$lib/services/accounts.services";
import { initiateSnsSaleParticipation } from "$lib/services/sns-sale.services";
import { accountsStore } from "$lib/stores/accounts.store";
import { authStore } from "$lib/stores/auth.store";
import { snsTicketsStore } from "$lib/stores/sns-tickets.store";
import {
  PROJECT_DETAIL_CONTEXT_KEY,
  type ProjectDetailContext,
  type ProjectDetailStore,
} from "$lib/types/project-detail.context";
import type { SnsSwapCommitment } from "$lib/types/sns";
import {
  mockAccountDetails,
  mockAccountsStoreData,
  mockMainAccount,
} from "$tests/mocks/accounts.store.mock";
import {
  mockAuthStoreSubscribe,
  mockIdentity,
} from "$tests/mocks/auth.store.mock";
import { renderModalContextWrapper } from "$tests/mocks/modal.mock";
import {
  createBuyersState,
  createSummary,
  mockSwapCommitment,
} from "$tests/mocks/sns-projects.mock";
import { rootCanisterIdMock } from "$tests/mocks/sns.api.mock";
import { ParticipateSwapModalPo } from "$tests/page-objects/ParticipateSwapModal.page-object";
import type { TransactionReviewPo } from "$tests/page-objects/TransactionReview.page-object";
import { JestPageObjectElement } from "$tests/page-objects/jest.page-object";
import {
  advanceTime,
  runResolvedPromises,
} from "$tests/utils/timers.test-utils";
import { AccountIdentifier } from "@dfinity/nns";
import { writable } from "svelte/store";
import { vi, type SpyInstance } from "vitest";

vi.mock("$lib/api/nns-dapp.api");
vi.mock("$lib/api/ledger.api");
vi.mock("$lib/services/sns.services", () => {
  return {
    initiateSnsSaleParticipation: vi.fn().mockResolvedValue({ success: true }),
    getSwapAccount: vi
      .fn()
      .mockImplementation(() =>
        Promise.resolve(AccountIdentifier.fromHex(mockMainAccount.identifier))
      ),
  };
});

vi.mock("$lib/services/sns-sale.services", () => ({
  initiateSnsSaleParticipation: vi.fn().mockResolvedValue({ success: true }),
}));

type SwapModalParams = {
  swapCommitment?: SnsSwapCommitment | undefined;
  confirmationText?: string | undefined;
};

describe("ParticipateSwapModal", () => {
  beforeEach(() => {
    cancelPollAccounts();
<<<<<<< HEAD
    vi.spyOn(authStore, "subscribe").mockImplementation(mockAuthStoreSubscribe);
  });

  const reload = vi.fn();
  const renderSwapModal = (
    swapCommitment: SnsSwapCommitment | undefined = undefined
  ) =>
=======
    jest.clearAllMocks();
    jest
      .spyOn(authStore, "subscribe")
      .mockImplementation(mockAuthStoreSubscribe);
    jest.mocked(initiateSnsSaleParticipation).mockClear();
    accountsStore.resetForTesting();
    snsTicketsStore.setNoTicket(rootCanisterIdMock);
  });

  const reload = jest.fn();
  const renderSwapModal = ({
    swapCommitment,
    confirmationText,
  }: SwapModalParams = {}) =>
>>>>>>> 5ae5af53
    renderModalContextWrapper({
      Component: ParticipateSwapModal,
      contextKey: PROJECT_DETAIL_CONTEXT_KEY,
      contextValue: {
        store: writable<ProjectDetailStore>({
          summary: createSummary({ confirmationText }),
          swapCommitment,
        }),
        reload,
      } as ProjectDetailContext,
    });

  const renderSwapModalPo = async (params: SwapModalParams = {}) => {
    const { container } = await renderSwapModal(params);
    return new ParticipateSwapModalPo(new JestPageObjectElement(container));
  };

  const renderEnter10ICPAndNext = async (
    swapCommitment: SnsSwapCommitment | undefined = undefined
  ): Promise<ParticipateSwapModalPo> => {
    const po = await renderSwapModalPo({ swapCommitment });

    const form = po.getTransactionFormPo();
    expect(await form.isPresent()).toBe(true);
    expect(await form.isContinueButtonEnabled()).toBe(false);

    const icpAmount = 10;
    const icpAmountFormatted = "10.0000";
    await form.enterAmount(icpAmount);
    expect(await form.isContinueButtonEnabled()).toBe(true);

    await form.clickContinue();

    const review = po.getTransactionReviewPo();
    expect(await review.isPresent()).toBe(true);

    expect(await review.getSendingAmount()).toContain(icpAmountFormatted);
    expect(await review.getReceivedAmount()).toContain(icpAmountFormatted);

    return po;
  };

  const sendAndExpectParticipation = async (reviewPo: TransactionReviewPo) => {
    expect(initiateSnsSaleParticipation).not.toBeCalled();
    await reviewPo.clickSend();
    expect(initiateSnsSaleParticipation).toBeCalledTimes(1);
  };

  describe("when accounts are available", () => {
    beforeEach(() => {
      accountsStore.setForTesting(mockAccountsStoreData);
    });

    const participate = async (po: ParticipateSwapModalPo) => {
      const review = po.getTransactionReviewPo();
      expect(await review.isSendButtonEnabled()).toBe(false);

      await po.getAdditionalInfoReviewPo().clickCheckbox();
      expect(await review.isSendButtonEnabled()).toBe(true);

      await sendAndExpectParticipation(review);
    };

    it("should move to the last step, enable button when accepting terms and call participate in swap service", async () => {
      const po = await renderEnter10ICPAndNext();
      await participate(po);
    });

    it("should render progress when participating", async () => {
      const po = await renderEnter10ICPAndNext();

      expect(await po.isSaleInProgress()).toBe(false);
      await participate(po);

      expect(await po.isSaleInProgress()).toBe(true);
    });

    it("should display confirmation text when present in the summary", async () => {
      const confirmationText = "I confirm the text";
      const po = await renderSwapModalPo({ confirmationText });
      const info = po.getAdditionalInfoFormPo();
      expect(await info.hasConditions()).toBe(true);
      expect(await info.getConditions()).toBe(confirmationText);
    });

    it("should not display confirmation text when not present in the summary", async () => {
      const confirmationText = undefined;
      const po = await renderSwapModalPo({ confirmationText });
      const info = po.getAdditionalInfoFormPo();
      expect(await info.hasConditions()).toBe(false);
    });

    it("should disable continue until conditions are accepted", async () => {
      const confirmationText = "I confirm the text";
      const po = await renderSwapModalPo({ confirmationText });
      const info = po.getAdditionalInfoFormPo();
      const form = po.getTransactionFormPo();
      await form.enterAmount(10);
      expect(await form.isContinueButtonEnabled()).toBe(false);
      expect(await info.toggleConditionsAccepted());
      expect(await form.isContinueButtonEnabled()).toBe(true);
    });

    it("should not disable continue if confirmation text is absent", async () => {
      const confirmationText = undefined;
      const po = await renderSwapModalPo({ confirmationText });
      const form = po.getTransactionFormPo();
      await form.enterAmount(10);
      expect(await form.isContinueButtonEnabled()).toBe(true);
    });

    describe("when user has non-zero swap commitment", () => {
      it("should move to the last step, enable button when accepting terms and call participate in swap service", async () => {
        const po = await renderEnter10ICPAndNext({
          ...mockSwapCommitment,
          myCommitment: createBuyersState(BigInt(25 * 100000000)),
        });

        const review = po.getTransactionReviewPo();
        expect(await review.isSendButtonEnabled()).toBe(false);

        await po.getAdditionalInfoReviewPo().clickCheckbox();
        expect(await review.isSendButtonEnabled()).toBe(true);

        await sendAndExpectParticipation(review);
      });
    });
  });

  describe("when accounts are not available", () => {
    const mainBalanceE8s = BigInt(10_000_000);
<<<<<<< HEAD
    let queryAccountSpy: SpyInstance;
    let queryAccountBalanceSpy: SpyInstance;
=======
    let queryAccountSpy: jest.SpyInstance;
    let queryAccountBalanceSpy: jest.SpyInstance;
    let resolveQueryAccounts;

>>>>>>> 5ae5af53
    beforeEach(() => {
      accountsStore.resetForTesting();
      queryAccountBalanceSpy = vi
        .spyOn(ledgerApi, "queryAccountBalance")
        .mockResolvedValue(mainBalanceE8s);
<<<<<<< HEAD
      queryAccountSpy = vi
        .spyOn(nnsDappApi, "queryAccount")
        .mockResolvedValue(mockAccountDetails);
=======
      queryAccountSpy = jest.spyOn(nnsDappApi, "queryAccount").mockReturnValue(
        new Promise((resolve) => {
          resolveQueryAccounts = resolve;
        })
      );
>>>>>>> 5ae5af53
    });

    it("loads accounts and renders account selector", async () => {
      const po = await renderSwapModalPo();

      const fromAccount = po
        .getTransactionFormPo()
        .getTransactionFromAccountPo();

      await runResolvedPromises();
      expect(await fromAccount.getDropdownPo().isPresent()).toBe(false);

      resolveQueryAccounts(mockAccountDetails);

      await runResolvedPromises();
      expect(await fromAccount.getDropdownPo().isPresent()).toBe(true);
    });

    const expectSpyCalledWithQueryOnly = ({
      spy,
      params,
    }: {
      spy: jest.SpyInstance;
      params: object;
    }) => {
      expect(spy).toBeCalledWith({
        ...params,
        certified: false,
      });
      expect(spy).not.toBeCalledWith({
        ...params,
        certified: true,
      });
    };

    it("loads accounts with query only", async () => {
      await renderSwapModal();
      resolveQueryAccounts(mockAccountDetails);
      await runResolvedPromises();

      expectSpyCalledWithQueryOnly({
        spy: queryAccountSpy,
        params: { identity: mockIdentity },
      });
      expectSpyCalledWithQueryOnly({
        spy: queryAccountBalanceSpy,
        params: {
          accountIdentifier: mockAccountDetails.account_identifier,
          identity: mockIdentity,
        },
      });
    });
  });

  describe("when no accounts and user navigates away", () => {
    let spyQueryAccount: SpyInstance;
    beforeEach(() => {
      accountsStore.resetForTesting();
<<<<<<< HEAD
      vi.clearAllTimers();
      vi.clearAllMocks();
=======
      jest.clearAllTimers();
>>>>>>> 5ae5af53
      const now = Date.now();
      vi.useFakeTimers().setSystemTime(now);
      const mainBalanceE8s = BigInt(10_000_000);
      vi.spyOn(ledgerApi, "queryAccountBalance").mockResolvedValue(
        mainBalanceE8s
      );
      spyQueryAccount = vi
        .spyOn(nnsDappApi, "queryAccount")
        .mockRejectedValue(new Error("connection error"));
      vi.spyOn(console, "error").mockImplementation(() => undefined);
    });

    it("should stop polling", async () => {
      const { unmount } = await renderSwapModal();

      await runResolvedPromises();
      let expectedCalls = 1;
      expect(spyQueryAccount).toBeCalledTimes(expectedCalls);

      let retryDelay = SYNC_ACCOUNTS_RETRY_SECONDS * 1000;
      const callsBeforeLeaving = 3;
      while (expectedCalls < callsBeforeLeaving) {
        await advanceTime(retryDelay);
        retryDelay *= 2;
        expectedCalls += 1;
        expect(spyQueryAccount).toBeCalledTimes(expectedCalls);
      }
      unmount();

      // Even after waiting a long time there shouldn't be more calls.
      await advanceTime(99 * retryDelay);
      expect(spyQueryAccount).toBeCalledTimes(expectedCalls);
    });
  });
});<|MERGE_RESOLUTION|>--- conflicted
+++ resolved
@@ -1,5 +1,5 @@
 /**
- * @vi-environment jsdom
+ * @jest-environment jsdom
  */
 
 import * as ledgerApi from "$lib/api/ledger.api";
@@ -42,14 +42,15 @@
 } from "$tests/utils/timers.test-utils";
 import { AccountIdentifier } from "@dfinity/nns";
 import { writable } from "svelte/store";
-import { vi, type SpyInstance } from "vitest";
-
-vi.mock("$lib/api/nns-dapp.api");
-vi.mock("$lib/api/ledger.api");
-vi.mock("$lib/services/sns.services", () => {
+
+jest.mock("$lib/api/nns-dapp.api");
+jest.mock("$lib/api/ledger.api");
+jest.mock("$lib/services/sns.services", () => {
   return {
-    initiateSnsSaleParticipation: vi.fn().mockResolvedValue({ success: true }),
-    getSwapAccount: vi
+    initiateSnsSaleParticipation: jest
+      .fn()
+      .mockResolvedValue({ success: true }),
+    getSwapAccount: jest
       .fn()
       .mockImplementation(() =>
         Promise.resolve(AccountIdentifier.fromHex(mockMainAccount.identifier))
@@ -57,8 +58,8 @@
   };
 });
 
-vi.mock("$lib/services/sns-sale.services", () => ({
-  initiateSnsSaleParticipation: vi.fn().mockResolvedValue({ success: true }),
+jest.mock("$lib/services/sns-sale.services", () => ({
+  initiateSnsSaleParticipation: jest.fn().mockResolvedValue({ success: true }),
 }));
 
 type SwapModalParams = {
@@ -69,15 +70,6 @@
 describe("ParticipateSwapModal", () => {
   beforeEach(() => {
     cancelPollAccounts();
-<<<<<<< HEAD
-    vi.spyOn(authStore, "subscribe").mockImplementation(mockAuthStoreSubscribe);
-  });
-
-  const reload = vi.fn();
-  const renderSwapModal = (
-    swapCommitment: SnsSwapCommitment | undefined = undefined
-  ) =>
-=======
     jest.clearAllMocks();
     jest
       .spyOn(authStore, "subscribe")
@@ -92,7 +84,6 @@
     swapCommitment,
     confirmationText,
   }: SwapModalParams = {}) =>
->>>>>>> 5ae5af53
     renderModalContextWrapper({
       Component: ParticipateSwapModal,
       contextKey: PROJECT_DETAIL_CONTEXT_KEY,
@@ -224,31 +215,20 @@
 
   describe("when accounts are not available", () => {
     const mainBalanceE8s = BigInt(10_000_000);
-<<<<<<< HEAD
-    let queryAccountSpy: SpyInstance;
-    let queryAccountBalanceSpy: SpyInstance;
-=======
     let queryAccountSpy: jest.SpyInstance;
     let queryAccountBalanceSpy: jest.SpyInstance;
     let resolveQueryAccounts;
 
->>>>>>> 5ae5af53
     beforeEach(() => {
       accountsStore.resetForTesting();
-      queryAccountBalanceSpy = vi
+      queryAccountBalanceSpy = jest
         .spyOn(ledgerApi, "queryAccountBalance")
         .mockResolvedValue(mainBalanceE8s);
-<<<<<<< HEAD
-      queryAccountSpy = vi
-        .spyOn(nnsDappApi, "queryAccount")
-        .mockResolvedValue(mockAccountDetails);
-=======
       queryAccountSpy = jest.spyOn(nnsDappApi, "queryAccount").mockReturnValue(
         new Promise((resolve) => {
           resolveQueryAccounts = resolve;
         })
       );
->>>>>>> 5ae5af53
     });
 
     it("loads accounts and renders account selector", async () => {
@@ -304,25 +284,20 @@
   });
 
   describe("when no accounts and user navigates away", () => {
-    let spyQueryAccount: SpyInstance;
+    let spyQueryAccount: jest.SpyInstance;
     beforeEach(() => {
       accountsStore.resetForTesting();
-<<<<<<< HEAD
-      vi.clearAllTimers();
-      vi.clearAllMocks();
-=======
       jest.clearAllTimers();
->>>>>>> 5ae5af53
       const now = Date.now();
-      vi.useFakeTimers().setSystemTime(now);
+      jest.useFakeTimers().setSystemTime(now);
       const mainBalanceE8s = BigInt(10_000_000);
-      vi.spyOn(ledgerApi, "queryAccountBalance").mockResolvedValue(
-        mainBalanceE8s
-      );
-      spyQueryAccount = vi
+      jest
+        .spyOn(ledgerApi, "queryAccountBalance")
+        .mockResolvedValue(mainBalanceE8s);
+      spyQueryAccount = jest
         .spyOn(nnsDappApi, "queryAccount")
         .mockRejectedValue(new Error("connection error"));
-      vi.spyOn(console, "error").mockImplementation(() => undefined);
+      jest.spyOn(console, "error").mockImplementation(() => undefined);
     });
 
     it("should stop polling", async () => {

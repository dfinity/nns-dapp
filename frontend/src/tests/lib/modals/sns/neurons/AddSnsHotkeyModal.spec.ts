import AddSnsHotkeyModal from "$lib/modals/sns/neurons/AddSnsHotkeyModal.svelte";
import * as snsNeuronsServices from "$lib/services/sns-neurons.services";
import { addHotkey } from "$lib/services/sns-neurons.services";
import { renderSelectedSnsNeuronContext } from "$tests/mocks/context-wrapper.mock";
import en from "$tests/mocks/i18n.mock";
import { mockSnsNeuron } from "$tests/mocks/sns-neurons.mock";
import { fireEvent, waitFor, type RenderResult } from "@testing-library/svelte";
import type { Component } from "svelte";

describe("AddSnsHotkeyModal", () => {
  const reload = vi.fn();

  beforeEach(() => {
    vi.spyOn(snsNeuronsServices, "addHotkey").mockResolvedValue({
      success: true,
    });
  });

<<<<<<< HEAD
  const renderAddSnsHotkeyModal = async (): Promise<RenderResult<Component>> =>
=======
  const renderAddSnsHotkeyModal = async (
    events?: Record<string, ($event: CustomEvent) => void>
  ): Promise<RenderResult<SvelteComponent>> =>
>>>>>>> a6e9c7d6
    renderSelectedSnsNeuronContext({
      Component: AddSnsHotkeyModal,
      reload,
      neuron: mockSnsNeuron,
      events,
    });

  it("should display modal", async () => {
    const { container } = await renderAddSnsHotkeyModal();

    expect(container.querySelector("div.modal")).not.toBeNull();
  });

  it("should display error if principal is not valid on blur", async () => {
    const { container, queryByText } = await renderAddSnsHotkeyModal();

    const inputElement = container.querySelector("input[type='text']");
    expect(inputElement).not.toBeNull();

    inputElement &&
      (await fireEvent.input(inputElement, {
        target: { value: "not a principal" },
      }));
    inputElement && (await fireEvent.blur(inputElement));
    expect(queryByText(en.error.principal_not_valid)).toBeInTheDocument();
  });

  it("should have disabled button if principal not valid", async () => {
    const { container, queryByTestId } = await renderAddSnsHotkeyModal();

    const inputElement = container.querySelector("input[type='text']");
    expect(inputElement).not.toBeNull();

    inputElement &&
      (await fireEvent.input(inputElement, {
        target: { value: "not a principal" },
      }));

    const buttonElement = queryByTestId("add-principal-button");
    expect(buttonElement).not.toBeNull();
    expect(buttonElement?.hasAttribute("disabled")).toBe(true);
  });

  it("should call addHotkey service, reload and close modal", async () => {
    const principalString = "aaaaa-aa";
    const onClose = vi.fn();

    const { container, queryByTestId } = await renderAddSnsHotkeyModal({
      nnsClose: onClose,
    });

    const inputElement = container.querySelector("input[type='text']");
    expect(inputElement).not.toBeNull();

    inputElement &&
      (await fireEvent.input(inputElement, {
        target: { value: principalString },
      }));

    const buttonElement = queryByTestId("add-principal-button");
    expect(buttonElement).not.toBeNull();

    buttonElement && (await fireEvent.click(buttonElement));
    expect(addHotkey).toBeCalled();

    await waitFor(() => expect(onClose).toBeCalled());
    expect(reload).toBeCalledWith();
  });
});<|MERGE_RESOLUTION|>--- conflicted
+++ resolved
@@ -5,7 +5,7 @@
 import en from "$tests/mocks/i18n.mock";
 import { mockSnsNeuron } from "$tests/mocks/sns-neurons.mock";
 import { fireEvent, waitFor, type RenderResult } from "@testing-library/svelte";
-import type { Component } from "svelte";
+import type { SvelteComponent } from "svelte";
 
 describe("AddSnsHotkeyModal", () => {
   const reload = vi.fn();
@@ -16,13 +16,9 @@
     });
   });
 
-<<<<<<< HEAD
-  const renderAddSnsHotkeyModal = async (): Promise<RenderResult<Component>> =>
-=======
   const renderAddSnsHotkeyModal = async (
     events?: Record<string, ($event: CustomEvent) => void>
   ): Promise<RenderResult<SvelteComponent>> =>
->>>>>>> a6e9c7d6
     renderSelectedSnsNeuronContext({
       Component: AddSnsHotkeyModal,
       reload,

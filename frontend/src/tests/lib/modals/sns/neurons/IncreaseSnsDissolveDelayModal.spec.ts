--- conflicted
+++ resolved
@@ -15,17 +15,10 @@
   snsNervousSystemParametersMock,
 } from "$tests/mocks/sns-neurons.mock";
 import { setSnsProjects } from "$tests/utils/sns.test-utils";
-<<<<<<< HEAD
-import type { SnsNeuron } from "@dfinity/sns";
-import { SnsSwapLifecycle } from "@dfinity/sns";
-import { ICPToken, fromDefinedNullable } from "@dfinity/utils";
-import { NeuronState } from "@icp-sdk/canisters/nns";
-=======
 import { NeuronState } from "@dfinity/nns";
 import { ICPToken, fromDefinedNullable } from "@dfinity/utils";
 import type { SnsNeuron } from "@icp-sdk/canisters/sns";
 import { SnsSwapLifecycle } from "@icp-sdk/canisters/sns";
->>>>>>> 95eddd96
 import { fireEvent } from "@testing-library/dom";
 import { waitFor, type RenderResult } from "@testing-library/svelte";
 import type { Component } from "svelte";

--- conflicted
+++ resolved
@@ -275,7 +275,6 @@
     expect(openNextStep).toBeCalledTimes(1);
   });
 
-<<<<<<< HEAD
   it("displays legacy catch-all tags when catch-all provided", async () => {
     const po = renderComponent({
       ...defaultProps,
@@ -343,8 +342,6 @@
     ).toEqual(["01020304", "05060708", "01020304"]);
   });
 
-=======
->>>>>>> a13469df
   it("displays deactivate catch-all followings when catch-all provided", async () => {
     const spyOpenDeactivateCatchAllStep = vi.fn();
     const po = renderComponent({
@@ -361,11 +358,7 @@
     expect(spyOpenDeactivateCatchAllStep).toBeCalledTimes(1);
   });
 
-<<<<<<< HEAD
-  it("doesn't displays deactivate catch-all followings when no catch-all", async () => {
-=======
   it("doesn't display deactivate catch-all followings when no catch-all", async () => {
->>>>>>> a13469df
     const po = renderComponent({
       ...defaultProps,
       catchAllLegacyFollowings: undefined,

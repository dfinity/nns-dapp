import FollowSnsNeuronsByTopicStepTopics from "$lib/modals/sns/neurons/FollowSnsNeuronsByTopicStepTopics.svelte";
import type {
  SnsLegacyFollowings,
  SnsTopicFollowing,
  SnsTopicKey,
} from "$lib/types/sns";
import type { TopicInfoWithUnknown } from "$lib/types/sns-aggregator";
import { nervousSystemFunctionMock } from "$tests/mocks/sns-functions.mock";
import { mockSnsNeuron } from "$tests/mocks/sns-neurons.mock";
import { FollowSnsNeuronsByTopicStepTopicsPo } from "$tests/page-objects/FollowSnsNeuronsByTopicStepTopics.page-object";
import { JestPageObjectElement } from "$tests/page-objects/jest.page-object";
import type {
  SnsNervousSystemFunction,
  SnsNeuron,
  SnsNeuronId,
} from "@dfinity/sns";
import { render } from "@testing-library/svelte";

describe("FollowSnsNeuronsByTopicStepTopics", () => {
  // legacy followees
  const legacyNsFunction1Name = "Legacy Function 1";
  const legacyNsFunction1: SnsNervousSystemFunction = {
    ...nervousSystemFunctionMock,
    name: legacyNsFunction1Name,
    id: 0n,
  };
  const legacyNsFunction2Name = "Legacy Function 2";
  const legacyNsFunction2: SnsNervousSystemFunction = {
    ...nervousSystemFunctionMock,
    name: legacyNsFunction2Name,
    id: 1n,
  };
  const legacyFolloweeNeuronId1: SnsNeuronId = {
    ...nervousSystemFunctionMock,
    id: [1, 2, 3, 4],
  };
  const legacyFolloweeNeuronId2: SnsNeuronId = {
    id: [5, 6, 7, 8],
  };
  // followings by topic
  const criticalTopicKey1: SnsTopicKey = "CriticalDappOperations";
  const criticalTopicName1 = "Critical Dapp Operations";
  const criticalTopicDescription1 = "Critical topic description 1";
  const criticalTopicInfo1: TopicInfoWithUnknown = {
    native_functions: [[legacyNsFunction1]],
    topic: [
      {
        [criticalTopicKey1]: null,
      },
    ],
    is_critical: [true],
    name: [criticalTopicName1],
    description: [criticalTopicDescription1],
    custom_functions: [[]],
  };
  const criticalTopicKey2: SnsTopicKey = "TreasuryAssetManagement";
  const criticalTopicName2 = "Treasury Asset Management";
  const criticalTopicDescription2 = "Critical topic description 2";
  const criticalTopicInfo2: TopicInfoWithUnknown = {
    native_functions: [[]],
    topic: [
      {
        [criticalTopicKey2]: null,
      },
    ],
    is_critical: [true],
    name: [criticalTopicName2],
    description: [criticalTopicDescription2],
    custom_functions: [[]],
  };
  const topicKey1: SnsTopicKey = "DaoCommunitySettings";
  const topicName1 = "Dao Community Settings";
  const topicDescription1 = "Topic description 1";
  const topicInfo1: TopicInfoWithUnknown = {
    native_functions: [[]],
    topic: [
      {
        [topicKey1]: null,
      },
    ],
    is_critical: [false],
    name: [topicName1],
    description: [topicDescription1],
    custom_functions: [[]],
  };
  const topicKey2: SnsTopicKey = "ApplicationBusinessLogic";
  const topicName2 = "Application Business Logic";
  const topicDescription2 = "Topic description 2";
  const topicInfo2: TopicInfoWithUnknown = {
    native_functions: [[legacyNsFunction2]],
    topic: [
      {
        [topicKey2]: null,
      },
    ],
    is_critical: [false],
    name: [topicName2],
    description: [topicDescription2],
    custom_functions: [[]],
  };

  const renderComponent = (props: {
    neuron: SnsNeuron;
    selectedTopics: SnsTopicKey[];
    topicInfos: TopicInfoWithUnknown[];
    followings: SnsTopicFollowing[];
    catchAllLegacyFollowings: SnsLegacyFollowings | undefined;
    closeModal: () => void;
    openNextStep: () => void;
    removeFollowing: (args: {
      topicKey: SnsTopicKey;
      neuronId: SnsNeuronId;
    }) => void;
    removeLegacyFollowing: (args: {
      nsFunction: SnsNervousSystemFunction;
      followee: SnsNeuronId;
    }) => void;
    openDeactivateCatchAllStep: () => void;
  }) => {
    const { container } = render(FollowSnsNeuronsByTopicStepTopics, {
      props,
    });

    return FollowSnsNeuronsByTopicStepTopicsPo.under(
      new JestPageObjectElement(container)
    );
  };
  const defaultProps = {
    neuron: mockSnsNeuron,
    selectedTopics: [],
    topicInfos: [],
    followings: [],
    catchAllLegacyFollowings: undefined,
    closeModal: vi.fn(),
    openNextStep: vi.fn(),
    removeFollowing: vi.fn(),
    removeLegacyFollowing: vi.fn(),
    openDeactivateCatchAllStep: vi.fn(),
  };

  it("displays critical and non-critical topics", async () => {
    const po = renderComponent({
      ...defaultProps,
      topicInfos: [
        criticalTopicInfo1,
        topicInfo1,
        criticalTopicInfo2,
        topicInfo2,
      ],
    });

    expect(await po.getCriticalTopicItemNames()).toEqual([
      criticalTopicName1,
      criticalTopicName2,
    ]);
    expect(await po.getNonCriticalTopicItemNames()).toEqual([
      topicName1,
      topicName2,
    ]);
    expect(await po.getCriticalTopicItemDescriptions()).toEqual([
      criticalTopicDescription1,
      criticalTopicDescription2,
    ]);
    expect(await po.getNonCriticalTopicItemDescriptions()).toEqual([
      topicDescription1,
      topicDescription2,
    ]);
  });

  it("displays status icon", async () => {
    const testFollowee = {
      neuronId: {
        id: Uint8Array.from([0, 1, 2]),
      },
    };
    const po = renderComponent({
      ...defaultProps,
      topicInfos: [
        criticalTopicInfo1,
        topicInfo1,
        criticalTopicInfo2,
        topicInfo2,
      ],
      followings: [
        {
          topic: criticalTopicKey1,
          followees: [testFollowee],
        },
        {
          topic: topicKey1,
          followees: [testFollowee],
        },
      ],
    });

    expect(
      await (
        await po.getTopicItemPoByName(criticalTopicName1)
      ).hasFollowingStatusIcon()
    ).toEqual(true);
    expect(
      await (
        await po.getTopicItemPoByName(criticalTopicName2)
      ).hasFollowingStatusIcon()
    ).toEqual(false);
    expect(
      await (await po.getTopicItemPoByName(topicName1)).hasFollowingStatusIcon()
    ).toEqual(true);
    expect(
      await (await po.getTopicItemPoByName(topicName2)).hasFollowingStatusIcon()
    ).toEqual(false);
  });

  it("binds topic selection", async () => {
    const props = $state({
      ...defaultProps,
      topicInfos: [
        criticalTopicInfo1,
        criticalTopicInfo2,
        topicInfo1,
        topicInfo2,
      ],
      selectedTopics: [topicKey1, criticalTopicKey1],
    });
    const po = renderComponent(props);

    expect(await po.getTopicSelectionByName(criticalTopicName1)).toEqual(true);
    expect(await po.getTopicSelectionByName(criticalTopicName2)).toEqual(false);
    expect(await po.getTopicSelectionByName(topicName1)).toEqual(true);
    expect(await po.getTopicSelectionByName(topicName2)).toEqual(false);
    expect([...props.selectedTopics].sort()).toEqual(
      [criticalTopicKey1, topicKey1].sort()
    );

    await po.clickTopicItemByName(criticalTopicName1);
    expect(await po.getTopicSelectionByName(criticalTopicName1)).toEqual(false);
    expect(await po.getTopicSelectionByName(criticalTopicName2)).toEqual(false);
    expect(await po.getTopicSelectionByName(topicName1)).toEqual(true);
    expect(await po.getTopicSelectionByName(topicName2)).toEqual(false);
    expect([...props.selectedTopics]).toEqual([topicKey1]);

    await po.clickTopicItemByName(criticalTopicName2);
    expect(await po.getTopicSelectionByName(criticalTopicName1)).toEqual(false);
    expect(await po.getTopicSelectionByName(criticalTopicName2)).toEqual(true);
    expect(await po.getTopicSelectionByName(topicName1)).toEqual(true);
    expect(await po.getTopicSelectionByName(topicName2)).toEqual(false);
    expect([...props.selectedTopics].sort()).toEqual(
      [criticalTopicKey2, topicKey1].sort()
    );

    await po.clickTopicItemByName(topicName2);
    expect(await po.getTopicSelectionByName(criticalTopicName1)).toEqual(false);
    expect(await po.getTopicSelectionByName(criticalTopicName2)).toEqual(true);
    expect(await po.getTopicSelectionByName(topicName1)).toEqual(true);
    expect(await po.getTopicSelectionByName(topicName2)).toEqual(true);
    expect([...props.selectedTopics].sort()).toEqual(
      [criticalTopicKey2, topicKey1, topicKey2].sort()
    );
  });

  it("calls callbacks", async () => {
    const closeModal = vi.fn();
    const openNextStep = vi.fn();
    const po = renderComponent({
      ...defaultProps,
      closeModal,
      openNextStep,
    });

    expect(await po.getCancelButtonPo().isPresent()).toBe(true);
    expect(await po.getNextButtonPo().isPresent()).toBe(true);
    await po.clickCancelButton();
    expect(closeModal).toBeCalledTimes(1);
    await po.clickNextButton();
    expect(openNextStep).toBeCalledTimes(1);
  });

  it("displays deactivate catch-all followings when catch-all provided", async () => {
    const spyOpenDeactivateCatchAllStep = vi.fn();
    const po = renderComponent({
      ...defaultProps,
      catchAllLegacyFollowings: {
        nsFunction: legacyNsFunction1,
        followees: [legacyFolloweeNeuronId1],
      },
      openDeactivateCatchAllStep: spyOpenDeactivateCatchAllStep,
    });

    expect(await po.getDeactivateCatchAllButtonPo().isPresent()).toEqual(true);
    await po.clickDeactivateCatchAllButton();
    expect(spyOpenDeactivateCatchAllStep).toBeCalledTimes(1);
  });

<<<<<<< HEAD
  it("doesn't displays deactivate catch-all followings when no catch-all", async () => {
=======
  it("doesn't display deactivate catch-all followings when no catch-all", async () => {
>>>>>>> a13469df
    const po = renderComponent({
      ...defaultProps,
      catchAllLegacyFollowings: undefined,
    });

    expect(await po.getDeactivateCatchAllButtonPo().isPresent()).toEqual(false);
  });

  describe("legacy followees", () => {
    it("displays legacy followees", async () => {
      const po = renderComponent({
        ...defaultProps,
        neuron: {
          ...mockSnsNeuron,
          followees: [
            [
              // Assigned to criticalTopicInfo1
              legacyNsFunction1.id,
              {
                followees: [
                  // legacyFollowee1
                  legacyFolloweeNeuronId1,
                ],
              },
            ],
            [
              // Assigned to topicInfo2
              legacyNsFunction2.id,
              {
                followees: [
                  // legacyFollowee2
                  legacyFolloweeNeuronId1,
                  // legacyFollowee3
                  legacyFolloweeNeuronId2,
                ],
              },
            ],
          ],
        },
        topicInfos: [
          criticalTopicInfo1,
          criticalTopicInfo2,
          topicInfo1,
          topicInfo2,
        ],
      });

      expect(
        (await po.getFollowSnsNeuronsByTopicLegacyFolloweePos()).length
      ).toEqual(3);

      const [legacyFollowee1Po] = await (
        await po.getTopicItemPoByName(criticalTopicName1)
      ).getFollowSnsNeuronsByTopicLegacyFolloweePos();
      expect(await legacyFollowee1Po.getNsFunctionName()).toEqual(
        legacyNsFunction1Name
      );
      expect(
        await legacyFollowee1Po
          .getFollowSnsNeuronsByTopicFolloweePo()
          .getNeuronHashPo()
          .getFullText()
      ).toEqual("01020304");

      const [legacyFollowee2Po, legacyFollowee3Po] = await (
        await po.getTopicItemPoByName(topicName2)
      ).getFollowSnsNeuronsByTopicLegacyFolloweePos();
      expect(await legacyFollowee2Po.getNsFunctionName()).toEqual(
        legacyNsFunction2Name
      );
      expect(
        await legacyFollowee2Po
          .getFollowSnsNeuronsByTopicFolloweePo()
          .getNeuronHashPo()
          .getFullText()
      ).toEqual("01020304");

      expect(await legacyFollowee3Po.getNsFunctionName()).toEqual(
        legacyNsFunction2Name
      );
      expect(
        await legacyFollowee3Po
          .getFollowSnsNeuronsByTopicFolloweePo()
          .getNeuronHashPo()
          .getFullText()
      ).toEqual("05060708");
    });

    it("doesn't displays legacy followees when empty", async () => {
      const po = renderComponent({
        ...defaultProps,
        neuron: {
          ...mockSnsNeuron,
          followees: [],
        },
        topicInfos: [
          criticalTopicInfo1,
          criticalTopicInfo2,
          topicInfo1,
          topicInfo2,
        ],
      });

      expect(
        (await po.getFollowSnsNeuronsByTopicLegacyFolloweePos()).length
      ).toEqual(0);
    });
  });
});<|MERGE_RESOLUTION|>--- conflicted
+++ resolved
@@ -291,11 +291,7 @@
     expect(spyOpenDeactivateCatchAllStep).toBeCalledTimes(1);
   });
 
-<<<<<<< HEAD
-  it("doesn't displays deactivate catch-all followings when no catch-all", async () => {
-=======
   it("doesn't display deactivate catch-all followings when no catch-all", async () => {
->>>>>>> a13469df
     const po = renderComponent({
       ...defaultProps,
       catchAllLegacyFollowings: undefined,

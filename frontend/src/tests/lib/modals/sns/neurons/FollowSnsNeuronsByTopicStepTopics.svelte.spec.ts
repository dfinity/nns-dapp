--- conflicted
+++ resolved
@@ -358,11 +358,7 @@
     expect(spyOpenDeactivateCatchAllStep).toBeCalledTimes(1);
   });
 
-<<<<<<< HEAD
-  it("doesn't displays deactivate catch-all followings when no catch-all", async () => {
-=======
   it("doesn't display deactivate catch-all followings when no catch-all", async () => {
->>>>>>> bbcee716
     const po = renderComponent({
       ...defaultProps,
       catchAllLegacyFollowings: undefined,

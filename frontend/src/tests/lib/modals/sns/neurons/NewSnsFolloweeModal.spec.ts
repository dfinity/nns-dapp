--- conflicted
+++ resolved
@@ -7,7 +7,7 @@
 import { principal } from "$tests/mocks/sns-projects.mock";
 import { arrayOfNumberToUint8Array } from "@dfinity/utils";
 import { fireEvent, waitFor, type RenderResult } from "@testing-library/svelte";
-import type { Component } from "svelte";
+import type { SvelteComponent } from "svelte";
 
 describe("NewSnsFolloweeModal", () => {
   const reload = vi.fn();
@@ -19,13 +19,9 @@
     });
   });
 
-<<<<<<< HEAD
-  const renderNewSnsFolloweeModal = (): RenderResult<Component> =>
-=======
   const renderNewSnsFolloweeModal = (
     events?: Record<string, ($event: CustomEvent) => void>
   ): RenderResult<SvelteComponent> =>
->>>>>>> a6e9c7d6
     renderSelectedSnsNeuronContext({
       Component: NewSnsFolloweeModal,
       reload,

--- conflicted
+++ resolved
@@ -13,13 +13,8 @@
 import { setSnsProjects } from "$tests/utils/sns.test-utils";
 import { runResolvedPromises } from "$tests/utils/timers.test-utils";
 import { busyStore, toastsStore } from "@dfinity/gix-components";
-<<<<<<< HEAD
-import { arrayOfNumberToUint8Array, fromNullable } from "@dfinity/utils";
-import type { SnsNeuron, SnsNeuronId, SnsTopic } from "@icp-sdk/canisters/sns";
-=======
 import type { SnsNeuron, SnsNeuronId, SnsTopic } from "@dfinity/sns";
 import { arrayOfNumberToUint8Array, fromNullable } from "@dfinity/utils";
->>>>>>> d34effd1
 import type { Principal } from "@icp-sdk/core/principal";
 import { render } from "@testing-library/svelte";
 import { tick } from "svelte";

--- conflicted
+++ resolved
@@ -65,8 +65,8 @@
       testIdentity
     );
 
-    jest.clearAllTimers();
-    jest.useFakeTimers().setSystemTime(now);
+    vi.clearAllTimers();
+    vi.useFakeTimers().setSystemTime(now);
 
     snsParametersStore.reset();
     snsParametersStore.setParameters({
@@ -141,13 +141,9 @@
 
     confirmButton && (await fireEvent.click(confirmButton));
 
-<<<<<<< HEAD
-    await waitFor(() =>
-      expect(snsGovernanceApi.increaseDissolveDelay).toBeCalledTimes(1)
-    );
-=======
-    expect(snsGovernanceApi.setDissolveDelay).toBeCalledTimes(1);
->>>>>>> 76f4b870
+    await waitFor(() =>
+      expect(snsGovernanceApi.setDissolveDelay).toBeCalledTimes(1)
+    );
   });
 
   it("should be able to change dissolve delay in the confirmation screen using input", async () => {
@@ -191,15 +187,10 @@
 
     confirmButton && (await fireEvent.click(confirmButton));
 
-<<<<<<< HEAD
-    await waitFor(() =>
-      expect(snsGovernanceApi.increaseDissolveDelay).toBeCalledTimes(1)
-    );
-    expect(snsGovernanceApi.increaseDissolveDelay).toBeCalledWith(
-=======
-    expect(snsGovernanceApi.setDissolveDelay).toBeCalledTimes(1);
+    await waitFor(() =>
+      expect(snsGovernanceApi.setDissolveDelay).toBeCalledTimes(1)
+    );
     expect(snsGovernanceApi.setDissolveDelay).toBeCalledWith(
->>>>>>> 76f4b870
       expect.objectContaining({
         dissolveTimestampSeconds: dissolveDelaySeconds + nowInSeconds,
       })

--- conflicted
+++ resolved
@@ -1,11 +1,4 @@
-<<<<<<< HEAD
-=======
-/**
- * @jest-environment jsdom
- */
-
 import { OWN_CANISTER_ID } from "$lib/constants/canister-ids.constants";
->>>>>>> 61519a5e
 import ReceiveModal from "$lib/modals/accounts/ReceiveModal.svelte";
 import { icpAccountsStore } from "$lib/stores/icp-accounts.store";
 import type { Account } from "$lib/types/account";

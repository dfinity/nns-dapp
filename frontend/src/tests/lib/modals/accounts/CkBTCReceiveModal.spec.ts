/**
 * @jest-environment jsdom
 */

import {
  CKBTC_UNIVERSE_CANISTER_ID,
  CKTESTBTC_UNIVERSE_CANISTER_ID,
} from "$lib/constants/ckbtc-canister-ids.constants";
import { AppPath } from "$lib/constants/routes.constants";
import CkBTCReceiveModal from "$lib/modals/accounts/CkBTCReceiveModal.svelte";
import * as services from "$lib/services/ckbtc-minter.services";
import { tokensStore } from "$lib/stores/tokens.store";
import type { UniverseCanisterId } from "$lib/types/universe";
import { replacePlaceholders } from "$lib/utils/i18n.utils";
import { mockCkBTCAdditionalCanisters } from "$tests/mocks/canisters.mock";
import {
  mockBTCAddressTestnet,
  mockCkBTCMainAccount,
  mockCkBTCToken,
} from "$tests/mocks/ckbtc-accounts.mock";
import en from "$tests/mocks/i18n.mock";
import { renderModal } from "$tests/mocks/modal.mock";
import {
  mockTokensSubscribe,
  mockUniversesTokens,
} from "$tests/mocks/tokens.mock";
import { fireEvent, waitFor } from "@testing-library/svelte";
import { page } from "../../../../../__mocks__/$app/stores";

jest.mock("$lib/services/ckbtc-minter.services", () => {
  return {
    updateBalance: jest.fn().mockImplementation(() => undefined),
  };
});

describe("BtcCkBTCReceiveModal", () => {
  const reloadAccountSpy = jest.fn();

  beforeEach(() => jest.clearAllMocks());

  const renderReceiveModal = ({
    displayBtcAddress = true,
    universeId = CKTESTBTC_UNIVERSE_CANISTER_ID,
  }: {
    displayBtcAddress?: boolean;
    universeId?: UniverseCanisterId;
  }) =>
    renderModal({
      component: CkBTCReceiveModal,
      props: {
        data: {
          universeId,
          displayBtcAddress,
          account: mockCkBTCMainAccount,
          btcAddress: mockBTCAddressTestnet,
          reloadAccount: reloadAccountSpy,
          canisters: mockCkBTCAdditionalCanisters,
        },
      },
    });

  it("should render a QR code", async () => {
    const { getByTestId } = await renderReceiveModal({});

<<<<<<< HEAD
    expect(getByText(mockBTCAddressTestnet)).toBeInTheDocument();
=======
    expect(getByTestId("qr-code")).toBeInTheDocument();
>>>>>>> 1b7f6619
  });

  describe("with btc", () => {
    it("should render BTC address", async () => {
      const { getByText } = await renderReceiveModal({});

      expect(getByText(mockCkBTCAddress)).toBeInTheDocument();
    });

    const selectCkBTC = async (container: HTMLElement) => {
      const button = container.querySelector(
        "div.segment-button:nth-of-type(3) button"
      ) as HTMLButtonElement;
      expect(button).not.toBeNull();

      await fireEvent.click(button);
    };

    it("should render account identifier (without being shortened)", async () => {
      const { getByText, container } = await renderReceiveModal({});

      await selectCkBTC(container);

      await waitFor(() =>
        expect(getByText(mockCkBTCMainAccount.identifier)).toBeInTheDocument()
      );
    });

    it("should render a bitcoin description", async () => {
      const { getByText } = await renderReceiveModal({});

      expect(getByText(en.ckbtc.btc_receive_note_title)).toBeInTheDocument();
      expect(getByText(en.ckbtc.btc_receive_note_text)).toBeInTheDocument();
    });

    it("should render a ckBTC description", async () => {
      const { getByText, container } = await renderReceiveModal({});

      await selectCkBTC(container);

      await waitFor(() =>
        expect(getByText(en.ckbtc.ckbtc_receive_note_title)).toBeInTheDocument()
      );
      await waitFor(() =>
        expect(getByText(en.ckbtc.ckbtc_receive_note_text)).toBeInTheDocument()
      );
    });

    it("should render a bitcoin logo", async () => {
      const { getByTestId } = await renderReceiveModal({});

      expect(getByTestId("logo")?.getAttribute("alt")).toEqual(
        en.ckbtc.bitcoin
      );
    });

    it("should render ckBTC logo", async () => {
      const { getByTestId, container } = await renderReceiveModal({});

      await selectCkBTC(container);

      await waitFor(() =>
        expect(getByTestId("logo")?.getAttribute("alt")).toEqual(
          en.ckbtc.test_title
        )
      );
    });

    it("should update balance", async () => {
      const spyUpdateBalance = jest.spyOn(services, "updateBalance");

      const { getByTestId } = await renderReceiveModal({});

      fireEvent.click(getByTestId("update-ckbtc-balance") as HTMLButtonElement);

      await waitFor(() => expect(spyUpdateBalance).toHaveBeenCalled());
    });

    it("should reload account after update balance", async () => {
      const { getByTestId } = await renderReceiveModal({});

      fireEvent.click(getByTestId("update-ckbtc-balance") as HTMLButtonElement);

      await waitFor(() => expect(reloadAccountSpy).toHaveBeenCalled());
    });

    it("should only reload account", async () => {
      const spyUpdateBalance = jest.spyOn(services, "updateBalance");

      const { getByTestId, container } = await renderReceiveModal({});

      await selectCkBTC(container);

      fireEvent.click(
        getByTestId("reload-receive-account") as HTMLButtonElement
      );

      expect(spyUpdateBalance).not.toHaveBeenCalled();

      await waitFor(() => expect(reloadAccountSpy).toHaveBeenCalled());
    });
  });

  describe("without btc", () => {
    beforeAll(() => {
      jest
        .spyOn(tokensStore, "subscribe")
        .mockImplementation(mockTokensSubscribe(mockUniversesTokens));

      page.mock({
        data: { universe: CKBTC_UNIVERSE_CANISTER_ID.toText() },
        routeId: AppPath.Wallet,
      });
    });

    const params = {
      displayBtcAddress: false,
      universeId: CKBTC_UNIVERSE_CANISTER_ID,
    };

    it("should render BTC address", async () => {
      const { getByText } = await renderReceiveModal(params);

      expect(() => getByText(mockCkBTCAddress)).toThrow();
    });

    it("should render account identifier (without being shortened)", async () => {
      const { getByText } = await renderReceiveModal(params);

      await waitFor(() =>
        expect(getByText(mockCkBTCMainAccount.identifier)).toBeInTheDocument()
      );
    });

    it("should render a ckBTC description", async () => {
      const { getByText } = await renderReceiveModal(params);

      const title = replacePlaceholders(en.wallet.sns_receive_note_title, {
        $tokenSymbol: mockCkBTCToken.symbol,
      });

      const description = replacePlaceholders(en.wallet.sns_receive_note_text, {
        $tokenSymbol: mockCkBTCToken.symbol,
      });

      await waitFor(() => expect(getByText(title)).toBeInTheDocument());
      await waitFor(() => expect(getByText(description)).toBeInTheDocument());
    });

    it("should only reload account", async () => {
      const spyUpdateBalance = jest.spyOn(services, "updateBalance");

      const { getByTestId } = await renderReceiveModal(params);

      fireEvent.click(
        getByTestId("reload-receive-account") as HTMLButtonElement
      );

      expect(spyUpdateBalance).not.toHaveBeenCalled();

      await waitFor(() => expect(reloadAccountSpy).toHaveBeenCalled());
    });

    it("should render ckBTC logo", async () => {
      const { getByTestId } = await renderReceiveModal(params);

      await waitFor(() =>
        expect(getByTestId("logo")?.getAttribute("alt")).toEqual(en.ckbtc.title)
      );
    });
  });
});<|MERGE_RESOLUTION|>--- conflicted
+++ resolved
@@ -26,6 +26,7 @@
 } from "$tests/mocks/tokens.mock";
 import { fireEvent, waitFor } from "@testing-library/svelte";
 import { page } from "../../../../../__mocks__/$app/stores";
+import {mockCkBTCAddress} from "../../../mocks/ckbtc-accounts.mock";
 
 jest.mock("$lib/services/ckbtc-minter.services", () => {
   return {
@@ -62,18 +63,14 @@
   it("should render a QR code", async () => {
     const { getByTestId } = await renderReceiveModal({});
 
-<<<<<<< HEAD
-    expect(getByText(mockBTCAddressTestnet)).toBeInTheDocument();
-=======
     expect(getByTestId("qr-code")).toBeInTheDocument();
->>>>>>> 1b7f6619
   });
 
   describe("with btc", () => {
     it("should render BTC address", async () => {
       const { getByText } = await renderReceiveModal({});
 
-      expect(getByText(mockCkBTCAddress)).toBeInTheDocument();
+      expect(getByText(mockBTCAddressTestnet)).toBeInTheDocument();
     });
 
     const selectCkBTC = async (container: HTMLElement) => {

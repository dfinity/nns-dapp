--- conflicted
+++ resolved
@@ -6,10 +6,7 @@
 import { transferICP } from "$lib/services/accounts.services";
 import { authStore } from "$lib/stores/auth.store";
 import { icpAccountsStore } from "$lib/stores/icp-accounts.store";
-<<<<<<< HEAD
-=======
 import { mockAuthStoreSubscribe } from "$tests/mocks/auth.store.mock";
->>>>>>> f5efc39a
 import {
   mockAccountsStoreSubscribe,
   mockSubAccount,

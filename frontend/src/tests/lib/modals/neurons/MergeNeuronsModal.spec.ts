import { resetNeuronsApiService } from "$lib/api-services/governance.api-service";
import { mergeNeurons, simulateMergeNeurons } from "$lib/api/governance.api";
import { E8S_PER_ICP } from "$lib/constants/icp.constants";
import MergeNeuronsModal from "$lib/modals/neurons/MergeNeuronsModal.svelte";
import * as authServices from "$lib/services/auth.services";
import { listNeurons } from "$lib/services/neurons.services";
import { overrideFeatureFlagsStore } from "$lib/stores/feature-flags.store";
import { icpAccountsStore } from "$lib/stores/icp-accounts.store";
import { neuronsStore } from "$lib/stores/neurons.store";
import type { Account } from "$lib/types/account";
import * as fakeGovernanceApi from "$tests/fakes/governance-api.fake";
import { createMockIdentity } from "$tests/mocks/auth.store.mock";
import en from "$tests/mocks/i18n.mock";
import {
  mockHardwareWalletAccount,
  mockMainAccount,
} from "$tests/mocks/icp-accounts.store.mock";
import { renderModal } from "$tests/mocks/modal.mock";
import { MergeNeuronsModalPo } from "$tests/page-objects/MergeNeuronsModal.page-object";
import { VitestPageObjectElement } from "$tests/page-objects/vitest.page-object";
import { runResolvedPromises } from "$tests/utils/timers.test-utils";
import type { NeuronInfo } from "@dfinity/nns";
import { vi } from "vitest";

vi.mock("$lib/api/governance.api");

const testIdentity = createMockIdentity(37373);

const getStake = (neuron: NeuronInfo): bigint =>
  neuron.fullNeuron.cachedNeuronStake;

describe("MergeNeuronsModal", () => {
  fakeGovernanceApi.install();

  beforeEach(() => {
<<<<<<< HEAD
    vi.spyOn(authServices, "getAuthenticatedIdentity").mockResolvedValue(
      testIdentity
    );
    vi.clearAllMocks();
    accountsStore.resetForTesting();
=======
    jest
      .spyOn(authServices, "getAuthenticatedIdentity")
      .mockResolvedValue(testIdentity);
    jest.clearAllMocks();
    icpAccountsStore.resetForTesting();
>>>>>>> 3b05b3e0
    neuronsStore.reset();
    resetNeuronsApiService();
  });

  const selectAndTestTwoNeurons = async ({ po, neurons }) => {
    const selectNeurons = po.getSelectNeuronsToMergePo();
    const neuronCards = await selectNeurons.getNnsNeuronCardPos();
    expect(neuronCards.length).toBe(neurons.length);
    let [neuronCard1, neuronCard2] = neuronCards;

    expect(await neuronCard1.isSelected()).toBe(false);
    expect(await neuronCard2.isSelected()).toBe(false);

    await neuronCard1.click();
    // Elements might change after every click
    [neuronCard1, neuronCard2] = await selectNeurons.getNnsNeuronCardPos();
    expect(await neuronCard1.isSelected()).toBe(true);
    expect(await neuronCard2.isSelected()).toBe(false);

    await neuronCard2.click();
    // Elements might change after every click
    [neuronCard1, neuronCard2] = await selectNeurons.getNnsNeuronCardPos();
    expect(await neuronCard1.isSelected()).toBe(true);
    expect(await neuronCard2.isSelected()).toBe(true);
  };

  const renderMergeModal = async (
    neurons: fakeGovernanceApi.FakeNeuronParams[],
    hardwareWalletAccounts: Account[] = []
  ): Promise<MergeNeuronsModalPo> => {
    icpAccountsStore.setForTesting({
      main: { ...mockMainAccount, principal: testIdentity.getPrincipal() },
      hardwareWallets: hardwareWalletAccounts,
    });
    fakeGovernanceApi.addNeurons({ identity: testIdentity, neurons });
    await listNeurons();
    const { container } = await renderModal({
      component: MergeNeuronsModal,
    });
    return MergeNeuronsModalPo.under(new VitestPageObjectElement(container));
  };

  describe("when mergeable neurons by user", () => {
    const controller = testIdentity.getPrincipal().toText();
    const mergeableNeuron1 = {
      neuronId: BigInt(10),
      state: NeuronState.Locked,
      controller,
      stake: BigInt(12 * E8S_PER_ICP),
    };
    const mergeableNeuron2 = {
      neuronId: BigInt(11),
      state: NeuronState.Locked,
      controller,
      stake: BigInt(34 * E8S_PER_ICP),
    };
    const mergeableNeurons = [mergeableNeuron1, mergeableNeuron2];

    it("renders title", async () => {
      const po = await renderMergeModal([mergeableNeuron1]);
      expect(await po.getTitle()).toBe(en.neurons.merge_neurons_modal_title);
    });

    it("renders disabled button", async () => {
      const po = await renderMergeModal([mergeableNeuron1]);
      const selectNeurons = po.getSelectNeuronsToMergePo();

      expect(
        await selectNeurons.getConfirmSelectionButtonPo().isDisabled()
      ).toBe(true);
    });

    it("renders mergeable neurons", async () => {
      const po = await renderMergeModal(mergeableNeurons);
      const selectNeurons = po.getSelectNeuronsToMergePo();

      expect((await selectNeurons.getNnsNeuronCardPos()).length).toBe(
        mergeableNeurons.length
      );
    });

    it("allows user to select two neurons", async () => {
      const po = await renderMergeModal(mergeableNeurons);

      await selectAndTestTwoNeurons({
        po,
        neurons: mergeableNeurons,
      });
    });

    it("allows user to unselect after selecting a neuron", async () => {
      const po = await renderMergeModal(mergeableNeurons);

      const neuronCards = await po
        .getSelectNeuronsToMergePo()
        .getNnsNeuronCardPos();
      expect(neuronCards.length).toBe(mergeableNeurons.length);
      const [neuronCard1, _neuronCard2] = neuronCards;

      expect(await neuronCard1.isSelected()).toBe(false);

      await neuronCard1.click();
      expect(await neuronCard1.isSelected()).toBe(true);

      await neuronCard1.click();
      expect(await neuronCard1.isSelected()).toBe(false);
    });

    it("allows user to select two neurons and move to confirmation screen", async () => {
      const po = await renderMergeModal(mergeableNeurons);

      await selectAndTestTwoNeurons({
        po,
        neurons: mergeableNeurons,
      });

      await po
        .getSelectNeuronsToMergePo()
        .getConfirmSelectionButtonPo()
        .click();

      // Confirm Merge Screen
      expect(await po.getConfirmNeuronsMergePo().isPresent()).toBe(true);
      expect(await po.getConfirmNeuronsMergePo().getSourceNeuronId()).toBe(
        mergeableNeuron1.neuronId.toString()
      );
      expect(await po.getConfirmNeuronsMergePo().getTargetNeuronId()).toBe(
        mergeableNeuron2.neuronId.toString()
      );
    });

    it("allows user to select two neurons and merge them", async () => {
      const po = await renderMergeModal(mergeableNeurons);

      await selectAndTestTwoNeurons({
        po,
        neurons: mergeableNeurons,
      });

      await po
        .getSelectNeuronsToMergePo()
        .getConfirmSelectionButtonPo()
        .click();

      // Confirm Merge Screen
      await po.getConfirmNeuronsMergePo().getConfirmMergeButtonPo().click();

      const sourceNeuron = fakeGovernanceApi.getNeuron({
        identity: testIdentity,
        neuronId: mergeableNeuron1.neuronId,
      });
      const targetNeuron = fakeGovernanceApi.getNeuron({
        identity: testIdentity,
        neuronId: mergeableNeuron2.neuronId,
      });
      await runResolvedPromises();
      expect(getStake(sourceNeuron)).toBe(BigInt(0));
      expect(getStake(targetNeuron)).toBe(
        mergeableNeuron1.stake + mergeableNeuron2.stake
      );
    });

    it("should not simulate merging with feature disabled", async () => {
      overrideFeatureFlagsStore.setFlag("ENABLE_SIMULATE_MERGE_NEURONS", false);

      const po = await renderMergeModal(mergeableNeurons);

      await selectAndTestTwoNeurons({
        po,
        neurons: mergeableNeurons,
      });

      await po
        .getSelectNeuronsToMergePo()
        .getConfirmSelectionButtonPo()
        .click();

      expect(await po.getConfirmNeuronsMergePo().isPresent()).toBe(true);
      expect(
        await po.getConfirmNeuronsMergePo().getSourceNeuronInfoPo().isPresent()
      ).toBe(true);
      expect(
        await po
          .getConfirmNeuronsMergePo()
          .getSourceNeuronDetailCardPo()
          .isPresent()
      ).toBe(false);
      expect(
        await po.getConfirmNeuronsMergePo().getTargetNeuronInfoPo().isPresent()
      ).toBe(true);
      expect(
        await po
          .getConfirmNeuronsMergePo()
          .getTargetNeuronDetailCardPo()
          .isPresent()
      ).toBe(false);

      await runResolvedPromises();
      expect(await po.getConfirmNeuronsMergePo().hasMergeResultSection()).toBe(
        false
      );
      expect(
        await po
          .getConfirmNeuronsMergePo()
          .getMergedNeuronDetailCardPo()
          .isPresent()
      ).toBe(false);
      expect(simulateMergeNeurons).not.toBeCalled();

      // Make sure no actual merge happened either.
      expect(mergeNeurons).not.toBeCalled();
    });

    it("should simulate merging with feature enabled", async () => {
      overrideFeatureFlagsStore.setFlag("ENABLE_SIMULATE_MERGE_NEURONS", true);

      const po = await renderMergeModal(mergeableNeurons);

      await selectAndTestTwoNeurons({
        po,
        neurons: mergeableNeurons,
      });

      await po
        .getSelectNeuronsToMergePo()
        .getConfirmSelectionButtonPo()
        .click();

      expect(await po.getConfirmNeuronsMergePo().isPresent()).toBe(true);
      expect(
        await po.getConfirmNeuronsMergePo().getSourceNeuronInfoPo().isPresent()
      ).toBe(false);
      expect(
        await po
          .getConfirmNeuronsMergePo()
          .getSourceNeuronDetailCardPo()
          .isPresent()
      ).toBe(true);
      expect(
        await po.getConfirmNeuronsMergePo().getTargetNeuronInfoPo().isPresent()
      ).toBe(false);
      expect(
        await po
          .getConfirmNeuronsMergePo()
          .getTargetNeuronDetailCardPo()
          .isPresent()
      ).toBe(true);

      await runResolvedPromises();
      expect(await po.getConfirmNeuronsMergePo().hasMergeResultSection()).toBe(
        true
      );
      const mergedNeuronCard = po
        .getConfirmNeuronsMergePo()
        .getMergedNeuronDetailCardPo();
      expect(await mergedNeuronCard.isPresent()).toBe(true);
      expect(await mergedNeuronCard.getStake()).toBe("46.00 ICP");
      // Just to show where the 46 is coming from:
      expect(mergeableNeuron1.stake + mergeableNeuron2.stake).toBe(
        BigInt(46 * E8S_PER_ICP)
      );

      // Make sure no actual merge happened.
      expect(mergeNeurons).not.toBeCalled();
    });

    it("should show a skeleton card while simulating the merging", async () => {
      overrideFeatureFlagsStore.setFlag("ENABLE_SIMULATE_MERGE_NEURONS", true);

      const po = await renderMergeModal(mergeableNeurons);

      await selectAndTestTwoNeurons({
        po,
        neurons: mergeableNeurons,
      });

      fakeGovernanceApi.pause();
      await po
        .getSelectNeuronsToMergePo()
        .getConfirmSelectionButtonPo()
        .click();

      await runResolvedPromises();
      expect(await po.getConfirmNeuronsMergePo().hasMergeResultSection()).toBe(
        true
      );
      expect(
        await po.getConfirmNeuronsMergePo().getSkeletonCardPo().isPresent()
      ).toBe(true);
      const mergedNeuronCard = po
        .getConfirmNeuronsMergePo()
        .getMergedNeuronDetailCardPo();
      expect(await mergedNeuronCard.isPresent()).toBe(false);

      fakeGovernanceApi.resume();
      await runResolvedPromises();
      expect(await po.getConfirmNeuronsMergePo().hasMergeResultSection()).toBe(
        true
      );
      expect(
        await po.getConfirmNeuronsMergePo().getSkeletonCardPo().isPresent()
      ).toBe(false);
      expect(await mergedNeuronCard.isPresent()).toBe(true);
    });
  });

  describe("when mergeable neurons by hardware wallet", () => {
    const controller = mockHardwareWalletAccount.principal?.toText() as string;
    const mergeableNeuron1 = {
      neuronId: BigInt(10),
      state: NeuronState.Locked,
      controller,
    };
    const mergeableNeuron2 = {
      neuronId: BigInt(11),
      state: NeuronState.Locked,
      controller,
    };
    const mergeableNeurons = [mergeableNeuron1, mergeableNeuron2];

    it("allows user to select neurons", async () => {
      const po = await renderMergeModal(mergeableNeurons, [
        mockHardwareWalletAccount,
      ]);

      const selectNeurons = po.getSelectNeuronsToMergePo();
      const neuronCards = await selectNeurons.getNnsNeuronCardPos();
      expect(neuronCards.length).toBe(mergeableNeurons.length);
      let [neuronCard1, neuronCard2] = neuronCards;

      expect(await neuronCard1.isSelected()).toBe(false);
      expect(await neuronCard2.isSelected()).toBe(false);

      await neuronCard1.click();

      // Elements might change after every click
      [neuronCard1, neuronCard2] = await selectNeurons.getNnsNeuronCardPos();
      expect(await neuronCard1.isSelected()).toBe(true);
    });
  });

  describe("when neurons from main user and hardware wallet", () => {
    const neuronHW = {
      neuronId: BigInt(10),
      state: NeuronState.Locked,
      controller: mockHardwareWalletAccount.principal?.toText() as string,
    };
    const neuronMain = {
      neuronId: BigInt(11),
      state: NeuronState.Locked,
      controller: testIdentity.getPrincipal().toText(),
    };
    const neurons = [neuronMain, neuronHW];

    it("does not allow to select two neurons with different controller", async () => {
      const po = await renderMergeModal(neurons, [mockHardwareWalletAccount]);

      const selectNeurons = po.getSelectNeuronsToMergePo();
      const neuronCards = await selectNeurons.getNnsNeuronCardPos();
      expect(neuronCards.length).toBe(neurons.length);

      let [neuronCard1, neuronCard2] = neuronCards;
      expect(await neuronCard1.isSelected()).toBe(false);
      expect(await neuronCard2.isDisabled()).toBe(false);

      // Select the neuron controlled by user
      await neuronCard1.click();

      // We need to query again because the elements have changed because of the Tooltip.
      [neuronCard1, neuronCard2] = await selectNeurons.getNnsNeuronCardPos();
      expect(await neuronCard1.isSelected()).toBe(true);
      expect(await neuronCard2.isDisabled()).toBe(true);
    });
  });
});<|MERGE_RESOLUTION|>--- conflicted
+++ resolved
@@ -19,7 +19,7 @@
 import { MergeNeuronsModalPo } from "$tests/page-objects/MergeNeuronsModal.page-object";
 import { VitestPageObjectElement } from "$tests/page-objects/vitest.page-object";
 import { runResolvedPromises } from "$tests/utils/timers.test-utils";
-import type { NeuronInfo } from "@dfinity/nns";
+import { NeuronState, type NeuronInfo } from "@dfinity/nns";
 import { vi } from "vitest";
 
 vi.mock("$lib/api/governance.api");
@@ -33,19 +33,11 @@
   fakeGovernanceApi.install();
 
   beforeEach(() => {
-<<<<<<< HEAD
-    vi.spyOn(authServices, "getAuthenticatedIdentity").mockResolvedValue(
-      testIdentity
-    );
-    vi.clearAllMocks();
-    accountsStore.resetForTesting();
-=======
-    jest
+    vi
       .spyOn(authServices, "getAuthenticatedIdentity")
       .mockResolvedValue(testIdentity);
-    jest.clearAllMocks();
+    vi.clearAllMocks();
     icpAccountsStore.resetForTesting();
->>>>>>> 3b05b3e0
     neuronsStore.reset();
     resetNeuronsApiService();
   });

<<<<<<< HEAD
=======
/**
 * @jest-environment jsdom
 */

import { resetNeuronsApiService } from "$lib/api-services/governance.api-service";
import { mergeNeurons, simulateMergeNeurons } from "$lib/api/governance.api";
import { E8S_PER_ICP } from "$lib/constants/icp.constants";
>>>>>>> 5ae5af53
import MergeNeuronsModal from "$lib/modals/neurons/MergeNeuronsModal.svelte";
import * as authServices from "$lib/services/auth.services";
import { listNeurons } from "$lib/services/neurons.services";
import { accountsStore } from "$lib/stores/accounts.store";
import { overrideFeatureFlagsStore } from "$lib/stores/feature-flags.store";
import { neuronsStore } from "$lib/stores/neurons.store";
import type { Account } from "$lib/types/account";
import * as fakeGovernanceApi from "$tests/fakes/governance-api.fake";
import {
  mockHardwareWalletAccount,
  mockMainAccount,
} from "$tests/mocks/accounts.store.mock";
import { createMockIdentity } from "$tests/mocks/auth.store.mock";
import en from "$tests/mocks/i18n.mock";
import { renderModal } from "$tests/mocks/modal.mock";
import { MergeNeuronsModalPo } from "$tests/page-objects/MergeNeuronsModal.page-object";
import { JestPageObjectElement } from "$tests/page-objects/jest.page-object";
import { runResolvedPromises } from "$tests/utils/timers.test-utils";
import type { NeuronInfo } from "@dfinity/nns";
<<<<<<< HEAD
import { fireEvent } from "@testing-library/dom";
import type { RenderResult } from "@testing-library/svelte";
import type { SvelteComponent } from "svelte";
import { vi } from "vitest";

vi.mock("$lib/services/neurons.services", () => {
  return {
    mergeNeurons: vi.fn().mockResolvedValue(BigInt(10)),
    getNeuronFromStore: vi.fn(),
  };
});
=======
>>>>>>> 5ae5af53

jest.mock("$lib/api/governance.api");

const testIdentity = createMockIdentity(37373);

const getStake = (neuron: NeuronInfo): bigint =>
  neuron.fullNeuron.cachedNeuronStake;

describe("MergeNeuronsModal", () => {
  fakeGovernanceApi.install();

  beforeEach(() => {
    jest
      .spyOn(authServices, "getAuthenticatedIdentity")
      .mockResolvedValue(testIdentity);
    jest.clearAllMocks();
    accountsStore.resetForTesting();
    neuronsStore.reset();
    resetNeuronsApiService();
  });

  const selectAndTestTwoNeurons = async ({ po, neurons }) => {
    const selectNeurons = po.getSelectNeuronsToMergePo();
    const neuronCards = await selectNeurons.getNnsNeuronCardPos();
    expect(neuronCards.length).toBe(neurons.length);
    let [neuronCard1, neuronCard2] = neuronCards;

    expect(await neuronCard1.isSelected()).toBe(false);
    expect(await neuronCard2.isSelected()).toBe(false);

    await neuronCard1.click();
    // Elements might change after every click
    [neuronCard1, neuronCard2] = await selectNeurons.getNnsNeuronCardPos();
    expect(await neuronCard1.isSelected()).toBe(true);
    expect(await neuronCard2.isSelected()).toBe(false);

    await neuronCard2.click();
    // Elements might change after every click
    [neuronCard1, neuronCard2] = await selectNeurons.getNnsNeuronCardPos();
    expect(await neuronCard1.isSelected()).toBe(true);
    expect(await neuronCard2.isSelected()).toBe(true);
  };

  const renderMergeModal = async (
    neurons: fakeGovernanceApi.FakeNeuronParams[],
    hardwareWalletAccounts: Account[] = []
  ): Promise<MergeNeuronsModalPo> => {
    accountsStore.setForTesting({
      main: { ...mockMainAccount, principal: testIdentity.getPrincipal() },
      hardwareWallets: hardwareWalletAccounts,
    });
<<<<<<< HEAD
    vi.spyOn(neuronsStore, "subscribe").mockImplementation(
      buildMockNeuronsStoreSubscribe(neurons)
    );
    return renderModal({
=======
    fakeGovernanceApi.addNeurons({ identity: testIdentity, neurons });
    await listNeurons();
    const { container } = await renderModal({
>>>>>>> 5ae5af53
      component: MergeNeuronsModal,
    });
    return MergeNeuronsModalPo.under(new JestPageObjectElement(container));
  };

  describe("when mergeable neurons by user", () => {
    const controller = testIdentity.getPrincipal().toText();
    const mergeableNeuron1 = {
      neuronId: BigInt(10),
      controller,
      stake: BigInt(12 * E8S_PER_ICP),
    };
    const mergeableNeuron2 = {
      neuronId: BigInt(11),
      controller,
      stake: BigInt(34 * E8S_PER_ICP),
    };
    const mergeableNeurons = [mergeableNeuron1, mergeableNeuron2];

<<<<<<< HEAD
    afterEach(() => {
      vi.clearAllMocks();
      accountsStore.resetForTesting();
    });

=======
>>>>>>> 5ae5af53
    it("renders title", async () => {
      const po = await renderMergeModal([mergeableNeuron1]);
      expect(await po.getTitle()).toBe(en.neurons.merge_neurons_modal_title);
    });

    it("renders disabled button", async () => {
      const po = await renderMergeModal([mergeableNeuron1]);
      const selectNeurons = po.getSelectNeuronsToMergePo();

      expect(
        await selectNeurons.getConfirmSelectionButtonPo().isDisabled()
      ).toBe(true);
    });

    it("renders mergeable neurons", async () => {
      const po = await renderMergeModal(mergeableNeurons);
      const selectNeurons = po.getSelectNeuronsToMergePo();

      expect((await selectNeurons.getNnsNeuronCardPos()).length).toBe(
        mergeableNeurons.length
      );
    });

    it("allows user to select two neurons", async () => {
      const po = await renderMergeModal(mergeableNeurons);

      await selectAndTestTwoNeurons({
        po,
        neurons: mergeableNeurons,
      });
    });

    it("allows user to unselect after selecting a neuron", async () => {
      const po = await renderMergeModal(mergeableNeurons);

      const neuronCards = await po
        .getSelectNeuronsToMergePo()
        .getNnsNeuronCardPos();
      expect(neuronCards.length).toBe(mergeableNeurons.length);
      const [neuronCard1, _neuronCard2] = neuronCards;

      expect(await neuronCard1.isSelected()).toBe(false);

      await neuronCard1.click();
      expect(await neuronCard1.isSelected()).toBe(true);

      await neuronCard1.click();
      expect(await neuronCard1.isSelected()).toBe(false);
    });

    it("allows user to select two neurons and move to confirmation screen", async () => {
      const po = await renderMergeModal(mergeableNeurons);

      await selectAndTestTwoNeurons({
        po,
        neurons: mergeableNeurons,
      });

      await po
        .getSelectNeuronsToMergePo()
        .getConfirmSelectionButtonPo()
        .click();

      // Confirm Merge Screen
      expect(await po.getConfirmNeuronsMergePo().isPresent()).toBe(true);
      expect(await po.getConfirmNeuronsMergePo().getSourceNeuronId()).toBe(
        mergeableNeuron1.neuronId.toString()
      );
      expect(await po.getConfirmNeuronsMergePo().getTargetNeuronId()).toBe(
        mergeableNeuron2.neuronId.toString()
      );
    });

    it("allows user to select two neurons and merge them", async () => {
      const po = await renderMergeModal(mergeableNeurons);

      await selectAndTestTwoNeurons({
        po,
        neurons: mergeableNeurons,
      });

      await po
        .getSelectNeuronsToMergePo()
        .getConfirmSelectionButtonPo()
        .click();

      // Confirm Merge Screen
      await po.getConfirmNeuronsMergePo().getConfirmMergeButtonPo().click();

      const sourceNeuron = fakeGovernanceApi.getNeuron({
        identity: testIdentity,
        neuronId: mergeableNeuron1.neuronId,
      });
      const targetNeuron = fakeGovernanceApi.getNeuron({
        identity: testIdentity,
        neuronId: mergeableNeuron2.neuronId,
      });
      await runResolvedPromises();
      expect(getStake(sourceNeuron)).toBe(BigInt(0));
      expect(getStake(targetNeuron)).toBe(
        mergeableNeuron1.stake + mergeableNeuron2.stake
      );
    });

    it("should not simulate merging with feature disabled", async () => {
      overrideFeatureFlagsStore.setFlag("ENABLE_SIMULATE_MERGE_NEURONS", false);

      const po = await renderMergeModal(mergeableNeurons);

      await selectAndTestTwoNeurons({
        po,
        neurons: mergeableNeurons,
      });

      await po
        .getSelectNeuronsToMergePo()
        .getConfirmSelectionButtonPo()
        .click();

      expect(await po.getConfirmNeuronsMergePo().isPresent()).toBe(true);
      expect(
        await po.getConfirmNeuronsMergePo().getSourceNeuronInfoPo().isPresent()
      ).toBe(true);
      expect(
        await po
          .getConfirmNeuronsMergePo()
          .getSourceNeuronDetailCardPo()
          .isPresent()
      ).toBe(false);
      expect(
        await po.getConfirmNeuronsMergePo().getTargetNeuronInfoPo().isPresent()
      ).toBe(true);
      expect(
        await po
          .getConfirmNeuronsMergePo()
          .getTargetNeuronDetailCardPo()
          .isPresent()
      ).toBe(false);

      await runResolvedPromises();
      expect(await po.getConfirmNeuronsMergePo().hasMergeResultSection()).toBe(
        false
      );
      expect(
        await po
          .getConfirmNeuronsMergePo()
          .getMergedNeuronDetailCardPo()
          .isPresent()
      ).toBe(false);
      expect(simulateMergeNeurons).not.toBeCalled();

      // Make sure no actual merge happened either.
      expect(mergeNeurons).not.toBeCalled();
    });

    it("should simulate merging with feature enabled", async () => {
      overrideFeatureFlagsStore.setFlag("ENABLE_SIMULATE_MERGE_NEURONS", true);

      const po = await renderMergeModal(mergeableNeurons);

      await selectAndTestTwoNeurons({
        po,
        neurons: mergeableNeurons,
      });

      await po
        .getSelectNeuronsToMergePo()
        .getConfirmSelectionButtonPo()
        .click();

      expect(await po.getConfirmNeuronsMergePo().isPresent()).toBe(true);
      expect(
        await po.getConfirmNeuronsMergePo().getSourceNeuronInfoPo().isPresent()
      ).toBe(false);
      expect(
        await po
          .getConfirmNeuronsMergePo()
          .getSourceNeuronDetailCardPo()
          .isPresent()
      ).toBe(true);
      expect(
        await po.getConfirmNeuronsMergePo().getTargetNeuronInfoPo().isPresent()
      ).toBe(false);
      expect(
        await po
          .getConfirmNeuronsMergePo()
          .getTargetNeuronDetailCardPo()
          .isPresent()
      ).toBe(true);

      await runResolvedPromises();
      expect(await po.getConfirmNeuronsMergePo().hasMergeResultSection()).toBe(
        true
      );
      const mergedNeuronCard = po
        .getConfirmNeuronsMergePo()
        .getMergedNeuronDetailCardPo();
      expect(await mergedNeuronCard.isPresent()).toBe(true);
      expect(await mergedNeuronCard.getStake()).toBe("46.00 ICP");
      // Just to show where the 46 is coming from:
      expect(mergeableNeuron1.stake + mergeableNeuron2.stake).toBe(
        BigInt(46 * E8S_PER_ICP)
      );

      // Make sure no actual merge happened.
      expect(mergeNeurons).not.toBeCalled();
    });

    it("should show a skeleton card while simulating the merging", async () => {
      overrideFeatureFlagsStore.setFlag("ENABLE_SIMULATE_MERGE_NEURONS", true);

      const po = await renderMergeModal(mergeableNeurons);

      await selectAndTestTwoNeurons({
        po,
        neurons: mergeableNeurons,
      });

      fakeGovernanceApi.pause();
      await po
        .getSelectNeuronsToMergePo()
        .getConfirmSelectionButtonPo()
        .click();

      await runResolvedPromises();
      expect(await po.getConfirmNeuronsMergePo().hasMergeResultSection()).toBe(
        true
      );
      expect(
        await po.getConfirmNeuronsMergePo().getSkeletonCardPo().isPresent()
      ).toBe(true);
      const mergedNeuronCard = po
        .getConfirmNeuronsMergePo()
        .getMergedNeuronDetailCardPo();
      expect(await mergedNeuronCard.isPresent()).toBe(false);

      fakeGovernanceApi.resume();
      await runResolvedPromises();
      expect(await po.getConfirmNeuronsMergePo().hasMergeResultSection()).toBe(
        true
      );
      expect(
        await po.getConfirmNeuronsMergePo().getSkeletonCardPo().isPresent()
      ).toBe(false);
      expect(await mergedNeuronCard.isPresent()).toBe(true);
    });
  });

  describe("when mergeable neurons by hardware wallet", () => {
    const controller = mockHardwareWalletAccount.principal?.toText() as string;
    const mergeableNeuron1 = {
      neuronId: BigInt(10),
      controller,
    };
    const mergeableNeuron2 = {
      neuronId: BigInt(11),
      controller,
    };
    const mergeableNeurons = [mergeableNeuron1, mergeableNeuron2];

    it("allows user to select neurons", async () => {
      const po = await renderMergeModal(mergeableNeurons, [
        mockHardwareWalletAccount,
      ]);

      const selectNeurons = po.getSelectNeuronsToMergePo();
      const neuronCards = await selectNeurons.getNnsNeuronCardPos();
      expect(neuronCards.length).toBe(mergeableNeurons.length);
      let [neuronCard1, neuronCard2] = neuronCards;

      expect(await neuronCard1.isSelected()).toBe(false);
      expect(await neuronCard2.isSelected()).toBe(false);

      await neuronCard1.click();

      // Elements might change after every click
      [neuronCard1, neuronCard2] = await selectNeurons.getNnsNeuronCardPos();
      expect(await neuronCard1.isSelected()).toBe(true);
    });
  });

  describe("when neurons from main user and hardware wallet", () => {
    const neuronHW = {
      neuronId: BigInt(10),
      controller: mockHardwareWalletAccount.principal?.toText() as string,
    };
    const neuronMain = {
      neuronId: BigInt(11),
      controller: testIdentity.getPrincipal().toText(),
    };
    const neurons = [neuronMain, neuronHW];

    it("does not allow to select two neurons with different controller", async () => {
      const po = await renderMergeModal(neurons, [mockHardwareWalletAccount]);

      const selectNeurons = po.getSelectNeuronsToMergePo();
      const neuronCards = await selectNeurons.getNnsNeuronCardPos();
      expect(neuronCards.length).toBe(neurons.length);

      let [neuronCard1, neuronCard2] = neuronCards;
      expect(await neuronCard1.isSelected()).toBe(false);
      expect(await neuronCard2.isDisabled()).toBe(false);

      // Select the neuron controlled by user
      await neuronCard1.click();

      // We need to query again because the elements have changed because of the Tooltip.
      [neuronCard1, neuronCard2] = await selectNeurons.getNnsNeuronCardPos();
      expect(await neuronCard1.isSelected()).toBe(true);
      expect(await neuronCard2.isDisabled()).toBe(true);
    });
  });
});<|MERGE_RESOLUTION|>--- conflicted
+++ resolved
@@ -1,5 +1,3 @@
-<<<<<<< HEAD
-=======
 /**
  * @jest-environment jsdom
  */
@@ -7,7 +5,6 @@
 import { resetNeuronsApiService } from "$lib/api-services/governance.api-service";
 import { mergeNeurons, simulateMergeNeurons } from "$lib/api/governance.api";
 import { E8S_PER_ICP } from "$lib/constants/icp.constants";
->>>>>>> 5ae5af53
 import MergeNeuronsModal from "$lib/modals/neurons/MergeNeuronsModal.svelte";
 import * as authServices from "$lib/services/auth.services";
 import { listNeurons } from "$lib/services/neurons.services";
@@ -27,20 +24,6 @@
 import { JestPageObjectElement } from "$tests/page-objects/jest.page-object";
 import { runResolvedPromises } from "$tests/utils/timers.test-utils";
 import type { NeuronInfo } from "@dfinity/nns";
-<<<<<<< HEAD
-import { fireEvent } from "@testing-library/dom";
-import type { RenderResult } from "@testing-library/svelte";
-import type { SvelteComponent } from "svelte";
-import { vi } from "vitest";
-
-vi.mock("$lib/services/neurons.services", () => {
-  return {
-    mergeNeurons: vi.fn().mockResolvedValue(BigInt(10)),
-    getNeuronFromStore: vi.fn(),
-  };
-});
-=======
->>>>>>> 5ae5af53
 
 jest.mock("$lib/api/governance.api");
 
@@ -92,16 +75,9 @@
       main: { ...mockMainAccount, principal: testIdentity.getPrincipal() },
       hardwareWallets: hardwareWalletAccounts,
     });
-<<<<<<< HEAD
-    vi.spyOn(neuronsStore, "subscribe").mockImplementation(
-      buildMockNeuronsStoreSubscribe(neurons)
-    );
-    return renderModal({
-=======
     fakeGovernanceApi.addNeurons({ identity: testIdentity, neurons });
     await listNeurons();
     const { container } = await renderModal({
->>>>>>> 5ae5af53
       component: MergeNeuronsModal,
     });
     return MergeNeuronsModalPo.under(new JestPageObjectElement(container));
@@ -121,14 +97,6 @@
     };
     const mergeableNeurons = [mergeableNeuron1, mergeableNeuron2];
 
-<<<<<<< HEAD
-    afterEach(() => {
-      vi.clearAllMocks();
-      accountsStore.resetForTesting();
-    });
-
-=======
->>>>>>> 5ae5af53
     it("renders title", async () => {
       const po = await renderMergeModal([mergeableNeuron1]);
       expect(await po.getTitle()).toBe(en.neurons.merge_neurons_modal_title);

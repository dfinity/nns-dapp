/**
 * @vi-environment jsdom
 */

import * as ledgerApi from "$lib/api/icp-ledger.api";
import * as nnsDappApi from "$lib/api/nns-dapp.api";
import { SYNC_ACCOUNTS_RETRY_SECONDS } from "$lib/constants/accounts.constants";
import { E8S_PER_ICP } from "$lib/constants/icp.constants";
import NnsStakeNeuronModal from "$lib/modals/neurons/NnsStakeNeuronModal.svelte";
import { cancelPollAccounts } from "$lib/services/icp-accounts.services";
import {
  addHotkeyForHardwareWalletNeuron,
  stakeNeuron,
  updateDelay,
} from "$lib/services/neurons.services";
import { authStore } from "$lib/stores/auth.store";
import { icpAccountsStore } from "$lib/stores/icp-accounts.store";
import { neuronsStore } from "$lib/stores/neurons.store";
import { formatVotingPower } from "$lib/utils/neuron.utils";
import {
  mockAuthStoreSubscribe,
  mockIdentity,
} from "$tests/mocks/auth.store.mock";
import en from "$tests/mocks/i18n.mock";
import {
  mockAccountDetails,
  mockAccountsStoreData,
  mockHardwareWalletAccount,
  mockMainAccount,
  mockSubAccount,
} from "$tests/mocks/icp-accounts.store.mock";
import { renderModal } from "$tests/mocks/modal.mock";
import { mockFullNeuron, mockNeuron } from "$tests/mocks/neurons.mock";
import {
  advanceTime,
  runResolvedPromises,
} from "$tests/utils/timers.test-utils";
import { assertNonNullish, clickByTestId } from "$tests/utils/utils.test-utils";
import type { NeuronInfo } from "@dfinity/nns";
import { GovernanceCanister, LedgerCanister } from "@dfinity/nns";
import { fireEvent, waitFor, type RenderResult } from "@testing-library/svelte";
import type { SvelteComponent } from "svelte";
import { get } from "svelte/store";
import { vi, type SpyInstance } from "vitest";
import { mock } from "vitest-mock-extended";

vi.mock("$lib/api/nns-dapp.api");
vi.mock("$lib/api/icp-ledger.api");
const neuronStake = 2.2;
const neuronStakeE8s = BigInt(Math.round(neuronStake * E8S_PER_ICP));
const newNeuron: NeuronInfo = {
  ...mockNeuron,
  dissolveDelaySeconds: BigInt(0),
  ageSeconds: BigInt(0),
  fullNeuron: {
    ...mockFullNeuron,
    cachedNeuronStake: neuronStakeE8s,
  },
};
vi.mock("$lib/services/neurons.services", () => {
  return {
    stakeNeuron: vi
      .fn()
      .mockImplementation(() => Promise.resolve(newNeuron.neuronId)),
    updateDelay: vi.fn().mockResolvedValue(undefined),
    loadNeuron: vi.fn().mockResolvedValue(undefined),
    addHotkeyForHardwareWalletNeuron: vi
      .fn()
      .mockResolvedValue({ success: true }),
    getNeuronFromStore: vi.fn(),
  };
});

vi.mock("$lib/services/known-neurons.services", () => {
  return {
    listKnownNeurons: vi.fn(),
  };
});

vi.mock("$lib/stores/toasts.store", () => {
  return {
    toastsError: vi.fn(),
    toastsShow: vi.fn(),
    toastsSuccess: vi.fn(),
  };
});

describe("NnsStakeNeuronModal", () => {
  beforeEach(() => {
    cancelPollAccounts();
    vi.clearAllMocks();
  });

  describe("main account selection", () => {
    let queryBalanceSpy: SpyInstance;
    const newBalanceE8s = BigInt(10_000_000);
    beforeEach(() => {
      neuronsStore.setNeurons({ neurons: [newNeuron], certified: true });
      icpAccountsStore.setForTesting({
        ...mockAccountsStoreData,
        subAccounts: [mockSubAccount],
      });
      vi.spyOn(authStore, "subscribe").mockImplementation(
        mockAuthStoreSubscribe
      );
      vi.spyOn(LedgerCanister, "create").mockImplementation(() =>
        mock<LedgerCanister>()
      );
      vi.spyOn(GovernanceCanister, "create").mockImplementation(() =>
        mock<GovernanceCanister>()
      );
      queryBalanceSpy = vi
        .spyOn(ledgerApi, "queryAccountBalance")
        .mockResolvedValue(newBalanceE8s);
    });

    afterEach(() => {
      neuronsStore.setNeurons({ neurons: [], certified: true });
    });

    it("should display modal", async () => {
      const { container } = await renderModal({
        component: NnsStakeNeuronModal,
      });

      expect(container.querySelector("div.modal")).not.toBeNull();
    });

    it("should display accounts with dropdown", async () => {
      const { queryByTestId } = await renderModal({
        component: NnsStakeNeuronModal,
      });

      await waitFor(() =>
        expect(queryByTestId("select-account-dropdown")).toBeInTheDocument()
      );
    });

    it("should have disabled Create neuron button", async () => {
      const { container, queryByText } = await renderModal({
        component: NnsStakeNeuronModal,
      });

      expect(queryByText(en.neurons.stake_neuron)).not.toBeNull();

      const createButton = container.querySelector('button[type="submit"]');
      expect(createButton?.getAttribute("disabled")).not.toBeNull();
    });

    it("should have enabled Create neuron button when entering amount", async () => {
      const { container, queryByText } = await renderModal({
        component: NnsStakeNeuronModal,
      });

      expect(queryByText(en.neurons.stake_neuron)).not.toBeNull();

      const input = container.querySelector('input[name="amount"]');
      // Svelte generates code for listening to the `input` event
      // https://github.com/testing-library/svelte-testing-library/issues/29#issuecomment-498055823
      input && (await fireEvent.input(input, { target: { value: 22 } }));

      const createButton = container.querySelector('button[type="submit"]');
      expect(createButton?.getAttribute("disabled")).toBeNull();
    });

    it("should be able to create a new neuron", async () => {
      const { container } = await renderModal({
        component: NnsStakeNeuronModal,
      });

      const input = container.querySelector('input[name="amount"]');
      // Svelte generates code for listening to the `input` event
      // https://github.com/testing-library/svelte-testing-library/issues/29#issuecomment-498055823
      input && (await fireEvent.input(input, { target: { value: 22 } }));

      const createButton = container.querySelector('button[type="submit"]');

      createButton && (await fireEvent.click(createButton));

      expect(stakeNeuron).toBeCalled();
    });

    it("should move to update dissolve delay after creating a neuron", async () => {
      const { container } = await renderModal({
        component: NnsStakeNeuronModal,
      });

      const input = container.querySelector('input[name="amount"]');
      // Svelte generates code for listening to the `input` event
      // https://github.com/testing-library/svelte-testing-library/issues/29#issuecomment-498055823
      input && (await fireEvent.input(input, { target: { value: 22 } }));

      const createButton = container.querySelector('button[type="submit"]');

      createButton && (await fireEvent.click(createButton));

      await waitFor(() =>
        expect(
          container.querySelector("[data-tid='go-confirm-delay-button']")
        ).not.toBeNull()
      );
    });

    it("should have the update delay button disabled", async () => {
      const { container } = await renderModal({
        component: NnsStakeNeuronModal,
      });

      const input = container.querySelector('input[name="amount"]');
      // Svelte generates code for listening to the `input` event
      // https://github.com/testing-library/svelte-testing-library/issues/29#issuecomment-498055823
      input && (await fireEvent.input(input, { target: { value: 22 } }));

      const createButton = container.querySelector('button[type="submit"]');

      createButton && (await fireEvent.click(createButton));

      await waitFor(() =>
        expect(
          container.querySelector("[data-tid='go-confirm-delay-button']")
        ).not.toBeNull()
      );
      const updateDelayButton = container.querySelector(
        '[data-tid="go-confirm-delay-button"]'
      );
      expect(updateDelayButton?.getAttribute("disabled")).not.toBeNull();
    });

    it("should have disabled button for dissolve less than six months", async () => {
      const { container } = await renderModal({
        component: NnsStakeNeuronModal,
      });

      const input = container.querySelector('input[name="amount"]');
      // Svelte generates code for listening to the `input` event
      // https://github.com/testing-library/svelte-testing-library/issues/29#issuecomment-498055823
      input && (await fireEvent.input(input, { target: { value: 22 } }));

      const createButton = container.querySelector('button[type="submit"]');

      createButton && (await fireEvent.click(createButton));

      await waitFor(() =>
        expect(container.querySelector('input[type="range"]')).not.toBeNull()
      );
      const inputRange = container.querySelector('input[type="range"]');

      const FIVE_MONTHS = 60 * 60 * 24 * 30 * 5;
      inputRange &&
        (await fireEvent.input(inputRange, {
          target: { value: FIVE_MONTHS },
        }));

      const updateDelayButton = container.querySelector(
        '[data-tid="go-confirm-delay-button"]'
      );
      expect(updateDelayButton?.getAttribute("disabled")).not.toBeNull();
    });

    it("should be able to create a neuron and see the stake of the new neuron in the dissolve modal", async () => {
      const { container, getByText } = await renderModal({
        component: NnsStakeNeuronModal,
      });

      const input = container.querySelector('input[name="amount"]');
      // Svelte generates code for listening to the `input` event
      // https://github.com/testing-library/svelte-testing-library/issues/29#issuecomment-498055823
      input &&
        (await fireEvent.input(input, { target: { value: neuronStake } }));

      const createButton = container.querySelector('button[type="submit"]');

      createButton && (await fireEvent.click(createButton));

      await waitFor(() =>
        expect(container.querySelector('input[type="range"]')).not.toBeNull()
      );

      expect(
        getByText(formatVotingPower(neuronStakeE8s), { exact: false })
      ).not.toBeNull();
    });

    it("should sync balance after staking neuron", async () => {
      const { container } = await renderModal({
        component: NnsStakeNeuronModal,
      });

      const input = container.querySelector('input[name="amount"]');
      const nonNullishInput = assertNonNullish(input);
      // Svelte generates code for listening to the `input` event
      // https://github.com/testing-library/svelte-testing-library/issues/29#issuecomment-498055823
      await fireEvent.input(nonNullishInput, {
        target: { value: neuronStake },
      });

      expect(queryBalanceSpy).not.toBeCalled();

      const createButton = container.querySelector('button[type="submit"]');
      const nonNullishButton = assertNonNullish(createButton);
      await fireEvent.click(nonNullishButton);

      await waitFor(() => expect(queryBalanceSpy).toBeCalledTimes(2));
      // First card is clicked. First card is the main account.
      const selectedAccountIdentifier = mockMainAccount.identifier;
      expect(queryBalanceSpy).toBeCalledWith({
        identity: mockIdentity,
        certified: true,
        icpAccountIdentifier: selectedAccountIdentifier,
      });
      expect(queryBalanceSpy).toBeCalledWith({
        identity: mockIdentity,
        certified: false,
        icpAccountIdentifier: selectedAccountIdentifier,
      });
      // New balance is set in the store.
      expect(get(icpAccountsStore).main.balanceE8s).toEqual(newBalanceE8s);
    });

    it("should be able to change dissolve delay in the confirmation screen", async () => {
      const { container } = await renderModal({
        component: NnsStakeNeuronModal,
      });

      const input = container.querySelector('input[name="amount"]');
      // Svelte generates code for listening to the `input` event
      // https://github.com/testing-library/svelte-testing-library/issues/29#issuecomment-498055823
      input && (await fireEvent.input(input, { target: { value: 22 } }));

      const createButton = container.querySelector('button[type="submit"]');

      createButton && (await fireEvent.click(createButton));

      await waitFor(() =>
        expect(container.querySelector('input[type="range"]')).not.toBeNull()
      );
      const inputRange = container.querySelector('input[type="range"]');

      const ONE_YEAR = 60 * 60 * 24 * 365;
      inputRange &&
        (await fireEvent.input(inputRange, {
          target: { value: ONE_YEAR },
        }));

      const goToConfirmDelayButton = container.querySelector(
        '[data-tid="go-confirm-delay-button"]'
      );
      await waitFor(() =>
        expect(goToConfirmDelayButton?.getAttribute("disabled")).toBeNull()
      );

      goToConfirmDelayButton && (await fireEvent.click(goToConfirmDelayButton));

      await waitFor(() =>
        expect(
          container.querySelector(
            '[data-tid="confirm-dissolve-delay-container"]'
          )
        ).not.toBeNull()
      );

      const confirmButton = container.querySelector(
        '[data-tid="confirm-delay-button"]'
      );
      confirmButton && (await fireEvent.click(confirmButton));

      await waitFor(() => expect(updateDelay).toBeCalled());
    });

    it("should go to edit followers when skipping dissolve delay", async () => {
      const { container, queryByTestId } = await renderModal({
        component: NnsStakeNeuronModal,
      });

      // SCREEN: Create Neuron
      const input = container.querySelector('input[name="amount"]');
      // Svelte generates code for listening to the `input` event
      // https://github.com/testing-library/svelte-testing-library/issues/29#issuecomment-498055823
      input && (await fireEvent.input(input, { target: { value: 22 } }));

      const createButton = container.querySelector('button[type="submit"]');

      createButton && (await fireEvent.click(createButton));

      // SCREEN: Set Dissolve Delay
      await waitFor(() =>
        expect(container.querySelector('input[type="range"]')).not.toBeNull()
      );

      const skipButton = queryByTestId("cancel-neuron-delay");

      skipButton && (await fireEvent.click(skipButton));

      // SCREEN: Edit Followers
      await waitFor(() =>
        expect(queryByTestId("edit-followers-screen")).not.toBeNull()
      );
    });

    it("should trigger close on cancel", async () => {
      const { component, getByTestId } = await renderModal({
        component: NnsStakeNeuronModal,
      });

      const onClose = vi.fn();
      component.$on("nnsClose", onClose);

      await clickByTestId(getByTestId, "stake-neuron-button-cancel");

      await waitFor(() => expect(onClose).toBeCalled());
    });
  });

  describe("hardware wallet account selection", () => {
    beforeEach(() => {
      vi.clearAllMocks();
      neuronsStore.setNeurons({ neurons: [], certified: true });
      icpAccountsStore.setForTesting({
        ...mockAccountsStoreData,
        hardwareWallets: [mockHardwareWalletAccount],
      });
      vi.spyOn(authStore, "subscribe").mockImplementation(
        mockAuthStoreSubscribe
      );
    });

    const createNeuron = async ({
      getByTestId,
      container,
    }: RenderResult<SvelteComponent>) => {
      // SCREEN: Select Hardware Wallet Account
      const selectElement = getByTestId("select-account-dropdown");

      selectElement &&
        fireEvent.change(selectElement, {
          target: { value: mockHardwareWalletAccount.identifier },
        });

      // SCREEN: Create Neuron
      const input = container.querySelector('input[name="amount"]');
      // Svelte generates code for listening to the `input` event
      // https://github.com/testing-library/svelte-testing-library/issues/29#issuecomment-498055823
      input && (await fireEvent.input(input, { target: { value: 22 } }));

      const createButton = container.querySelector('button[type="submit"]');

      createButton && (await fireEvent.click(createButton));
    };

    it("should create neuron for hardwareWallet and close modal if hotkey is not added", async () => {
      const result = await renderModal({
        component: NnsStakeNeuronModal,
      });

      await createNeuron(result);

      const { queryByTestId, component } = result;

      // SCREEN: Add NNS App Principal as Hotkey
      await waitFor(() =>
        expect(queryByTestId("add-principal-to-hotkeys-modal")).not.toBeNull()
      );
      const onClose = vi.fn();
      component.$on("nnsClose", onClose);

      const skipButton = queryByTestId("skip-add-principal-to-hotkey-modal");

      skipButton && (await fireEvent.click(skipButton));

      await waitFor(() => expect(onClose).toBeCalled());
    });

    it("should create neuron for hardwareWallet and add dissolve delay", async () => {
      neuronsStore.setNeurons({ neurons: [newNeuron], certified: true });
      const result = await renderModal({
        component: NnsStakeNeuronModal,
      });

      await createNeuron(result);

      const { container, queryByTestId } = result;

      // SCREEN: Add NNS App Principal as Hotkey
      await waitFor(() =>
        expect(queryByTestId("add-principal-to-hotkeys-modal")).not.toBeNull()
      );

      const addHotkeyButton = queryByTestId(
        "confirm-add-principal-to-hotkey-modal"
      );

      addHotkeyButton && (await fireEvent.click(addHotkeyButton));

      expect(addHotkeyForHardwareWalletNeuron).toBeCalled();

      await waitFor(() =>
        expect(container.querySelector('input[type="range"]')).not.toBeNull()
      );
      const inputRange = container.querySelector('input[type="range"]');

      const ONE_YEAR = 60 * 60 * 24 * 365;
      inputRange &&
        (await fireEvent.input(inputRange, {
          target: { value: ONE_YEAR },
        }));

      const goToConfirmDelayButton = container.querySelector(
        '[data-tid="go-confirm-delay-button"]'
      );
      await waitFor(() =>
        expect(goToConfirmDelayButton?.getAttribute("disabled")).toBeNull()
      );

      goToConfirmDelayButton && (await fireEvent.click(goToConfirmDelayButton));

      await waitFor(() =>
        expect(
          container.querySelector(
            '[data-tid="confirm-dissolve-delay-container"]'
          )
        ).not.toBeNull()
      );

      const confirmButton = container.querySelector(
        '[data-tid="confirm-delay-button"]'
      );
      confirmButton && (await fireEvent.click(confirmButton));

      await waitFor(() => expect(updateDelay).toBeCalled());
    });
  });

  describe("when accounts are not loaded", () => {
    beforeEach(() => {
      neuronsStore.setNeurons({ neurons: [newNeuron], certified: true });
      icpAccountsStore.resetForTesting();
      const mainBalanceE8s = BigInt(10_000_000);
      vi.spyOn(ledgerApi, "queryAccountBalance").mockResolvedValue(
        mainBalanceE8s
      );
      vi.spyOn(nnsDappApi, "queryAccount").mockResolvedValue(
        mockAccountDetails
      );
    });
    it("should load and then show the accounts", async () => {
      const { queryByTestId } = await renderModal({
        component: NnsStakeNeuronModal,
      });
      expect(queryByTestId("account-card")).not.toBeInTheDocument();

      // Component is rendered after the accounts are loaded
      await waitFor(() =>
        expect(queryByTestId("select-account-dropdown")).toBeInTheDocument()
      );
    });
  });

  describe("when no accounts and user navigates away", () => {
    let spyQueryAccount: SpyInstance;
    beforeEach(() => {
<<<<<<< HEAD
      accountsStore.resetForTesting();
      vi.clearAllTimers();
      vi.clearAllMocks();
=======
      icpAccountsStore.resetForTesting();
      jest.clearAllTimers();
      jest.clearAllMocks();
>>>>>>> 3b05b3e0
      const now = Date.now();
      vi.useFakeTimers().setSystemTime(now);
      const mainBalanceE8s = BigInt(10_000_000);
      vi.spyOn(ledgerApi, "queryAccountBalance").mockResolvedValue(
        mainBalanceE8s
      );
      spyQueryAccount = vi
        .spyOn(nnsDappApi, "queryAccount")
        .mockRejectedValue(new Error("connection error"));
      vi.spyOn(console, "error").mockImplementation(() => undefined);
    });

    it("should stop polling", async () => {
      const { unmount } = await renderModal({
        component: NnsStakeNeuronModal,
      });

      await runResolvedPromises();
      let expectedCalls = 1;
      expect(spyQueryAccount).toBeCalledTimes(expectedCalls);

      let retryDelay = SYNC_ACCOUNTS_RETRY_SECONDS * 1000;
      const callsBeforeLeaving = 3;
      while (expectedCalls < callsBeforeLeaving) {
        await advanceTime(retryDelay);
        retryDelay *= 2;
        expectedCalls += 1;
        expect(spyQueryAccount).toBeCalledTimes(expectedCalls);
      }
      unmount();

      // Even after waiting a long time there shouldn't be more calls.
      await advanceTime(99 * retryDelay);
      expect(spyQueryAccount).toBeCalledTimes(expectedCalls);
    });
  });
});<|MERGE_RESOLUTION|>--- conflicted
+++ resolved
@@ -1,7 +1,3 @@
-/**
- * @vi-environment jsdom
- */
-
 import * as ledgerApi from "$lib/api/icp-ledger.api";
 import * as nnsDappApi from "$lib/api/nns-dapp.api";
 import { SYNC_ACCOUNTS_RETRY_SECONDS } from "$lib/constants/accounts.constants";
@@ -41,7 +37,7 @@
 import { fireEvent, waitFor, type RenderResult } from "@testing-library/svelte";
 import type { SvelteComponent } from "svelte";
 import { get } from "svelte/store";
-import { vi, type SpyInstance } from "vitest";
+import type { SpyInstance } from "vitest";
 import { mock } from "vitest-mock-extended";
 
 vi.mock("$lib/api/nns-dapp.api");
@@ -100,15 +96,15 @@
         ...mockAccountsStoreData,
         subAccounts: [mockSubAccount],
       });
-      vi.spyOn(authStore, "subscribe").mockImplementation(
-        mockAuthStoreSubscribe
-      );
-      vi.spyOn(LedgerCanister, "create").mockImplementation(() =>
-        mock<LedgerCanister>()
-      );
-      vi.spyOn(GovernanceCanister, "create").mockImplementation(() =>
-        mock<GovernanceCanister>()
-      );
+      vi
+        .spyOn(authStore, "subscribe")
+        .mockImplementation(mockAuthStoreSubscribe);
+      vi
+        .spyOn(LedgerCanister, "create")
+        .mockImplementation(() => mock<LedgerCanister>());
+      vi
+        .spyOn(GovernanceCanister, "create")
+        .mockImplementation(() => mock<GovernanceCanister>());
       queryBalanceSpy = vi
         .spyOn(ledgerApi, "queryAccountBalance")
         .mockResolvedValue(newBalanceE8s);
@@ -419,9 +415,9 @@
         ...mockAccountsStoreData,
         hardwareWallets: [mockHardwareWalletAccount],
       });
-      vi.spyOn(authStore, "subscribe").mockImplementation(
-        mockAuthStoreSubscribe
-      );
+      vi
+        .spyOn(authStore, "subscribe")
+        .mockImplementation(mockAuthStoreSubscribe);
     });
 
     const createNeuron = async ({
@@ -535,12 +531,12 @@
       neuronsStore.setNeurons({ neurons: [newNeuron], certified: true });
       icpAccountsStore.resetForTesting();
       const mainBalanceE8s = BigInt(10_000_000);
-      vi.spyOn(ledgerApi, "queryAccountBalance").mockResolvedValue(
-        mainBalanceE8s
-      );
-      vi.spyOn(nnsDappApi, "queryAccount").mockResolvedValue(
-        mockAccountDetails
-      );
+      vi
+        .spyOn(ledgerApi, "queryAccountBalance")
+        .mockResolvedValue(mainBalanceE8s);
+      vi
+        .spyOn(nnsDappApi, "queryAccount")
+        .mockResolvedValue(mockAccountDetails);
     });
     it("should load and then show the accounts", async () => {
       const { queryByTestId } = await renderModal({
@@ -556,23 +552,17 @@
   });
 
   describe("when no accounts and user navigates away", () => {
-    let spyQueryAccount: SpyInstance;
+    let spyQueryAccount: vi.SpyInstance;
     beforeEach(() => {
-<<<<<<< HEAD
-      accountsStore.resetForTesting();
+      icpAccountsStore.resetForTesting();
       vi.clearAllTimers();
       vi.clearAllMocks();
-=======
-      icpAccountsStore.resetForTesting();
-      jest.clearAllTimers();
-      jest.clearAllMocks();
->>>>>>> 3b05b3e0
       const now = Date.now();
       vi.useFakeTimers().setSystemTime(now);
       const mainBalanceE8s = BigInt(10_000_000);
-      vi.spyOn(ledgerApi, "queryAccountBalance").mockResolvedValue(
-        mainBalanceE8s
-      );
+      vi
+        .spyOn(ledgerApi, "queryAccountBalance")
+        .mockResolvedValue(mainBalanceE8s);
       spyQueryAccount = vi
         .spyOn(nnsDappApi, "queryAccount")
         .mockRejectedValue(new Error("connection error"));

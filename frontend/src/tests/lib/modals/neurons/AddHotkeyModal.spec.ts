--- conflicted
+++ resolved
@@ -4,7 +4,7 @@
 import { renderModal } from "$tests/mocks/modal.mock";
 import { mockNeuron } from "$tests/mocks/neurons.mock";
 import { fireEvent, waitFor, type RenderResult } from "@testing-library/svelte";
-import type { Component } from "svelte";
+import type { SvelteComponent } from "svelte";
 
 vi.mock("$lib/services/neurons.services", () => {
   return {
@@ -14,13 +14,9 @@
 });
 
 describe("AddHotkeyModal", () => {
-<<<<<<< HEAD
-  const renderAddHotkeyModal = async (): Promise<RenderResult<Component>> => {
-=======
   const renderAddHotkeyModal = async (
     events?: Record<string, ($event: CustomEvent) => void>
   ): Promise<RenderResult<SvelteComponent>> => {
->>>>>>> a6e9c7d6
     return renderModal({
       component: AddHotkeyModal,
       props: { neuron: mockNeuron },

<<<<<<< HEAD
import { NEW_CANISTER_MIN_T_CYCLES } from "$lib/constants/canisters.constants";
=======
/**
 * @jest-environment jsdom
 */
import {
  MAX_CANISTER_NAME_LENGTH,
  NEW_CANISTER_MIN_T_CYCLES,
} from "$lib/constants/canisters.constants";
>>>>>>> 5ae5af53
import CreateCanisterModal from "$lib/modals/canisters/CreateCanisterModal.svelte";
import {
  createCanister,
  getIcpToCyclesExchangeRate,
} from "$lib/services/canisters.services";
import { accountsStore } from "$lib/stores/accounts.store";
import { toastsShow } from "$lib/stores/toasts.store";
import {
  mockAccountsStoreSubscribe,
  mockHardwareWalletAccount,
  mockMainAccount,
  mockSubAccount,
} from "$tests/mocks/accounts.store.mock";
import { mockCanister } from "$tests/mocks/canisters.mock";
import en from "$tests/mocks/i18n.mock";
import { renderModal } from "$tests/mocks/modal.mock";
import { clickByTestId } from "$tests/utils/utils.test-utils";
import { fireEvent } from "@testing-library/dom";
import { render, waitFor } from "@testing-library/svelte";
import { tick } from "svelte";
import { vi } from "vitest";

vi.mock("$lib/services/canisters.services", () => {
  return {
    getIcpToCyclesExchangeRate: vi.fn().mockResolvedValue(BigInt(10_000)),
    createCanister: vi
      .fn()
      .mockImplementation(() => Promise.resolve(mockCanister.canister_id)),
  };
});

vi.mock("$lib/stores/toasts.store", () => {
  return {
    toastsShow: vi.fn(),
    toastsSuccess: vi.fn(),
  };
});

describe("CreateCanisterModal", () => {
  vi.spyOn(accountsStore, "subscribe").mockImplementation(
    mockAccountsStoreSubscribe([mockSubAccount], [mockHardwareWalletAccount])
  );

  beforeEach(() => {
    jest.clearAllMocks();
  });

  it("should display modal", () => {
    const { container } = render(CreateCanisterModal);

    expect(container.querySelector("div.modal")).not.toBeNull();
  });

  const selectAccountGoToNameForm = async ({
    queryAllByTestId,
    queryByTestId,
  }) => {
    // Wait for the onMount to load the conversion rate
    await waitFor(() => expect(getIcpToCyclesExchangeRate).toBeCalled());
    // wait to update local variable with conversion rate
    await tick();

    const accountCards = queryAllByTestId("account-card");
    expect(accountCards.length).toBe(2);

    fireEvent.click(accountCards[0]);

    // Enter Name Screen
    await waitFor(() =>
      expect(queryByTestId("create-canister-name-form")).toBeInTheDocument()
    );
  };

  const testCreateCanister = async (canisterName: string) => {
    const {
      queryByTestId,
      queryAllByTestId,
      container,
      component,
      queryByText,
    } = await renderModal({
      component: CreateCanisterModal,
    });
    await selectAccountGoToNameForm({ queryAllByTestId, queryByTestId });

    // Enter Name Screen
    await waitFor(() =>
      expect(queryByTestId("create-canister-name-form")).toBeInTheDocument()
    );

    if (canisterName.length > 0) {
      const nameInputElement = queryByTestId("input-ui-element");
      nameInputElement &&
        (await fireEvent.input(nameInputElement, {
          target: { value: canisterName },
        }));
    }

    await clickByTestId(queryByTestId, "confirm-text-input-screen-button");

    // Select Amount Screen
    await waitFor(() =>
      expect(queryByTestId("select-cycles-screen")).toBeInTheDocument()
    );

    expect(
      queryByText(en.canisters.review_create_canister)
    ).toBeInTheDocument();

    const icpInputElement = container.querySelector('input[name="icp-amount"]');
    expect(icpInputElement).not.toBeNull();

    const icpAmount = 2;
    icpInputElement &&
      (await fireEvent.input(icpInputElement, {
        target: { value: icpAmount },
      }));
    icpInputElement && (await fireEvent.blur(icpInputElement));

    await clickByTestId(queryByTestId, "select-cycles-button");

    // Confirm Create Canister Screen
    await waitFor(() =>
      expect(
        queryByTestId("confirm-cycles-canister-screen")
      ).toBeInTheDocument()
    );

<<<<<<< HEAD
    const done = vi.fn();
=======
    if (canisterName.length > 0) {
      expect(queryByText(canisterName)).toBeInTheDocument();
    }

    const done = jest.fn();
>>>>>>> 5ae5af53
    component.$on("nnsClose", done);

    await clickByTestId(queryByTestId, "confirm-cycles-canister-button");

    await waitFor(() => expect(done).toBeCalled());
    expect(createCanister).toBeCalledWith({
      name: canisterName,
      amount: icpAmount,
      account: mockMainAccount,
    });
    expect(toastsShow).toBeCalled();
  };

  it("should create a canister from ICP and close modal", async () => {
    testCreateCanister("best dapp ever");
  });

  it("should create canister without name", async () => {
    testCreateCanister("");
  });

  // We added the hardware wallet in the accountsStore subscribe mock above.
  it("should not show hardware wallets in the accounts list", async () => {
    const { queryAllByTestId, queryByText } = await renderModal({
      component: CreateCanisterModal,
    });
    // Wait for the onMount to load the conversion rate
    await waitFor(() => expect(getIcpToCyclesExchangeRate).toBeCalled());
    // wait to update local variable with conversion rate
    await tick();

    const accountCards = queryAllByTestId("account-card");

    expect(accountCards.length).toBe(2);
    expect(queryByText(mockHardwareWalletAccount.name as string)).toBeNull();
  });

  it("should have disabled button when creating a canister with name longer than maximum allowed", async () => {
    const { queryByTestId, queryAllByTestId } = await renderModal({
      component: CreateCanisterModal,
    });

    await selectAccountGoToNameForm({ queryAllByTestId, queryByTestId });

    const longName = "a".repeat(MAX_CANISTER_NAME_LENGTH + 1);
    const nameInputElement = queryByTestId("input-ui-element");
    nameInputElement &&
      (await fireEvent.input(nameInputElement, {
        target: { value: longName },
      }));

    expect(
      queryByTestId("confirm-text-input-screen-button").getAttribute("disabled")
    ).not.toBeNull();
  });

  it("should have enabled button when creating a canister with name maximum allowed", async () => {
    const { queryByTestId, queryAllByTestId } = await renderModal({
      component: CreateCanisterModal,
    });

    await selectAccountGoToNameForm({ queryAllByTestId, queryByTestId });

    const longName = "a".repeat(MAX_CANISTER_NAME_LENGTH);
    const nameInputElement = queryByTestId("input-ui-element");
    nameInputElement &&
      (await fireEvent.input(nameInputElement, {
        target: { value: longName },
      }));

    expect(
      queryByTestId("confirm-text-input-screen-button").getAttribute("disabled")
    ).toBeNull();
  });

  it("should have disabled button when creating canister with less T Cycles than minimum", async () => {
    const { queryByTestId, queryAllByTestId, container } = await renderModal({
      component: CreateCanisterModal,
    });
    // Wait for the onMount to load the conversion rate
    await waitFor(() => expect(getIcpToCyclesExchangeRate).toBeCalled());
    // wait to update local variable with conversion rate
    await tick();

    const accountCards = queryAllByTestId("account-card");
    expect(accountCards.length).toBe(2);

    fireEvent.click(accountCards[0]);

    // Enter Name Screen
    await waitFor(() =>
      expect(queryByTestId("create-canister-name-form")).toBeInTheDocument()
    );

    await clickByTestId(queryByTestId, "confirm-text-input-screen-button");

    // Select Amount Screen
    await waitFor(() =>
      expect(queryByTestId("select-cycles-screen")).toBeInTheDocument()
    );

    const icpInputElement = container.querySelector('input[name="icp-amount"]');
    expect(icpInputElement).not.toBeNull();

    icpInputElement &&
      (await fireEvent.input(icpInputElement, {
        target: { value: NEW_CANISTER_MIN_T_CYCLES - 0.2 },
      }));
    icpInputElement && (await fireEvent.blur(icpInputElement));

    const continueButton = queryByTestId("select-cycles-button");
    expect(continueButton).not.toBeNull();
    continueButton &&
      expect(continueButton.hasAttribute("disabled")).toBeTruthy();
  });
});<|MERGE_RESOLUTION|>--- conflicted
+++ resolved
@@ -1,6 +1,3 @@
-<<<<<<< HEAD
-import { NEW_CANISTER_MIN_T_CYCLES } from "$lib/constants/canisters.constants";
-=======
 /**
  * @jest-environment jsdom
  */
@@ -8,7 +5,6 @@
   MAX_CANISTER_NAME_LENGTH,
   NEW_CANISTER_MIN_T_CYCLES,
 } from "$lib/constants/canisters.constants";
->>>>>>> 5ae5af53
 import CreateCanisterModal from "$lib/modals/canisters/CreateCanisterModal.svelte";
 import {
   createCanister,
@@ -29,28 +25,29 @@
 import { fireEvent } from "@testing-library/dom";
 import { render, waitFor } from "@testing-library/svelte";
 import { tick } from "svelte";
-import { vi } from "vitest";
-
-vi.mock("$lib/services/canisters.services", () => {
+
+jest.mock("$lib/services/canisters.services", () => {
   return {
-    getIcpToCyclesExchangeRate: vi.fn().mockResolvedValue(BigInt(10_000)),
-    createCanister: vi
+    getIcpToCyclesExchangeRate: jest.fn().mockResolvedValue(BigInt(10_000)),
+    createCanister: jest
       .fn()
       .mockImplementation(() => Promise.resolve(mockCanister.canister_id)),
   };
 });
 
-vi.mock("$lib/stores/toasts.store", () => {
+jest.mock("$lib/stores/toasts.store", () => {
   return {
-    toastsShow: vi.fn(),
-    toastsSuccess: vi.fn(),
+    toastsShow: jest.fn(),
+    toastsSuccess: jest.fn(),
   };
 });
 
 describe("CreateCanisterModal", () => {
-  vi.spyOn(accountsStore, "subscribe").mockImplementation(
-    mockAccountsStoreSubscribe([mockSubAccount], [mockHardwareWalletAccount])
-  );
+  jest
+    .spyOn(accountsStore, "subscribe")
+    .mockImplementation(
+      mockAccountsStoreSubscribe([mockSubAccount], [mockHardwareWalletAccount])
+    );
 
   beforeEach(() => {
     jest.clearAllMocks();
@@ -137,15 +134,11 @@
       ).toBeInTheDocument()
     );
 
-<<<<<<< HEAD
-    const done = vi.fn();
-=======
     if (canisterName.length > 0) {
       expect(queryByText(canisterName)).toBeInTheDocument();
     }
 
     const done = jest.fn();
->>>>>>> 5ae5af53
     component.$on("nnsClose", done);
 
     await clickByTestId(queryByTestId, "confirm-cycles-canister-button");

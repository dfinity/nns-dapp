import * as canistersServices from "$lib/services/canisters.services";
import { addController } from "$lib/services/canisters.services";
import AddControllerModal from "$tests/lib/modals/canisters/AddControllerModalTest.svelte";
import { renderModal } from "$tests/mocks/modal.mock";
import { fireEvent, waitFor, type RenderResult } from "@testing-library/svelte";
import type { Component } from "svelte";

describe("AddControllerModal", () => {
  const reloadMock = vi.fn();

<<<<<<< HEAD
  const renderAddControllerModal = async (): Promise<
    RenderResult<Component>
  > => {
=======
  const renderAddControllerModal = async (
    events?: Record<string, ($event: CustomEvent) => void>
  ): Promise<RenderResult<SvelteComponent>> => {
>>>>>>> a6e9c7d6
    return renderModal({
      component: AddControllerModal,
      props: { reloadDetails: reloadMock },
      events,
    });
  };

  beforeEach(() => {
    vi.spyOn(canistersServices, "addController").mockResolvedValue({
      success: true,
    });
  });

  it("should display modal", async () => {
    const { container } = await renderAddControllerModal();

    expect(container.querySelector("div.modal")).not.toBeNull();
  });

  it("should call addController service and close modal", async () => {
    const principalString = "aaaaa-aa";
    const onClose = vi.fn();

    const { container, queryByTestId } = await renderAddControllerModal({
      nnsClose: onClose,
    });

    const inputElement = container.querySelector("input[type='text']");
    expect(inputElement).not.toBeNull();

    inputElement &&
      (await fireEvent.input(inputElement, {
        target: { value: principalString },
      }));

    const buttonElement = queryByTestId("add-principal-button");
    expect(buttonElement).not.toBeNull();

    buttonElement && (await fireEvent.click(buttonElement));

    // SCREEN: NewControllerReview
    await waitFor(() =>
      expect(queryByTestId("new-controller-review-screen")).toBeInTheDocument()
    );

    const confirmButton = queryByTestId(
      "confirm-new-canister-controller-button"
    );
    expect(confirmButton).not.toBeNull();

    confirmButton && (await fireEvent.click(confirmButton));

    expect(addController).toBeCalled();

    await waitFor(() => expect(onClose).toBeCalled());
  });
});<|MERGE_RESOLUTION|>--- conflicted
+++ resolved
@@ -3,20 +3,14 @@
 import AddControllerModal from "$tests/lib/modals/canisters/AddControllerModalTest.svelte";
 import { renderModal } from "$tests/mocks/modal.mock";
 import { fireEvent, waitFor, type RenderResult } from "@testing-library/svelte";
-import type { Component } from "svelte";
+import type { SvelteComponent } from "svelte";
 
 describe("AddControllerModal", () => {
   const reloadMock = vi.fn();
 
-<<<<<<< HEAD
-  const renderAddControllerModal = async (): Promise<
-    RenderResult<Component>
-  > => {
-=======
   const renderAddControllerModal = async (
     events?: Record<string, ($event: CustomEvent) => void>
   ): Promise<RenderResult<SvelteComponent>> => {
->>>>>>> a6e9c7d6
     return renderModal({
       component: AddControllerModal,
       props: { reloadDetails: reloadMock },

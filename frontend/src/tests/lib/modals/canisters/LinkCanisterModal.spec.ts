--- conflicted
+++ resolved
@@ -1,10 +1,7 @@
-<<<<<<< HEAD
-=======
 /**
  * @jest-environment jsdom
  */
 import { MAX_CANISTER_NAME_LENGTH } from "$lib/constants/canisters.constants";
->>>>>>> 5ae5af53
 import LinkCanisterModal from "$lib/modals/canisters/LinkCanisterModal.svelte";
 import { attachCanister } from "$lib/services/canisters.services";
 import en from "$tests/mocks/i18n.mock";
@@ -13,28 +10,21 @@
 import { nonNullish } from "@dfinity/utils";
 import { fireEvent } from "@testing-library/dom";
 import { render, waitFor } from "@testing-library/svelte";
-import { vi } from "vitest";
 
-vi.mock("$lib/services/canisters.services", () => {
+jest.mock("$lib/services/canisters.services", () => {
   return {
-    attachCanister: vi.fn().mockResolvedValue({ success: true }),
+    attachCanister: jest.fn().mockResolvedValue({ success: true }),
   };
 });
 
-vi.mock("$lib/stores/toasts.store", () => {
+jest.mock("$lib/stores/toasts.store", () => {
   return {
-    toastsShow: vi.fn(),
-    toastsSuccess: vi.fn(),
+    toastsShow: jest.fn(),
+    toastsSuccess: jest.fn(),
   };
 });
 
 describe("LinkCanisterModal", () => {
-<<<<<<< HEAD
-  vi.spyOn(accountsStore, "subscribe").mockImplementation(
-    mockAccountsStoreSubscribe([mockSubAccount], [mockHardwareWalletAccount])
-  );
-=======
->>>>>>> 5ae5af53
   it("should display modal", () => {
     const { container } = render(LinkCanisterModal);
 
@@ -50,9 +40,6 @@
         target: { value: principalText },
       }));
 
-<<<<<<< HEAD
-    const onClose = vi.fn();
-=======
     if (nonNullish(name)) {
       const nameInputElement = container.querySelector(
         "input[name='canister-name']"
@@ -76,7 +63,6 @@
     });
 
     const onClose = jest.fn();
->>>>>>> 5ae5af53
     component.$on("nnsClose", onClose);
 
     await clickByTestId(queryByTestId, "link-canister-button");

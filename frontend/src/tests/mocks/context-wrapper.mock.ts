--- conflicted
+++ resolved
@@ -14,12 +14,7 @@
 import { render } from "$tests/utils/svelte.test-utils";
 import type { SnsNeuron } from "@dfinity/sns";
 import type { RenderResult } from "@testing-library/svelte";
-<<<<<<< HEAD
-import { render } from "@testing-library/svelte";
-import type { Component } from "svelte";
-=======
 import type { SvelteComponent } from "svelte";
->>>>>>> a6e9c7d6
 import { writable } from "svelte/store";
 
 export const renderContextWrapper = <T>({
@@ -29,17 +24,13 @@
   props,
   events,
 }: {
-  Component: Component;
+  Component: typeof SvelteComponent;
   contextKey: symbol;
   contextValue: T;
   // eslint-disable-next-line @typescript-eslint/no-explicit-any
   props?: any;
-<<<<<<< HEAD
-}): RenderResult<Component> =>
-=======
   events?: Record<string, ($event: CustomEvent) => void>;
 }): RenderResult<SvelteComponent> =>
->>>>>>> a6e9c7d6
   render(ContextWrapperTest, {
     props: {
       contextKey,
@@ -54,9 +45,9 @@
   Component,
   account,
 }: {
-  Component: Component;
+  Component: typeof SvelteComponent;
   account: Account | undefined;
-}): RenderResult<Component> =>
+}): RenderResult<SvelteComponent> =>
   renderContextWrapper({
     contextKey: WALLET_CONTEXT_KEY,
     contextValue: {
@@ -75,7 +66,7 @@
   props,
   events,
 }: {
-  Component: Component;
+  Component: typeof SvelteComponent;
   neuron: SnsNeuron;
   reload: () => Promise<void>;
   // eslint-disable-next-line @typescript-eslint/no-explicit-any

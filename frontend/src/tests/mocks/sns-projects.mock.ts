<<<<<<< HEAD
import type { SnsFullProject } from "$lib/stores/projects.store";
import type {
  SnsSummary,
  SnsSummaryMetadata,
  SnsSummarySwap,
  SnsSwapCommitment,
  SnsTokenMetadata,
} from "$lib/types/sns";
import type { QuerySnsMetadata } from "$lib/types/sns.query";
=======
import type { Token } from "@dfinity/nns";
>>>>>>> 90a733c5
import { Principal } from "@dfinity/principal";
import {
  SnsMetadataResponseEntries,
  SnsSwapLifecycle,
  type SnsGetMetadataResponse,
  type SnsSwap,
  type SnsSwapBuyerState,
  type SnsSwapDerivedState,
  type SnsTokenMetadataResponse,
  type SnsTransferableAmount,
} from "@dfinity/sns";
import type { Subscriber } from "svelte/store";

export const mockProjectSubscribe =
  (projects: SnsFullProject[]) =>
  (run: Subscriber<SnsFullProject[]>): (() => void) => {
    run(projects);

    return () => undefined;
  };

export const principal = (index: number): Principal =>
  [
    Principal.fromText(
      "2vtpp-r6lcd-cbfas-qbabv-wxrv5-lsrkj-c4dtb-6ets3-srlqe-xpuzf-vqe"
    ),
    Principal.fromText(
      "nv24n-kslcc-636yn-hazy3-t2zgj-fsrkg-2uhfm-vumlm-vqolw-6ciai-tae"
    ),
    Principal.fromText(
      "2lwez-knpss-xe26y-sqpx3-7m5ev-gbqwb-ogdk4-af53j-r7fed-k5df4-uqe"
    ),
    Principal.fromText(
      "vxi5c-ydsws-tmett-fndw6-7qwga-thtxc-epwtj-st3wy-jc464-muowb-eqe"
    ),
  ][index];

export const createTransferableAmount = (
  amount: bigint
): SnsTransferableAmount => ({
  transfer_start_timestamp_seconds: BigInt(0),
  amount_e8s: amount,
  transfer_success_timestamp_seconds: BigInt(0),
});
export const createBuyersState = (amount: bigint): SnsSwapBuyerState => ({
  icp: [createTransferableAmount(amount)],
});

export const mockSnsSwapCommitment = (
  rootCanisterId: Principal
): SnsSwapCommitment =>
  ({
    [principal(0).toText()]: {
      rootCanisterId: principal(0),
      myCommitment: createBuyersState(BigInt(25 * 100000000)),
    },
    [principal(1).toText()]: {
      rootCanisterId: principal(1),
      myCommitment: createBuyersState(BigInt(5 * 100000000)),
    },
    [principal(2).toText()]: {
      rootCanisterId: principal(2),
      myCommitment: undefined,
    },
    [principal(3).toText()]: {
      rootCanisterId: principal(3),
      myCommitment: undefined,
    },
  }[rootCanisterId.toText()]);

const SECONDS_IN_DAY = 60 * 60 * 24;
const SECONDS_TODAY = +new Date(new Date().toJSON().split("T")[0]) / 1000;

export const mockSnsParams = {
  min_participant_icp_e8s: BigInt(150000000),
  max_icp_e8s: BigInt(3000 * 100000000),
  swap_due_timestamp_seconds: BigInt(SECONDS_TODAY + SECONDS_IN_DAY * 5),
  min_participants: 1,
  sns_token_e8s: BigInt(150000000),
  max_participant_icp_e8s: BigInt(5000000000),
  min_icp_e8s: BigInt(1500 * 100000000),
};

export const mockSwap: SnsSummarySwap = {
  neuron_recipes: [],
  cf_participants: [],
  init: [],
  lifecycle: SnsSwapLifecycle.Open,
  open_sns_token_swap_proposal_id: [BigInt(1000)],
  buyers: [],
  params: mockSnsParams,
};

export const mockQuerySwap: SnsSwap = {
  neuron_recipes: [],
  cf_participants: [],
  init: [],
  lifecycle: SnsSwapLifecycle.Open,
  open_sns_token_swap_proposal_id: [BigInt(1000)],
  buyers: [],
  params: [mockSnsParams],
};

export const mockDerived: SnsSwapDerivedState = {
  buyer_total_icp_e8s: BigInt(100 * 100000000),
  sns_tokens_per_icp: 1,
};

export const mockMetadata: SnsSummaryMetadata = {
  url: "http://sns-tetris-project.com",
  logo: "data:image/png;base64,iVBORw0KGgoAAAANSUhEUgAAADUAAAA0CAYAAAAqunDVAAAACXBIWXMAAAsTAAALEwEAmpwYAAAAAXNSR0IArs4c6QAAAARnQU1BAACxjwv8YQUAAACzSURBVHgB7ZrBCcIwAEUTcYSMI6KC2H2cw30UQRwoO1Ry6DkptMhL3zvk9C7vEPiExMPxPIbO2Jcj51wVU0pN3hy3eN/Pu+qdLtcmb3J3oUOMomAUBaModBkVN78oXukZWrjlwUWxNEZRMIqCURRcFBT+vijWeB/xTlEwioJRFIyi4KKYsyha3OKNj7oX74OLwigKRlEwioKLgsJq/yhal8KS3uR6pygYRcEoCkZRcCZR+AGaGlXJPd3qegAAAABJRU5ErkJggg==",
  name: "Tetris",
  description:
    "Tagline – Lorem ipsum dolor sit amet, consectetur adipiscing elit, sed do eiusmod tempor",
};

export const mockToken: SnsTokenMetadata = {
  name: "Tetris",
  symbol: "TET",
};

export const mockSnsSummaryList: SnsSummary[] = [
  {
    rootCanisterId: principal(0),
    swapCanisterId: principal(3),
    metadata: mockMetadata,
    token: mockToken,
    swap: mockSwap,
    derived: mockDerived,
  },
  {
    rootCanisterId: principal(1),
    swapCanisterId: principal(2),
    metadata: {
      logo: "data:image/png;base64,iVBORw0KGgoAAAANSUhEUgAAADUAAAA0CAYAAAAqunDVAAAACXBIWXMAAAsTAAALEwEAmpwYAAAAAXNSR0IArs4c6QAAAARnQU1BAACxjwv8YQUAAAClSURBVHgB7dqxDYMwEEBRE2UET5I6icQUzMgc9EziHUAuqLElS+if/iuoruAXyCeL6fufjxTMuz5KKbeDOee0rXtq8Vs+TbM9cy3vWNX3fKWAjKIwisIoipBRU9iNYuTp3zM7eu6a9ZuiMIrCKAqjKNwoek711nuPkXPXrN8UhVEURlEYReFG4R3Fg4yiMIrCKAo3Cgr/o6AwisIoCqMojKIIuSadjJ5VyRrmqP4AAAAASUVORK5CYII=",
      name: "Pac-Man",
      url: "http://sns-pac-man-project.com",
      description:
        "Tagline – Lorem ipsum dolor sit amet, consectetur adipiscing elit, sed do eiusmod tempor",
    },
    token: {
      name: "Pacman",
      symbol: "PAC",
    },
    swap: mockSwap,
    derived: mockDerived,
  },
  {
    rootCanisterId: principal(2),
    swapCanisterId: principal(1),
    metadata: {
      logo: "data:image/png;base64,iVBORw0KGgoAAAANSUhEUgAAADUAAAA0CAYAAAAqunDVAAAACXBIWXMAAAsTAAALEwEAmpwYAAAAAXNSR0IArs4c6QAAAARnQU1BAACxjwv8YQUAAACjSURBVHgB7dkxDkRAGEDh32ZPsuWWWy+JQ4gzimPolUpXIXMCM4nmjfcVqglegT+j+Xf9EZV5p8MyrZcL2/EX+7BFjs/8zVpbsi7nHpN0n6+okFEURlEYRVFlVPP4iaLkq37npFB6bZ8pCqMojKIwisKJomSP4s5zukcRvig4jKIwisKJgsK/HhRGURhFYRSFEwWFEwWFURRGURhFYRRFlWPSCah/Vck0pRWfAAAAAElFTkSuQmCC",
      name: "Super Mario",
      url: "http://sns-super-mario-project.com",
      description:
        "Tagline – Lorem ipsum dolor sit amet, consectetur adipiscing elit, sed do eiusmod tempor",
    },
    token: {
      name: "Mario",
      symbol: "SPM",
    },
    swap: mockSwap,
    derived: mockDerived,
  },
  {
    rootCanisterId: principal(3),
    swapCanisterId: principal(0),
    metadata: {
      logo: "data:image/png;base64,iVBORw0KGgoAAAANSUhEUgAAADUAAAA0CAYAAAAqunDVAAAACXBIWXMAAAsTAAALEwEAmpwYAAAAAXNSR0IArs4c6QAAAARnQU1BAACxjwv8YQUAAAC6SURBVHgB7ZkxCsJAFAUTETyAexcbEfZSHsJLBcTGu6wHsFK3SL0/EIvZzBSpHj87gYXHz3i+5M/QGfv6OB2mZvD5zqHcnC2lNHMppb+8ezd0iFIUlKKgFIUupcbNN4rpeB0i5Ndt1ZnRefNM7xQFpSgoRUEpCv02ijX3CZXoTmFJLnLGSj2nd4qCUhSUoqAUBXcUSxrF497O/j6ofz2iKEVBKQpKUbBRUHBHQUEpCkpRUIqCUhS6rElfBK1VyaWjTNYAAAAASUVORK5CYII=",
      name: "Donkey Kong",
      url: "http://sns-donkey-kong-project.com",
      description:
        "Tagline – Lorem ipsum dolor sit amet, consectetur adipiscing elit, sed do eiusmod tempor",
    },
    token: {
      name: "Kong",
      symbol: "DKG",
    },
    swap: mockSwap,
    derived: mockDerived,
  },
];

export const mockSummary = mockSnsSummaryList[0];

export const mockSwapCommitment = mockSnsSwapCommitment(
  principal(0)
) as SnsSwapCommitment;

export const mockSnsFullProject: SnsFullProject = {
  rootCanisterId: principal(0),
  summary: mockSummary,
  swapCommitment: mockSwapCommitment,
};

export const summaryForLifecycle = (
  lifecycle: SnsSwapLifecycle
): SnsSummary => ({
  ...mockSnsFullProject.summary,
  swap: {
    ...mockSwap,
    lifecycle,
  },
});

export const mockQueryMetadataResponse: SnsGetMetadataResponse = {
  url: [`https://my.url/`],
  logo: ["a_logo"],
  name: [`My project`],
  description: ["Web3 for the win"],
};

export const mockQueryTokenResponse: SnsTokenMetadataResponse = [
  [SnsMetadataResponseEntries.DECIMALS, { Nat: BigInt(8) }],
  [SnsMetadataResponseEntries.NAME, { Text: "Tetris" }],
  [SnsMetadataResponseEntries.SYMBOL, { Text: "TET" }],
  [SnsMetadataResponseEntries.FEE, { Nat: BigInt(1000) }],
];

export const mockQueryMetadata: QuerySnsMetadata = {
  rootCanisterId: principal(0).toText(),
  certified: true,
  metadata: mockQueryMetadataResponse,
  token: mockQueryTokenResponse,
};

export const mockTokenStore = (run: Subscriber<Token>) => {
  run({ symbol: "TST", name: "test" });
  return () => undefined;
};<|MERGE_RESOLUTION|>--- conflicted
+++ resolved
@@ -1,4 +1,3 @@
-<<<<<<< HEAD
 import type { SnsFullProject } from "$lib/stores/projects.store";
 import type {
   SnsSummary,
@@ -8,9 +7,7 @@
   SnsTokenMetadata,
 } from "$lib/types/sns";
 import type { QuerySnsMetadata } from "$lib/types/sns.query";
-=======
 import type { Token } from "@dfinity/nns";
->>>>>>> 90a733c5
 import { Principal } from "@dfinity/principal";
 import {
   SnsMetadataResponseEntries,

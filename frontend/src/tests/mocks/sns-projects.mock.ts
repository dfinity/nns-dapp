--- conflicted
+++ resolved
@@ -13,16 +13,10 @@
 import { SnsSummaryWrapper } from "$lib/types/sns-summary-wrapper";
 import type { QuerySnsMetadata } from "$lib/types/sns.query";
 import type { Universe } from "$lib/types/universe";
-import type { Token } from "@dfinity/utils";
-import { nonNullish, toNullable } from "@dfinity/utils";
 import {
   IcrcMetadataResponseEntries,
   type IcrcTokenMetadataResponse,
-<<<<<<< HEAD
-} from "@icp-sdk/canisters/ledger/icrc";
-=======
 } from "@dfinity/ledger-icrc";
->>>>>>> d34effd1
 import {
   SnsSwapLifecycle,
   type SnsGetDerivedStateResponse,
@@ -35,13 +29,9 @@
   type SnsSwapDerivedState,
   type SnsSwapInit,
   type SnsTransferableAmount,
-<<<<<<< HEAD
-} from "@icp-sdk/canisters/sns";
-=======
 } from "@dfinity/sns";
 import type { Token } from "@dfinity/utils";
 import { nonNullish, toNullable } from "@dfinity/utils";
->>>>>>> d34effd1
 import { Principal } from "@icp-sdk/core/principal";
 import type { Subscriber } from "svelte/store";
 

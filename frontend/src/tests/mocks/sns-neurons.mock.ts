import {
  SECONDS_IN_DAY,
  SECONDS_IN_HOUR,
  SECONDS_IN_MONTH,
} from "$lib/constants/constants";
import type { ProjectNeuronStore } from "$lib/stores/sns-neurons.store";
import type { SnsTopicFollowee, SnsTopicKey } from "$lib/types/sns";
import { nowInSeconds } from "$lib/utils/date.utils";
import { enumValues } from "$lib/utils/enum.utils";
import { convertNervousSystemParameters } from "$lib/utils/sns-aggregator-converters.utils";
import { snsTopicKeyToTopic } from "$lib/utils/sns-topics.utils";
import { mockIdentity, mockPrincipal } from "$tests/mocks/auth.store.mock";
import { aggregatorSnsMockDto } from "$tests/mocks/sns-aggregator.mock";
<<<<<<< HEAD
=======
import { NeuronState, type NeuronId } from "@dfinity/nns";
import type {
  SnsDisburseMaturityInProgress,
  SnsNeuronPermission,
} from "@dfinity/sns";
import {
  SnsNeuronPermissionType,
  type SnsNervousSystemParameters,
  type SnsNeuron,
  type SnsTopic,
} from "@dfinity/sns";
>>>>>>> d34effd1
import {
  arrayOfNumberToUint8Array,
  isNullish,
  nonNullish,
} from "@dfinity/utils";
<<<<<<< HEAD
import { NeuronState, type NeuronId } from "@icp-sdk/canisters/nns";
import type {
  SnsDisburseMaturityInProgress,
  SnsNeuronPermission,
} from "@icp-sdk/canisters/sns";
import {
  SnsNeuronPermissionType,
  type SnsNervousSystemParameters,
  type SnsNeuron,
  type SnsTopic,
} from "@icp-sdk/canisters/sns";
=======
>>>>>>> d34effd1
import type { Principal } from "@icp-sdk/core/principal";
import type { Subscriber } from "svelte/store";

export const mockSnsNeuronTimestampSeconds = 3600 * 24 * 6;

export const mockActiveDisbursement: SnsDisburseMaturityInProgress = {
  timestamp_of_disbursement_seconds: 10_000n,
  amount_e8s: 1_000_000n,
  account_to_disburse_to: [
    {
      owner: [mockPrincipal],
      subaccount: [],
    },
  ],
  finalize_disbursement_timestamp_seconds: [],
};

export const createMockSnsNeuron = ({
  stake = 1_000_000_000n,
  id = [1, 5, 3, 9, 9, 3, 2],
  state,
  permissions = [],
  vesting,
  votingPowerMultiplier = 100n,
  dissolveDelaySeconds,
  whenDissolvedTimestampSeconds = BigInt(
    Math.floor(Date.now() / 1000 + 3600 * 24 * 365 * 2)
  ),
  ageSinceTimestampSeconds = 1_000n,
  stakedMaturity = 100_000_000n,
  maturity = 100_000_000n,
  createdTimestampSeconds = BigInt(nowInSeconds() - SECONDS_IN_DAY),
  sourceNnsNeuronId,
  activeDisbursementsE8s = [],
  topicFollowees,
}: {
  stake?: bigint;
  id?: number[];
  state?: NeuronState;
  permissions?: SnsNeuronPermission[];
  // `undefined` means no vesting at all (default)
  // `true` means is still vesting
  // `false` means vesting period has passed
  vesting?: boolean;
  votingPowerMultiplier?: bigint;
  dissolveDelaySeconds?: bigint;
  whenDissolvedTimestampSeconds?: bigint;
  ageSinceTimestampSeconds?: bigint;
  stakedMaturity?: bigint;
  maturity?: bigint;
  createdTimestampSeconds?: bigint;
  // Having a sourceNnsNeuronId makes the neuron a CF neuron.
  sourceNnsNeuronId?: NeuronId;
  activeDisbursementsE8s?: bigint[];
  topicFollowees?: {
    [key in SnsTopicKey]?: SnsTopicFollowee[];
  };
}): SnsNeuron => {
  if (isNullish(state) && nonNullish(dissolveDelaySeconds)) {
    state = NeuronState.Locked;
  } else if (
    nonNullish(state) &&
    state !== NeuronState.Dissolved &&
    isNullish(dissolveDelaySeconds)
  ) {
    dissolveDelaySeconds = BigInt(Math.floor(3600 * 24 * 365 * 2));
  }
  return {
    id: [{ id: arrayOfNumberToUint8Array(id) }],
    permissions,
    source_nns_neuron_id: isNullish(sourceNnsNeuronId)
      ? []
      : [sourceNnsNeuronId],
    maturity_e8s_equivalent: maturity,
    cached_neuron_stake_e8s: stake,
    created_timestamp_seconds: createdTimestampSeconds,
    staked_maturity_e8s_equivalent: [stakedMaturity],
    auto_stake_maturity: [],
    aging_since_timestamp_seconds: ageSinceTimestampSeconds,
    voting_power_percentage_multiplier: votingPowerMultiplier,
    dissolve_state:
      state === undefined || state === NeuronState.Dissolved
        ? []
        : [
            state === NeuronState.Dissolving
              ? {
                  WhenDissolvedTimestampSeconds: whenDissolvedTimestampSeconds,
                }
              : {
                  DissolveDelaySeconds: dissolveDelaySeconds,
                },
          ],
    followees: [],
    neuron_fees_e8s: 0n,
    vesting_period_seconds:
      vesting === undefined
        ? []
        : vesting
          ? [BigInt(SECONDS_IN_MONTH)]
          : [BigInt(SECONDS_IN_HOUR)],
    disburse_maturity_in_progress: activeDisbursementsE8s.map((amountE8s) => ({
      ...mockActiveDisbursement,
      amount_e8s: amountE8s,
    })),
    topic_followees: isNullish(topicFollowees)
      ? []
      : [
          {
            topic_id_to_followees: Object.entries(topicFollowees).map(
              ([topic, followees]) => [
                // The topic number-based IDs are not used in the nns-dapp
                0,
                {
                  topic: [snsTopicKeyToTopic(topic as SnsTopicKey) as SnsTopic],
                  followees: followees.map(({ neuronId, alias }) => ({
                    neuron_id: [neuronId],
                    alias: alias === undefined ? [] : [alias],
                  })),
                },
              ]
            ),
          },
        ],
  };
};

export const mockSnsNeuronId = {
  id: arrayOfNumberToUint8Array([1, 5, 3, 9, 9, 3, 2]),
};

export const mockSnsNeuron = createMockSnsNeuron({});

export const mockSnsNeuronWithPermissions = (
  permissions: SnsNeuronPermissionType[]
): SnsNeuron => ({
  ...createMockSnsNeuron({
    stake: 1_000_000_000n,
    id: [1, 5, 3, 9, 9, 3, 2],
  }),
  permissions: [
    {
      principal: [mockIdentity.getPrincipal()],
      permission_type: Int32Array.from(permissions),
    },
  ],
});

export const buildMockSnsNeuronsStoreSubscribe =
  ({
    neurons,
    rootCanisterId,
  }: {
    neurons: SnsNeuron[];
    rootCanisterId: Principal;
  }) =>
  (
    run: Subscriber<{ [rootCanisterId: string]: ProjectNeuronStore }>
  ): (() => void) => {
    run({
      [rootCanisterId.toText()]: {
        neurons,
        certified: true,
      },
    });
    return () => undefined;
  };

export const buildMockSortedSnsNeuronsStoreSubscribe =
  (neurons: SnsNeuron[] = []) =>
  (run: Subscriber<SnsNeuron[]>): (() => void) => {
    run(neurons);
    return () => undefined;
  };

export const snsNervousSystemParametersMock: SnsNervousSystemParameters =
  convertNervousSystemParameters(
    aggregatorSnsMockDto.nervous_system_parameters
  );

export const allSnsNeuronPermissions = Int32Array.from(
  enumValues(SnsNeuronPermissionType)
);<|MERGE_RESOLUTION|>--- conflicted
+++ resolved
@@ -11,8 +11,6 @@
 import { snsTopicKeyToTopic } from "$lib/utils/sns-topics.utils";
 import { mockIdentity, mockPrincipal } from "$tests/mocks/auth.store.mock";
 import { aggregatorSnsMockDto } from "$tests/mocks/sns-aggregator.mock";
-<<<<<<< HEAD
-=======
 import { NeuronState, type NeuronId } from "@dfinity/nns";
 import type {
   SnsDisburseMaturityInProgress,
@@ -24,26 +22,11 @@
   type SnsNeuron,
   type SnsTopic,
 } from "@dfinity/sns";
->>>>>>> d34effd1
 import {
   arrayOfNumberToUint8Array,
   isNullish,
   nonNullish,
 } from "@dfinity/utils";
-<<<<<<< HEAD
-import { NeuronState, type NeuronId } from "@icp-sdk/canisters/nns";
-import type {
-  SnsDisburseMaturityInProgress,
-  SnsNeuronPermission,
-} from "@icp-sdk/canisters/sns";
-import {
-  SnsNeuronPermissionType,
-  type SnsNervousSystemParameters,
-  type SnsNeuron,
-  type SnsTopic,
-} from "@icp-sdk/canisters/sns";
-=======
->>>>>>> d34effd1
 import type { Principal } from "@icp-sdk/core/principal";
 import type { Subscriber } from "svelte/store";
 

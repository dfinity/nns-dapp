--- conflicted
+++ resolved
@@ -14,22 +14,13 @@
   ledgerCanisterIdMock,
   swapCanisterIdMock,
 } from "$tests/mocks/sns.api.mock";
-<<<<<<< HEAD
-=======
 import type { IcrcTokenMetadataResponse } from "@dfinity/ledger-icrc";
 import { nonNullish, toNullable } from "@dfinity/utils";
->>>>>>> bdcdace4
 import type {
   SnsSwap,
   SnsSwapDerivedState,
   SnsSwapLifecycle,
-<<<<<<< HEAD
-} from "@dfinity/sns";
-import { nonNullish, toNullable } from "@dfinity/utils";
-import type { IcrcTokenMetadataResponse } from "@icp-sdk/canisters/ledger/icrc";
-=======
 } from "@icp-sdk/canisters/sns";
->>>>>>> bdcdace4
 import type { Principal } from "@icp-sdk/core/principal";
 
 const swapToQuerySwap = (swap: SnsSummarySwap): [SnsSwap] => [

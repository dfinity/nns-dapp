--- conflicted
+++ resolved
@@ -2,18 +2,11 @@
 import type { IcrcTransactionsStoreData } from "$lib/stores/icrc-transactions.store";
 import { mockPrincipal } from "$tests/mocks/auth.store.mock";
 import { mockSubAccountArray } from "$tests/mocks/icp-accounts.store.mock";
-import { toNullable } from "@dfinity/utils";
 import type {
-<<<<<<< HEAD
-  IcrcTransaction,
-  IcrcTransactionWithId,
-} from "@icp-sdk/canisters/ledger/icrc";
-=======
   IcrcIndexNgTransaction,
   IcrcIndexNgTransactionWithId,
 } from "@dfinity/ledger-icrc";
 import { toNullable } from "@dfinity/utils";
->>>>>>> d34effd1
 import { Principal } from "@icp-sdk/core/principal";
 import type { Subscriber } from "svelte/store";
 

--- conflicted
+++ resolved
@@ -1,11 +1,6 @@
 import { principal } from "$tests/mocks/sns-projects.mock";
-<<<<<<< HEAD
-import type { DeployedSns } from "@icp-sdk/canisters/nns";
-import type { SnsCanisterStatus } from "@icp-sdk/canisters/sns";
-=======
 import type { DeployedSns } from "@dfinity/nns";
 import type { SnsCanisterStatus } from "@dfinity/sns";
->>>>>>> d34effd1
 import { Principal } from "@icp-sdk/core/principal";
 
 export const mockSnsCanisterIdText = "pin7y-wyaaa-aaaaa-aacpa-cai";

import type { ButtonPo } from "$tests/page-objects/Button.page-object";
import { ResponsiveTableRowPo } from "$tests/page-objects/ResponsiveTableRow.page-object";
import { ResponsiveTableSortControlPo } from "$tests/page-objects/ResponsiveTableSortControl.page-object";
<<<<<<< HEAD
=======
import { ResponsiveTableSortModalPo } from "$tests/page-objects/ResponsiveTableSortModal.page-object";
>>>>>>> 9a88edb1
import { BasePageObject } from "$tests/page-objects/base.page-object";
import type { PageObjectElement } from "$tests/types/page-object.types";

export class ResponsiveTablePo extends BasePageObject {
  private static readonly RESPONSIVE_TABLE_TID = "responsive-table-component";

  static under(element: PageObjectElement): ResponsiveTablePo {
    return new ResponsiveTablePo(
      element.byTestId(ResponsiveTablePo.RESPONSIVE_TABLE_TID)
    );
  }

  getOpenSettingsButtonPo(): ButtonPo {
    return this.getButton("settings-button");
  }

<<<<<<< HEAD
  getSettingsPopoverPo(): PageObjectElement {
    return this.root.byTestId("settings-popover");
  }

  getResponsiveTableSortControlPo(): ResponsiveTableSortControlPo {
    return ResponsiveTableSortControlPo.under(this.getSettingsPopoverPo());
=======
  getOpenSettingsButtonPo(): ButtonPo {
    return this.getButton("settings-button");
  }

  getResponsiveTableSortModalPo(): ResponsiveTableSortModalPo {
    return ResponsiveTableSortModalPo.under(this.root);
>>>>>>> 9a88edb1
  }

  getSettingsPopoverPo(): PageObjectElement {
    return this.root.byTestId("settings-popover");
  }

  getResponsiveTableSortControlPo(): ResponsiveTableSortControlPo {
    return ResponsiveTableSortControlPo.under(this.getSettingsPopoverPo());
  }

  getDesktopColumnHeaderElements(): Promise<PageObjectElement[]> {
    return this.root.querySelectorAll(
      "[role='columnheader']:not(.mobile-only)"
    );
  }

  async getDesktopColumnHeaders(): Promise<string[]> {
    return Promise.all(
      (await this.getDesktopColumnHeaderElements()).map((el) => el.getText())
    );
  }

  async getMobileColumnHeaders(): Promise<string[]> {
    return Promise.all(
      (
        await this.root.querySelectorAll(
          "[role='columnheader']:not(.desktop-only)"
        )
      ).map((el) => el.getText())
    );
  }

  async getColumnHeaderAlignments(): Promise<string[]> {
    return (
      await Promise.all(
        (await this.getDesktopColumnHeaderElements()).map((el) =>
          el.getClasses()
        )
      )
    ).map((classes) =>
      classes.filter((c) => c.startsWith("desktop-align-")).join(" ")
    );
  }

  getRows(): Promise<ResponsiveTableRowPo[]> {
    return ResponsiveTableRowPo.allUnder(this.root);
  }

  getTableStyle(): Promise<string> {
    return this.root.querySelector('[role="table"]').getAttribute("style");
  }

  async getStyleVariable(varName: string): Promise<string> {
    const style = await this.getTableStyle();
    const match = style.match(new RegExp(`--${varName}: ([^;]+)`));
    if (!match) {
      throw new Error(`Could not find --${varName} in style attribute`);
    }
    return match[1];
  }

  getDesktopGridTemplateColumns(): Promise<string> {
    return this.getStyleVariable("desktop-grid-template-columns");
  }

  getMobileGridTemplateAreas(): Promise<string> {
    return this.getStyleVariable("mobile-grid-template-areas");
  }

  async clickColumnHeader(title: string): Promise<void> {
    const columnHeaderElements = await this.getDesktopColumnHeaderElements();
    const titles = await Promise.all(
      columnHeaderElements.map((el) => el.getText())
    );
    const index = titles.indexOf(title);
    if (index === -1) {
      throw new Error(
        `Could not find column header with title "${title}". Found: ${titles.join(
          ", "
        )}`
      );
    }
    await columnHeaderElements[index].click();
  }

  async getColumnHeaderWithArrow(): Promise<string | undefined> {
    const columnHeaderElements = await this.getDesktopColumnHeaderElements();
    for (const el of columnHeaderElements) {
      const arrow = el.querySelector("span.order-arrow");
      if (await arrow.isPresent()) {
        const direction = (await arrow.querySelector(".reversed").isPresent())
          ? " reversed"
          : "";
        return `${await el.getText()}${direction}`;
      }
    }
  }

  async openSettings(): Promise<void> {
    await this.getOpenSettingsButtonPo().click();
    await this.getSettingsPopoverPo().waitFor();
  }

  async sortFromSettingsByLabel(columnLabel: string): Promise<void> {
    await this.getResponsiveTableSortControlPo().clickSortChip(columnLabel);
  }

  async openSettings(): Promise<void> {
    await this.getOpenSettingsButtonPo().click();
    await this.getSettingsPopoverPo().waitFor();
  }

  async sortFromSettingsByLabel(columnLabel: string): Promise<void> {
    await this.getResponsiveTableSortControlPo().clickSortChip(columnLabel);
  }
}<|MERGE_RESOLUTION|>--- conflicted
+++ resolved
@@ -1,10 +1,7 @@
 import type { ButtonPo } from "$tests/page-objects/Button.page-object";
 import { ResponsiveTableRowPo } from "$tests/page-objects/ResponsiveTableRow.page-object";
 import { ResponsiveTableSortControlPo } from "$tests/page-objects/ResponsiveTableSortControl.page-object";
-<<<<<<< HEAD
-=======
 import { ResponsiveTableSortModalPo } from "$tests/page-objects/ResponsiveTableSortModal.page-object";
->>>>>>> 9a88edb1
 import { BasePageObject } from "$tests/page-objects/base.page-object";
 import type { PageObjectElement } from "$tests/types/page-object.types";
 
@@ -17,25 +14,16 @@
     );
   }
 
-  getOpenSettingsButtonPo(): ButtonPo {
-    return this.getButton("settings-button");
+  getOpenSortModalButtonPo(): ButtonPo {
+    return this.getButton("open-sort-modal");
   }
 
-<<<<<<< HEAD
-  getSettingsPopoverPo(): PageObjectElement {
-    return this.root.byTestId("settings-popover");
-  }
-
-  getResponsiveTableSortControlPo(): ResponsiveTableSortControlPo {
-    return ResponsiveTableSortControlPo.under(this.getSettingsPopoverPo());
-=======
   getOpenSettingsButtonPo(): ButtonPo {
     return this.getButton("settings-button");
   }
 
   getResponsiveTableSortModalPo(): ResponsiveTableSortModalPo {
     return ResponsiveTableSortModalPo.under(this.root);
->>>>>>> 9a88edb1
   }
 
   getSettingsPopoverPo(): PageObjectElement {
@@ -134,13 +122,10 @@
     }
   }
 
-  async openSettings(): Promise<void> {
-    await this.getOpenSettingsButtonPo().click();
-    await this.getSettingsPopoverPo().waitFor();
-  }
-
-  async sortFromSettingsByLabel(columnLabel: string): Promise<void> {
-    await this.getResponsiveTableSortControlPo().clickSortChip(columnLabel);
+  async openSortModal(): Promise<void> {
+    await this.waitFor("open-sort-modal");
+    await this.getOpenSortModalButtonPo().click();
+    await this.getResponsiveTableSortModalPo().waitFor();
   }
 
   async openSettings(): Promise<void> {

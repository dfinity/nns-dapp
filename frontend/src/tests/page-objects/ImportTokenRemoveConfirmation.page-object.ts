--- conflicted
+++ resolved
@@ -1,10 +1,5 @@
 import { ConfirmationModalPo } from "$tests/page-objects/ConfirmationModal.page-object";
-<<<<<<< HEAD
-import { UniversePageSummaryPo } from "$tests/page-objects/UniversePageSummary.page-object";
-=======
 import { UniverseSummaryPo } from "$tests/page-objects/UniverseSummary.page-object";
-import { BasePageObject } from "$tests/page-objects/base.page-object";
->>>>>>> e91d7932
 import type { PageObjectElement } from "$tests/types/page-object.types";
 
 export class ImportTokenRemoveConfirmationPo extends ConfirmationModalPo {
@@ -16,16 +11,7 @@
     );
   }
 
-<<<<<<< HEAD
-  getUniversePageSummaryPo(): UniversePageSummaryPo {
-    return UniversePageSummaryPo.under(this.root);
-=======
-  getConfirmationModalPo(): ConfirmationModalPo {
-    return ConfirmationModalPo.under(this.root);
-  }
-
   getUniverseSummaryPo(): UniverseSummaryPo {
     return UniverseSummaryPo.under(this.root);
->>>>>>> e91d7932
   }
 }
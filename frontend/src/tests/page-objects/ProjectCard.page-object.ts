import { CardPo } from "$tests/page-objects/Card.page-object";
import type { PageObjectElement } from "$tests/types/page-object.types";

export class ProjectCardPo extends CardPo {
  private static readonly TID = "project-card-component";

  static async allUnder(element: PageObjectElement): Promise<ProjectCardPo[]> {
    return Array.from(await element.allByTestId(ProjectCardPo.TID)).map(
      (el) => new ProjectCardPo(el)
    );
  }

  static under(element: PageObjectElement): ProjectCardPo {
    return new ProjectCardPo(element.byTestId(ProjectCardPo.TID));
  }

  getProjectName(): Promise<string> {
    return this.getText("project-name");
  }
<<<<<<< HEAD

  async isHighlighted(): Promise<boolean> {
    const classes = await this.root.getClasses();
    return classes.includes("highlighted");
  }
=======
>>>>>>> 845287fb
}<|MERGE_RESOLUTION|>--- conflicted
+++ resolved
@@ -17,12 +17,4 @@
   getProjectName(): Promise<string> {
     return this.getText("project-name");
   }
-<<<<<<< HEAD
-
-  async isHighlighted(): Promise<boolean> {
-    const classes = await this.root.getClasses();
-    return classes.includes("highlighted");
-  }
-=======
->>>>>>> 845287fb
 }
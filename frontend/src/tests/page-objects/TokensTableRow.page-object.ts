import { ResponsiveTableRowPo } from "$tests/page-objects/ResponsiveTableRow.page-object";
import type { PageObjectElement } from "$tests/types/page-object.types";
import { nonNullish } from "@dfinity/utils";
import { AmountDisplayPo } from "./AmountDisplay.page-object";
import { HashPo } from "./Hash.page-object";
import { TooltipPo } from "./Tooltip.page-object";

export type TokensTableRowData = {
  projectName: string;
  balance: string;
};

export class TokensTableRowPo extends ResponsiveTableRowPo {
  static async allUnder(
    element: PageObjectElement
  ): Promise<TokensTableRowPo[]> {
    return Array.from(await element.allByTestId(ResponsiveTableRowPo.TID)).map(
      (el) => new TokensTableRowPo(el)
    );
  }

  static byTitle({
    element,
    title,
  }: {
    element: PageObjectElement;
    title: string;
  }): TokensTableRowPo {
    return new TokensTableRowPo(
      element.querySelector(`[data-title="${title}"]`)
    );
  }

  static countUnder({
    element,
    count,
  }: {
    element: PageObjectElement;
    count?: number | undefined;
  }): TokensTableRowPo[] {
    return element
      .countByTestId({
        tid: ResponsiveTableRowPo.TID,
        count,
      })
      .map((el) => new TokensTableRowPo(el));
  }

  async getProjectName(): Promise<string> {
    const loadedProjectName = await this.getText("project-name");
    // Loaded or failed project name.
    return nonNullish(loadedProjectName)
      ? loadedProjectName.trim()
<<<<<<< HEAD
      : (await this.getFailedLedgerCanisterHashPo().getText())?.trim();
=======
      : (await this.getFailedLedgerCanisterHashPo().getFullText())?.trim();
>>>>>>> 04a67aa2
  }

  getBalance(): Promise<string> {
    return this.getText("token-value-label");
  }

  async getBalanceNumber(): Promise<number> {
    return Number(await AmountDisplayPo.under(this.root).getAmount());
  }

  hasUnavailableBalance(): Promise<boolean> {
    return this.root.byTestId("unavailable-balance").isPresent();
  }

  getFailedLedgerCanisterHashPo(): HashPo {
    return HashPo.under(this.root);
  }

  getFailedTokenTooltipPo(): TooltipPo {
    return TooltipPo.under(this.root.byTestId("failed-token-info"));
  }

  async waitForBalance(): Promise<void> {
    await this.root.byTestId("token-value-label").waitFor();
    await this.root
      .byTestId("token-value-label")
      .byTestId("spinner")
      .waitForAbsent();
  }

  hasBalanceSpinner(): Promise<boolean> {
    const balanceElement = this.root.byTestId("token-value-label");
    return balanceElement.byTestId("spinner").isPresent();
  }

  getHref(): Promise<string | null> {
    return this.root.getAttribute("href");
  }

  getSubtitle(): Promise<string | null> {
    return this.getText("project-subtitle");
  }

  async getData(): Promise<TokensTableRowData> {
    const projectName = await this.getProjectName();
    const balance = await this.getBalance();
    return { projectName, balance };
  }

  getSendButton(): PageObjectElement {
    return this.root.byTestId("send-button-component");
  }

  hasSendButton(): Promise<boolean> {
    return this.getSendButton().isPresent();
  }

  async click(testId?: string): Promise<void> {
    await this.waitForBalance();
    return super.click(testId);
  }

  clickSend(): Promise<void> {
    return this.getSendButton().click();
  }

  getReceiveButton(): PageObjectElement {
    return this.root.byTestId("receive-button-component");
  }

  hasReceiveButton(): Promise<boolean> {
    return this.getReceiveButton().isPresent();
  }

  clickReceive(): Promise<void> {
    return this.getReceiveButton().click();
  }

  getGoToDetailIcon(): PageObjectElement {
    return this.root.byTestId("go-to-detail-icon-component");
  }

  hasGoToDetailIcon(): Promise<boolean> {
    return this.getGoToDetailIcon().isPresent();
  }

  hasImportedTokenTag(): Promise<boolean> {
    return this.root.byTestId("imported-token-tag").isPresent();
  }
}<|MERGE_RESOLUTION|>--- conflicted
+++ resolved
@@ -51,11 +51,7 @@
     // Loaded or failed project name.
     return nonNullish(loadedProjectName)
       ? loadedProjectName.trim()
-<<<<<<< HEAD
-      : (await this.getFailedLedgerCanisterHashPo().getText())?.trim();
-=======
       : (await this.getFailedLedgerCanisterHashPo().getFullText())?.trim();
->>>>>>> 04a67aa2
   }
 
   getBalance(): Promise<string> {

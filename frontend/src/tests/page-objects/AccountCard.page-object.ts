import { BasePageObject } from "$tests/page-objects/base.page-object";
import type { PageObjectElement } from "$tests/types/page-object.types";

export class AccountCardPo extends BasePageObject {
  private static readonly TID = "account-card";

  private constructor(root: PageObjectElement) {
    super(root);
  }

  static under(element: PageObjectElement): AccountCardPo {
    return new AccountCardPo(element.byTestId(AccountCardPo.TID));
<<<<<<< HEAD
=======
  }

  static async allUnder(element: PageObjectElement): Promise<AccountCardPo[]> {
    return Array.from(await element.allByTestId(AccountCardPo.TID)).map(
      (el) => new AccountCardPo(el)
    );
>>>>>>> d761de7c
  }

  getAccountName(): Promise<string> {
    return this.root.byTestId("account-name").getText();
  }
}<|MERGE_RESOLUTION|>--- conflicted
+++ resolved
@@ -10,15 +10,12 @@
 
   static under(element: PageObjectElement): AccountCardPo {
     return new AccountCardPo(element.byTestId(AccountCardPo.TID));
-<<<<<<< HEAD
-=======
   }
 
   static async allUnder(element: PageObjectElement): Promise<AccountCardPo[]> {
     return Array.from(await element.allByTestId(AccountCardPo.TID)).map(
       (el) => new AccountCardPo(el)
     );
->>>>>>> d761de7c
   }
 
   getAccountName(): Promise<string> {

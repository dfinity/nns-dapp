--- conflicted
+++ resolved
@@ -20,7 +20,6 @@
     return ProposalCardPo.allUnder(this.root);
   }
 
-<<<<<<< HEAD
   async getProposalCardTopics(): Promise<string[]> {
     const topics = await Promise.all(
       (
@@ -41,7 +40,8 @@
 
     // return unique values only
     return Array.from(new Set(statuses));
-=======
+  }
+  
   async getFirstProposalCardPoForProposer(
     proposer: string
   ): Promise<ProposalCardPo> {
@@ -58,7 +58,6 @@
     }
 
     throw new Error(`No proposal card found for proposer ${proposer}`);
->>>>>>> 6fda4861
   }
 
   async getProposalIds(): Promise<string[]> {

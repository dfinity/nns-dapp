--- conflicted
+++ resolved
@@ -92,25 +92,15 @@
     pending_utxos: [],
     required_confirmations: 0,
   });
-<<<<<<< HEAD
-  const ckToken1Id = principal(100);
-  const ckToken1Metadata = {
-=======
   const importedToken1Id = principal(100);
   const importedToken1Metadata = {
->>>>>>> 61f00fe3
     name: "ZTOKEN1",
     symbol: "ZTOKEN1",
     fee: 4_000n,
     decimals: 6,
   } as IcrcTokenMetadata;
-<<<<<<< HEAD
-  const ckToken2Id = principal(101);
-  const ckToken2Metadata = {
-=======
   const importedToken2Id = principal(101);
   const importedToken2Metadata = {
->>>>>>> 61f00fe3
     name: "ATOKEN2",
     symbol: "ATOKEN2",
     fee: 4_000n,
@@ -144,13 +134,8 @@
             [CKETHSEPOLIA_UNIVERSE_CANISTER_ID.toText()]: mockCkTESTBTCToken,
             [CKUSDC_UNIVERSE_CANISTER_ID.toText()]: mockCkUSDCToken,
             // imported tokens
-<<<<<<< HEAD
-            [ckToken1Id.toText()]: ckToken1Metadata,
-            [ckToken2Id.toText()]: ckToken2Metadata,
-=======
             [importedToken1Id.toText()]: importedToken1Metadata,
             [importedToken2Id.toText()]: importedToken2Metadata,
->>>>>>> 61f00fe3
           };
           if (isNullish(tokenMap[canisterId.toText()])) {
             throw new Error(
@@ -582,30 +567,16 @@
         });
 
         describe("imported tokens", () => {
-<<<<<<< HEAD
-          const ckToken1Data: ImportedTokenData = {
-            ledgerCanisterId: ckToken1Id,
-            indexCanisterId: principal(111),
-          };
-          const ckToken2Data: ImportedTokenData = {
-            ledgerCanisterId: ckToken2Id,
-=======
           const importedToken1Data: ImportedTokenData = {
             ledgerCanisterId: importedToken1Id,
             indexCanisterId: principal(111),
           };
           const importedToken2Data: ImportedTokenData = {
             ledgerCanisterId: importedToken2Id,
->>>>>>> 61f00fe3
             indexCanisterId: undefined,
           };
 
           beforeEach(() => {
-<<<<<<< HEAD
-            importedTokensStore.reset();
-
-=======
->>>>>>> 61f00fe3
             vi.spyOn(icrcLedgerApi, "queryIcrcBalance").mockImplementation(
               async ({ canisterId }) => {
                 const balancesMap = {
@@ -617,13 +588,8 @@
                     ckETHBalanceUlps,
                   [ledgerCanisterIdTetris.toText()]: tetrisBalanceE8s,
                   [ledgerCanisterIdPacman.toText()]: 0n,
-<<<<<<< HEAD
-                  [ckToken1Id.toText()]: 10n,
-                  [ckToken2Id.toText()]: 0n,
-=======
                   [importedToken1Id.toText()]: 10n,
                   [importedToken2Id.toText()]: 0n,
->>>>>>> 61f00fe3
                 };
                 if (isNullish(balancesMap[canisterId.toText()])) {
                   throw new Error(
@@ -636,21 +602,6 @@
 
             // Add 2 imported tokens
             tokensStore.setToken({
-<<<<<<< HEAD
-              canisterId: ckToken1Id,
-              token: ckToken1Metadata,
-            });
-            icrcCanistersStore.setCanisters({
-              ledgerCanisterId: ckToken1Id,
-              indexCanisterId: undefined,
-            });
-            tokensStore.setToken({
-              canisterId: ckToken2Id,
-              token: ckToken2Metadata,
-            });
-            icrcCanistersStore.setCanisters({
-              ledgerCanisterId: ckToken2Id,
-=======
               canisterId: importedToken1Id,
               token: importedToken1Metadata,
             });
@@ -664,16 +615,11 @@
             });
             icrcCanistersStore.setCanisters({
               ledgerCanisterId: importedToken2Id,
->>>>>>> 61f00fe3
               indexCanisterId: undefined,
             });
 
             importedTokensStore.set({
-<<<<<<< HEAD
-              importedTokens: [ckToken1Data, ckToken2Data],
-=======
               importedTokens: [importedToken1Data, importedToken2Data],
->>>>>>> 61f00fe3
               certified: true,
             });
           });
@@ -688,15 +634,9 @@
               "ckUSDC",
               // Imported tokens should be placed with the SNS tokens that have a non-zero balance
               // and should be sorted alphabetically.
-<<<<<<< HEAD
-              "ATOKEN2", // Imported
-              "Tetris", // SNS with balance
-              "ZTOKEN1", // Imported
-=======
               "ATOKEN2", // Imported without balance
               "Tetris", // SNS with balance
               "ZTOKEN1", // Imported with balance
->>>>>>> 61f00fe3
               // Zero balance
               "ckETH",
               "Pacman",

--- conflicted
+++ resolved
@@ -668,13 +668,6 @@
     });
 
     describe("failed imported tokens", () => {
-<<<<<<< HEAD
-      // "ZTOKEN1" token.
-      const failedTokenLedgerIdText = importedToken1Id.toText();
-      const failedTokenHash = "xlmdg-v...4rh-oqe";
-
-=======
->>>>>>> 04a67aa2
       beforeEach(() => {
         resetIdentity();
 
@@ -683,11 +676,7 @@
           importedTokens: [importedToken1Data, importedToken2Data],
           certified: true,
         });
-<<<<<<< HEAD
-        failedImportedTokenLedgerIdsStore.add(failedTokenLedgerIdText);
-=======
         failedImportedTokenLedgerIdsStore.add(importedToken1Id.toText());
->>>>>>> 04a67aa2
       });
 
       it("should render failed imported tokens in the table", async () => {
@@ -695,12 +684,6 @@
         const tokensPagePo = po.getTokensPagePo();
         const tokenNames = await tokensPagePo.getTokenNames();
 
-<<<<<<< HEAD
-        // failed
-        expect(tokenNames.includes(failedTokenHash)).toEqual(true);
-        // loaded
-        expect(tokenNames.includes("ATOKEN2")).toEqual(true);
-=======
         expect(tokenNames).toEqual([
           "Internet Computer",
           "ckBTC",
@@ -711,7 +694,6 @@
           "Tetris",
           importedToken1Id.toText(), // failed imported token
         ]);
->>>>>>> 04a67aa2
       });
 
       it("should render multiple failed imported tokens", async () => {
@@ -721,10 +703,6 @@
         const tokensPagePo = po.getTokensPagePo();
         const tokenNames = await tokensPagePo.getTokenNames();
 
-<<<<<<< HEAD
-        expect(tokenNames.includes(importedToken2IdText)).toEqual(true);
-        expect(tokenNames.includes(failedTokenHash)).toEqual(true);
-=======
         expect(tokenNames).toEqual([
           "Internet Computer",
           "ckBTC",
@@ -735,7 +713,6 @@
           "Tetris",
           importedToken1Id.toText(),
         ]);
->>>>>>> 04a67aa2
       });
 
       it("should display failed imported token UI", async () => {
@@ -743,19 +720,11 @@
         const tokensPagePo = po.getTokensPagePo();
         const failedTokenRow = await tokensPagePo
           .getTokensTable()
-<<<<<<< HEAD
-          .getRowByName(failedTokenHash);
-
-        expect(
-          await failedTokenRow.getFailedLedgerCanisterHashPo().getFullText()
-        ).toEqual(failedTokenLedgerIdText);
-=======
           .getRowByName(importedToken1Id.toText());
 
         expect(
           await failedTokenRow.getFailedLedgerCanisterHashPo().getFullText()
         ).toEqual(importedToken1Id.toText());
->>>>>>> 04a67aa2
         expect(await failedTokenRow.hasUnavailableBalance()).toEqual(true);
         expect(
           await failedTokenRow.getFailedTokenTooltipPo().getTooltipText()
@@ -780,11 +749,7 @@
         };
 
         for (const rowPo of rowsPos) {
-<<<<<<< HEAD
-          if ((await rowPo.getProjectName()) !== failedTokenHash) {
-=======
           if ((await rowPo.getProjectName()) !== importedToken1Id.toText()) {
->>>>>>> 04a67aa2
             await checkForFailedUI(rowPo);
           }
         }

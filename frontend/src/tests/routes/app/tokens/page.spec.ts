--- conflicted
+++ resolved
@@ -116,10 +116,9 @@
     fee: 4_000n,
     decimals: 6,
   } as IcrcTokenMetadata;
-  const importedToken1IndexCanisterId = principal(111);
   const importedToken1Data: ImportedTokenData = {
     ledgerCanisterId: importedToken1Id,
-    indexCanisterId: importedToken1IndexCanisterId,
+    indexCanisterId: principal(111),
   };
   const importedToken2Data: ImportedTokenData = {
     ledgerCanisterId: importedToken2Id,
@@ -793,62 +792,6 @@
         }
       });
 
-<<<<<<< HEAD
-      it("should have view on dashboard action button", async () => {
-        const po = await renderPage();
-        const tokensPagePo = po.getTokensPagePo();
-        const failedTokenRow = await tokensPagePo
-          .getTokensTable()
-          .getRowByName(importedToken1Id.toText());
-
-        expect(
-          await failedTokenRow.getGoToDashboardButton().isPresent()
-        ).toEqual(true);
-        expect(await failedTokenRow.getGoToDashboardButton().getHref()).toEqual(
-          `https://dashboard.internetcomputer.org/canister/${importedToken1Id.toText()}`
-        );
-      });
-
-      it("provides possibility to remove failed imported token", async () => {
-        vi.spyOn(importedTokensApi, "setImportedTokens").mockResolvedValue();
-        vi.spyOn(importedTokensApi, "getImportedTokens").mockResolvedValue({
-          imported_tokens: [
-            {
-              ledger_canister_id: importedToken2Id,
-              index_canister_id: [],
-            },
-          ],
-        });
-        const po = await renderPage();
-        const removeConfirmationPo = po.getImportTokenRemoveConfirmationPo();
-        const tokensPagePo = po.getTokensPagePo();
-        const failedTokenRow = await tokensPagePo
-          .getTokensTable()
-          .getRowByName(importedToken1Id.toText());
-
-        // Initiating the removal.
-        expect(
-          await failedTokenRow.getRemoveActionButton().isPresent()
-        ).toEqual(true);
-        await failedTokenRow.getRemoveActionButton().click();
-        await runResolvedPromises();
-
-        // Confirm the removal.
-        expect(await removeConfirmationPo.isPresent()).toBe(true);
-        expect(get(importedTokensStore).importedTokens).toEqual([
-          importedToken1Data,
-          importedToken2Data,
-        ]);
-
-        await removeConfirmationPo.clickYes();
-        await removeConfirmationPo.waitForClosed();
-
-        expect(get(importedTokensStore).importedTokens).toEqual([
-          importedToken2Data,
-        ]);
-
-        // TODO(https://github.com/dfinity/nns-dapp/pull/5488): check that the token is removed from the table
-=======
       it("should not display goto dashboard for not failed tokens", async () => {
         const po = await renderPage();
         const tokensPagePo = po.getTokensPagePo();
@@ -880,7 +823,56 @@
         expect(await failedTokenRow.getGoToDashboardButton().getHref()).toEqual(
           `https://dashboard.internetcomputer.org/canister/${failedImportedTokenIdText}`
         );
->>>>>>> 6fa25c4d
+      });
+
+      it("provides possibility to remove failed imported token", async () => {
+        vi.spyOn(importedTokensApi, "setImportedTokens").mockResolvedValue();
+        vi.spyOn(importedTokensApi, "getImportedTokens").mockResolvedValue({
+          imported_tokens: [
+            {
+              ledger_canister_id: importedToken1Id,
+              index_canister_id: [],
+            },
+            {
+              ledger_canister_id: importedToken2Id,
+              index_canister_id: [],
+            },
+          ],
+        });
+        const po = await renderPage();
+        const removeConfirmationPo = po.getImportTokenRemoveConfirmationPo();
+        const tokensPagePo = po.getTokensPagePo();
+        const failedTokenRow = await tokensPagePo
+          .getTokensTable()
+          .getRowByName(failedImportedTokenIdText);
+
+        // Initiating the removal.
+        expect(
+          await failedTokenRow.getRemoveActionButton().isPresent()
+        ).toEqual(true);
+        await failedTokenRow.getRemoveActionButton().click();
+        await runResolvedPromises();
+
+        // Confirm the removal.
+        expect(await removeConfirmationPo.isPresent()).toBe(true);
+        expect(get(importedTokensStore).importedTokens).toEqual([
+          importedToken1Data,
+          importedToken2Data,
+          {
+            ledgerCanisterId: failedImportedTokenId,
+            indexCanisterId: undefined,
+          },
+        ]);
+
+        await removeConfirmationPo.clickYes();
+        await removeConfirmationPo.waitForClosed();
+
+        expect(get(importedTokensStore).importedTokens).toEqual([
+          importedToken1Data,
+          importedToken2Data,
+        ]);
+
+        // TODO(https://github.com/dfinity/nns-dapp/pull/5488): check that the token is removed from the table
       });
     });
 

--- conflicted
+++ resolved
@@ -92,36 +92,6 @@
   });
 </script>
 
-<<<<<<< HEAD
-{#if SHOW_PROPOSALS_ROUTE}
-  <Layout on:nnsBack={goBack} layout="detail">
-    <svelte:fragment slot="header"
-      >{$i18n.proposal_detail.title}</svelte:fragment
-    >
-
-    <section>
-      {#if $proposalInfoStore}
-        <ProposalDetailCard proposalInfo={$proposalInfoStore} />
-
-        {#if neuronsReady}
-          <VotesCard proposalInfo={$proposalInfoStore} />
-          <VotingCard proposalInfo={$proposalInfoStore} />
-          <IneligibleNeuronsCard
-            proposalInfo={$proposalInfoStore}
-            neurons={$definedNeuronsStore}
-          />
-        {:else}
-          <div class="loader">
-            <SkeletonCard cardType="info" />
-            <span><small>{$i18n.proposal_detail.loading_neurons}</small></span>
-          </div>
-        {/if}
-      {:else}
-        <SkeletonCard size="large" cardType="info" />
-        <SkeletonCard cardType="info" />
-        <SkeletonCard cardType="info" />
-        <SkeletonCard cardType="info" />
-=======
 <Layout on:nnsBack={goBack} layout="detail">
   <svelte:fragment slot="header">{$i18n.proposal_detail.title}</svelte:fragment>
 
@@ -138,14 +108,13 @@
         />
       {:else}
         <div class="loader">
-          <SkeletonCard />
+          <SkeletonCard cardType="info" />
           <span><small>{$i18n.proposal_detail.loading_neurons}</small></span>
         </div>
->>>>>>> d2e720ab
       {/if}
     {:else}
       <div class="loader">
-        <SkeletonCard />
+        <SkeletonCard cardType="info" />
         <span><small>{$i18n.proposal_detail.loading_neurons}</small></span>
       </div>
     {/if}

<script lang="ts">
  import { onDestroy, onMount } from "svelte";
  import HeadlessLayout from "../lib/components/common/HeadlessLayout.svelte";
  import Spinner from "../lib/components/ui/Spinner.svelte";
  import {
    getProposalId,
    getProposalInfo,
  } from "../lib/services/proposals.services";
  import { routeStore } from "../lib/stores/route.store";
  import { toastsStore } from "../lib/stores/toasts.store";
  import { AppPath } from "../lib/constants/routes.constants";
  import type { ProposalInfo } from "@dfinity/nns";
  import ProposalDetailCard from "../lib/components/proposal-detail/ProposalDetailCard/ProposalDetailCard.svelte";
  import VotesCard from "../lib/components/proposal-detail/VotesCard.svelte";
  import CastVoteCard from "../lib/components/proposal-detail/CastVoteCard.svelte";
  import IneligibleNeuronsCard from "../lib/components/proposal-detail/IneligibleNeuronsCard.svelte";
  import { i18n } from "../lib/stores/i18n";
  import { authStore } from "../lib/stores/auth.store";
  import { neuronsStore } from "../lib/stores/neurons.store";
  import { listNeurons } from "../lib/services/neurons.services";

  let proposalInfo: ProposalInfo | undefined;

<<<<<<< HEAD
  onMount(async () => {
    // TODO: To be removed once this page has been implemented
    if (process.env.REDIRECT_TO_LEGACY) {
=======
  // TODO: To be removed once this page has been implemented
  const showThisRoute = ["never", "staging"].includes(
    process.env.REDIRECT_TO_LEGACY
  );
  onMount(() => {
    if (!showThisRoute) {
>>>>>>> c941b457
      window.location.replace(`/${window.location.hash}`);
      return;
    }

    await listNeurons();
  });

  const unsubscribe = routeStore.subscribe(async ({ path }) => {
    const proposalId = getProposalId(path);
    if (proposalId === undefined) {
      unsubscribe();
      routeStore.replace({ path: AppPath.Proposals });
      return;
    }

    try {
      proposalInfo = await getProposalInfo({
        proposalId,
        identity: $authStore.identity,
      });

      if (!proposalInfo) {
        throw new Error("Proposal not found");
      }
    } catch (error) {
      unsubscribe();

      console.error(error);
      toastsStore.show({
        labelKey: "error.proposal_not_found",
        level: "error",
        detail: `id: "${proposalId}"`,
      });

      // Wait a bit before redirection so the user recognizes on which page the error occures
      setTimeout(() => {
        routeStore.replace({ path: AppPath.Proposals });
      }, 1500);
    }
  });

  onDestroy(unsubscribe);

  const goBack = () => {
    unsubscribe();

    routeStore.navigate({
      path: AppPath.Proposals,
    });
  };
</script>

{#if showThisRoute}
  <HeadlessLayout on:nnsBack={goBack} showFooter={false}>
    <svelte:fragment slot="header"
      >{$i18n.proposal_detail.title}</svelte:fragment
    >

    <section>
      {#if proposalInfo}
        <ProposalDetailCard {proposalInfo} />
        <VotesCard {proposalInfo} />
        <CastVoteCard {proposalInfo} neurons={$neuronsStore} />
        <IneligibleNeuronsCard {proposalInfo} />
      {:else}
        <Spinner />
      {/if}
    </section>
  </HeadlessLayout>
{/if}<|MERGE_RESOLUTION|>--- conflicted
+++ resolved
@@ -21,18 +21,12 @@
 
   let proposalInfo: ProposalInfo | undefined;
 
-<<<<<<< HEAD
-  onMount(async () => {
-    // TODO: To be removed once this page has been implemented
-    if (process.env.REDIRECT_TO_LEGACY) {
-=======
   // TODO: To be removed once this page has been implemented
   const showThisRoute = ["never", "staging"].includes(
     process.env.REDIRECT_TO_LEGACY
   );
-  onMount(() => {
+  onMount(async () => {
     if (!showThisRoute) {
->>>>>>> c941b457
       window.location.replace(`/${window.location.hash}`);
       return;
     }
@@ -40,39 +34,41 @@
     await listNeurons();
   });
 
-  const unsubscribe = routeStore.subscribe(async ({ path }) => {
-    const proposalId = getProposalId(path);
-    if (proposalId === undefined) {
-      unsubscribe();
-      routeStore.replace({ path: AppPath.Proposals });
-      return;
-    }
+  const unsubscribe = showThisRoute
+    ? routeStore.subscribe(async ({ path }) => {
+        const proposalId = getProposalId(path);
+        if (proposalId === undefined) {
+          unsubscribe();
+          routeStore.replace({ path: AppPath.Proposals });
+          return;
+        }
 
-    try {
-      proposalInfo = await getProposalInfo({
-        proposalId,
-        identity: $authStore.identity,
-      });
+        try {
+          proposalInfo = await getProposalInfo({
+            proposalId,
+            identity: $authStore.identity,
+          });
 
-      if (!proposalInfo) {
-        throw new Error("Proposal not found");
-      }
-    } catch (error) {
-      unsubscribe();
+          if (!proposalInfo) {
+            throw new Error("Proposal not found");
+          }
+        } catch (error) {
+          unsubscribe();
 
-      console.error(error);
-      toastsStore.show({
-        labelKey: "error.proposal_not_found",
-        level: "error",
-        detail: `id: "${proposalId}"`,
-      });
+          console.error(error);
+          toastsStore.show({
+            labelKey: "error.proposal_not_found",
+            level: "error",
+            detail: `id: "${proposalId}"`,
+          });
 
-      // Wait a bit before redirection so the user recognizes on which page the error occures
-      setTimeout(() => {
-        routeStore.replace({ path: AppPath.Proposals });
-      }, 1500);
-    }
-  });
+          // Wait a bit before redirection so the user recognizes on which page the error occures
+          setTimeout(() => {
+            routeStore.replace({ path: AppPath.Proposals });
+          }, 1500);
+        }
+      })
+    : () => {};
 
   onDestroy(unsubscribe);
 

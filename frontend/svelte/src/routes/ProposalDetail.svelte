--- conflicted
+++ resolved
@@ -33,28 +33,6 @@
     await listNeurons();
   });
 
-<<<<<<< HEAD
-  const unsubscribe = showThisRoute
-    ? routeStore.subscribe(async ({ path }) => {
-        const proposalId = getProposalId(path);
-        if (proposalId === undefined) {
-          unsubscribe();
-          routeStore.replace({ path: AppPath.Proposals });
-          return;
-        }
-
-        try {
-          proposalInfo = await getProposalInfo({
-            proposalId,
-            identity: $authStore.identity,
-          });
-
-          if (!proposalInfo) {
-            throw new Error("Proposal not found");
-          }
-        } catch (error) {
-          unsubscribe();
-=======
   const unsubscribe = routeStore.subscribe(async ({ path }) => {
     const proposalIdMaybe = getProposalId(path);
     if (proposalIdMaybe === undefined) {
@@ -76,22 +54,19 @@
       proposalInfo = proposalInfoMaybe;
     } catch (error) {
       unsubscribe();
->>>>>>> 6251e1ec
+      console.error(error);
+      toastsStore.show({
+        labelKey: "error.proposal_not_found",
+        level: "error",
+        detail: `id: "${proposalId}"`,
+      });
 
-          console.error(error);
-          toastsStore.show({
-            labelKey: "error.proposal_not_found",
-            level: "error",
-            detail: `id: "${proposalId}"`,
-          });
-
-          // Wait a bit before redirection so the user recognizes on which page the error occures
-          setTimeout(() => {
-            routeStore.replace({ path: AppPath.Proposals });
-          }, 1500);
-        }
-      })
-    : () => {};
+      // Wait a bit before redirection so the user recognizes on which page the error occures
+      setTimeout(() => {
+        routeStore.replace({ path: AppPath.Proposals });
+      }, 1500);
+    }
+  });
 
   onDestroy(unsubscribe);
 

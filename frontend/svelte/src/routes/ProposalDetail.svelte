--- conflicted
+++ resolved
@@ -81,13 +81,8 @@
     <section>
       {#if proposalInfo && neurons}
         <ProposalDetailCard {proposalInfo} />
-<<<<<<< HEAD
-        <VotesCard {proposalInfo} />
+        <VotesCard {proposalInfo} {neurons} />
         <VotingCard {proposalInfo} {neurons} />
-=======
-        <VotesCard {proposalInfo} {neurons} />
-        <CastVoteCard {proposalInfo} {neurons} />
->>>>>>> 601b4f84
         <IneligibleNeuronsCard {proposalInfo} {neurons} />
       {:else}
         <Spinner />

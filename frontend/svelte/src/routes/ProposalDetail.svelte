--- conflicted
+++ resolved
@@ -23,12 +23,8 @@
   import { isRoutePath } from "../lib/utils/app-path.utils";
   import SkeletonCard from "../lib/components/ui/SkeletonCard.svelte";
   import { layoutBackStore } from "../lib/stores/layout.store";
-<<<<<<< HEAD
   import { get } from "svelte/store";
-  import Route from "../lib/components/common/Route.svelte";
-=======
   import MainContentWrapper from "../lib/components/ui/MainContentWrapper.svelte";
->>>>>>> fd0a7d22
 
   // Neurons are fetch on page load. No need to do it in the route.
 

<script lang="ts">
  import Layout from "../lib/components/Layout.svelte";
  import { onMount } from "svelte";
<<<<<<< HEAD
  import VotingFilters from "../lib/components/VotingFilters.svelte";
=======
  import { i18n } from "../lib/stores/i18n";
>>>>>>> 00474692

  // TODO: To be removed once this page has been implemented
  onMount(() => {
    if (process.env.REDIRECT_TO_LEGACY) {
      window.location.replace("/#/proposals");
    }
  });
</script>

{#if !process.env.REDIRECT_TO_LEGACY}
  <Layout>
    <section>
<<<<<<< HEAD
      <h1>Voting</h1>

      <p>
        The Internet Computer network runs under the control of the Network
        Nervous System, which adopts proposals and automatically executes
        corresponding actions. Anyone can submit a proposal, which are decided
        as the result of voting activity by neurons.
      </p>

      <VotingFilters />

      <!-- TODO(#L2-206): list proposals and use filters -->
=======
      <h1>{$i18n.navigation.voting}</h1>
>>>>>>> 00474692
    </section>
  </Layout>
{/if}<|MERGE_RESOLUTION|>--- conflicted
+++ resolved
@@ -1,11 +1,8 @@
 <script lang="ts">
   import Layout from "../lib/components/Layout.svelte";
   import { onMount } from "svelte";
-<<<<<<< HEAD
   import VotingFilters from "../lib/components/VotingFilters.svelte";
-=======
   import { i18n } from "../lib/stores/i18n";
->>>>>>> 00474692
 
   // TODO: To be removed once this page has been implemented
   onMount(() => {
@@ -18,8 +15,7 @@
 {#if !process.env.REDIRECT_TO_LEGACY}
   <Layout>
     <section>
-<<<<<<< HEAD
-      <h1>Voting</h1>
+      <h1>{$i18n.navigation.voting}</h1>
 
       <p>
         The Internet Computer network runs under the control of the Network
@@ -31,9 +27,6 @@
       <VotingFilters />
 
       <!-- TODO(#L2-206): list proposals and use filters -->
-=======
-      <h1>{$i18n.navigation.voting}</h1>
->>>>>>> 00474692
     </section>
   </Layout>
 {/if}
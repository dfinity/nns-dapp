<script lang="ts">
  import Layout from "../lib/components/common/Layout.svelte";
  import { onDestroy, onMount } from "svelte";
  import ProposalsFilters from "../lib/components/proposals/ProposalsFilters.svelte";
  import { i18n } from "../lib/stores/i18n";
  import {
    emptyProposals,
    hasMatchingProposals,
    lastProposalId,
  } from "../lib/utils/proposals.utils";
  import {
    proposalsFiltersStore,
    proposalsStore,
  } from "../lib/stores/proposals.store";
  import InfiniteScroll from "../lib/components/ui/InfiniteScroll.svelte";
  import ProposalCard from "../lib/components/proposals/ProposalCard.svelte";
  import Spinner from "../lib/components/ui/Spinner.svelte";
  import type { Unsubscriber } from "svelte/types/runtime/store";
  import { debounce } from "../lib/utils/utils";
  import { AppPath } from "../lib/constants/routes.constants";
  import {
    listNextProposals,
    listProposals,
  } from "../lib/services/proposals.services";
  import type { ProposalInfo } from "@dfinity/nns";
  import { authStore } from "../lib/stores/auth.store";
  import { toastsStore } from "../lib/stores/toasts.store";
  import { errorToString } from "../lib/utils/error.utils";

  let loading: boolean = false;
  let initialized: boolean = false;

  const findNextProposals = async () => {
    loading = true;

    try {
      await listNextProposals({
        beforeProposal: lastProposalId($proposalsStore),
        identity: $authStore.identity,
      });
    } catch (err: any) {
      toastsStore.show({
        labelKey: "error.list_proposals",
        level: "error",
        detail: errorToString(err),
      });
      console.error(err);
    }

    loading = false;
  };

  const findProposals = async () => {
    loading = true;

    try {
      // If proposals are already displayed we reset the store first otherwise it might give the user the feeling than the new filters were already applied while the proposals are still being searched.
      await listProposals({
        clearBeforeQuery: !emptyProposals($proposalsStore),
        identity: $authStore.identity,
      });
    } catch (err: any) {
      toastsStore.show({
        labelKey: "error.list_proposals",
        level: "error",
        detail: errorToString(err),
      });
      console.error(err);
    }

    loading = false;
  };

  let debounceFindProposals: () => void | undefined;

  // We do not want to fetch the proposals twice when the component is mounting because the filter subscriber will emit a first value
  const initDebounceFindProposals = () => {
    debounceFindProposals = debounce(async () => await findProposals(), 750);
  };

  onMount(async () => {
    // TODO: To be removed once this page has been implemented
    if (process.env.REDIRECT_TO_LEGACY) {
      window.location.replace(AppPath.Proposals);
    }

    proposalsFiltersStore.reset();

    await findProposals();

    initDebounceFindProposals();

    initialized = true;
  });

  const unsubscribe: Unsubscriber = proposalsFiltersStore.subscribe(() =>
    debounceFindProposals?.()
  );

  onDestroy(unsubscribe);
<<<<<<< HEAD

  let proposals: ProposalInfo[];
  $: proposals = $proposalsStore;

  let nothingFound: boolean;
  $: nothingFound =
    initialized &&
    !loading &&
    !hasMatchingProposals({
      proposals: $proposalsStore,
      excludeVotedProposals: $proposalsFiltersStore.excludeVotedProposals,
    });
=======
>>>>>>> 27afc84f
</script>

{#if !process.env.REDIRECT_TO_LEGACY}
  <Layout>
    <section>
      <p>{$i18n.voting.text}</p>

      <ProposalsFilters />

      <InfiniteScroll on:nnsIntersect={findNextProposals}>
        {#each $proposalsStore as proposalInfo}
          <ProposalCard {proposalInfo} />
        {/each}
      </InfiniteScroll>

      {#if nothingFound}
        <p class="no-proposals">{$i18n.voting.nothing_found}</p>
      {/if}

      {#if loading}
        <div class="spinner">
          <Spinner />
        </div>
      {/if}
    </section>
  </Layout>
{/if}

<style lang="scss">
  .spinner {
    position: relative;
    display: flex;

    padding: calc(2 * var(--padding)) 0;
  }

  .no-proposals {
    text-align: center;
    margin: calc(var(--padding) * 2) 0;
  }
</style><|MERGE_RESOLUTION|>--- conflicted
+++ resolved
@@ -98,10 +98,6 @@
   );
 
   onDestroy(unsubscribe);
-<<<<<<< HEAD
-
-  let proposals: ProposalInfo[];
-  $: proposals = $proposalsStore;
 
   let nothingFound: boolean;
   $: nothingFound =
@@ -111,8 +107,6 @@
       proposals: $proposalsStore,
       excludeVotedProposals: $proposalsFiltersStore.excludeVotedProposals,
     });
-=======
->>>>>>> 27afc84f
 </script>
 
 {#if !process.env.REDIRECT_TO_LEGACY}

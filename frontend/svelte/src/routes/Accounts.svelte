<script lang="ts">
  import Layout from "../lib/components/common/Layout.svelte";
  import { onDestroy, onMount } from "svelte";
  import type { Unsubscriber } from "svelte/types/runtime/store";
  import { AccountsStore, accountsStore } from "../lib/stores/accounts.store";
  import type { Account } from "../lib/types/account";
  import ICP from "../lib/components/ic/ICP.svelte";
  import AccountCard from "../lib/components/accounts/AccountCard.svelte";
  import { i18n } from "../lib/stores/i18n";
<<<<<<< HEAD
  import Spinner from "../lib/components/Spinner.svelte";
  import Toolbar from "../lib/components/Toolbar.svelte";
=======
  import Spinner from "../lib/components/ui/Spinner.svelte";
>>>>>>> 3a588e97

  // TODO: To be removed once this page has been implemented
  onMount(() => {
    if (process.env.REDIRECT_TO_LEGACY) {
      window.location.replace("/#/accounts");
    }
  });

  let main: Account | undefined;

  const unsubscribe: Unsubscriber = accountsStore.subscribe(
    async (accounts: AccountsStore) => (main = accounts?.main)
  );

  // TODO: TBD https://dfinity.atlassian.net/browse/L2-225
  const createNewTransaction = () => alert("New Transaction");
  // TODO: TBD https://dfinity.atlassian.net/browse/L2-224
  const addAccount = () => alert("Add Account");

  onDestroy(unsubscribe);
</script>

{#if !process.env.REDIRECT_TO_LEGACY}
  <Layout>
    <section>
      <div class="title">
        <h1>{$i18n.accounts.title}</h1>

        {#if main}
          <ICP icp={main?.balance} />
        {/if}
      </div>

      {#if main}
        <AccountCard account={main}>{$i18n.accounts.main}</AccountCard>
      {:else}
        <Spinner />
      {/if}
    </section>

    <svelte:fragment slot="footer">
      {#if main}
        <Toolbar>
          <button on:click={createNewTransaction}
            >{$i18n.accounts.new_transaction}</button
          >
          <button on:click={addAccount}>{$i18n.accounts.add_account}</button>
        </Toolbar>
      {/if}
    </svelte:fragment>
  </Layout>
{/if}

<style lang="scss">
  .title {
    display: inline-flex;
    justify-content: space-between;
    align-items: center;
    width: 100%;

    margin-bottom: calc(2 * var(--padding));

    --icp-font-size: var(--font-size-h1);

    @media (max-width: 768px) {
      display: block;
    }
  }
</style><|MERGE_RESOLUTION|>--- conflicted
+++ resolved
@@ -7,12 +7,8 @@
   import ICP from "../lib/components/ic/ICP.svelte";
   import AccountCard from "../lib/components/accounts/AccountCard.svelte";
   import { i18n } from "../lib/stores/i18n";
-<<<<<<< HEAD
-  import Spinner from "../lib/components/Spinner.svelte";
   import Toolbar from "../lib/components/Toolbar.svelte";
-=======
   import Spinner from "../lib/components/ui/Spinner.svelte";
->>>>>>> 3a588e97
 
   // TODO: To be removed once this page has been implemented
   onMount(() => {

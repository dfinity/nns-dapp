--- conflicted
+++ resolved
@@ -4,11 +4,8 @@
   import type { Unsubscriber } from "svelte/types/runtime/store";
   import { AuthStore, authStore } from "../lib/stores/auth.store";
   import { i18n } from "../lib/stores/i18n";
-<<<<<<< HEAD
   import Toolbar from "../lib/components/Toolbar.svelte";
-=======
   import NeuronCard from "../lib/components/neurons/NeuronCard.svelte";
->>>>>>> 626402b1
 
   // TODO: To be removed once this page has been implemented
   onMount(() => {

<script lang="ts">
  import Layout from "../lib/components/Layout.svelte";
<<<<<<< HEAD
  import type { Unsubscriber } from "svelte/types/runtime/store";
  import { AuthStore, authStore } from "../lib/stores/auth.store";
  import { onDestroy } from "svelte";
=======
  import { onDestroy, onMount } from "svelte";
  import type { Unsubscriber } from "svelte/types/runtime/store";
  import { AuthStore, authStore } from "../lib/stores/auth.store";
>>>>>>> f69b5314

  // TODO: To be removed once this page has been implemented
  const unsubscribe: Unsubscriber = authStore.subscribe(
    ({ signedIn }: AuthStore) => {
      if (signedIn && process.env.REDIRECT_TO_LEGACY) {
        window.location.replace("/#/accounts");
      }
    }
<<<<<<< HEAD
=======
  });

  let principalText: string = "";

  const unsubscribe: Unsubscriber = authStore.subscribe(
    ({ principal }: AuthStore) => (principalText = principal?.toText() ?? "")
>>>>>>> f69b5314
  );

  onDestroy(unsubscribe);
</script>

<Layout>
  <section>
    <h1>Neurons</h1>

    <p>
      Earn rewards by staking your ICP in neurons. Neurons allow you to
      participate in governance on the Internet Computer by voting on Network
      Nervous System (NNS) proposals.
    </p>

    <p>
      Your principal id is "{principalText}"
    </p>
  </section>
</Layout><|MERGE_RESOLUTION|>--- conflicted
+++ resolved
@@ -1,31 +1,19 @@
 <script lang="ts">
   import Layout from "../lib/components/Layout.svelte";
-<<<<<<< HEAD
-  import type { Unsubscriber } from "svelte/types/runtime/store";
-  import { AuthStore, authStore } from "../lib/stores/auth.store";
-  import { onDestroy } from "svelte";
-=======
   import { onDestroy, onMount } from "svelte";
   import type { Unsubscriber } from "svelte/types/runtime/store";
   import { AuthStore, authStore } from "../lib/stores/auth.store";
->>>>>>> f69b5314
 
-  // TODO: To be removed once this page has been implemented
-  const unsubscribe: Unsubscriber = authStore.subscribe(
-    ({ signedIn }: AuthStore) => {
-      if (signedIn && process.env.REDIRECT_TO_LEGACY) {
-        window.location.replace("/#/accounts");
-      }
+  onMount(() => {
+    if (process.env.REDIRECT_TO_LEGACY) {
+      window.location.replace("/#/neurons");
     }
-<<<<<<< HEAD
-=======
   });
 
   let principalText: string = "";
 
   const unsubscribe: Unsubscriber = authStore.subscribe(
     ({ principal }: AuthStore) => (principalText = principal?.toText() ?? "")
->>>>>>> f69b5314
   );
 
   onDestroy(unsubscribe);

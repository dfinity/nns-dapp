<script lang="ts">
  import Layout from "../lib/components/common/Layout.svelte";
  import { onDestroy, onMount } from "svelte";
  import type { Unsubscriber } from "svelte/types/runtime/store";
  import { AuthStore, authStore } from "../lib/stores/auth.store";
  import { i18n } from "../lib/stores/i18n";
  import Toolbar from "../lib/components/ui/Toolbar.svelte";
  import NeuronCard from "../lib/components/neurons/NeuronCard.svelte";
  import CreateNeuronModal from "../lib/modals/neurons/CreateNeuronModal.svelte";
  import type { NeuronId } from "@dfinity/nns";
  import { listNeurons } from "../lib/services/neurons.services";
  import Spinner from "../lib/components/ui/Spinner.svelte";
  import { toastsStore } from "../lib/stores/toasts.store";
  import { errorToString } from "../lib/utils/error.utils";
  import { neuronsStore } from "../lib/stores/neurons.store";
  import { routeStore } from "../lib/stores/route.store";
  import { AppPath } from "../lib/constants/routes.constants";

  let isLoading: boolean = false;
  // TODO: To be removed once this page has been implemented
<<<<<<< HEAD
  const showThisRoute = process.env.REDIRECT_TO_LEGACY === false;
  onMount(() => {
    if (!showThisRoute) {
=======
  onMount(async () => {
    if (process.env.REDIRECT_TO_LEGACY) {
>>>>>>> 2c5cedf9
      window.location.replace("/#/neurons");
    }
    try {
      isLoading = true;
      await listNeurons();
    } catch (err) {
      toastsStore.show({
        labelKey: "errors.get_neurons",
        level: "error",
        detail: errorToString(err),
      });
    } finally {
      isLoading = false;
    }
  });

  let principalText: string = "";

  const unsubscribe: Unsubscriber = authStore.subscribe(
    ({ identity }: AuthStore) =>
      (principalText = identity?.getPrincipal().toText() ?? "")
  );

  onDestroy(unsubscribe);

  let showStakeNeuronModal: boolean = false;
  const stakeNeurons = () => (showStakeNeuronModal = true);

  const closeModal = () => (showStakeNeuronModal = false);

  const goToNeuronDetails = (id: NeuronId) => () => {
    routeStore.navigate({
      path: `${AppPath.NeuronDetail}/${id}`,
    });
  };
</script>

{#if showThisRoute}
  <Layout>
    <section>
      <p>{$i18n.neurons.text}</p>

      <p>
        {$i18n.neurons.principal_is}
        {principalText}
      </p>

      {#if isLoading}
        <Spinner />
      {:else}
        {#each $neuronsStore as neuron}
          <NeuronCard
            role="link"
            ariaLabel={$i18n.neurons.aria_label_neuron_card}
            on:click={goToNeuronDetails(neuron.neuronId)}
            {neuron}
          />
        {/each}
      {/if}
    </section>
    <svelte:fragment slot="footer">
      <Toolbar>
        <button class="primary" on:click={stakeNeurons}
          >{$i18n.neurons.stake_neurons}</button
        >
      </Toolbar>
    </svelte:fragment>
    {#if showStakeNeuronModal}
      <CreateNeuronModal on:nnsClose={closeModal} />
    {/if}
  </Layout>
{/if}

<style lang="scss">
  p:last-of-type {
    margin-bottom: calc(3 * var(--padding));
  }
</style><|MERGE_RESOLUTION|>--- conflicted
+++ resolved
@@ -18,14 +18,9 @@
 
   let isLoading: boolean = false;
   // TODO: To be removed once this page has been implemented
-<<<<<<< HEAD
   const showThisRoute = process.env.REDIRECT_TO_LEGACY === false;
-  onMount(() => {
+  onMount(async () => {
     if (!showThisRoute) {
-=======
-  onMount(async () => {
-    if (process.env.REDIRECT_TO_LEGACY) {
->>>>>>> 2c5cedf9
       window.location.replace("/#/neurons");
     }
     try {

--- conflicted
+++ resolved
@@ -3,11 +3,8 @@
   import type { Unsubscriber } from "svelte/types/runtime/store";
   import { AuthStore, authStore } from "../lib/stores/auth.store";
   import { routeStore } from "../lib/stores/route.store";
-<<<<<<< HEAD
+  import { isSignedIn } from "../lib/utils/auth.utils";
   import { i18n } from "../lib/stores/i18n";
-=======
-  import { isSignedIn } from "../lib/utils/auth.utils";
->>>>>>> 09e02512
 
   let signedIn: boolean = false;
 

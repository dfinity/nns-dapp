<script lang="ts">
  import { onDestroy, onMount } from "svelte";
  import type { Unsubscriber } from "svelte/types/runtime/store";
  import { authStore } from "../lib/stores/auth.store";
  import type { AuthStore } from "../lib/stores/auth.store";
  import { routeStore } from "../lib/stores/route.store";
  import { isSignedIn } from "../lib/utils/auth.utils";
  import { i18n } from "../lib/stores/i18n";
  import { toastsStore } from "../lib/stores/toasts.store";
  import Banner from "../lib/components/common/Banner.svelte";
  import { displayAndCleanLogoutMsg } from "../lib/services/auth.services";
<<<<<<< HEAD
=======
  import { print } from "../lib/utils/test.utils.chunk";
>>>>>>> 4057bd04

  let signedIn: boolean = false;

  import("../lib/utils/test.utils.chunk")
    .then(({ print }) => print())
    .catch((err) => console.error(err));

  // Asks the user to authenticate themselves with a TPM or similar.
  const signIn = async () => {
    try {
      await authStore.signIn();
    } catch (err: unknown) {
      toastsStore.error({
        labelKey: "error.sign_in",
        err,
      });
    }
  };

  const unsubscribe: Unsubscriber = authStore.subscribe(
    async ({ identity }: AuthStore) => {
      signedIn = isSignedIn(identity);

      if (!signedIn) {
        return;
      }

      // Redirect to previous url or default accounts page, user has signed in
      const urlParams: URLSearchParams = new URLSearchParams(
        window.location.search
      );
      const redirectPath: string = `/#/${
        urlParams.get("redirect") ?? "accounts"
      }`;

      // We do not want to push to the browser history but only want to update the url to not have two entries for the same page in the browser stack
      routeStore.replace({ path: redirectPath });
    }
  );

  onMount(() => displayAndCleanLogoutMsg());

  onDestroy(unsubscribe);
</script>

{#if !signedIn}
  <img
    src="/assets/assets/nns_background.jpeg"
    loading="lazy"
    role="presentation"
    alt=""
    aria-hidden="true"
    class="background"
  />

  <Banner />

  <main>
    <h1>{$i18n.auth.nns}</h1>
    <h2>{$i18n.auth.ic}</h2>
    <p>{$i18n.auth.icp_governance}</p>
    <button on:click={signIn}>{$i18n.auth.login}</button>
  </main>

  <img
    src="/assets/assets/100_on_chain-small-centered-white_text.svg"
    role="presentation"
    alt={$i18n.auth.on_chain}
    class="bottom-banner"
    loading="lazy"
  />
{/if}

<style lang="scss">
  @use "../lib/themes/mixins/img";
  @use "../lib/themes/mixins/media";

  main {
    height: 100%;
    width: 100%;
    max-width: 720px;

    margin: 0 auto;
    padding: 80px 0 120px;

    box-sizing: border-box;

    display: grid;
    grid-template-rows: repeat(2, fit-content(100%)) auto 60px;

    justify-content: center;

    background: transparent;
    color: inherit;

    z-index: 2;

    > * {
      z-index: 3;
    }
  }

  h1 {
    font-size: var(--font-size-h4);
    line-height: 1.5;

    color: white;
  }

  h2 {
    margin: var(--padding) auto 0;

    font-size: var(--font-size-h5);

    color: #e5be5a; /** TODO: ask designer */
  }

  h1,
  h2 {
    text-align: center;
    letter-spacing: 0.1rem;
  }

  p {
    font-size: 1rem;
    color: #e1e1e1;
    margin: 0 auto 16px;
    align-self: flex-end;
  }

  .background {
    @include img.background;

    z-index: 1;
  }

  .bottom-banner {
    position: absolute;
    bottom: 20px;
    left: 50%;
    transform: translate(-50%, 0);

    z-index: 1;
  }

  button {
    --letter-spacing: 0.4rem;

    width: 200px;
    height: 54px;

    --login-button-color: #2942d5; /** TODO: ask designer */
    --login-button-color-tint: #3e55d9;

    background: var(--login-button-color); /** TODO: ask designer */
    border: 2px solid var(--login-button-color);
    border-radius: var(--border-radius);

    font-weight: 700;
    color: white;
    text-indent: 4px; /* The text looks off centre otherwise, although technically it is centred. */

    transition: background var(--animation-time-normal);

    justify-self: center;

    &:hover,
    &:focus {
      background: var(--login-button-color-tint);
    }
  }

  @media screen and (min-width: media.$breakpoint-medium) and (min-height: 640px) {
    main {
      position: absolute;
      top: 50%;
      left: 50%;
      transform: translate(-50%, -46%);

      max-height: 424px;
      padding: 0;
    }

    h1 {
      font-size: var(--font-size-h1);
      letter-spacing: 0.3rem;
    }

    h2 {
      font-size: var(--font-size-h2);
    }
  }
</style><|MERGE_RESOLUTION|>--- conflicted
+++ resolved
@@ -9,10 +9,7 @@
   import { toastsStore } from "../lib/stores/toasts.store";
   import Banner from "../lib/components/common/Banner.svelte";
   import { displayAndCleanLogoutMsg } from "../lib/services/auth.services";
-<<<<<<< HEAD
-=======
   import { print } from "../lib/utils/test.utils.chunk";
->>>>>>> 4057bd04
 
   let signedIn: boolean = false;
 

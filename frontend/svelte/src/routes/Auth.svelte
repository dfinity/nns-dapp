<script lang="ts">
  import { onDestroy } from "svelte";
  import type { Unsubscriber } from "svelte/types/runtime/store";
  import { AuthStore, authStore } from "../lib/stores/auth.store";
  import { routeStore } from "../lib/stores/route.store";
  import { isSignedIn } from "../lib/utils/auth.utils";

  let signedIn: boolean = false;

  // Asks the user to authenticate themselves with a TPM or similar.
  const signIn = async () => {
    try {
      await authStore.signIn();
    } catch (err) {
      // TODO(L2-176): display the errors
      console.error(err);
    }
  };

  const unsubscribe: Unsubscriber = authStore.subscribe(
    async ({ principal }: AuthStore) => {
      signedIn = isSignedIn(principal);

      if (!signedIn) {
        return;
      }

      // Redirect to previous url or default accounts page, user has signed in
      const urlParams: URLSearchParams = new URLSearchParams(
        window.location.search
      );
      const redirectPath: string = `/#/${
        urlParams.get("redirect") || "accounts"
      }`;

      // We do not want to push to the browser history but only want to update the url to not have two entries for the same page in the browser stack
      routeStore.replace({ path: redirectPath });
    }
  );

  onDestroy(unsubscribe);
</script>

{#if !signedIn}
  <img
    src="/assets/assets/nns_background.jpeg"
    loading="lazy"
    role="presentation"
    alt=""
    aria-hidden="true"
    class="background"
  />

  <main>
    <h1>NETWORK NERVOUS SYSTEM</h1>
    <h2>INTERNET COMPUTER</h2>
    <p>ICP and governance</p>
    <button on:click={signIn}>Login</button>
  </main>

  <img
    src="/assets/assets/ic-badge-light.svg"
    role="presentation"
    alt="Powered by IC Banner"
    class="bottom-banner"
    loading="lazy"
  />
{/if}

<style lang="scss">
  @use "../lib/themes/mixins/img";

  main {
    height: 100%;
    width: 100%;
    max-width: 720px;

    margin: 0 auto;
    padding: 80px 0 120px;

    box-sizing: border-box;

    display: grid;
    grid-template-rows: repeat(2, fit-content(100%)) auto 60px;

    justify-content: center;

    background: transparent;
    color: inherit;

    z-index: 2;

    > * {
      z-index: 3;
    }
  }

  h1 {
    font-size: var(--font-size-h4);
    line-height: 1.5;

    color: white;
  }

  h2 {
    margin: var(--padding) auto 0;

    font-size: var(--font-size-h5);

    color: #e5be5a; /** TODO: ask designer */
  }

  h1,
  h2 {
    text-align: center;
    letter-spacing: 0.1rem;
  }

  p {
    font-size: 1rem;
    color: #e1e1e1;
    margin: 0 auto 16px;
    align-self: flex-end;
  }

  .background {
    @include img.background;

    z-index: 1;
  }

  .bottom-banner {
    position: absolute;
    bottom: 20px;
    left: 50%;
    transform: translate(-50%, 0);

    z-index: 1;
  }

  button {
    --letter-spacing: 0.4rem;

    width: 200px;
    height: 54px;

    --login-button-color: #2942d5; /** TODO: ask designer */
    --login-button-color-tint: #3e55d9;

    background: var(--login-button-color); /** TODO: ask designer */
    border: 2px solid var(--login-button-color);
    border-radius: var(--border-radius);

    font-weight: 700;
    color: white;
    text-indent: 4px; /* The text looks off centre otherwise, although technically it is centred. */

    transition: background 0.2s;

<<<<<<< HEAD
    justify-self: center;

    &:hover,
    &:focus {
      background: var(--login-button-color-tint);
    }
  }

  @media screen and (min-width: 768px) and (min-height: 640px) {
    main {
      position: absolute;
      top: 50%;
      left: 50%;
      transform: translate(-50%, -46%);

      max-height: 424px;
      padding: 0;
    }

    h1 {
      font-size: var(--font-size-h1);
      letter-spacing: 0.3rem;
    }

    h2 {
      font-size: var(--font-size-h2);
=======
    &:hover,
    &:active {
      background: var(--blue-950-tint);
>>>>>>> 09e02512
    }
  }
</style><|MERGE_RESOLUTION|>--- conflicted
+++ resolved
@@ -157,7 +157,6 @@
 
     transition: background 0.2s;
 
-<<<<<<< HEAD
     justify-self: center;
 
     &:hover,
@@ -184,11 +183,6 @@
 
     h2 {
       font-size: var(--font-size-h2);
-=======
-    &:hover,
-    &:active {
-      background: var(--blue-950-tint);
->>>>>>> 09e02512
     }
   }
 </style>
--- conflicted
+++ resolved
@@ -185,56 +185,6 @@
     $selectedCanisterStore);
 </script>
 
-<<<<<<< HEAD
-{#if SHOW_CANISTERS_ROUTE}
-  <Layout on:nnsBack={goBack} layout="detail">
-    <svelte:fragment slot="header"
-      >{$i18n.canister_detail.title}</svelte:fragment
-    >
-
-    <section>
-      {#if canisterInfo !== undefined}
-        <CanisterCardTitle canister={canisterInfo} titleTag="h1" />
-        <CanisterCardSubTitle canister={canisterInfo} />
-        <div class="actions">
-          <DetachCanisterButton canisterId={canisterInfo.canister_id} />
-        </div>
-      {:else}
-        <div class="loader-title">
-          <SkeletonTitle />
-        </div>
-        <div class="loader-subtitle">
-          <SkeletonParagraph />
-        </div>
-      {/if}
-      {#if canisterDetails !== undefined}
-        <CyclesCard cycles={canisterDetails.cycles} />
-        <ControllersCard />
-      {:else if errorKey !== undefined}
-        <CardInfo testId="canister-details-error-card">
-          <p class="error-message">{translate({ labelKey: errorKey })}</p>
-        </CardInfo>
-      {:else}
-        <SkeletonCard cardType="info" />
-        <SkeletonCard cardType="info" />
-      {/if}
-    </section>
-    <svelte:fragment slot="footer">
-      <Toolbar>
-        <button
-          class="primary"
-          on:click={() => (showAddCyclesModal = true)}
-          disabled={canisterInfo === undefined || $busy}
-          >{$i18n.canister_detail.add_cycles}</button
-        >
-      </Toolbar>
-    </svelte:fragment>
-  </Layout>
-
-  {#if showAddCyclesModal}
-    <AddCyclesModal on:nnsClose={closeAddCyclesModal} />
-  {/if}
-=======
 <Layout on:nnsBack={goBack} layout="detail">
   <svelte:fragment slot="header">{$i18n.canister_detail.title}</svelte:fragment>
 
@@ -257,9 +207,9 @@
       <CyclesCard cycles={canisterDetails.cycles} />
       <ControllersCard />
     {:else if errorKey !== undefined}
-      <Card testId="canister-details-error-card">
+      <CardInfo testId="canister-details-error-card">
         <p class="error-message">{translate({ labelKey: errorKey })}</p>
-      </Card>
+      </CardInfo>
     {:else}
       <SkeletonCard />
       <SkeletonCard />
@@ -279,7 +229,6 @@
 
 {#if showAddCyclesModal}
   <AddCyclesModal on:nnsClose={closeAddCyclesModal} />
->>>>>>> d2e720ab
 {/if}
 
 <style lang="scss">

<script lang="ts">
  import { onMount, setContext } from "svelte";
  import type { Principal } from "@dfinity/principal";
  import type { CanisterDetails as CanisterInfo } from "../lib/canisters/nns-dapp/nns-dapp.types";
  import HeadlessLayout from "../lib/components/common/HeadlessLayout.svelte";
  import {
    AppPath,
    SHOW_CANISTERS_ROUTE,
  } from "../lib/constants/routes.constants";
  import {
    getCanisterDetails,
    routePathCanisterId,
    listCanisters,
  } from "../lib/services/canisters.services";
  import { i18n } from "../lib/stores/i18n";
  import { routeStore } from "../lib/stores/route.store";
  import { canistersStore } from "../lib/stores/canisters.store";
  import { replacePlaceholders, translate } from "../lib/utils/i18n.utils";
  import SkeletonParagraph from "../lib/components/ui/SkeletonParagraph.svelte";
  import SkeletonCard from "../lib/components/ui/SkeletonCard.svelte";
  import CyclesCard from "../lib/components/canister_details/CyclesCard.svelte";
  import ControllersCard from "../lib/components/canister_details/ControllersCard.svelte";
  import SkeletonTitle from "../lib/components/ui/SkeletonTitle.svelte";
  import { writable } from "svelte/store";
  import {
    CANISTER_DETAILS_CONTEXT_KEY,
    type CanisterDetailsContext,
    type SelectCanisterDetailsStore,
  } from "../lib/types/canister-detail.context";
  import { debugSelectedCanisterStore } from "../lib/stores/debug.store";
  import type { CanisterDetails } from "../lib/canisters/ic-management/ic-management.canister.types";
  import AddCyclesModal from "../lib/modals/canisters/AddCyclesModal.svelte";
  import Toolbar from "../lib/components/ui/Toolbar.svelte";
  import DetachCanisterButton from "../lib/components/canister_details/DetachCanisterButton.svelte";
  import { toastsStore } from "../lib/stores/toasts.store";
  import { busy } from "../lib/stores/busy.store";
  import { getCanisterFromStore } from "../lib/utils/canisters.utils";
<<<<<<< HEAD
  import CanisterCardTitle from "../lib/components/canisters/CanisterCardTitle.svelte";
  import CanisterCardSubTitle from "../lib/components/canisters/CanisterCardSubTitle.svelte";
=======
  import { UserNotTheControllerError } from "../lib/canisters/ic-management/ic-management.errors";
  import Card from "../lib/components/ui/Card.svelte";
>>>>>>> f0ec9c42

  // TODO: checking if ready is similar to what's done in <ProposalDetail /> for the neurons.
  // Therefore we can probably refactor this to generic function.

  const canistersStoreReady = (): boolean => {
    // We consider the canisters store as ready if it has been initialized once.
    if (canistersReady) {
      return true;
    }

    return (
      $canistersStore.canisters !== undefined &&
      $canistersStore.certified === true
    );
  };

  let canistersReady = false;
  $: $canistersStore, (canistersReady = canistersStoreReady());

  onMount(async () => {
    if (!SHOW_CANISTERS_ROUTE) {
      window.location.replace("/#/canisters");
    }

    if (!canistersStoreReady()) {
      await listCanisters({ clearBeforeQuery: false });
    }
  });

  const goBack = () =>
    routeStore.navigate({
      path: AppPath.Canisters,
    });

  const selectedCanisterStore = writable<SelectCanisterDetailsStore>({
    info: undefined,
    details: undefined,
    controller: undefined,
  });

  debugSelectedCanisterStore(selectedCanisterStore);

  let loadingDetails: boolean = true;
  let canisterInfo: CanisterInfo | undefined;
  let canisterDetails: CanisterDetails | undefined = undefined;
  $: canisterDetails = $selectedCanisterStore.details;
  let errorKey: string | undefined = undefined;
  $: errorKey =
    $selectedCanisterStore.controller === false
      ? "error.not_canister_controller"
      : $selectedCanisterStore.controller === undefined && !loadingDetails
      ? "error.canister_details_not_found"
      : undefined;

  let showAddCyclesModal: boolean = false;
  const closeAddCyclesModal = async () => (showAddCyclesModal = false);

  const reloadDetails = async (canisterId: Principal) => {
    try {
      loadingDetails = true;
      const newDetails = await getCanisterDetails(canisterId);
      selectedCanisterStore.update((data) => ({
        ...data,
        controller: true,
        details: newDetails,
      }));
    } catch (error) {
      const userNotController = error instanceof UserNotTheControllerError;
      // Show an error if the error is not expected.
      if (!userNotController) {
        toastsStore.error({
          labelKey: "error.canister_details_not_found",
        });
      }
      selectedCanisterStore.update((data) => ({
        ...data,
        details: undefined,
        controller: userNotController ? false : undefined,
      }));
    } finally {
      loadingDetails = false;
    }
  };

  setContext<CanisterDetailsContext>(CANISTER_DETAILS_CONTEXT_KEY, {
    store: selectedCanisterStore,
    reloadDetails,
  });

  let routeCanisterId: string | undefined;
  $: routeCanisterId = routePathCanisterId($routeStore.path);

  let selectedCanister: CanisterInfo | undefined;
  $: selectedCanister = getCanisterFromStore({
    canisterId: routeCanisterId,
    canistersStore: $canistersStore,
  });

  // TODO: The way the route path and the loading of the data are handled (following function) is really close to what is developed in Wallet.svelte
  // Therefore, there are probably ways to make this generic and refactor both routes

  $: routeCanisterId,
    selectedCanister,
    canistersReady,
    (() => {
      if (!canistersReady) {
        return;
      }

      const storeCanister: CanisterInfo | undefined =
        $selectedCanisterStore.info;

      if (storeCanister !== selectedCanister) {
        // If we select another canister, then the details are set separately to update the UI with the canister and
        // display the loader - skeleton - while we load the details.
        //
        // On the contrary, if we reload the details of the same canister, we keep the current list to avoid a flickering of the screen.
        const sameCanister: boolean =
          selectedCanister !== undefined &&
          storeCanister?.canister_id.toHex() ===
            selectedCanister.canister_id.toText();

        selectedCanisterStore.update(({ details, controller }) => ({
          info: selectedCanister,
          details: sameCanister ? details : undefined,
          controller: sameCanister ? controller : undefined,
        }));

        if (selectedCanister !== undefined) {
          reloadDetails(selectedCanister.canister_id);
        }
      }

      // handle unknown canister id from URL
      if (selectedCanister === undefined) {
        toastsStore.error({
          labelKey: replacePlaceholders($i18n.error.canister_not_found, {
            $canister_id: routeCanisterId ?? "",
          }),
        });
        goBack();
      }
    })();

  $: ({ details: canisterDetails, info: canisterInfo } =
    $selectedCanisterStore);

<<<<<<< HEAD
  let showAddCyclesModal: boolean = false;
  const closeAddCyclesModal = async () => (showAddCyclesModal = false);
=======
  let canisterIdString: string = "";
  $: canisterIdString = canisterInfo?.canister_id.toText() ?? "";
>>>>>>> f0ec9c42
</script>

{#if SHOW_CANISTERS_ROUTE}
  <HeadlessLayout on:nnsBack={goBack}>
    <svelte:fragment slot="header"
      >{$i18n.canister_detail.title}</svelte:fragment
    >

    <section>
      {#if canisterInfo !== undefined}
<<<<<<< HEAD
        <CanisterCardTitle canister={canisterInfo} titleTag="h1" />
        <CanisterCardSubTitle canister={canisterInfo} />

=======
        <h1>{canisterIdString}</h1>
        <p class="canister-id">
          {replacePlaceholders($i18n.canister_detail.id, {
            $canisterId: canisterIdString,
          })}
        </p>
>>>>>>> f0ec9c42
        <div class="actions">
          <DetachCanisterButton canisterId={canisterInfo.canister_id} />
        </div>
      {:else}
        <div class="loader-title">
          <SkeletonTitle />
        </div>
        <div class="loader-subtitle">
          <SkeletonParagraph />
        </div>
      {/if}
      {#if canisterDetails !== undefined}
        <CyclesCard cycles={canisterDetails.cycles} />
        <ControllersCard {canisterDetails} />
      {:else if errorKey !== undefined}
        <Card testId="canister-details-error-card">
          <p class="error-message">{translate({ labelKey: errorKey })}</p>
        </Card>
      {:else}
        <SkeletonCard />
        <SkeletonCard />
      {/if}
    </section>
    <svelte:fragment slot="footer">
      <Toolbar>
        <button
          class="primary"
          on:click={() => (showAddCyclesModal = true)}
          disabled={canisterInfo === undefined || $busy}
          >{$i18n.canister_detail.add_cycles}</button
        >
      </Toolbar>
    </svelte:fragment>
  </HeadlessLayout>

  {#if showAddCyclesModal}
    <AddCyclesModal on:nnsClose={closeAddCyclesModal} />
  {/if}
{/if}

<style lang="scss">
  @use "../lib/themes/mixins/media";

<<<<<<< HEAD
=======
  .canister-id {
    margin-bottom: var(--padding-3x);
  }

>>>>>>> f0ec9c42
  .actions {
    margin-bottom: var(--padding-3x);
    display: flex;
    justify-content: end;
  }

  .error-message {
    margin: 0;
  }

  .loader-title {
    width: 100%;
    margin-top: var(--padding);
    margin-bottom: var(--padding-2x);

    @include media.min-width(medium) {
      width: 50%;
    }
  }

  .loader-subtitle {
    width: 100%;
    margin-bottom: var(--padding-3x);

    @include media.min-width(medium) {
      width: 35%;
    }
  }
</style><|MERGE_RESOLUTION|>--- conflicted
+++ resolved
@@ -35,13 +35,10 @@
   import { toastsStore } from "../lib/stores/toasts.store";
   import { busy } from "../lib/stores/busy.store";
   import { getCanisterFromStore } from "../lib/utils/canisters.utils";
-<<<<<<< HEAD
+  import { UserNotTheControllerError } from "../lib/canisters/ic-management/ic-management.errors";
+  import Card from "../lib/components/ui/Card.svelte";
   import CanisterCardTitle from "../lib/components/canisters/CanisterCardTitle.svelte";
   import CanisterCardSubTitle from "../lib/components/canisters/CanisterCardSubTitle.svelte";
-=======
-  import { UserNotTheControllerError } from "../lib/canisters/ic-management/ic-management.errors";
-  import Card from "../lib/components/ui/Card.svelte";
->>>>>>> f0ec9c42
 
   // TODO: checking if ready is similar to what's done in <ProposalDetail /> for the neurons.
   // Therefore we can probably refactor this to generic function.
@@ -188,14 +185,6 @@
 
   $: ({ details: canisterDetails, info: canisterInfo } =
     $selectedCanisterStore);
-
-<<<<<<< HEAD
-  let showAddCyclesModal: boolean = false;
-  const closeAddCyclesModal = async () => (showAddCyclesModal = false);
-=======
-  let canisterIdString: string = "";
-  $: canisterIdString = canisterInfo?.canister_id.toText() ?? "";
->>>>>>> f0ec9c42
 </script>
 
 {#if SHOW_CANISTERS_ROUTE}
@@ -206,18 +195,8 @@
 
     <section>
       {#if canisterInfo !== undefined}
-<<<<<<< HEAD
         <CanisterCardTitle canister={canisterInfo} titleTag="h1" />
         <CanisterCardSubTitle canister={canisterInfo} />
-
-=======
-        <h1>{canisterIdString}</h1>
-        <p class="canister-id">
-          {replacePlaceholders($i18n.canister_detail.id, {
-            $canisterId: canisterIdString,
-          })}
-        </p>
->>>>>>> f0ec9c42
         <div class="actions">
           <DetachCanisterButton canisterId={canisterInfo.canister_id} />
         </div>
@@ -261,13 +240,10 @@
 <style lang="scss">
   @use "../lib/themes/mixins/media";
 
-<<<<<<< HEAD
-=======
   .canister-id {
     margin-bottom: var(--padding-3x);
   }
 
->>>>>>> f0ec9c42
   .actions {
     margin-bottom: var(--padding-3x);
     display: flex;

<script lang="ts">
  import Route from "./lib/components/common/Route.svelte";
  import PrivateRoute from "./lib/components/common/PrivateRoute.svelte";
  import Guard from "./lib/components/common/Guard.svelte";
  import Accounts from "./routes/Accounts.svelte";
  import Neurons from "./routes/Neurons.svelte";
  import Proposals from "./routes/Proposals.svelte";
  import Canisters from "./routes/Canisters.svelte";
  import Auth from "./routes/Auth.svelte";
  import type { Unsubscriber } from "svelte/types/runtime/store";
  import { onDestroy } from "svelte";
  import { AuthStore, authStore } from "./lib/stores/auth.store";
  import Wallet from "./routes/Wallet.svelte";
  import ProposalDetails from "./routes/ProposalDetails.svelte";
  import { routeStore } from "./lib/stores/route.store";
  import { AppPath } from "./lib/constants/routes.constants";
<<<<<<< HEAD
  import Toasts from "./lib/components/ui/Toasts.svelte";
=======
  import { syncAccounts } from "./lib/services/accounts.services";
>>>>>>> d7bf0588

  const unsubscribeAuth: Unsubscriber = authStore.subscribe(
    async (auth: AuthStore) => {
      // TODO: We do not need to load and sync the account data if we redirect to the Flutter app. Currently these data are not displayed with this application.
      if (process.env.REDIRECT_TO_LEGACY) {
        return;
      }

      await syncAccounts(auth);
    }
  );

  const unsubscribeRoute: Unsubscriber = routeStore.subscribe(
    ({ isKnownPath }) => {
      if (isKnownPath) {
        return;
      }
      routeStore.replace({ path: AppPath.Accounts });
    }
  );

  onDestroy(() => {
    unsubscribeAuth();
    unsubscribeRoute();
  });
</script>

<svelte:head>
  {#if !process.env.ROLLUP_WATCH}
    <!-- This is just a default; need to examine the CSP carefully and lock down accordingly. -->
    <meta
      http-equiv="Content-Security-Policy"
      content="default-src 'self'; child-src 'none';"
    />
  {/if}
</svelte:head>

<Guard>
  <Route path={AppPath.Authentication} component={Auth} />
  <PrivateRoute path={AppPath.Accounts} component={Accounts} />
  <PrivateRoute path={AppPath.Neurons} component={Neurons} />
  <PrivateRoute path={AppPath.Proposals} component={Proposals} />
  <PrivateRoute path={AppPath.Canisters} component={Canisters} />
  <PrivateRoute path={AppPath.Wallet} component={Wallet} />
  <PrivateRoute path={AppPath.ProposalDetails} component={ProposalDetails} />
</Guard>

<Toasts />

<style lang="scss" global>
  @import "./lib/themes/fonts.scss";
  @import "./lib/themes/variables.scss";
  @import "./lib/themes/theme.scss";
  @import "./lib/themes/button.scss";
</style><|MERGE_RESOLUTION|>--- conflicted
+++ resolved
@@ -14,11 +14,8 @@
   import ProposalDetails from "./routes/ProposalDetails.svelte";
   import { routeStore } from "./lib/stores/route.store";
   import { AppPath } from "./lib/constants/routes.constants";
-<<<<<<< HEAD
   import Toasts from "./lib/components/ui/Toasts.svelte";
-=======
   import { syncAccounts } from "./lib/services/accounts.services";
->>>>>>> d7bf0588
 
   const unsubscribeAuth: Unsubscriber = authStore.subscribe(
     async (auth: AuthStore) => {

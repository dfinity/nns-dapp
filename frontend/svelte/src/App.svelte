--- conflicted
+++ resolved
@@ -9,14 +9,10 @@
 <main>
   <Auth bind:signedIn bind:principal />
   {#if signedIn}
-<<<<<<< HEAD
     <!-- This must match the loading placeholder of the flutter app exactly, to make the transition seamless. -->
-    <div class="initial-load"><span>Getting the NNS dapp ready for you…</span></div>
-=======
     <div class="initial-load">
       <span>Getting the NNS dapp ready for you…</span>
     </div>
->>>>>>> f119dc5a
   {/if}
 </main>
 

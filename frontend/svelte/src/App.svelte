--- conflicted
+++ resolved
@@ -11,11 +11,7 @@
 </main>
 
 <svelte:head>
-<<<<<<< HEAD
-  {#if !compile_time_const.ROLLUP_WATCH}
-=======
   {#if !process.env.ROLLUP_WATCH}
->>>>>>> 3b432520
     <!-- This is just a default; need to examine the CSP carefully and lock down accordingly. -->
     <meta
       http-equiv="Content-Security-Policy"

import type { Subscriber } from "svelte/store";
import type { AuthStore } from "../../lib/stores/auth.store";
import { Principal } from "@dfinity/principal";

export const mockPrincipal = Principal.fromText(
  "xlmdg-vkosz-ceopx-7wtgu-g3xmd-koiyc-awqaq-7modz-zf6r6-364rh-oqe"
);

/**
 * A static mock of the auth store. The component that uses it will be rendered for test with a value that is already defined on mount.
 */
export const mockAuthStoreSubscribe = (
  run: Subscriber<AuthStore>
): (() => void) => {
  run({ signedIn: true, principal: mockPrincipal });

  return () => {};
};

/**
 * A dynamic mock of the auth store. The component that uses it will be rendered for test with an undefined value on mount.
 * Within the test suite, the mock can then be used to trigger state changes to simulate re-render.
 */

export class AuthStoreMock {
  private _store: AuthStore = { signedIn: undefined, principal: undefined };

  private _callback: (store: AuthStore) => void;

  subscribe(callback: (store: AuthStore) => void) {
    this._callback = callback;
    this.emit();
  }

  next(store: AuthStore) {
    this._store = { ...store };
    this.emit();
  }

  private emit() {
    this._callback?.(this._store);
  }
}

export const authStoreMock = new AuthStoreMock();

export const mutableMockAuthStoreSubscribe = (
  run: Subscriber<AuthStore>
): (() => void) => {
<<<<<<< HEAD
  run({ principal: mockPrincipal as Principal });
=======
  authStoreMock.subscribe((store: AuthStore) => run(store));
>>>>>>> 9a600c23

  return () => {};
};<|MERGE_RESOLUTION|>--- conflicted
+++ resolved
@@ -12,7 +12,7 @@
 export const mockAuthStoreSubscribe = (
   run: Subscriber<AuthStore>
 ): (() => void) => {
-  run({ signedIn: true, principal: mockPrincipal });
+  run({ principal: mockPrincipal });
 
   return () => {};
 };
@@ -23,7 +23,7 @@
  */
 
 export class AuthStoreMock {
-  private _store: AuthStore = { signedIn: undefined, principal: undefined };
+  private _store: AuthStore = { principal: undefined };
 
   private _callback: (store: AuthStore) => void;
 
@@ -47,11 +47,7 @@
 export const mutableMockAuthStoreSubscribe = (
   run: Subscriber<AuthStore>
 ): (() => void) => {
-<<<<<<< HEAD
-  run({ principal: mockPrincipal as Principal });
-=======
   authStoreMock.subscribe((store: AuthStore) => run(store));
->>>>>>> 9a600c23
 
   return () => {};
 };
/**
 * @jest-environment jsdom
 */

import type { NeuronInfo } from "@dfinity/nns";
import { GovernanceCanister, LedgerCanister } from "@dfinity/nns";
import {
  fireEvent,
  waitFor,
  type BoundFunction,
  type queries,
} from "@testing-library/svelte";
import { mock } from "jest-mock-extended";
import { E8S_PER_ICP } from "../../../../lib/constants/icp.constants";
import CreateNeuronModal from "../../../../lib/modals/neurons/CreateNeuronModal.svelte";
import {
  addHotkeyForHardwareWalletNeuron,
  stakeNeuron,
  updateDelay,
} from "../../../../lib/services/neurons.services";
import { accountsStore } from "../../../../lib/stores/accounts.store";
import { authStore } from "../../../../lib/stores/auth.store";
import { neuronsStore } from "../../../../lib/stores/neurons.store";
import { formatVotingPower } from "../../../../lib/utils/neuron.utils";
import {
  mockAccountsStoreSubscribe,
  mockHardwareWalletAccount,
  mockSubAccount,
} from "../../../mocks/accounts.store.mock";
import { mockAuthStoreSubscribe } from "../../../mocks/auth.store.mock";
import en from "../../../mocks/i18n.mock";
import { renderModal } from "../../../mocks/modal.mock";
import { mockFullNeuron, mockNeuron } from "../../../mocks/neurons.mock";

const neuronStake = 2.2;
const neuronStakeE8s = BigInt(Math.round(neuronStake * E8S_PER_ICP));
const newNeuron: NeuronInfo = {
  ...mockNeuron,
  fullNeuron: {
    ...mockFullNeuron,
    cachedNeuronStake: neuronStakeE8s,
  },
};
jest.mock("../../../../lib/services/neurons.services", () => {
  return {
    stakeNeuron: jest
      .fn()
      .mockImplementation(() => Promise.resolve(newNeuron.neuronId)),
    updateDelay: jest.fn().mockResolvedValue(undefined),
    loadNeuron: jest.fn().mockResolvedValue(undefined),
    addHotkeyFromHW: jest.fn().mockResolvedValue(BigInt(10)),
    getNeuronFromStore: jest.fn(),
  };
});

jest.mock("../../../../lib/services/knownNeurons.services", () => {
  return {
    listKnownNeurons: jest.fn(),
  };
});

jest.mock("../../../../lib/services/accounts.services", () => {
  return {
    syncAccounts: jest.fn().mockResolvedValue(undefined),
  };
});

jest.mock("../../../../lib/stores/toasts.store", () => {
  return {
    toastsStore: {
      error: jest.fn(),
      show: jest.fn(),
      success: jest.fn(),
    },
  };
});

describe("CreateNeuronModal", () => {
  describe("main account selection", () => {
    beforeEach(() => {
      neuronsStore.setNeurons({ neurons: [newNeuron], certified: true });
      jest
        .spyOn(accountsStore, "subscribe")
        .mockImplementation(mockAccountsStoreSubscribe([mockSubAccount]));
      jest
        .spyOn(authStore, "subscribe")
        .mockImplementation(mockAuthStoreSubscribe);
      jest
        .spyOn(LedgerCanister, "create")
        .mockImplementation(() => mock<LedgerCanister>());
      jest
        .spyOn(GovernanceCanister, "create")
        .mockImplementation(() => mock<GovernanceCanister>());
    });

    afterEach(() => {
      neuronsStore.setNeurons({ neurons: [], certified: true });
    });

    it("should display modal", async () => {
      const { container } = await renderModal({ component: CreateNeuronModal });

      expect(container.querySelector("div.modal")).not.toBeNull();
    });

    it("should display accounts as cards", async () => {
      const { container } = await renderModal({ component: CreateNeuronModal });

      expect(container.querySelector('article[role="button"]')).not.toBeNull();
    });

    it("should be able to select an account and move to the next view", async () => {
      const { container, queryByText } = await renderModal({
        component: CreateNeuronModal,
      });

      const accountCard = container.querySelector('article[role="button"]');
      expect(accountCard).not.toBeNull();

      accountCard && (await fireEvent.click(accountCard));

      expect(queryByText(en.neurons.stake_neuron)).not.toBeNull();
    });

    it("should be able to select a subaccount and move to the next view", async () => {
      const { container, queryByText } = await renderModal({
        component: CreateNeuronModal,
      });

      const accountCards = container.querySelectorAll('article[role="button"]');
      expect(accountCards.length).toBe(2);

      const subAccountCard = queryByText(mockSubAccount.name as string, {
        exact: false,
      });

      subAccountCard && (await fireEvent.click(subAccountCard));

      expect(queryByText(en.neurons.stake_neuron)).toBeInTheDocument();
      expect(queryByText(mockSubAccount.identifier)).toBeInTheDocument();
    });

    it("should have disabled Create neuron button", async () => {
      const { container, queryByText } = await renderModal({
        component: CreateNeuronModal,
      });

      const accountCard = container.querySelector('article[role="button"]');
      expect(accountCard).not.toBeNull();

      accountCard && (await fireEvent.click(accountCard));

      expect(queryByText(en.neurons.stake_neuron)).not.toBeNull();

      const createButton = container.querySelector('button[type="submit"]');
      expect(createButton?.getAttribute("disabled")).not.toBeNull();
    });

    it("should have enabled Create neuron button when entering amount", async () => {
      const { container, queryByText } = await renderModal({
        component: CreateNeuronModal,
      });

      const accountCard = container.querySelector('article[role="button"]');
      expect(accountCard).not.toBeNull();

      accountCard && (await fireEvent.click(accountCard));

      expect(queryByText(en.neurons.stake_neuron)).not.toBeNull();

      const input = container.querySelector('input[name="amount"]');
      // Svelte generates code for listening to the `input` event
      // https://github.com/testing-library/svelte-testing-library/issues/29#issuecomment-498055823
      input && (await fireEvent.input(input, { target: { value: 22 } }));

      const createButton = container.querySelector('button[type="submit"]');
      expect(createButton?.getAttribute("disabled")).toBeNull();
    });

    it("should be able to create a new neuron", async () => {
      const { container } = await renderModal({ component: CreateNeuronModal });

      const accountCard = container.querySelector('article[role="button"]');
      expect(accountCard).not.toBeNull();

      accountCard && (await fireEvent.click(accountCard));

      const input = container.querySelector('input[name="amount"]');
      // Svelte generates code for listening to the `input` event
      // https://github.com/testing-library/svelte-testing-library/issues/29#issuecomment-498055823
      input && (await fireEvent.input(input, { target: { value: 22 } }));

      const createButton = container.querySelector('button[type="submit"]');

      createButton && (await fireEvent.click(createButton));

      expect(stakeNeuron).toBeCalled();
    });

    it("should move to update dissolve delay after creating a neuron", async () => {
      const { container } = await renderModal({ component: CreateNeuronModal });

      const accountCard = container.querySelector('article[role="button"]');
      expect(accountCard).not.toBeNull();

      accountCard && (await fireEvent.click(accountCard));

      const input = container.querySelector('input[name="amount"]');
      // Svelte generates code for listening to the `input` event
      // https://github.com/testing-library/svelte-testing-library/issues/29#issuecomment-498055823
      input && (await fireEvent.input(input, { target: { value: 22 } }));

      const createButton = container.querySelector('button[type="submit"]');

      createButton && (await fireEvent.click(createButton));

      await waitFor(() =>
        expect(
          container.querySelector("[data-tid='go-confirm-delay-button']")
        ).not.toBeNull()
      );
    });

    it("should have the update delay button disabled", async () => {
      const { container } = await renderModal({ component: CreateNeuronModal });

      const accountCard = container.querySelector('article[role="button"]');
      expect(accountCard).not.toBeNull();

      accountCard && (await fireEvent.click(accountCard));

      const input = container.querySelector('input[name="amount"]');
      // Svelte generates code for listening to the `input` event
      // https://github.com/testing-library/svelte-testing-library/issues/29#issuecomment-498055823
      input && (await fireEvent.input(input, { target: { value: 22 } }));

      const createButton = container.querySelector('button[type="submit"]');

      createButton && (await fireEvent.click(createButton));

      await waitFor(() =>
        expect(
          container.querySelector("[data-tid='go-confirm-delay-button']")
        ).not.toBeNull()
      );
      const updateDelayButton = container.querySelector(
        '[data-tid="go-confirm-delay-button"]'
      );
      expect(updateDelayButton?.getAttribute("disabled")).not.toBeNull();
    });

    it("should have disabled button for dissolve less than six months", async () => {
      const { container } = await renderModal({ component: CreateNeuronModal });

      const accountCard = container.querySelector('article[role="button"]');
      expect(accountCard).not.toBeNull();

      accountCard && (await fireEvent.click(accountCard));

      const input = container.querySelector('input[name="amount"]');
      // Svelte generates code for listening to the `input` event
      // https://github.com/testing-library/svelte-testing-library/issues/29#issuecomment-498055823
      input && (await fireEvent.input(input, { target: { value: 22 } }));

      const createButton = container.querySelector('button[type="submit"]');

      createButton && (await fireEvent.click(createButton));

      await waitFor(() =>
        expect(container.querySelector('input[type="range"]')).not.toBeNull()
      );
      const inputRange = container.querySelector('input[type="range"]');

      const FIVE_MONTHS = 60 * 60 * 24 * 30 * 5;
      inputRange &&
        (await fireEvent.input(inputRange, { target: { value: FIVE_MONTHS } }));

      const updateDelayButton = container.querySelector(
        '[data-tid="go-confirm-delay-button"]'
      );
      expect(updateDelayButton?.getAttribute("disabled")).not.toBeNull();
    });

    it("should be able to create a neuron and see the stake of the new neuron in the dissolve modal", async () => {
      const { container, getByText } = await renderModal({
        component: CreateNeuronModal,
      });

      const accountCard = container.querySelector('article[role="button"]');
      expect(accountCard).not.toBeNull();

      accountCard && (await fireEvent.click(accountCard));

      const input = container.querySelector('input[name="amount"]');
      // Svelte generates code for listening to the `input` event
      // https://github.com/testing-library/svelte-testing-library/issues/29#issuecomment-498055823
      input &&
        (await fireEvent.input(input, { target: { value: neuronStake } }));

      const createButton = container.querySelector('button[type="submit"]');

      createButton && (await fireEvent.click(createButton));

      await waitFor(() =>
        expect(container.querySelector('input[type="range"]')).not.toBeNull()
      );

      expect(
        getByText(formatVotingPower(neuronStakeE8s), { exact: false })
      ).not.toBeNull();
    });

    it("should be able to change dissolve delay in the confirmation screen", async () => {
      const { container } = await renderModal({ component: CreateNeuronModal });

      const accountCard = container.querySelector('article[role="button"]');
      expect(accountCard).not.toBeNull();

      accountCard && (await fireEvent.click(accountCard));

      const input = container.querySelector('input[name="amount"]');
      // Svelte generates code for listening to the `input` event
      // https://github.com/testing-library/svelte-testing-library/issues/29#issuecomment-498055823
      input && (await fireEvent.input(input, { target: { value: 22 } }));

      const createButton = container.querySelector('button[type="submit"]');

      createButton && (await fireEvent.click(createButton));

      await waitFor(() =>
        expect(container.querySelector('input[type="range"]')).not.toBeNull()
      );
      const inputRange = container.querySelector('input[type="range"]');

      const ONE_YEAR = 60 * 60 * 24 * 365;
      inputRange &&
        (await fireEvent.input(inputRange, { target: { value: ONE_YEAR } }));

      const goToConfirmDelayButton = container.querySelector(
        '[data-tid="go-confirm-delay-button"]'
      );
      await waitFor(() =>
        expect(goToConfirmDelayButton?.getAttribute("disabled")).toBeNull()
      );

      goToConfirmDelayButton && (await fireEvent.click(goToConfirmDelayButton));

      await waitFor(() =>
        expect(
          container.querySelector(
            '[data-tid="confirm-dissolve-delay-container"]'
          )
        ).not.toBeNull()
      );

      const confirmButton = container.querySelector(
        '[data-tid="confirm-delay-button"]'
      );
      confirmButton && (await fireEvent.click(confirmButton));

      await waitFor(() => expect(updateDelay).toBeCalled());
    });

    it("should go to edit followers when skipping dissolve delay", async () => {
      const { container, queryByTestId } = await renderModal({
        component: CreateNeuronModal,
      });

      // SCREEN: Select Account
      const accountCard = container.querySelector('article[role="button"]');
      expect(accountCard).not.toBeNull();

      accountCard && (await fireEvent.click(accountCard));

      // SCREEN: Create Neuron
      const input = container.querySelector('input[name="amount"]');
      // Svelte generates code for listening to the `input` event
      // https://github.com/testing-library/svelte-testing-library/issues/29#issuecomment-498055823
      input && (await fireEvent.input(input, { target: { value: 22 } }));

      const createButton = container.querySelector('button[type="submit"]');

      createButton && (await fireEvent.click(createButton));

      // SCREEN: Set Dissolve Delay
      await waitFor(() =>
        expect(container.querySelector('input[type="range"]')).not.toBeNull()
      );

      const skipButton = queryByTestId("cancel-neuron-delay");

      skipButton && (await fireEvent.click(skipButton));

      // SCREEN: Edit Followers
      await waitFor(() =>
        expect(queryByTestId("edit-followers-screen")).not.toBeNull()
      );
    });
  });

  describe("hardware wallet account selection", () => {
    beforeEach(() => {
      jest
        .spyOn(accountsStore, "subscribe")
        .mockImplementation(
          mockAccountsStoreSubscribe([], [mockHardwareWalletAccount])
        );
      jest
        .spyOn(authStore, "subscribe")
        .mockImplementation(mockAuthStoreSubscribe);
    });

    afterEach(() => {
      jest.clearAllMocks();
      neuronsStore.setNeurons({ neurons: [], certified: true });
    });

    const createNeuron = async ({
      queryByText,
      container,
    }: {
      queryByText: BoundFunction<queries.QueryByText>;
      container: HTMLElement;
    }) => {
      // SCREEN: Select Hardware Wallet Account
      const hardwareWalletAccount = queryByText(
        mockHardwareWalletAccount.name as string,
        {
          exact: false,
        }
      );
      expect(hardwareWalletAccount).not.toBeNull();

      hardwareWalletAccount && (await fireEvent.click(hardwareWalletAccount));

      // SCREEN: Create Neuron
      const input = container.querySelector('input[name="amount"]');
      // Svelte generates code for listening to the `input` event
      // https://github.com/testing-library/svelte-testing-library/issues/29#issuecomment-498055823
      input && (await fireEvent.input(input, { target: { value: 22 } }));

      const createButton = container.querySelector('button[type="submit"]');

      createButton && (await fireEvent.click(createButton));
    };

    it("should create neuron for hardwareWallet and close modal if hotkey is not added", async () => {
      const { container, queryByTestId, queryByText, component } =
        await renderModal({
          component: CreateNeuronModal,
        });

      await createNeuron({ queryByText, container });

      // SCREEN: Add NNS App Principal as Hotkey
      await waitFor(() =>
        expect(queryByTestId("add-principal-to-hotkeys-modal")).not.toBeNull()
      );
      const onClose = jest.fn();
      component.$on("nnsClose", onClose);

      const skipButton = queryByTestId("skip-add-principal-to-hotkey-modal");

      skipButton && (await fireEvent.click(skipButton));

<<<<<<< HEAD
      expect(addHotkeyForHardwareWalletNeuron).toBeCalled();
=======
      await waitFor(() => expect(onClose).toBeCalled());
    });

    it("should create neuron for hardwareWallet and add dissolve delay", async () => {
      neuronsStore.setNeurons({ neurons: [newNeuron], certified: true });
      const { container, queryByTestId, queryByText } = await renderModal({
        component: CreateNeuronModal,
      });

      await createNeuron({ queryByText, container });

      // SCREEN: Add NNS App Principal as Hotkey
      await waitFor(() =>
        expect(queryByTestId("add-principal-to-hotkeys-modal")).not.toBeNull()
      );

      const addHotkeyButton = queryByTestId(
        "confirm-add-principal-to-hotkey-modal"
      );

      addHotkeyButton && (await fireEvent.click(addHotkeyButton));

      expect(addHotkeyFromHW).toBeCalled();
>>>>>>> e2498615

      await waitFor(() =>
        expect(container.querySelector('input[type="range"]')).not.toBeNull()
      );
      const inputRange = container.querySelector('input[type="range"]');

      const ONE_YEAR = 60 * 60 * 24 * 365;
      inputRange &&
        (await fireEvent.input(inputRange, { target: { value: ONE_YEAR } }));

      const goToConfirmDelayButton = container.querySelector(
        '[data-tid="go-confirm-delay-button"]'
      );
      await waitFor(() =>
        expect(goToConfirmDelayButton?.getAttribute("disabled")).toBeNull()
      );

      goToConfirmDelayButton && (await fireEvent.click(goToConfirmDelayButton));

      await waitFor(() =>
        expect(
          container.querySelector(
            '[data-tid="confirm-dissolve-delay-container"]'
          )
        ).not.toBeNull()
      );

      const confirmButton = container.querySelector(
        '[data-tid="confirm-delay-button"]'
      );
      confirmButton && (await fireEvent.click(confirmButton));

      await waitFor(() => expect(updateDelay).toBeCalled());
    });
  });
});<|MERGE_RESOLUTION|>--- conflicted
+++ resolved
@@ -463,9 +463,6 @@
 
       skipButton && (await fireEvent.click(skipButton));
 
-<<<<<<< HEAD
-      expect(addHotkeyForHardwareWalletNeuron).toBeCalled();
-=======
       await waitFor(() => expect(onClose).toBeCalled());
     });
 
@@ -488,8 +485,7 @@
 
       addHotkeyButton && (await fireEvent.click(addHotkeyButton));
 
-      expect(addHotkeyFromHW).toBeCalled();
->>>>>>> e2498615
+      expect(addHotkeyForHardwareWalletNeuron).toBeCalled();
 
       await waitFor(() =>
         expect(container.querySelector('input[type="range"]')).not.toBeNull()

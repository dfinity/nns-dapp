--- conflicted
+++ resolved
@@ -6,12 +6,9 @@
 import {
   addSubAccount,
   getAccountFromStore,
-<<<<<<< HEAD
-  getAccountTransactions,
-=======
   getAccountIdentity,
   getAccountIdentityByPrincipal,
->>>>>>> dea3feeb
+  getAccountTransactions,
   renameSubAccount,
   routePathAccountIdentifier,
   syncAccounts,
@@ -289,7 +286,6 @@
     });
   });
 
-<<<<<<< HEAD
   describe("getAccountTransactions", () => {
     const onLoad = jest.fn();
     const mockResponse = [mockSentToSubAccountTransaction];
@@ -348,7 +344,9 @@
         });
         expect(onLoad).not.toBeCalled();
       });
-=======
+    });
+  });
+
   describe("getAccountIdentity", () => {
     it("returns user identity if main account", async () => {
       accountsStore.set({
@@ -412,7 +410,6 @@
       expect(expectedIdentity).toBe(mockIdentity);
       expect(getLedgerIdentityProxy).toBeCalled();
       accountsStore.reset();
->>>>>>> dea3feeb
     });
   });
 });
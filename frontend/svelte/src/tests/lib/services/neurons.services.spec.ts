import { GovernanceCanister, ICP, LedgerCanister } from "@dfinity/nns";
import { mock } from "jest-mock-extended";
import { E8S_PER_ICP } from "../../../lib/constants/icp.constants";
import {
  getNeuron,
  listNeurons,
  stakeNeuron,
  updateDelay,
} from "../../../lib/services/neurons.services";
import { authStore } from "../../../lib/stores/auth.store";
import { mockAuthStoreSubscribe } from "../../mocks/auth.store.mock";
import { neuronMock } from "../../mocks/neurons.mock";

describe("neurons-services", () => {
  const mockGovernanceCanister = mock<GovernanceCanister>();
  beforeEach(() => {
    mockGovernanceCanister.listNeurons.mockImplementation(
      jest.fn().mockResolvedValue([])
    );
    mockGovernanceCanister.stakeNeuron.mockImplementation(jest.fn());
    mockGovernanceCanister.getNeuron.mockImplementation(
      jest.fn().mockResolvedValue(neuronMock)
    );
    jest
      .spyOn(GovernanceCanister, "create")
      .mockImplementation(() => mockGovernanceCanister);

    jest
      .spyOn(authStore, "subscribe")
      .mockImplementation(mockAuthStoreSubscribe);
  });

  afterEach(() => {
    jest.resetAllMocks();
  });

  it("stakeNeuron creates a new neuron", async () => {
    jest
      .spyOn(LedgerCanister, "create")
      .mockImplementation(() => mock<LedgerCanister>());

    await stakeNeuron({
      stake: ICP.fromString("2") as ICP,
    });

    expect(mockGovernanceCanister.stakeNeuron).toBeCalled();
  });

  it(`stakeNeuron should raise an error if amount less than ${
    E8S_PER_ICP / E8S_PER_ICP
  } ICP`, async () => {
    jest
      .spyOn(LedgerCanister, "create")
      .mockImplementation(() => mock<LedgerCanister>());

    const call = () =>
      stakeNeuron({
        stake: ICP.fromString("0.1") as ICP,
      });

    await expect(call).rejects.toThrow(Error);
  });

  it("listNeurons fetches neurons", async () => {
    expect(mockGovernanceCanister.listNeurons).not.toBeCalled();

    await listNeurons();

    expect(mockGovernanceCanister.listNeurons).toBeCalled();
  });

<<<<<<< HEAD
  it("get neuron returns expected neuron", async () => {
    expect(mockGovernanceCanister.getNeuron).not.toBeCalled();

    const neuron = await getNeuron(neuronMock.neuronId);

    expect(mockGovernanceCanister.getNeuron).toBeCalled();
    expect(neuron).not.toBeUndefined();
    expect(neuron?.neuronId).toEqual(neuronMock.neuronId);
=======
  it("updateDelay updates neuron", async () => {
    mockGovernanceCanister.increaseDissolveDelay.mockImplementation(
      jest.fn().mockResolvedValue({ Ok: null })
    );
    jest
      .spyOn(LedgerCanister, "create")
      .mockImplementation(() => mock<LedgerCanister>());

    await updateDelay({
      neuronId: BigInt(10),
      dissolveDelayInSeconds: 12000,
    });

    expect(mockGovernanceCanister.increaseDissolveDelay).toBeCalled();
  });

  it("updateDelay throws error when updating neuron fails", async () => {
    const error = new Error();
    mockGovernanceCanister.increaseDissolveDelay.mockImplementation(
      jest.fn().mockResolvedValue({ Err: error })
    );
    jest
      .spyOn(LedgerCanister, "create")
      .mockImplementation(() => mock<LedgerCanister>());

    const call = () =>
      updateDelay({
        neuronId: BigInt(10),
        dissolveDelayInSeconds: 12000,
      });

    expect(call).rejects.toThrow(error);
>>>>>>> ab171982
  });
});<|MERGE_RESOLUTION|>--- conflicted
+++ resolved
@@ -69,7 +69,6 @@
     expect(mockGovernanceCanister.listNeurons).toBeCalled();
   });
 
-<<<<<<< HEAD
   it("get neuron returns expected neuron", async () => {
     expect(mockGovernanceCanister.getNeuron).not.toBeCalled();
 
@@ -78,7 +77,8 @@
     expect(mockGovernanceCanister.getNeuron).toBeCalled();
     expect(neuron).not.toBeUndefined();
     expect(neuron?.neuronId).toEqual(neuronMock.neuronId);
-=======
+  });
+
   it("updateDelay updates neuron", async () => {
     mockGovernanceCanister.increaseDissolveDelay.mockImplementation(
       jest.fn().mockResolvedValue({ Ok: null })
@@ -111,6 +111,5 @@
       });
 
     expect(call).rejects.toThrow(error);
->>>>>>> ab171982
   });
 });
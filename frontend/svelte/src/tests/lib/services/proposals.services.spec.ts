--- conflicted
+++ resolved
@@ -13,17 +13,14 @@
 import { busyStore } from "../../../lib/stores/busy.store";
 import { proposalsStore } from "../../../lib/stores/proposals.store";
 import { toastsStore } from "../../../lib/stores/toasts.store";
-<<<<<<< HEAD
 import type { ToastMsg } from "../../../lib/types/toast";
 import { mockIdentity } from "../../mocks/auth.store.mock";
 import en from "../../mocks/i18n.mock";
-=======
 import {
   mockIdentityErrorMsg,
   resetIdentity,
   setNoIdentity,
 } from "../../mocks/auth.store.mock";
->>>>>>> 99013170
 import { mockProposals } from "../../mocks/proposals.store.mock";
 
 describe("proposals-services", () => {
@@ -234,12 +231,7 @@
         await registerVotes({
           neuronIds,
           proposalId,
-<<<<<<< HEAD
-          vote: Vote.YES,
-          identity,
-=======
-          vote: Vote.NO,
->>>>>>> 99013170
+          vote: Vote.NO,
         });
         expect(spyOnListNeurons).toBeCalled();
         expect(spyToastError).toBeCalledWith({
@@ -288,17 +280,6 @@
         expect(lastToastMessage.labelKey).toBe("error.register_vote_unknown");
         expect(lastToastMessage.level).toBe("error");
       });
-<<<<<<< HEAD
-=======
-    });
-
-    describe("unknown errors", () => {
-      jest
-        .spyOn(neuronsServices, "listNeurons")
-        .mockImplementation(() => Promise.resolve());
-
-      afterAll(() => jest.clearAllMocks());
->>>>>>> 99013170
 
       it("should show error.register_vote on nns-js-based errors", async () => {
         jest

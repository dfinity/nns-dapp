<<<<<<< HEAD
import { ICP, NeuronState, Topic } from "@dfinity/nns";
=======
import { ICP, NeuronState, Vote, type BallotInfo } from "@dfinity/nns";
>>>>>>> 1b1304fc
import {
  SECONDS_IN_EIGHT_YEARS,
  SECONDS_IN_FOUR_YEARS,
  SECONDS_IN_HALF_YEAR,
  SECONDS_IN_HOUR,
  SECONDS_IN_YEAR,
} from "../../../lib/constants/constants";
import { TRANSACTION_FEE_E8S } from "../../../lib/constants/icp.constants";
import {
  ageMultiplier,
  ballotsWithDefinedProposal,
  convertNumberToICP,
  dissolveDelayMultiplier,
  followeesNeurons,
  formatVotingPower,
  getDissolvingTimeInSeconds,
  hasJoinedCommunityFund,
  hasValidStake,
  isCurrentUserController,
  isEnoughToStakeNeuron,
  isNeuronControllable,
  isValidInputAmount,
  maturityByStake,
  neuronCanBeSplit,
  neuronStake,
  sortNeuronsByCreatedTimestamp,
  votingPower,
} from "../../../lib/utils/neuron.utils";
import { mockMainAccount } from "../../mocks/accounts.store.mock";
import { mockIdentity } from "../../mocks/auth.store.mock";
import { mockFullNeuron, mockNeuron } from "../../mocks/neurons.mock";

describe("neuron-utils", () => {
  describe("votingPower", () => {
    it("should return zero for delays less than six months", () => {
      expect(
        votingPower({ stake: BigInt(2), dissolveDelayInSeconds: 100 })
      ).toBe(BigInt(0));
    });

    it("should return more than stake when delay more than six months", () => {
      const stake = "2.2";
      const icp = ICP.fromString(stake) as ICP;
      expect(
        votingPower({
          stake: icp.toE8s(),
          dissolveDelayInSeconds: SECONDS_IN_HALF_YEAR + SECONDS_IN_HOUR,
        })
      ).toBeGreaterThan(icp.toE8s());
    });

    it("should return the double when delay is eight years", () => {
      const stake = "2.2";
      const icp = ICP.fromString(stake) as ICP;
      expect(
        votingPower({
          stake: icp.toE8s(),
          dissolveDelayInSeconds: SECONDS_IN_EIGHT_YEARS,
        })
      ).toBe(icp.toE8s() * BigInt(2));
    });

    it("should add age multiplier", () => {
      const stake = "2.2";
      const icp = ICP.fromString(stake) as ICP;
      const powerWithAge = votingPower({
        stake: icp.toE8s(),
        dissolveDelayInSeconds: SECONDS_IN_HALF_YEAR + SECONDS_IN_HOUR,
        ageSeconds: SECONDS_IN_HALF_YEAR + SECONDS_IN_HOUR,
      });
      const powerWithoutAge = votingPower({
        stake: icp.toE8s(),
        dissolveDelayInSeconds: SECONDS_IN_HALF_YEAR + SECONDS_IN_HOUR,
      });
      expect(powerWithAge).toBeGreaterThan(powerWithoutAge);
    });
  });

  describe("formatVotingPower", () => {
    it("should format", () => {
      expect(formatVotingPower(BigInt(0))).toBe("0.00");
      expect(formatVotingPower(BigInt(100000000))).toBe("1.00");
      expect(formatVotingPower(BigInt(9999900000))).toBe("100.00");
    });
  });

  describe("dissolveDelayMultiplier", () => {
    it("be 1 when dissolve is 0", () => {
      expect(dissolveDelayMultiplier(0)).toBe(1);
    });

    it("be 2 when dissolve is eight years", () => {
      expect(dissolveDelayMultiplier(SECONDS_IN_EIGHT_YEARS)).toBe(2);
    });

    it("is a maximum of 2", () => {
      expect(dissolveDelayMultiplier(SECONDS_IN_EIGHT_YEARS * 2)).toBe(2);
      expect(dissolveDelayMultiplier(SECONDS_IN_EIGHT_YEARS * 4)).toBe(2);
    });

    it("returns more than 1 with positive delay", () => {
      expect(dissolveDelayMultiplier(SECONDS_IN_HALF_YEAR)).toBeGreaterThan(1);
      expect(dissolveDelayMultiplier(1000)).toBeGreaterThan(1);
    });

    it("returns expected multiplier for one year", () => {
      expect(dissolveDelayMultiplier(SECONDS_IN_YEAR)).toBe(1.125);
    });
  });

  describe("ageMultiplier", () => {
    it("be 1 when age is 0", () => {
      expect(ageMultiplier(0)).toBe(1);
    });

    it("be 1.25 when age is four years", () => {
      expect(ageMultiplier(SECONDS_IN_FOUR_YEARS)).toBe(1.25);
    });

    it("is a maximum of 1.25", () => {
      expect(ageMultiplier(SECONDS_IN_EIGHT_YEARS * 2)).toBe(1.25);
      expect(ageMultiplier(SECONDS_IN_EIGHT_YEARS * 4)).toBe(1.25);
    });

    it("returns more than 1 with positive age", () => {
      expect(ageMultiplier(SECONDS_IN_HALF_YEAR)).toBeGreaterThan(1);
      expect(ageMultiplier(1000)).toBeGreaterThan(1);
    });

    it("returns expected multiplier for one year", () => {
      expect(ageMultiplier(SECONDS_IN_YEAR)).toBe(1.0625);
    });
  });

  describe("hasValidStake", () => {
    it("returns whether the stake is valid or not", () => {
      const fullNeuronWithEnoughStake = {
        ...mockFullNeuron,
        cachedNeuronStake: BigInt(3_000_000_000),
      };
      const neuronWithEnoughStake = {
        ...mockNeuron,
        fullNeuron: fullNeuronWithEnoughStake,
      };
      expect(hasValidStake(neuronWithEnoughStake)).toBeTruthy();

      const fullNeuronWithEnoughStakeInMaturity = {
        ...mockFullNeuron,
        cachedNeuronStake: BigInt(100_000_000),
        maturityE8sEquivalent: BigInt(3_000_000_000),
      };
      const neuronWithEnoughStakeInMaturity = {
        ...mockNeuron,
        fullNeuron: fullNeuronWithEnoughStakeInMaturity,
      };
      expect(hasValidStake(neuronWithEnoughStakeInMaturity)).toBeTruthy();

      const fullNeuronWithoutEnoughStake = {
        ...mockFullNeuron,
        cachedNeuronStake: BigInt(TRANSACTION_FEE_E8S / 4),
        maturityE8sEquivalent: BigInt(TRANSACTION_FEE_E8S / 4),
      };
      const neuronWithoutEnoughStake = {
        ...mockNeuron,
        fullNeuron: fullNeuronWithoutEnoughStake,
      };
      expect(hasValidStake(neuronWithoutEnoughStake)).toBeFalsy();

      const neuronWithoutFullNeuron = {
        ...mockNeuron,
      };
      neuronWithoutFullNeuron.fullNeuron = undefined;
      expect(hasValidStake(neuronWithoutFullNeuron)).toBeFalsy();
    });
  });

  describe("hasJoinedCommunityFund", () => {
    it("returns true when neuron has joined community", () => {
      const joinedNeuron = {
        ...mockNeuron,
        joinedCommunityFundTimestampSeconds: BigInt(100),
      };
      expect(hasJoinedCommunityFund(joinedNeuron)).toBe(true);
    });

    it("returns true when neuron has not joined community", () => {
      const joinedNeuron = {
        ...mockNeuron,
        joinedCommunityFundTimestampSeconds: undefined,
      };
      expect(hasJoinedCommunityFund(joinedNeuron)).toBe(false);
    });
  });

  describe("getDissolvingTimeInSeconds", () => {
    it("returns undefined if neuron not dissolving", () => {
      const neuron = {
        ...mockNeuron,
        state: NeuronState.DISSOLVED,
      };
      expect(getDissolvingTimeInSeconds(neuron)).toBeUndefined();
    });

    it("returns undefined if dissolve state has no timestamp", () => {
      const neuron = {
        ...mockNeuron,
        state: NeuronState.DISSOLVING,
        fullNeuron: {
          ...mockFullNeuron,
          dissolveState: undefined,
        },
      };
      expect(getDissolvingTimeInSeconds(neuron)).toBeUndefined();
    });

    it("returns duration from today until dissolving time", () => {
      const todayInSeconds = BigInt(Math.round(Date.now() / 1000));
      const delayInSeconds = todayInSeconds + BigInt(SECONDS_IN_YEAR);
      const neuron = {
        ...mockNeuron,
        state: NeuronState.DISSOLVING,
        fullNeuron: {
          ...mockFullNeuron,
          dissolveState: {
            WhenDissolvedTimestampSeconds: delayInSeconds,
          },
        },
      };
      expect(getDissolvingTimeInSeconds(neuron)).toBe(BigInt(SECONDS_IN_YEAR));
    });
  });

  describe("isCurrentUserController", () => {
    it("returns false when controller not defined", () => {
      const notControlledNeuron = {
        ...mockNeuron,
        fullNeuron: {
          ...mockFullNeuron,
          controller: undefined,
        },
      };
      expect(
        isCurrentUserController({
          neuron: notControlledNeuron,
          identity: mockIdentity,
        })
      ).toBe(false);
    });

    it("returns true when neuron is controlled by user", () => {
      const userControlledNeuron = {
        ...mockNeuron,
        fullNeuron: {
          ...mockFullNeuron,
          controller: mockIdentity.getPrincipal().toText(),
        },
      };
      expect(
        isCurrentUserController({
          neuron: userControlledNeuron,
          identity: mockIdentity,
        })
      ).toBe(true);
    });

    it("returns false when controller does not match main", () => {
      const userControlledNeuron = {
        ...mockNeuron,
        fullNeuron: {
          ...mockFullNeuron,
          controller: "bbbbb-bb",
        },
      };
      expect(
        isCurrentUserController({
          neuron: userControlledNeuron,
          identity: mockIdentity,
        })
      ).toBe(false);
    });
  });

  describe("maturityByStake", () => {
    it("returns 0 when no full neuron", () => {
      const neuron = {
        ...mockNeuron,
        fullNeuron: undefined,
      };
      expect(maturityByStake(neuron)).toBe(0);
    });

    it("returns 0 if neuron stake is 0", () => {
      const neuron = {
        ...mockNeuron,
        fullNeuron: {
          ...mockFullNeuron,
          cachedNeuronStake: BigInt(0),
        },
      };
      expect(maturityByStake(neuron)).toBe(0);
    });

    it("returns maturity in percentage of stake", () => {
      const stake = ICP.fromString("2") as ICP;
      const neuron = {
        ...mockNeuron,
        fullNeuron: {
          ...mockFullNeuron,
          cachedNeuronStake: stake.toE8s(),
          maturityE8sEquivalent: stake.toE8s() / BigInt(2),
        },
      };
      expect(maturityByStake(neuron)).toBe(0.5);
    });

    it("returns maturity up to 6 decimal places", () => {
      const stake = ICP.fromString("3") as ICP;
      const neuron = {
        ...mockNeuron,
        fullNeuron: {
          ...mockFullNeuron,
          cachedNeuronStake: stake.toE8s(),
          maturityE8sEquivalent: stake.toE8s() / BigInt(3),
        },
      };
      expect(maturityByStake(neuron)).toBe(0.333333);
    });
  });

  describe("sortNeuronsByCreatedTimestamp", () => {
    it("should sort neurons by createdTimestampSeconds", () => {
      const neuron1 = { ...mockNeuron, createdTimestampSeconds: BigInt(1) };
      const neuron2 = { ...mockNeuron, createdTimestampSeconds: BigInt(2) };
      const neuron3 = { ...mockNeuron, createdTimestampSeconds: BigInt(3) };
      expect(sortNeuronsByCreatedTimestamp([])).toEqual([]);
      expect(sortNeuronsByCreatedTimestamp([neuron1])).toEqual([neuron1]);
      expect(
        sortNeuronsByCreatedTimestamp([neuron3, neuron2, neuron1])
      ).toEqual([neuron3, neuron2, neuron1]);
      expect(
        sortNeuronsByCreatedTimestamp([neuron2, neuron1, neuron3])
      ).toEqual([neuron3, neuron2, neuron1]);
    });
  });

  describe("isNeuronControllable", () => {
    it("should return true if neuron controller is the current main account", () => {
      const accounts = {
        main: mockMainAccount,
        subaccounts: undefined,
      };

      const neuron = {
        ...mockNeuron,
        fullNeuron: {
          ...mockFullNeuron,
          controller: mockMainAccount.principal?.toText(),
        },
      };

      expect(
        isNeuronControllable({ neuron, identity: mockIdentity, accounts })
      ).toBe(true);
    });

    it("should return true if neuron controller is the current identity principal", () => {
      const accounts = {
        main: undefined,
        subaccounts: undefined,
      };

      const neuron = {
        ...mockNeuron,
        fullNeuron: {
          ...mockFullNeuron,
          controller: mockIdentity.getPrincipal().toText(),
        },
      };

      expect(
        isNeuronControllable({ neuron, identity: mockIdentity, accounts })
      ).toBe(true);
    });

    it("should return false if fullNeuron not defined", () => {
      const accounts = {
        main: undefined,
        subaccounts: undefined,
      };

      const neuron = {
        ...mockNeuron,
        fullNeuron: undefined,
      };

      expect(
        isNeuronControllable({ neuron, identity: mockIdentity, accounts })
      ).toBe(false);
    });

    it("should return false if neuron controller is not current main account nor identity", () => {
      const accounts = {
        main: mockMainAccount,
        subaccounts: undefined,
      };

      const neuron = {
        ...mockNeuron,
        fullNeuron: {
          ...mockFullNeuron,
          controller: "bbbbb-b",
        },
      };

      expect(
        isNeuronControllable({ neuron, identity: mockIdentity, accounts })
      ).toBe(false);
    });

    it("should return false if no accounts and no in the identity", () => {
      const accounts = {
        main: undefined,
        subaccounts: undefined,
      };
      expect(
        isNeuronControllable({
          neuron: mockNeuron,
          identity: mockIdentity,
          accounts,
        })
      ).toBe(false);
    });
  });

  describe("neuronStake", () => {
    it("should calculate neuron stake", () => {
      const neuron = {
        ...mockNeuron,
        fullNeuron: {
          ...mockFullNeuron,
          cachedNeuronStake: BigInt(100),
          neuronFees: BigInt(10),
        },
      };
      expect(neuronStake(neuron)).toBe(BigInt(90));
    });

    it("should return 0n when stake is not available", () => {
      const neuron = {
        ...mockNeuron,
        fullNeuron: undefined,
      };
      expect(neuronStake(neuron)).toBe(BigInt(0));
    });
  });

  describe("ballotsWithDefinedProposal", () => {
    const ballot: BallotInfo = {
      vote: Vote.YES,
      proposalId: undefined,
    };
    const ballotWithProposalId: BallotInfo = {
      vote: Vote.YES,
      proposalId: BigInt(0),
    };

    it("should filter out ballots w/o proposalIds", () => {
      expect(
        ballotsWithDefinedProposal({
          ...mockNeuron,
          recentBallots: [ballot, ballot],
        })
      ).toEqual([]);
      expect(
        ballotsWithDefinedProposal({
          ...mockNeuron,
          recentBallots: [ballot, ballotWithProposalId],
        })
      ).toEqual([ballotWithProposalId]);
      expect(
        ballotsWithDefinedProposal({
          ...mockNeuron,
          recentBallots: [ballotWithProposalId, ballotWithProposalId],
        })
      ).toEqual([ballotWithProposalId, ballotWithProposalId]);
    });
  });

  describe("neuronCanBeSplit", () => {
    it("should return true if neuron has enough stake to be splitted", () => {
      const neuron = {
        ...mockNeuron,
        fullNeuron: {
          ...mockFullNeuron,
          cachedNeuronStake: BigInt(1_000_000_000),
          neuronFees: BigInt(10),
        },
      };
      expect(neuronCanBeSplit(neuron)).toBe(true);
    });

    it("should return false if neuron has not enough stake to be splitted", () => {
      const neuron = {
        ...mockNeuron,
        fullNeuron: {
          ...mockFullNeuron,
          cachedNeuronStake: BigInt(100),
          neuronFees: BigInt(10),
        },
      };
      expect(neuronCanBeSplit(neuron)).toBe(false);
    });
  });

  describe("isValidInputAmount", () => {
    it("return false if amount is undefined", () => {
      expect(isValidInputAmount({ amount: undefined, max: 10 })).toBe(false);
    });

    it("return true if amount is lower than max", () => {
      expect(isValidInputAmount({ amount: 3, max: 10 })).toBe(true);
    });

    it("return false if amount is higher than max", () => {
      expect(isValidInputAmount({ amount: 40, max: 10 })).toBe(false);
    });
  });

  describe("convertNumberToICP", () => {
    it("returns ICP from number", () => {
      expect(convertNumberToICP(10)?.toE8s()).toBe(BigInt(1_000_000_000));
      expect(convertNumberToICP(10.1234)?.toE8s()).toBe(BigInt(1_012_340_000));
      expect(convertNumberToICP(0.004)?.toE8s()).toBe(BigInt(400_000));
    });

    it("returns undefined on negative numbers", () => {
      expect(convertNumberToICP(-10)).toBeUndefined();
    });
  });

  describe.only("followeesNeurons", () => {
    it("should transform followees", () => {
      const neuron = {
        ...mockNeuron,
        fullNeuron: {
          ...mockFullNeuron,
          followees: [
            {
              topic: Topic.ExchangeRate,
              followees: [BigInt(0), BigInt(1)],
            },
            {
              topic: Topic.Kyc,
              followees: [BigInt(1)],
            },
            {
              topic: Topic.Governance,
              followees: [BigInt(0), BigInt(1), BigInt(2)],
            },
          ],
        },
      };

      expect(followeesNeurons(neuron)).toStrictEqual([
        {
          neuronId: BigInt(0),
          topics: [Topic.ExchangeRate, Topic.Governance],
        },
        {
          neuronId: BigInt(1),
          topics: [Topic.ExchangeRate, Topic.Kyc, Topic.Governance],
        },
        {
          neuronId: BigInt(2),
          topics: [Topic.Governance],
        },
      ]);
    });

    it("should return empty array if no followees", () => {
      const neuron = {
        ...mockNeuron,
        fullNeuron: {
          ...mockFullNeuron,
          followees: [],
        },
      };
      expect(followeesNeurons(neuron)).toStrictEqual([]);
    });

    it("should return empty array if no fullNeuron", () => {
      const neuron = {
        ...mockNeuron,
        fullNeuron: undefined,
      };
      expect(followeesNeurons(neuron)).toStrictEqual([]);
    });
  });

  describe("isEnoughToStakeNeuron", () => {
    it("return true if enough ICP to create a neuron", () => {
      const stake = ICP.fromString("3") as ICP;
      expect(isEnoughToStakeNeuron({ stake })).toBe(true);
    });
    it("returns false if not enough ICP to create a neuron", () => {
      const stake = ICP.fromString("0.000001") as ICP;
      expect(isEnoughToStakeNeuron({ stake })).toBe(false);
    });
    it("takes into account transaction fee", () => {
      const stake = ICP.fromString("1") as ICP;
      expect(isEnoughToStakeNeuron({ stake, withTransactionFee: true })).toBe(
        false
      );
    });
  });
});<|MERGE_RESOLUTION|>--- conflicted
+++ resolved
@@ -1,8 +1,4 @@
-<<<<<<< HEAD
-import { ICP, NeuronState, Topic } from "@dfinity/nns";
-=======
-import { ICP, NeuronState, Vote, type BallotInfo } from "@dfinity/nns";
->>>>>>> 1b1304fc
+import { ICP, NeuronState, Topic, Vote, type BallotInfo } from "@dfinity/nns";
 import {
   SECONDS_IN_EIGHT_YEARS,
   SECONDS_IN_FOUR_YEARS,

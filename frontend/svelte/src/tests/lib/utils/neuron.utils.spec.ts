import { ICP, NeuronState, Vote, type BallotInfo } from "@dfinity/nns";
import {
  SECONDS_IN_EIGHT_YEARS,
  SECONDS_IN_FOUR_YEARS,
  SECONDS_IN_HALF_YEAR,
  SECONDS_IN_HOUR,
  SECONDS_IN_YEAR,
} from "../../../lib/constants/constants";
import { TRANSACTION_FEE_E8S } from "../../../lib/constants/icp.constants";
import {
  ageMultiplier,
<<<<<<< HEAD
  ballotsWithDefinedProposal,
=======
  convertNumberToICP,
>>>>>>> c7f59428
  dissolveDelayMultiplier,
  formatVotingPower,
  getDissolvingTimeInSeconds,
  hasJoinedCommunityFund,
  hasValidStake,
  isCurrentUserController,
  isEnoughToStakeNeuron,
  isNeuronControllable,
  isValidInputAmount,
  maturityByStake,
  neuronCanBeSplit,
  neuronStake,
  sortNeuronsByCreatedTimestamp,
  votingPower,
} from "../../../lib/utils/neuron.utils";
import { mockMainAccount } from "../../mocks/accounts.store.mock";
import { mockIdentity } from "../../mocks/auth.store.mock";
import { mockFullNeuron, mockNeuron } from "../../mocks/neurons.mock";

describe("neuron-utils", () => {
  describe("votingPower", () => {
    it("should return zero for delays less than six months", () => {
      expect(
        votingPower({ stake: BigInt(2), dissolveDelayInSeconds: 100 })
      ).toBe(BigInt(0));
    });

    it("should return more than stake when delay more than six months", () => {
      const stake = "2.2";
      const icp = ICP.fromString(stake) as ICP;
      expect(
        votingPower({
          stake: icp.toE8s(),
          dissolveDelayInSeconds: SECONDS_IN_HALF_YEAR + SECONDS_IN_HOUR,
        })
      ).toBeGreaterThan(icp.toE8s());
    });

    it("should return the double when delay is eight years", () => {
      const stake = "2.2";
      const icp = ICP.fromString(stake) as ICP;
      expect(
        votingPower({
          stake: icp.toE8s(),
          dissolveDelayInSeconds: SECONDS_IN_EIGHT_YEARS,
        })
      ).toBe(icp.toE8s() * BigInt(2));
    });

    it("should add age multiplier", () => {
      const stake = "2.2";
      const icp = ICP.fromString(stake) as ICP;
      const powerWithAge = votingPower({
        stake: icp.toE8s(),
        dissolveDelayInSeconds: SECONDS_IN_HALF_YEAR + SECONDS_IN_HOUR,
        ageSeconds: SECONDS_IN_HALF_YEAR + SECONDS_IN_HOUR,
      });
      const powerWithoutAge = votingPower({
        stake: icp.toE8s(),
        dissolveDelayInSeconds: SECONDS_IN_HALF_YEAR + SECONDS_IN_HOUR,
      });
      expect(powerWithAge).toBeGreaterThan(powerWithoutAge);
    });
  });

  describe("formatVotingPower", () => {
    it("should format", () => {
      expect(formatVotingPower(BigInt(0))).toBe("0.00");
      expect(formatVotingPower(BigInt(100000000))).toBe("1.00");
      expect(formatVotingPower(BigInt(9999900000))).toBe("100.00");
    });
  });

  describe("dissolveDelayMultiplier", () => {
    it("be 1 when dissolve is 0", () => {
      expect(dissolveDelayMultiplier(0)).toBe(1);
    });

    it("be 2 when dissolve is eight years", () => {
      expect(dissolveDelayMultiplier(SECONDS_IN_EIGHT_YEARS)).toBe(2);
    });

    it("is a maximum of 2", () => {
      expect(dissolveDelayMultiplier(SECONDS_IN_EIGHT_YEARS * 2)).toBe(2);
      expect(dissolveDelayMultiplier(SECONDS_IN_EIGHT_YEARS * 4)).toBe(2);
    });

    it("returns more than 1 with positive delay", () => {
      expect(dissolveDelayMultiplier(SECONDS_IN_HALF_YEAR)).toBeGreaterThan(1);
      expect(dissolveDelayMultiplier(1000)).toBeGreaterThan(1);
    });

    it("returns expected multiplier for one year", () => {
      expect(dissolveDelayMultiplier(SECONDS_IN_YEAR)).toBe(1.125);
    });
  });

  describe("ageMultiplier", () => {
    it("be 1 when age is 0", () => {
      expect(ageMultiplier(0)).toBe(1);
    });

    it("be 1.25 when age is four years", () => {
      expect(ageMultiplier(SECONDS_IN_FOUR_YEARS)).toBe(1.25);
    });

    it("is a maximum of 1.25", () => {
      expect(ageMultiplier(SECONDS_IN_EIGHT_YEARS * 2)).toBe(1.25);
      expect(ageMultiplier(SECONDS_IN_EIGHT_YEARS * 4)).toBe(1.25);
    });

    it("returns more than 1 with positive age", () => {
      expect(ageMultiplier(SECONDS_IN_HALF_YEAR)).toBeGreaterThan(1);
      expect(ageMultiplier(1000)).toBeGreaterThan(1);
    });

    it("returns expected multiplier for one year", () => {
      expect(ageMultiplier(SECONDS_IN_YEAR)).toBe(1.0625);
    });
  });

  describe("hasValidStake", () => {
    it("returns whether the stake is valid or not", () => {
      const fullNeuronWithEnoughStake = {
        ...mockFullNeuron,
        cachedNeuronStake: BigInt(3_000_000_000),
      };
      const neuronWithEnoughStake = {
        ...mockNeuron,
        fullNeuron: fullNeuronWithEnoughStake,
      };
      expect(hasValidStake(neuronWithEnoughStake)).toBeTruthy();

      const fullNeuronWithEnoughStakeInMaturity = {
        ...mockFullNeuron,
        cachedNeuronStake: BigInt(100_000_000),
        maturityE8sEquivalent: BigInt(3_000_000_000),
      };
      const neuronWithEnoughStakeInMaturity = {
        ...mockNeuron,
        fullNeuron: fullNeuronWithEnoughStakeInMaturity,
      };
      expect(hasValidStake(neuronWithEnoughStakeInMaturity)).toBeTruthy();

      const fullNeuronWithoutEnoughStake = {
        ...mockFullNeuron,
        cachedNeuronStake: BigInt(TRANSACTION_FEE_E8S / 4),
        maturityE8sEquivalent: BigInt(TRANSACTION_FEE_E8S / 4),
      };
      const neuronWithoutEnoughStake = {
        ...mockNeuron,
        fullNeuron: fullNeuronWithoutEnoughStake,
      };
      expect(hasValidStake(neuronWithoutEnoughStake)).toBeFalsy();

      const neuronWithoutFullNeuron = {
        ...mockNeuron,
      };
      neuronWithoutFullNeuron.fullNeuron = undefined;
      expect(hasValidStake(neuronWithoutFullNeuron)).toBeFalsy();
    });
  });

  describe("hasJoinedCommunityFund", () => {
    it("returns true when neuron has joined community", () => {
      const joinedNeuron = {
        ...mockNeuron,
        joinedCommunityFundTimestampSeconds: BigInt(100),
      };
      expect(hasJoinedCommunityFund(joinedNeuron)).toBe(true);
    });

    it("returns true when neuron has not joined community", () => {
      const joinedNeuron = {
        ...mockNeuron,
        joinedCommunityFundTimestampSeconds: undefined,
      };
      expect(hasJoinedCommunityFund(joinedNeuron)).toBe(false);
    });
  });

  describe("getDissolvingTimeInSeconds", () => {
    it("returns undefined if neuron not dissolving", () => {
      const neuron = {
        ...mockNeuron,
        state: NeuronState.DISSOLVED,
      };
      expect(getDissolvingTimeInSeconds(neuron)).toBeUndefined();
    });

    it("returns undefined if dissolve state has no timestamp", () => {
      const neuron = {
        ...mockNeuron,
        state: NeuronState.DISSOLVING,
        fullNeuron: {
          ...mockFullNeuron,
          dissolveState: undefined,
        },
      };
      expect(getDissolvingTimeInSeconds(neuron)).toBeUndefined();
    });

    it("returns duration from today until dissolving time", () => {
      const todayInSeconds = BigInt(Math.round(Date.now() / 1000));
      const delayInSeconds = todayInSeconds + BigInt(SECONDS_IN_YEAR);
      const neuron = {
        ...mockNeuron,
        state: NeuronState.DISSOLVING,
        fullNeuron: {
          ...mockFullNeuron,
          dissolveState: {
            WhenDissolvedTimestampSeconds: delayInSeconds,
          },
        },
      };
      expect(getDissolvingTimeInSeconds(neuron)).toBe(BigInt(SECONDS_IN_YEAR));
    });
  });

  describe("isCurrentUserController", () => {
    it("returns false when controller not defined", () => {
      const notControlledNeuron = {
        ...mockNeuron,
        fullNeuron: {
          ...mockFullNeuron,
          controller: undefined,
        },
      };
      expect(
        isCurrentUserController({
          neuron: notControlledNeuron,
          identity: mockIdentity,
        })
      ).toBe(false);
    });

    it("returns true when neuron is controlled by user", () => {
      const userControlledNeuron = {
        ...mockNeuron,
        fullNeuron: {
          ...mockFullNeuron,
          controller: mockIdentity.getPrincipal().toText(),
        },
      };
      expect(
        isCurrentUserController({
          neuron: userControlledNeuron,
          identity: mockIdentity,
        })
      ).toBe(true);
    });

    it("returns false when controller does not match main", () => {
      const userControlledNeuron = {
        ...mockNeuron,
        fullNeuron: {
          ...mockFullNeuron,
          controller: "bbbbb-bb",
        },
      };
      expect(
        isCurrentUserController({
          neuron: userControlledNeuron,
          identity: mockIdentity,
        })
      ).toBe(false);
    });
  });

  describe("maturityByStake", () => {
    it("returns 0 when no full neuron", () => {
      const neuron = {
        ...mockNeuron,
        fullNeuron: undefined,
      };
      expect(maturityByStake(neuron)).toBe(0);
    });

    it("returns 0 if neuron stake is 0", () => {
      const neuron = {
        ...mockNeuron,
        fullNeuron: {
          ...mockFullNeuron,
          cachedNeuronStake: BigInt(0),
        },
      };
      expect(maturityByStake(neuron)).toBe(0);
    });

    it("returns maturity in percentage of stake", () => {
      const stake = ICP.fromString("2") as ICP;
      const neuron = {
        ...mockNeuron,
        fullNeuron: {
          ...mockFullNeuron,
          cachedNeuronStake: stake.toE8s(),
          maturityE8sEquivalent: stake.toE8s() / BigInt(2),
        },
      };
      expect(maturityByStake(neuron)).toBe(0.5);
    });

    it("returns maturity up to 6 decimal places", () => {
      const stake = ICP.fromString("3") as ICP;
      const neuron = {
        ...mockNeuron,
        fullNeuron: {
          ...mockFullNeuron,
          cachedNeuronStake: stake.toE8s(),
          maturityE8sEquivalent: stake.toE8s() / BigInt(3),
        },
      };
      expect(maturityByStake(neuron)).toBe(0.333333);
    });
  });

  describe("sortNeuronsByCreatedTimestamp", () => {
    it("should sort neurons by createdTimestampSeconds", () => {
      const neuron1 = { ...mockNeuron, createdTimestampSeconds: BigInt(1) };
      const neuron2 = { ...mockNeuron, createdTimestampSeconds: BigInt(2) };
      const neuron3 = { ...mockNeuron, createdTimestampSeconds: BigInt(3) };
      expect(sortNeuronsByCreatedTimestamp([])).toEqual([]);
      expect(sortNeuronsByCreatedTimestamp([neuron1])).toEqual([neuron1]);
      expect(
        sortNeuronsByCreatedTimestamp([neuron3, neuron2, neuron1])
      ).toEqual([neuron3, neuron2, neuron1]);
      expect(
        sortNeuronsByCreatedTimestamp([neuron2, neuron1, neuron3])
      ).toEqual([neuron3, neuron2, neuron1]);
    });
  });

  describe("isNeuronControllable", () => {
    it("should return true if neuron controller is the current main account", () => {
      const accounts = {
        main: mockMainAccount,
        subaccounts: undefined,
      };

      const neuron = {
        ...mockNeuron,
        fullNeuron: {
          ...mockFullNeuron,
          controller: mockMainAccount.principal?.toText(),
        },
      };

      expect(
        isNeuronControllable({ neuron, identity: mockIdentity, accounts })
      ).toBe(true);
    });

    it("should return true if neuron controller is the current identity principal", () => {
      const accounts = {
        main: undefined,
        subaccounts: undefined,
      };

      const neuron = {
        ...mockNeuron,
        fullNeuron: {
          ...mockFullNeuron,
          controller: mockIdentity.getPrincipal().toText(),
        },
      };

      expect(
        isNeuronControllable({ neuron, identity: mockIdentity, accounts })
      ).toBe(true);
    });

    it("should return false if fullNeuron not defined", () => {
      const accounts = {
        main: undefined,
        subaccounts: undefined,
      };

      const neuron = {
        ...mockNeuron,
        fullNeuron: undefined,
      };

      expect(
        isNeuronControllable({ neuron, identity: mockIdentity, accounts })
      ).toBe(false);
    });

    it("should return false if neuron controller is not current main account nor identity", () => {
      const accounts = {
        main: mockMainAccount,
        subaccounts: undefined,
      };

      const neuron = {
        ...mockNeuron,
        fullNeuron: {
          ...mockFullNeuron,
          controller: "bbbbb-b",
        },
      };

      expect(
        isNeuronControllable({ neuron, identity: mockIdentity, accounts })
      ).toBe(false);
    });

    it("should return false if no accounts and no in the identity", () => {
      const accounts = {
        main: undefined,
        subaccounts: undefined,
      };
      expect(
        isNeuronControllable({
          neuron: mockNeuron,
          identity: mockIdentity,
          accounts,
        })
      ).toBe(false);
    });
  });

  describe("neuronStake", () => {
    it("should calculate neuron stake", () => {
      const neuron = {
        ...mockNeuron,
        fullNeuron: {
          ...mockFullNeuron,
          cachedNeuronStake: BigInt(100),
          neuronFees: BigInt(10),
        },
      };
      expect(neuronStake(neuron)).toBe(BigInt(90));
    });

    it("should return 0n when stake is not available", () => {
      const neuron = {
        ...mockNeuron,
        fullNeuron: undefined,
      };
      expect(neuronStake(neuron)).toBe(BigInt(0));
    });
  });

<<<<<<< HEAD
  describe("ballotsWithDefinedProposal", () => {
    const ballot: BallotInfo = {
      vote: Vote.YES,
      proposalId: undefined,
    };
    const ballotWithProposalId: BallotInfo = {
      vote: Vote.YES,
      proposalId: BigInt(0),
    };

    it("should filter out ballots w/o proposalIds", () => {
      expect(
        ballotsWithDefinedProposal({
          ...mockNeuron,
          recentBallots: [ballot, ballot],
        })
      ).toEqual([]);
      expect(
        ballotsWithDefinedProposal({
          ...mockNeuron,
          recentBallots: [ballot, ballotWithProposalId],
        })
      ).toEqual([ballotWithProposalId]);
      expect(
        ballotsWithDefinedProposal({
          ...mockNeuron,
          recentBallots: [ballotWithProposalId, ballotWithProposalId],
        })
      ).toEqual([ballotWithProposalId, ballotWithProposalId]);
=======
  describe("neuronCanBeSplit", () => {
    it("should return true if neuron has enough stake to be splitted", () => {
      const neuron = {
        ...mockNeuron,
        fullNeuron: {
          ...mockFullNeuron,
          cachedNeuronStake: BigInt(1_000_000_000),
          neuronFees: BigInt(10),
        },
      };
      expect(neuronCanBeSplit(neuron)).toBe(true);
    });

    it("should return false if neuron has not enough stake to be splitted", () => {
      const neuron = {
        ...mockNeuron,
        fullNeuron: {
          ...mockFullNeuron,
          cachedNeuronStake: BigInt(100),
          neuronFees: BigInt(10),
        },
      };
      expect(neuronCanBeSplit(neuron)).toBe(false);
    });
  });

  describe("isValidInputAmount", () => {
    it("return false if amount is undefined", () => {
      expect(isValidInputAmount({ amount: undefined, max: 10 })).toBe(false);
    });

    it("return true if amount is lower than max", () => {
      expect(isValidInputAmount({ amount: 3, max: 10 })).toBe(true);
    });

    it("return false if amount is higher than max", () => {
      expect(isValidInputAmount({ amount: 40, max: 10 })).toBe(false);
    });
  });

  describe("convertNumberToICP", () => {
    it("returns ICP from number", () => {
      expect(convertNumberToICP(10)?.toE8s()).toBe(BigInt(1_000_000_000));
      expect(convertNumberToICP(10.1234)?.toE8s()).toBe(BigInt(1_012_340_000));
      expect(convertNumberToICP(0.004)?.toE8s()).toBe(BigInt(400_000));
    });

    it("returns undefined on negative numbers", () => {
      expect(convertNumberToICP(-10)).toBeUndefined();
    });
  });

  describe("isEnoughToStakeNeuron", () => {
    it("return true if enough ICP to create a neuron", () => {
      const stake = ICP.fromString("3") as ICP;
      expect(isEnoughToStakeNeuron({ stake })).toBe(true);
    });
    it("returns false if not enough ICP to create a neuron", () => {
      const stake = ICP.fromString("0.000001") as ICP;
      expect(isEnoughToStakeNeuron({ stake })).toBe(false);
    });
    it("takes into account transaction fee", () => {
      const stake = ICP.fromString("1") as ICP;
      expect(isEnoughToStakeNeuron({ stake, withTransactionFee: true })).toBe(
        false
      );
>>>>>>> c7f59428
    });
  });
});<|MERGE_RESOLUTION|>--- conflicted
+++ resolved
@@ -9,11 +9,8 @@
 import { TRANSACTION_FEE_E8S } from "../../../lib/constants/icp.constants";
 import {
   ageMultiplier,
-<<<<<<< HEAD
   ballotsWithDefinedProposal,
-=======
   convertNumberToICP,
->>>>>>> c7f59428
   dissolveDelayMultiplier,
   formatVotingPower,
   getDissolvingTimeInSeconds,
@@ -457,7 +454,6 @@
     });
   });
 
-<<<<<<< HEAD
   describe("ballotsWithDefinedProposal", () => {
     const ballot: BallotInfo = {
       vote: Vote.YES,
@@ -487,7 +483,9 @@
           recentBallots: [ballotWithProposalId, ballotWithProposalId],
         })
       ).toEqual([ballotWithProposalId, ballotWithProposalId]);
-=======
+    });
+  });
+
   describe("neuronCanBeSplit", () => {
     it("should return true if neuron has enough stake to be splitted", () => {
       const neuron = {
@@ -554,7 +552,6 @@
       expect(isEnoughToStakeNeuron({ stake, withTransactionFee: true })).toBe(
         false
       );
->>>>>>> c7f59428
     });
   });
 });
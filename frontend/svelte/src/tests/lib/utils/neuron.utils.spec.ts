--- conflicted
+++ resolved
@@ -1,8 +1,4 @@
-<<<<<<< HEAD
-import { ICP, Vote, type BallotInfo } from "@dfinity/nns";
-=======
-import { ICP, NeuronState } from "@dfinity/nns";
->>>>>>> bc6367aa
+import { ICP, NeuronState, type BallotInfo } from "@dfinity/nns";
 import {
   SECONDS_IN_EIGHT_YEARS,
   SECONDS_IN_FOUR_YEARS,

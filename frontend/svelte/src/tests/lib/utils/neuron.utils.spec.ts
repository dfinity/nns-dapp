import { ICP } from "@dfinity/nns";
import {
  SECONDS_IN_EIGHT_YEARS,
  SECONDS_IN_FOUR_YEARS,
  SECONDS_IN_HALF_YEAR,
  SECONDS_IN_HOUR,
  SECONDS_IN_YEAR,
} from "../../../lib/constants/constants";
import { TRANSACTION_FEE_E8S } from "../../../lib/constants/icp.constants";
import {
  ageMultiplier,
  dissolveDelayMultiplier,
  formatVotingPower,
  hasJoinedCommunityFund,
  hasValidStake,
  isCurrentUserController,
  isNeuronControllable,
  maturityByStake,
  sortNeuronsByCreatedTimestamp,
  votingPower,
} from "../../../lib/utils/neuron.utils";
import { mockMainAccount } from "../../mocks/accounts.store.mock";
import { mockFullNeuron, mockNeuron } from "../../mocks/neurons.mock";

describe("neuron-utils", () => {
  describe("votingPower", () => {
    it("should return zero for delays less than six months", () => {
      expect(
        votingPower({ stake: BigInt(2), dissolveDelayInSeconds: 100 })
      ).toBe(0);
    });

    it("should return more than stake when delay more than six months", () => {
      const stake = "2.2";
      const icp = ICP.fromString(stake) as ICP;
      expect(
        votingPower({
          stake: icp.toE8s(),
          dissolveDelayInSeconds: SECONDS_IN_HALF_YEAR + SECONDS_IN_HOUR,
        })
      ).toBeGreaterThan(Number(stake));
    });

    it("should return the double when delay is eight years", () => {
      const stake = "2.2";
      const icp = ICP.fromString(stake) as ICP;
      expect(
        votingPower({
          stake: icp.toE8s(),
          dissolveDelayInSeconds: SECONDS_IN_EIGHT_YEARS,
        })
      ).toBe(Number(stake) * 2);
    });

    it("should add age multiplier", () => {
      const stake = "2.2";
      const icp = ICP.fromString(stake) as ICP;
      const powerWithAge = votingPower({
        stake: icp.toE8s(),
        dissolveDelayInSeconds: SECONDS_IN_HALF_YEAR + SECONDS_IN_HOUR,
        ageSeconds: SECONDS_IN_HALF_YEAR + SECONDS_IN_HOUR,
      });
      const powerWithoutAge = votingPower({
        stake: icp.toE8s(),
        dissolveDelayInSeconds: SECONDS_IN_HALF_YEAR + SECONDS_IN_HOUR,
      });
      expect(powerWithAge).toBeGreaterThan(powerWithoutAge);
    });
  });

  describe("formatVotingPower", () => {
    it("should format", () => {
      expect(formatVotingPower(BigInt(0))).toBe("0.00");
      expect(formatVotingPower(BigInt(100000000))).toBe("1.00");
      expect(formatVotingPower(BigInt(9999900000))).toBe("100.00");
    });
  });

  describe("dissolveDelayMultiplier", () => {
    it("be 1 when dissolve is 0", () => {
      expect(dissolveDelayMultiplier(0)).toBe(1);
    });

    it("be 2 when dissolve is eight years", () => {
      expect(dissolveDelayMultiplier(SECONDS_IN_EIGHT_YEARS)).toBe(2);
    });

    it("is a maximum of 2", () => {
      expect(dissolveDelayMultiplier(SECONDS_IN_EIGHT_YEARS * 2)).toBe(2);
      expect(dissolveDelayMultiplier(SECONDS_IN_EIGHT_YEARS * 4)).toBe(2);
    });

    it("returns more than 1 with positive delay", () => {
      expect(dissolveDelayMultiplier(SECONDS_IN_HALF_YEAR)).toBeGreaterThan(1);
      expect(dissolveDelayMultiplier(1000)).toBeGreaterThan(1);
    });

    it("returns expected multiplier for one year", () => {
      expect(dissolveDelayMultiplier(SECONDS_IN_YEAR)).toBe(1.125);
    });
  });

  describe("ageMultiplier", () => {
    it("be 1 when age is 0", () => {
      expect(ageMultiplier(0)).toBe(1);
    });

    it("be 1.25 when age is four years", () => {
      expect(ageMultiplier(SECONDS_IN_FOUR_YEARS)).toBe(1.25);
    });

    it("is a maximum of 1.25", () => {
      expect(ageMultiplier(SECONDS_IN_EIGHT_YEARS * 2)).toBe(1.25);
      expect(ageMultiplier(SECONDS_IN_EIGHT_YEARS * 4)).toBe(1.25);
    });

    it("returns more than 1 with positive age", () => {
      expect(ageMultiplier(SECONDS_IN_HALF_YEAR)).toBeGreaterThan(1);
      expect(ageMultiplier(1000)).toBeGreaterThan(1);
    });

    it("returns expected multiplier for one year", () => {
      expect(ageMultiplier(SECONDS_IN_YEAR)).toBe(1.0625);
    });
  });

  describe("hasValidStake", () => {
    it("returns whether the stake is valid or not", () => {
      const fullNeuronWithEnoughStake = {
        ...mockFullNeuron,
        cachedNeuronStake: BigInt(3_000_000_000),
      };
      const neuronWithEnoughStake = {
        ...mockNeuron,
        fullNeuron: fullNeuronWithEnoughStake,
      };
      expect(hasValidStake(neuronWithEnoughStake)).toBeTruthy();

      const fullNeuronWithEnoughStakeInMaturity = {
        ...mockFullNeuron,
        cachedNeuronStake: BigInt(100_000_000),
        maturityE8sEquivalent: BigInt(3_000_000_000),
      };
      const neuronWithEnoughStakeInMaturity = {
        ...mockNeuron,
        fullNeuron: fullNeuronWithEnoughStakeInMaturity,
      };
      expect(hasValidStake(neuronWithEnoughStakeInMaturity)).toBeTruthy();

      const fullNeuronWithoutEnoughStake = {
        ...mockFullNeuron,
        cachedNeuronStake: BigInt(TRANSACTION_FEE_E8S / 4),
        maturityE8sEquivalent: BigInt(TRANSACTION_FEE_E8S / 4),
      };
      const neuronWithoutEnoughStake = {
        ...mockNeuron,
        fullNeuron: fullNeuronWithoutEnoughStake,
      };
      expect(hasValidStake(neuronWithoutEnoughStake)).toBeFalsy();

      const neuronWithoutFullNeuron = {
        ...mockNeuron,
      };
      neuronWithoutFullNeuron.fullNeuron = undefined;
      expect(hasValidStake(neuronWithoutFullNeuron)).toBeFalsy();
    });
  });

  describe("hasJoinedCommunityFund", () => {
    it("returns true when neuron has joined community", () => {
      const joinedNeuron = {
        ...mockNeuron,
        joinedCommunityFundTimestampSeconds: BigInt(100),
      };
      expect(hasJoinedCommunityFund(joinedNeuron)).toBe(true);
    });

    it("returns true when neuron has not joined community", () => {
      const joinedNeuron = {
        ...mockNeuron,
        joinedCommunityFundTimestampSeconds: undefined,
      };
      expect(hasJoinedCommunityFund(joinedNeuron)).toBe(false);
    });
  });

  describe("isCurrentUserController", () => {
    it("returns false when isCurrentUserController not defined", () => {
      const userControlledNeuron = {
        ...mockNeuron,
        fullNeuron: {
          ...mockFullNeuron,
          isCurrentUserController: undefined,
        },
      };
      expect(isCurrentUserController(userControlledNeuron)).toBe(false);
    });

    it("returns true when neuron is controlled by user", () => {
      const userControlledNeuron = {
        ...mockNeuron,
        fullNeuron: {
          ...mockFullNeuron,
          isCurrentUserController: true,
        },
      };
      expect(isCurrentUserController(userControlledNeuron)).toBe(true);
    });

    it("returns false when isCurrentUserController is false", () => {
      const userControlledNeuron = {
        ...mockNeuron,
        fullNeuron: {
          ...mockFullNeuron,
          isCurrentUserController: false,
        },
      };
      expect(isCurrentUserController(userControlledNeuron)).toBe(false);
    });
  });

  describe("maturityByStake", () => {
    it("returns 0 when no full neuron", () => {
      const neuron = {
        ...mockNeuron,
        fullNeuron: undefined,
      };
      expect(maturityByStake(neuron)).toBe(0);
    });

    it("returns 0 if neuron stake is 0", () => {
      const neuron = {
        ...mockNeuron,
        fullNeuron: {
          ...mockFullNeuron,
          cachedNeuronStake: BigInt(0),
        },
      };
      expect(maturityByStake(neuron)).toBe(0);
    });

    it("returns maturity in percentage of stake", () => {
      const stake = ICP.fromString("2") as ICP;
      const neuron = {
        ...mockNeuron,
        fullNeuron: {
          ...mockFullNeuron,
          cachedNeuronStake: stake.toE8s(),
          maturityE8sEquivalent: stake.toE8s() / BigInt(2),
        },
      };
      expect(maturityByStake(neuron)).toBe(0.5);
    });

    it("returns maturity up to 6 decimal places", () => {
      const stake = ICP.fromString("3") as ICP;
      const neuron = {
        ...mockNeuron,
        fullNeuron: {
          ...mockFullNeuron,
          cachedNeuronStake: stake.toE8s(),
          maturityE8sEquivalent: stake.toE8s() / BigInt(3),
        },
      };
      expect(maturityByStake(neuron)).toBe(0.333333);
    });
  });

<<<<<<< HEAD
  describe("sortNeuronsByCreatedTimestamp", () => {
    it("should sort neurons by createdTimestampSeconds", () => {
      const neuron1 = { ...mockNeuron, createdTimestampSeconds: BigInt(1) };
      const neuron2 = { ...mockNeuron, createdTimestampSeconds: BigInt(2) };
      const neuron3 = { ...mockNeuron, createdTimestampSeconds: BigInt(3) };
      expect(sortNeuronsByCreatedTimestamp([])).toEqual([]);
      expect(sortNeuronsByCreatedTimestamp([neuron1])).toEqual([neuron1]);
      expect(
        sortNeuronsByCreatedTimestamp([neuron3, neuron2, neuron1])
      ).toEqual([neuron3, neuron2, neuron1]);
      expect(
        sortNeuronsByCreatedTimestamp([neuron2, neuron1, neuron3])
      ).toEqual([neuron3, neuron2, neuron1]);
=======
  describe("isNeuronControllable", () => {
    it("should return true if neuron controller is the current main account", () => {
      const accounts = {
        main: mockMainAccount,
        subaccounts: undefined,
      };

      const neuron = {
        ...mockNeuron,
        fullNeuron: {
          ...mockFullNeuron,
          controller: mockMainAccount.principal?.toText(),
        },
      };

      expect(isNeuronControllable({ neuron, accounts })).toBe(true);
    });

    it("should return false if neuron controller is not current main account", () => {
      const accounts = {
        main: mockMainAccount,
        subaccounts: undefined,
      };

      const neuron = {
        ...mockNeuron,
        fullNeuron: {
          ...mockFullNeuron,
          controller: "bbbbb-b",
        },
      };

      expect(isNeuronControllable({ neuron, accounts })).toBe(false);
    });

    it("should return false if no accounts", () => {
      const accounts = {
        main: undefined,
        subaccounts: undefined,
      };
      expect(isNeuronControllable({ neuron: mockNeuron, accounts })).toBe(
        false
      );
>>>>>>> 27f7a219
    });
  });
});<|MERGE_RESOLUTION|>--- conflicted
+++ resolved
@@ -266,7 +266,6 @@
     });
   });
 
-<<<<<<< HEAD
   describe("sortNeuronsByCreatedTimestamp", () => {
     it("should sort neurons by createdTimestampSeconds", () => {
       const neuron1 = { ...mockNeuron, createdTimestampSeconds: BigInt(1) };
@@ -280,7 +279,9 @@
       expect(
         sortNeuronsByCreatedTimestamp([neuron2, neuron1, neuron3])
       ).toEqual([neuron3, neuron2, neuron1]);
-=======
+    });
+  });
+
   describe("isNeuronControllable", () => {
     it("should return true if neuron controller is the current main account", () => {
       const accounts = {
@@ -324,7 +325,6 @@
       expect(isNeuronControllable({ neuron: mockNeuron, accounts })).toBe(
         false
       );
->>>>>>> 27f7a219
     });
   });
 });
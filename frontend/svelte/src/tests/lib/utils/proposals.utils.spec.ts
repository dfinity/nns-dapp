import { Ballot, Vote } from "@dfinity/nns";
import {
  emptyProposals,
  hasMatchingProposals,
  hideProposal,
  lastProposalId,
  proposalActionFields,
  proposalFirstActionKey,
} from "../../../lib/utils/proposals.utils";
import { mockProposalInfo } from "../../mocks/proposal.mock";
import { mockProposals } from "../../mocks/proposals.store.mock";

describe("proposals-utils", () => {
  it("should detect an empty list of proposals", () =>
    expect(emptyProposals([])).toBeTruthy());

  it("should detect an not empty list of proposals", () =>
    expect(emptyProposals(mockProposals)).toBeFalsy());

  it("should find no last proposal id", () =>
    expect(lastProposalId([])).toBeUndefined());

  it("should find fist action key", () =>
    expect(proposalFirstActionKey(mockProposalInfo.proposal)).toEqual(
      "ExecuteNnsFunction"
    ));

  it("should display proposal", () => {
    expect(
      hideProposal({
        proposalInfo: mockProposals[0],
        excludeVotedProposals: false,
      })
    ).toBeFalsy();

    expect(
      hideProposal({
        proposalInfo: mockProposals[1],
        excludeVotedProposals: false,
      })
    ).toBeFalsy();

    expect(
      hideProposal({
        proposalInfo: mockProposals[0],
        excludeVotedProposals: true,
      })
    ).toBeFalsy();

    expect(
      hideProposal({
        proposalInfo: mockProposals[1],
        excludeVotedProposals: true,
      })
    ).toBeFalsy();

    expect(
      hideProposal({
        proposalInfo: {
          ...mockProposals[0],
          ballots: [
            {
              vote: Vote.UNSPECIFIED,
            } as Ballot,
          ],
        },
        excludeVotedProposals: false,
      })
    ).toBeFalsy();

    expect(
      hideProposal({
        proposalInfo: {
          ...mockProposals[1],
          ballots: [
            {
              vote: Vote.UNSPECIFIED,
            } as Ballot,
          ],
        },
        excludeVotedProposals: false,
      })
    ).toBeFalsy();

    expect(
      hideProposal({
        proposalInfo: {
          ...mockProposals[0],
          ballots: [
            {
              vote: Vote.UNSPECIFIED,
            } as Ballot,
          ],
        },
        excludeVotedProposals: true,
      })
    ).toBeFalsy();

    expect(
      hideProposal({
        proposalInfo: {
          ...mockProposals[1],
          ballots: [
            {
              vote: Vote.UNSPECIFIED,
            } as Ballot,
          ],
        },
        excludeVotedProposals: true,
      })
    ).toBeFalsy();
  });

  it("should hide proposal", () => {
    expect(
      hideProposal({
        proposalInfo: {
          ...mockProposals[0],
          ballots: [
            {
              vote: Vote.YES,
            } as Ballot,
          ],
        },
        excludeVotedProposals: true,
      })
    ).toBeTruthy();

    expect(
      hideProposal({
        proposalInfo: {
          ...mockProposals[0],
          ballots: [
            {
              vote: Vote.NO,
            } as Ballot,
          ],
        },
        excludeVotedProposals: true,
      })
    ).toBeTruthy();
  });

<<<<<<< HEAD
  describe("proposalActionFields", () => {
    it("should filter action fields", () => {
      const fields = proposalActionFields(mockProposalInfo.proposal);

      expect(fields.map(([key]) => key).join()).toEqual(
        "nnsFunctionId,nnsFunctionName,payload"
      );
    });
=======
  it("should have matching proposals", () => {
    expect(
      hasMatchingProposals({
        proposals: mockProposals,
        excludeVotedProposals: false,
      })
    ).toBeTruthy();

    expect(
      hasMatchingProposals({
        proposals: mockProposals,
        excludeVotedProposals: true,
      })
    ).toBeTruthy();

    expect(
      hasMatchingProposals({
        proposals: [
          ...mockProposals,
          {
            ...mockProposals[0],
            ballots: [
              {
                vote: Vote.UNSPECIFIED,
              } as Ballot,
            ],
          },
        ],
        excludeVotedProposals: false,
      })
    ).toBeTruthy();

    expect(
      hasMatchingProposals({
        proposals: [
          ...mockProposals,
          {
            ...mockProposals[1],
            ballots: [
              {
                vote: Vote.UNSPECIFIED,
              } as Ballot,
            ],
          },
        ],
        excludeVotedProposals: false,
      })
    ).toBeTruthy();

    expect(
      hasMatchingProposals({
        proposals: [
          ...mockProposals,
          {
            ...mockProposals[0],
            ballots: [
              {
                vote: Vote.UNSPECIFIED,
              } as Ballot,
            ],
          },
        ],
        excludeVotedProposals: true,
      })
    ).toBeTruthy();

    expect(
      hasMatchingProposals({
        proposals: [
          ...mockProposals,
          {
            ...mockProposals[1],
            ballots: [
              {
                vote: Vote.UNSPECIFIED,
              } as Ballot,
            ],
          },
        ],
        excludeVotedProposals: true,
      })
    ).toBeTruthy();
  });

  it("should not have matching proposals", () => {
    expect(
      hasMatchingProposals({
        proposals: [],
        excludeVotedProposals: false,
      })
    ).toBeFalsy();

    expect(
      hasMatchingProposals({
        proposals: [
          {
            ...mockProposals[0],
            ballots: [
              {
                vote: Vote.YES,
              } as Ballot,
            ],
          },
        ],
        excludeVotedProposals: true,
      })
    ).toBeFalsy();

    expect(
      hasMatchingProposals({
        proposals: [
          {
            ...mockProposals[0],
            ballots: [
              {
                vote: Vote.NO,
              } as Ballot,
            ],
          },
        ],
        excludeVotedProposals: true,
      })
    ).toBeFalsy();
>>>>>>> d86b6882
  });
});<|MERGE_RESOLUTION|>--- conflicted
+++ resolved
@@ -141,7 +141,131 @@
     ).toBeTruthy();
   });
 
-<<<<<<< HEAD
+  it("should have matching proposals", () => {
+    expect(
+      hasMatchingProposals({
+        proposals: mockProposals,
+        excludeVotedProposals: false,
+      })
+    ).toBeTruthy();
+
+    expect(
+      hasMatchingProposals({
+        proposals: mockProposals,
+        excludeVotedProposals: true,
+      })
+    ).toBeTruthy();
+
+    expect(
+      hasMatchingProposals({
+        proposals: [
+          ...mockProposals,
+          {
+            ...mockProposals[0],
+            ballots: [
+              {
+                vote: Vote.UNSPECIFIED,
+              } as Ballot,
+            ],
+          },
+        ],
+        excludeVotedProposals: false,
+      })
+    ).toBeTruthy();
+
+    expect(
+      hasMatchingProposals({
+        proposals: [
+          ...mockProposals,
+          {
+            ...mockProposals[1],
+            ballots: [
+              {
+                vote: Vote.UNSPECIFIED,
+              } as Ballot,
+            ],
+          },
+        ],
+        excludeVotedProposals: false,
+      })
+    ).toBeTruthy();
+
+    expect(
+      hasMatchingProposals({
+        proposals: [
+          ...mockProposals,
+          {
+            ...mockProposals[0],
+            ballots: [
+              {
+                vote: Vote.UNSPECIFIED,
+              } as Ballot,
+            ],
+          },
+        ],
+        excludeVotedProposals: true,
+      })
+    ).toBeTruthy();
+
+    expect(
+      hasMatchingProposals({
+        proposals: [
+          ...mockProposals,
+          {
+            ...mockProposals[1],
+            ballots: [
+              {
+                vote: Vote.UNSPECIFIED,
+              } as Ballot,
+            ],
+          },
+        ],
+        excludeVotedProposals: true,
+      })
+    ).toBeTruthy();
+  });
+
+  it("should not have matching proposals", () => {
+    expect(
+      hasMatchingProposals({
+        proposals: [],
+        excludeVotedProposals: false,
+      })
+    ).toBeFalsy();
+
+    expect(
+      hasMatchingProposals({
+        proposals: [
+          {
+            ...mockProposals[0],
+            ballots: [
+              {
+                vote: Vote.YES,
+              } as Ballot,
+            ],
+          },
+        ],
+        excludeVotedProposals: true,
+      })
+    ).toBeFalsy();
+
+    expect(
+      hasMatchingProposals({
+        proposals: [
+          {
+            ...mockProposals[0],
+            ballots: [
+              {
+                vote: Vote.NO,
+              } as Ballot,
+            ],
+          },
+        ],
+        excludeVotedProposals: true,
+      })
+    ).toBeFalsy();
+  });
+
   describe("proposalActionFields", () => {
     it("should filter action fields", () => {
       const fields = proposalActionFields(mockProposalInfo.proposal);
@@ -150,130 +274,5 @@
         "nnsFunctionId,nnsFunctionName,payload"
       );
     });
-=======
-  it("should have matching proposals", () => {
-    expect(
-      hasMatchingProposals({
-        proposals: mockProposals,
-        excludeVotedProposals: false,
-      })
-    ).toBeTruthy();
-
-    expect(
-      hasMatchingProposals({
-        proposals: mockProposals,
-        excludeVotedProposals: true,
-      })
-    ).toBeTruthy();
-
-    expect(
-      hasMatchingProposals({
-        proposals: [
-          ...mockProposals,
-          {
-            ...mockProposals[0],
-            ballots: [
-              {
-                vote: Vote.UNSPECIFIED,
-              } as Ballot,
-            ],
-          },
-        ],
-        excludeVotedProposals: false,
-      })
-    ).toBeTruthy();
-
-    expect(
-      hasMatchingProposals({
-        proposals: [
-          ...mockProposals,
-          {
-            ...mockProposals[1],
-            ballots: [
-              {
-                vote: Vote.UNSPECIFIED,
-              } as Ballot,
-            ],
-          },
-        ],
-        excludeVotedProposals: false,
-      })
-    ).toBeTruthy();
-
-    expect(
-      hasMatchingProposals({
-        proposals: [
-          ...mockProposals,
-          {
-            ...mockProposals[0],
-            ballots: [
-              {
-                vote: Vote.UNSPECIFIED,
-              } as Ballot,
-            ],
-          },
-        ],
-        excludeVotedProposals: true,
-      })
-    ).toBeTruthy();
-
-    expect(
-      hasMatchingProposals({
-        proposals: [
-          ...mockProposals,
-          {
-            ...mockProposals[1],
-            ballots: [
-              {
-                vote: Vote.UNSPECIFIED,
-              } as Ballot,
-            ],
-          },
-        ],
-        excludeVotedProposals: true,
-      })
-    ).toBeTruthy();
-  });
-
-  it("should not have matching proposals", () => {
-    expect(
-      hasMatchingProposals({
-        proposals: [],
-        excludeVotedProposals: false,
-      })
-    ).toBeFalsy();
-
-    expect(
-      hasMatchingProposals({
-        proposals: [
-          {
-            ...mockProposals[0],
-            ballots: [
-              {
-                vote: Vote.YES,
-              } as Ballot,
-            ],
-          },
-        ],
-        excludeVotedProposals: true,
-      })
-    ).toBeFalsy();
-
-    expect(
-      hasMatchingProposals({
-        proposals: [
-          {
-            ...mockProposals[0],
-            ballots: [
-              {
-                vote: Vote.NO,
-              } as Ballot,
-            ],
-          },
-        ],
-        excludeVotedProposals: true,
-      })
-    ).toBeFalsy();
->>>>>>> d86b6882
   });
 });
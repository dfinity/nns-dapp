/**
 * @jest-environment jsdom
 */

import { render } from "@testing-library/svelte";
import Toast from "../../../../lib/components/ui/Toast.svelte";
import type { ToastMsg } from "../../../../lib/types/toast";
import en from "../../../mocks/i18n.mock";

describe("Toast", () => {
  const props: { msg: ToastMsg } = {
    msg: { labelKey: "core.close", level: "success", detail: "more details" },
  };

  it("should render a text", async () => {
    const { container } = render(Toast, {
      props,
    });

    const p: HTMLParagraphElement | null = container.querySelector("p");

    expect(p?.textContent).toContain("Close");
  });

  it("should render a close button", async () => {
    const { getByText } = render(Toast, {
      props,
    });

    const button = getByText(en.core.close);

    expect(button).toBeInTheDocument();
  });

  it("should render details", async () => {
    const { container } = render(Toast, {
      props,
    });

    const p: HTMLParagraphElement | null = container.querySelector("p");

    expect(p?.textContent).toContain("more details");
  });

<<<<<<< HEAD
  it("should replace place holder in text", async () => {
    const { container } = render(Toast, {
      props: {
        msg: {
          labelKey: "error__account.subaccount_not_found",
          level: "error",
          substitutions: {
            $account_identifier: "testtesttest",
=======
  it("should render substitutions", async () => {
    const canisterId = "aaaaa-aa";
    const { container } = render(Toast, {
      props: {
        msg: {
          labelKey: "canisters.create_canister_success",
          level: "success",
          substitutions: {
            $canisterId: canisterId,
>>>>>>> 80f9b7ab
          },
        },
      },
    });

    const p: HTMLParagraphElement | null = container.querySelector("p");

<<<<<<< HEAD
    expect(p?.textContent).toContain("testtesttest");
=======
    expect(p?.textContent).toContain(canisterId);
>>>>>>> 80f9b7ab
  });
});<|MERGE_RESOLUTION|>--- conflicted
+++ resolved
@@ -42,17 +42,7 @@
     expect(p?.textContent).toContain("more details");
   });
 
-<<<<<<< HEAD
-  it("should replace place holder in text", async () => {
-    const { container } = render(Toast, {
-      props: {
-        msg: {
-          labelKey: "error__account.subaccount_not_found",
-          level: "error",
-          substitutions: {
-            $account_identifier: "testtesttest",
-=======
-  it("should render substitutions", async () => {
+  it("should render substitutions for success", async () => {
     const canisterId = "aaaaa-aa";
     const { container } = render(Toast, {
       props: {
@@ -61,7 +51,6 @@
           level: "success",
           substitutions: {
             $canisterId: canisterId,
->>>>>>> 80f9b7ab
           },
         },
       },
@@ -69,10 +58,24 @@
 
     const p: HTMLParagraphElement | null = container.querySelector("p");
 
-<<<<<<< HEAD
+    expect(p?.textContent).toContain(canisterId);
+  });
+
+  it("should render substitutions for errors", async () => {
+    const { container } = render(Toast, {
+      props: {
+        msg: {
+          labelKey: "error__account.subaccount_not_found",
+          level: "error",
+          substitutions: {
+            $account_identifier: "testtesttest",
+          },
+        },
+      },
+    });
+
+    const p: HTMLParagraphElement | null = container.querySelector("p");
+
     expect(p?.textContent).toContain("testtesttest");
-=======
-    expect(p?.textContent).toContain(canisterId);
->>>>>>> 80f9b7ab
   });
 });
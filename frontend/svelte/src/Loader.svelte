<div class="loader">Loading...</div>

<style>
<<<<<<< HEAD
.loader,
.loader:before,
.loader:after {
  --color: #ccc;
  background: var(--color);
  -webkit-animation: load1 1s infinite ease-in-out;
  animation: load1 1s infinite ease-in-out;
  width: 1em;
  height: 4em;
}
.loader {
  color: var(--color);
  text-indent: -9999em;
  margin: 88px auto;
  position: relative;
  font-size: 11px;
  -webkit-transform: translateZ(0);
  -ms-transform: translateZ(0);
  transform: translateZ(0);
  -webkit-animation-delay: -0.16s;
  animation-delay: -0.16s;
}
.loader:before,
.loader:after {
  position: absolute;
  top: 0;
  content: '';
}
.loader:before {
  left: -1.5em;
  -webkit-animation-delay: -0.32s;
  animation-delay: -0.32s;
}
.loader:after {
  left: 1.5em;
}
@-webkit-keyframes load1 {
  0%,
  80%,
  100% {
    box-shadow: 0 0;
=======
  .loader,
  .loader:before,
  .loader:after {
    background: #ffffff;
    -webkit-animation: load1 1s infinite ease-in-out;
    animation: load1 1s infinite ease-in-out;
    width: 1em;
>>>>>>> 4187e11e
    height: 4em;
  }
  .loader {
    color: #ffffff;
    text-indent: -9999em;
    margin: 88px auto;
    position: relative;
    font-size: 11px;
    -webkit-transform: translateZ(0);
    -ms-transform: translateZ(0);
    transform: translateZ(0);
    -webkit-animation-delay: -0.16s;
    animation-delay: -0.16s;
  }
  .loader:before,
  .loader:after {
    position: absolute;
    top: 0;
    content: "";
  }
  .loader:before {
    left: -1.5em;
    -webkit-animation-delay: -0.32s;
    animation-delay: -0.32s;
  }
  .loader:after {
    left: 1.5em;
  }
  @-webkit-keyframes load1 {
    0%,
    80%,
    100% {
      box-shadow: 0 0;
      height: 4em;
    }
    40% {
      box-shadow: 0 -2em;
      height: 5em;
    }
  }
  @keyframes load1 {
    0%,
    80%,
    100% {
      box-shadow: 0 0;
      height: 4em;
    }
    40% {
      box-shadow: 0 -2em;
      height: 5em;
    }
  }
</style><|MERGE_RESOLUTION|>--- conflicted
+++ resolved
@@ -1,61 +1,18 @@
 <div class="loader">Loading...</div>
 
 <style>
-<<<<<<< HEAD
-.loader,
-.loader:before,
-.loader:after {
-  --color: #ccc;
-  background: var(--color);
-  -webkit-animation: load1 1s infinite ease-in-out;
-  animation: load1 1s infinite ease-in-out;
-  width: 1em;
-  height: 4em;
-}
-.loader {
-  color: var(--color);
-  text-indent: -9999em;
-  margin: 88px auto;
-  position: relative;
-  font-size: 11px;
-  -webkit-transform: translateZ(0);
-  -ms-transform: translateZ(0);
-  transform: translateZ(0);
-  -webkit-animation-delay: -0.16s;
-  animation-delay: -0.16s;
-}
-.loader:before,
-.loader:after {
-  position: absolute;
-  top: 0;
-  content: '';
-}
-.loader:before {
-  left: -1.5em;
-  -webkit-animation-delay: -0.32s;
-  animation-delay: -0.32s;
-}
-.loader:after {
-  left: 1.5em;
-}
-@-webkit-keyframes load1 {
-  0%,
-  80%,
-  100% {
-    box-shadow: 0 0;
-=======
   .loader,
   .loader:before,
   .loader:after {
-    background: #ffffff;
+    --color: #ccc;
+    background: var(--color);
     -webkit-animation: load1 1s infinite ease-in-out;
     animation: load1 1s infinite ease-in-out;
     width: 1em;
->>>>>>> 4187e11e
     height: 4em;
   }
   .loader {
-    color: #ffffff;
+    color: var(--color);
     text-indent: -9999em;
     margin: 88px auto;
     position: relative;

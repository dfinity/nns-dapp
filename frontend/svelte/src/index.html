--- conflicted
+++ resolved
@@ -37,17 +37,6 @@
 
     <link rel="manifest" href="/manifest.json" crossorigin="anonymous" />
 
-<<<<<<< HEAD
-=======
-    <!-- iOS meta tags & icons -->
-    <meta name="apple-mobile-web-app-capable" content="yes" />
-    <meta name="apple-mobile-web-app-status-bar-style" content="#383c3c" />
-    <meta
-      name="apple-mobile-web-app-title"
-      content="Network Nervous System frontend dapp"
-    />
-
->>>>>>> 21ac8c8d
     <!-- Favicon -->
     <link
       rel="icon"

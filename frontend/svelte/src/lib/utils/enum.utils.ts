import { Topic } from "@dfinity/nns";

/**
 * Return the values of a number-based Enum
 *
 * e.g. enum Hello { World = 0; } => [0]
 */
export const enumValues = <T>(obj: T): number[] => {
  return Object.values(obj).filter((o: T) => typeof o === "number");
};

/**
 * Return the keys of a number-based Enum
 *
 * e.g. enum Hello { World = 0; } => ['World']
 */
export const enumKeys = <T>(obj: T): string[] => {
  return Object.values(obj).filter((o: T) => typeof o === "string");
};

/**
 * Return the keys of a subset of a number-based Enum
 *
 * e.g. enum Hello { A = 0; B = 1; C = 2; } with subset [Hello.A, Hello.B] => ['A', 'B']
 */
export const enumsKeys = <T>({
  obj,
  values,
}: {
  obj: T;
  values: T[];
}): string[] => {
  return values.map((value: T) => obj[value as unknown as string]);
};

<<<<<<< HEAD
/**
 * Return the enums not included in a subset of a number-based Enum
 *
 * e.g. enum Hello { A = 0; B = 1; C = 2; } with subset [Hello.A, Hello.B] => [Hello.C]
 */
export const enumsExclude = <T>({
  obj,
  values,
}: {
  obj: T;
  values: T[];
}): T[] => {
  const keys: string[] = enumsKeys<T>({
    obj,
    values,
  });

  return enumKeys(Topic)
    .filter((key: string) => !keys.includes(key))
    .map((key: string) => Topic[key]);
=======
export const enumSize = <EnumType>(enm: EnumType): number => {
  return Object.values(enm).filter(isNaN).length;
>>>>>>> 0e1f17fb
};<|MERGE_RESOLUTION|>--- conflicted
+++ resolved
@@ -33,7 +33,6 @@
   return values.map((value: T) => obj[value as unknown as string]);
 };
 
-<<<<<<< HEAD
 /**
  * Return the enums not included in a subset of a number-based Enum
  *
@@ -54,8 +53,13 @@
   return enumKeys(Topic)
     .filter((key: string) => !keys.includes(key))
     .map((key: string) => Topic[key]);
-=======
-export const enumSize = <EnumType>(enm: EnumType): number => {
+};
+
+/**
+ * Return the length of an enum - i.e. the number of values
+ *
+ * e.g. enum Hello { A = 0; B = 1; C = 2; } => 3
+ */
+export const enumSize = <T>(enm: T): number => {
   return Object.values(enm).filter(isNaN).length;
->>>>>>> 0e1f17fb
 };
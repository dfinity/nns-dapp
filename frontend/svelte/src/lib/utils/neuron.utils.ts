--- conflicted
+++ resolved
@@ -1,9 +1,10 @@
 import type { Identity } from "@dfinity/agent";
-<<<<<<< HEAD
-import { NeuronState, type BallotInfo, type NeuronInfo } from "@dfinity/nns";
-=======
-import { ICP, NeuronState, type NeuronInfo } from "@dfinity/nns";
->>>>>>> c7f59428
+import {
+  ICP,
+  NeuronState,
+  type BallotInfo,
+  type NeuronInfo,
+} from "@dfinity/nns";
 import type { SvelteComponent } from "svelte";
 import {
   SECONDS_IN_EIGHT_YEARS,
@@ -174,7 +175,6 @@
     ? neuron.fullNeuron?.cachedNeuronStake - neuron.fullNeuron?.neuronFees
     : BigInt(0);
 
-<<<<<<< HEAD
 /**
  * Returns neuron ballots that contain "proposalId"
  */
@@ -184,7 +184,7 @@
   recentBallots.filter(
     ({ proposalId }: BallotInfo) => proposalId !== undefined
   );
-=======
+
 export const neuronCanBeSplit = (neuron: NeuronInfo): boolean =>
   neuronStake(neuron) >= BigInt(MIN_NEURON_STAKE_SPLITTABLE);
 
@@ -213,5 +213,4 @@
   stake: ICP;
   withTransactionFee?: boolean;
 }): boolean =>
-  stake.toE8s() > E8S_PER_ICP + (withTransactionFee ? TRANSACTION_FEE_E8S : 0);
->>>>>>> c7f59428
+  stake.toE8s() > E8S_PER_ICP + (withTransactionFee ? TRANSACTION_FEE_E8S : 0);
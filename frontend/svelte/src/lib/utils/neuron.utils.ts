--- conflicted
+++ resolved
@@ -1,14 +1,11 @@
 import type { Identity } from "@dfinity/agent";
-<<<<<<< HEAD
 import {
+  ICP,
   NeuronState,
   Topic,
   type NeuronId,
   type NeuronInfo,
 } from "@dfinity/nns";
-=======
-import { ICP, NeuronState, type NeuronInfo } from "@dfinity/nns";
->>>>>>> c7f59428
 import type { SvelteComponent } from "svelte";
 import {
   SECONDS_IN_EIGHT_YEARS,
@@ -179,7 +176,6 @@
     ? neuron.fullNeuron?.cachedNeuronStake - neuron.fullNeuron?.neuronFees
     : BigInt(0);
 
-<<<<<<< HEAD
 export interface FolloweesNeuron {
   neuronId: NeuronId;
   topics: [Topic, ...Topic[]];
@@ -211,7 +207,7 @@
 
   return result;
 };
-=======
+
 export const neuronCanBeSplit = (neuron: NeuronInfo): boolean =>
   neuronStake(neuron) >= BigInt(MIN_NEURON_STAKE_SPLITTABLE);
 
@@ -240,5 +236,4 @@
   stake: ICP;
   withTransactionFee?: boolean;
 }): boolean =>
-  stake.toE8s() > E8S_PER_ICP + (withTransactionFee ? TRANSACTION_FEE_E8S : 0);
->>>>>>> c7f59428
+  stake.toE8s() > E8S_PER_ICP + (withTransactionFee ? TRANSACTION_FEE_E8S : 0);
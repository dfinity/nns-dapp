import type { ProposalId, ProposalInfo } from "@dfinity/nns";

export const emptyProposals = ({ length }: ProposalInfo[]): boolean =>
  length <= 0;

export const lastProposalId = (
  proposalInfos: ProposalInfo[]
): ProposalId | undefined => {
  const { length, [length - 1]: last } = proposalInfos;
  return last?.id;
<<<<<<< HEAD
};

export const listProposals = async ({
  clearBeforeQuery = false,
}: {
  clearBeforeQuery?: boolean;
}) => {
  if (clearBeforeQuery) {
    proposalsStore.setProposals([]);
  }

  const proposals: ProposalInfo[] = await queryProposals({
    beforeProposal: undefined,
  });

  proposalsStore.setProposals(proposals);
};

export const listNextProposals = async ({
  beforeProposal,
}: {
  beforeProposal: ProposalId | undefined;
}) => {
  const proposals: ProposalInfo[] = await queryProposals({ beforeProposal });

  if (!proposals.length) {
    // There is no more proposals to fetch for the current filters.
    // We do not update the store with empty ([]) otherwise it will re-render the component and therefore triggers the Infinite Scrolling again.
    return;
  }

  proposalsStore.pushProposals(proposals);
};

const queryProposals = async ({
  beforeProposal,
}: {
  beforeProposal: ProposalId | undefined;
}): Promise<ProposalInfo[]> => {
  // TODO(L2-206): use createAgent
  const governance: GovernanceCanister = GovernanceCanister.create();

  const { rewards, status }: ProposalsFiltersStore = get(proposalsFiltersStore);

  // TODO(L2-206): implement excludeTopic
  // TODO(L2-2069: implement 'Hide "Open" proposals where all your neurons have voted or are ineligible to vote'

  const { proposals }: ListProposalsResponse = await governance.listProposals({
    request: {
      limit: LIST_PAGINATION_LIMIT,
      beforeProposal,
      excludeTopic: [],
      includeRewardStatus: rewards,
      includeStatus: status,
    },
  });

  return proposals;
};

/**
 * Return single proposal from proposalsStore or fetch it (in case of page reload or direct navigation to proposal-detail page)
 */
export const getProposalInfo = async ({
  proposalId,
}: {
  proposalId: ProposalId;
}): Promise<ProposalInfo> => {
  const proposal = get(proposalsStore).find(({ id }) => id === proposalId);
  return proposal || queryProposalInfo({ proposalId });
};

const queryProposalInfo = async ({
  proposalId,
}: {
  proposalId: ProposalId;
}): Promise<ProposalInfo> => {
  const governance: GovernanceCanister = GovernanceCanister.create();
  return governance.getProposalInfo({ proposalId });
=======
>>>>>>> d7bf0588
};<|MERGE_RESOLUTION|>--- conflicted
+++ resolved
@@ -8,86 +8,4 @@
 ): ProposalId | undefined => {
   const { length, [length - 1]: last } = proposalInfos;
   return last?.id;
-<<<<<<< HEAD
-};
-
-export const listProposals = async ({
-  clearBeforeQuery = false,
-}: {
-  clearBeforeQuery?: boolean;
-}) => {
-  if (clearBeforeQuery) {
-    proposalsStore.setProposals([]);
-  }
-
-  const proposals: ProposalInfo[] = await queryProposals({
-    beforeProposal: undefined,
-  });
-
-  proposalsStore.setProposals(proposals);
-};
-
-export const listNextProposals = async ({
-  beforeProposal,
-}: {
-  beforeProposal: ProposalId | undefined;
-}) => {
-  const proposals: ProposalInfo[] = await queryProposals({ beforeProposal });
-
-  if (!proposals.length) {
-    // There is no more proposals to fetch for the current filters.
-    // We do not update the store with empty ([]) otherwise it will re-render the component and therefore triggers the Infinite Scrolling again.
-    return;
-  }
-
-  proposalsStore.pushProposals(proposals);
-};
-
-const queryProposals = async ({
-  beforeProposal,
-}: {
-  beforeProposal: ProposalId | undefined;
-}): Promise<ProposalInfo[]> => {
-  // TODO(L2-206): use createAgent
-  const governance: GovernanceCanister = GovernanceCanister.create();
-
-  const { rewards, status }: ProposalsFiltersStore = get(proposalsFiltersStore);
-
-  // TODO(L2-206): implement excludeTopic
-  // TODO(L2-2069: implement 'Hide "Open" proposals where all your neurons have voted or are ineligible to vote'
-
-  const { proposals }: ListProposalsResponse = await governance.listProposals({
-    request: {
-      limit: LIST_PAGINATION_LIMIT,
-      beforeProposal,
-      excludeTopic: [],
-      includeRewardStatus: rewards,
-      includeStatus: status,
-    },
-  });
-
-  return proposals;
-};
-
-/**
- * Return single proposal from proposalsStore or fetch it (in case of page reload or direct navigation to proposal-detail page)
- */
-export const getProposalInfo = async ({
-  proposalId,
-}: {
-  proposalId: ProposalId;
-}): Promise<ProposalInfo> => {
-  const proposal = get(proposalsStore).find(({ id }) => id === proposalId);
-  return proposal || queryProposalInfo({ proposalId });
-};
-
-const queryProposalInfo = async ({
-  proposalId,
-}: {
-  proposalId: ProposalId;
-}): Promise<ProposalInfo> => {
-  const governance: GovernanceCanister = GovernanceCanister.create();
-  return governance.getProposalInfo({ proposalId });
-=======
->>>>>>> d7bf0588
 };
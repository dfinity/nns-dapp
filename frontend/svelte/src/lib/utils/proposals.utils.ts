import type {
  NeuronId,
  NeuronInfo,
  Proposal,
  ProposalId,
  ProposalInfo,
} from "@dfinity/nns";
import { ProposalStatus, Topic, Vote } from "@dfinity/nns";
import { get } from "svelte/store";
import {
  PROPOSAL_COLOR,
  type ProposalColor,
} from "../constants/proposals.constants";
import { i18n } from "../stores/i18n";
import type { ProposalsFiltersStore } from "../stores/proposals.store";
import { isDefined } from "./utils";

export const lastProposalId = (
  proposalInfos: ProposalInfo[]
): ProposalId | undefined => {
  const { length, [length - 1]: last } = proposalInfos;
  return last?.id;
};

export const proposalFirstActionKey = (
  proposal: Proposal
): string | undefined => Object.keys(proposal.action || {})[0];

export const proposalActionFields = (
  proposal: Proposal
): [string, unknown][] => {
  const key = proposalFirstActionKey(proposal);
  if (key === undefined) {
    return [];
  }
  return Object.entries(proposal.action?.[key] ?? {}).filter(([key, value]) => {
    if (key === "payloadBytes") {
      return false;
    }
    switch (typeof value) {
      case "object":
        return value && Object.keys(value).length > 0;
      case "string":
      case "bigint":
      case "boolean":
      case "number":
        return true;
    }
    return false;
  });
};

export const hideProposal = ({
  proposalInfo,
  filters,
  neurons,
}: {
  proposalInfo: ProposalInfo;
  filters: ProposalsFiltersStore;
  neurons: NeuronInfo[];
}): boolean =>
  !matchFilters({ proposalInfo, filters }) ||
  isExcludedVotedProposal({ proposalInfo, filters, neurons });

/**
 * Does the proposal returned by the backend really matches the filter selected by the user?
 */
const matchFilters = ({
  proposalInfo,
  filters,
}: {
  proposalInfo: ProposalInfo;
  filters: ProposalsFiltersStore;
}): boolean => {
  const { topics, rewards, status } = filters;

  const {
    topic: proposalTopic,
    status: proposalStatus,
    rewardStatus,
  } = proposalInfo;

  return (
    topics.includes(proposalTopic) &&
    rewards.includes(rewardStatus) &&
    status.includes(proposalStatus)
  );
};

/**
 * Hide a proposal if checkbox "excludeVotedProposals" is selected and the proposal is OPEN and has at least one UNSPECIFIED ballots' vote.
 */
const isExcludedVotedProposal = ({
  proposalInfo,
  filters,
  neurons,
}: {
  proposalInfo: ProposalInfo;
  filters: ProposalsFiltersStore;
  neurons: NeuronInfo[];
}): boolean => {
  const { excludeVotedProposals } = filters;

  const { status, ballots } = proposalInfo;
  const isOpen = status === ProposalStatus.PROPOSAL_STATUS_OPEN;
  const belongsToValidNeuron = (id: NeuronId) =>
    neurons.find(({ neuronId }) => neuronId === id) !== undefined;
  const containsUnspecifiedBallot = (): boolean =>
<<<<<<< HEAD
    // Sometimes ballots contains all neurons with Vote.UNSPECIFIED
    // sometime ballots list is empty (inconsistent backend behaviour/testnet)
    ballots?.length === 0
      ? true
      : ballots.find(({ vote }) => vote === Vote.UNSPECIFIED) !== undefined;
  return (
    excludeVotedProposals &&
    status === ProposalStatus.PROPOSAL_STATUS_OPEN &&
    !containsUnspecifiedBallot()
  );
=======
    ballots.find(
      ({ vote, neuronId }) =>
        // TODO: This is temporary solution. Will be replaced with L2-507
        // ignore neuronIds in ballots that are not in the neuron list of the user.
        // Otherwise it is confusing that there are proposals in the filtered list that can't vote.
        belongsToValidNeuron(neuronId) && vote === Vote.UNSPECIFIED
    ) !== undefined;

  return excludeVotedProposals && isOpen && !containsUnspecifiedBallot();
>>>>>>> f3d34044
};

/**
 * Do we have any proposals that match the filters to render or should we display the user that nothing was found?
 */
export const hasMatchingProposals = ({
  proposals,
  filters,
  neurons,
}: {
  proposals: ProposalInfo[];
  filters: ProposalsFiltersStore;
  neurons: NeuronInfo[];
}): boolean => {
  if (proposals.length === 0) {
    return false;
  }

  return (
    proposals.find(
      (proposalInfo: ProposalInfo) =>
        !hideProposal({ proposalInfo, filters, neurons })
    ) !== undefined
  );
};

export const selectedNeuronsVotingPower = ({
  neurons,
  selectedIds,
}: {
  neurons: NeuronInfo[];
  selectedIds: NeuronId[];
}): bigint =>
  neurons
    .filter(({ neuronId }) => selectedIds.includes(neuronId))
    .reduce((sum, { votingPower }) => sum + votingPower, BigInt(0));

/**
 * Generate new selected neuron id list after new neurons response w/o spoiling the previously done user selection
 */
export const preserveNeuronSelectionAfterUpdate = ({
  selectedIds,
  neurons,
  updatedNeurons,
}: {
  selectedIds: NeuronId[];
  neurons: NeuronInfo[];
  updatedNeurons: NeuronInfo[];
}): NeuronId[] => {
  const newIds = new Set(updatedNeurons.map(({ neuronId }) => neuronId));
  const oldIds = new Set(neurons.map(({ neuronId }) => neuronId));
  const preservedSelection = selectedIds.filter((id) => newIds.has(id));
  const newNeuronsSelection = Array.from(newIds).filter(
    (id) => oldIds.has(id) === false
  );
  return [...preservedSelection, ...newNeuronsSelection];
};

export const proposalIdSet = (proposals: ProposalInfo[]): Set<ProposalId> =>
  new Set(proposals.map(({ id }) => id).filter(isDefined));

/**
 * Compares proposals by "id"
 */
export const concatenateUniqueProposals = ({
  oldProposals,
  newProposals,
}: {
  oldProposals: ProposalInfo[];
  newProposals: ProposalInfo[];
}): ProposalInfo[] => [
  ...oldProposals,
  ...excludeProposals({
    proposals: newProposals,
    exclusion: oldProposals,
  }),
];

/**
 * Compares proposals by "id"
 */
export const replaceAndConcatenateProposals = ({
  oldProposals,
  newProposals,
}: {
  oldProposals: ProposalInfo[];
  newProposals: ProposalInfo[];
}): ProposalInfo[] => {
  const updatedProposals = (oldProposals = oldProposals.map(
    (stateProposal) =>
      newProposals.find(({ id }) => stateProposal.id === id) || stateProposal
  ));

  return concatenateUniqueProposals({
    oldProposals: updatedProposals,
    newProposals,
  });
};

/**
 * Compares proposals by "id"
 */
export const replaceProposals = ({
  oldProposals,
  newProposals,
}: {
  oldProposals: ProposalInfo[];
  newProposals: ProposalInfo[];
}): ProposalInfo[] =>
  oldProposals.map(
    (oldProposal) =>
      newProposals.find(({ id }) => id === oldProposal.id) ?? oldProposal
  );

/**
 * Compares 2 proposal lists by entries "id"
 */
export const proposalsHaveSameIds = ({
  proposalsA,
  proposalsB,
}: {
  proposalsA: ProposalInfo[];
  proposalsB: ProposalInfo[];
}): boolean =>
  proposalsA
    .map(({ id }) => id)
    .sort()
    .join() ===
  proposalsB
    .map(({ id }) => id)
    .sort()
    .join();

export const excludeProposals = ({
  proposals,
  exclusion,
}: {
  proposals: ProposalInfo[];
  exclusion: ProposalInfo[];
}): ProposalInfo[] => {
  const excludeIds = proposalIdSet(exclusion);
  return proposals.filter(({ id }) => !excludeIds.has(id as ProposalId));
};

export const mapProposalInfo = (
  proposalInfo: ProposalInfo
): {
  id: ProposalId | undefined;
  proposal: Proposal | undefined;
  proposer: NeuronId | undefined;
  title: string | undefined;
  url: string | undefined;
  topic: string | undefined;
  color: ProposalColor | undefined;
  status: ProposalStatus;
} => {
  const { proposal, proposer, id, status } = proposalInfo;

  const { topics } = get(i18n);

  return {
    id,
    proposer,
    proposal,
    title: proposal?.title,
    topic: topics[Topic[proposalInfo?.topic]],
    url: proposal?.url,
    color: PROPOSAL_COLOR[status],
    status,
  };
};<|MERGE_RESOLUTION|>--- conflicted
+++ resolved
@@ -106,18 +106,6 @@
   const belongsToValidNeuron = (id: NeuronId) =>
     neurons.find(({ neuronId }) => neuronId === id) !== undefined;
   const containsUnspecifiedBallot = (): boolean =>
-<<<<<<< HEAD
-    // Sometimes ballots contains all neurons with Vote.UNSPECIFIED
-    // sometime ballots list is empty (inconsistent backend behaviour/testnet)
-    ballots?.length === 0
-      ? true
-      : ballots.find(({ vote }) => vote === Vote.UNSPECIFIED) !== undefined;
-  return (
-    excludeVotedProposals &&
-    status === ProposalStatus.PROPOSAL_STATUS_OPEN &&
-    !containsUnspecifiedBallot()
-  );
-=======
     ballots.find(
       ({ vote, neuronId }) =>
         // TODO: This is temporary solution. Will be replaced with L2-507
@@ -127,7 +115,6 @@
     ) !== undefined;
 
   return excludeVotedProposals && isOpen && !containsUnspecifiedBallot();
->>>>>>> f3d34044
 };
 
 /**

--- conflicted
+++ resolved
@@ -54,11 +54,10 @@
   return result;
 };
 
-<<<<<<< HEAD
 // https://stackoverflow.com/questions/43010737/way-to-tell-typescript-compiler-array-prototype-filter-removes-certain-types-fro#answer-54318054
 export const isDefined = <T>(argument: T | undefined): argument is T =>
   argument !== undefined;
-=======
+
 export const targetBlankLinkRenderer = (
   href: string | null,
   title: string | null,
@@ -68,5 +67,4 @@
     href === null
       ? ""
       : ` target="_blank" rel="noopener noreferrer" href="${href}"`
-  }${title === null ? "" : ` title="${title}"`}>${text}</a>`;
->>>>>>> c7c8ff56
+  }${title === null ? "" : ` title="${title}"`}>${text}</a>`;
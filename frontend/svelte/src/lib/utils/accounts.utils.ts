--- conflicted
+++ resolved
@@ -55,7 +55,6 @@
   }
 };
 
-<<<<<<< HEAD
 export enum AccountTransactionType {
   Burn = "burn",
   Mint = "mint",
@@ -230,7 +229,6 @@
     date,
   };
 };
-=======
+
 export const isHardwareWallet = (account: Account | undefined): boolean =>
-  account?.type === "hardwareWallet";
->>>>>>> 67eb040e
+  account?.type === "hardwareWallet";
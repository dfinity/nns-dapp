import { AccountIdentifier, ICP, LedgerCanister } from "@dfinity/nns";
import type { Principal } from "@dfinity/principal";
import type { AccountsStore } from "../stores/accounts.store";

export const loadAccounts = async ({
  principal,
}: {
  principal: Principal;
}): Promise<AccountsStore> => {
  const ledger: LedgerCanister = LedgerCanister.create();

<<<<<<< HEAD
  const accountIdentifier: AccountIdentifier =
    AccountIdentifier.fromPrincipal({principal});

  const balance: ICP = await ledger.accountBalance({accountIdentifier, certified: false});
=======
  const accountIdentifier: AccountIdentifier = AccountIdentifier.fromPrincipal({
    principal,
  });

  const balance: ICP = await ledger.accountBalance({
    accountIdentifier,
    certified: false,
  });
>>>>>>> 43e7b749

  return {
    main: {
      identifier: accountIdentifier.toHex(),
      balance,
    },
  };
};<|MERGE_RESOLUTION|>--- conflicted
+++ resolved
@@ -9,12 +9,6 @@
 }): Promise<AccountsStore> => {
   const ledger: LedgerCanister = LedgerCanister.create();
 
-<<<<<<< HEAD
-  const accountIdentifier: AccountIdentifier =
-    AccountIdentifier.fromPrincipal({principal});
-
-  const balance: ICP = await ledger.accountBalance({accountIdentifier, certified: false});
-=======
   const accountIdentifier: AccountIdentifier = AccountIdentifier.fromPrincipal({
     principal,
   });
@@ -23,7 +17,6 @@
     accountIdentifier,
     certified: false,
   });
->>>>>>> 43e7b749
 
   return {
     main: {

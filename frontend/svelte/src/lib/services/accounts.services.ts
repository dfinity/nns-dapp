--- conflicted
+++ resolved
@@ -2,13 +2,9 @@
 import { get } from "svelte/store";
 import {
   createSubAccount,
-<<<<<<< HEAD
   getTransactions,
   loadAccounts,
-=======
-  loadAccounts,
   renameSubAccount as renameSubAccountApi,
->>>>>>> 60324fce
 } from "../api/accounts.api";
 import { sendICP } from "../api/ledger.api";
 import { toSubAccountId } from "../api/utils.api";
@@ -26,7 +22,6 @@
 import { getLedgerIdentityProxy } from "../proxy/ledger.services.proxy";
 import type { AccountsStore } from "../stores/accounts.store";
 import { accountsStore } from "../stores/accounts.store";
-import { selectedAccountStore } from "../stores/selectedAccount.store";
 import { toastsStore } from "../stores/toasts.store";
 import type { TransactionStore } from "../stores/transaction.store";
 import type { Account } from "../types/account";
@@ -39,8 +34,6 @@
  * - sync: load the account data using the ledger and the nns dapp canister itself
  */
 export const syncAccounts = (): Promise<void> => {
-  selectedAccountStore.reset();
-
   return queryAndUpdate<AccountsStore, unknown>({
     request: (options) => loadAccounts(options),
     onLoad: ({ response: accounts }) => accountsStore.set(accounts),

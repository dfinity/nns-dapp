--- conflicted
+++ resolved
@@ -11,17 +11,14 @@
   NameTooLongError,
   SubAccountLimitExceededError,
 } from "../canisters/nns-dapp/nns-dapp.errors";
-<<<<<<< HEAD
 import type {
   AccountIdentifierString,
   GetTransactionsResponse,
   Transaction,
 } from "../canisters/nns-dapp/nns-dapp.types";
 import { TRANSACTION_PAGE_LIMIT } from "../constants/constants";
-=======
 import type { LedgerIdentity } from "../identities/ledger.identity";
 import { getLedgerIdentityProxy } from "../proxy/ledger.services.proxy";
->>>>>>> 67eb040e
 import type { AccountsStore } from "../stores/accounts.store";
 import { accountsStore } from "../stores/accounts.store";
 import { toastsStore } from "../stores/toasts.store";
@@ -172,7 +169,6 @@
   );
 };
 
-<<<<<<< HEAD
 export const getAccountTransactions = async ({
   accountIdentifier,
   onLoad,
@@ -211,7 +207,7 @@
     },
     logMessage: "Syncing Transactions",
   });
-=======
+
 export const getAccountIdentity = async (
   identifier: string
 ): Promise<Identity | LedgerIdentity> => {
@@ -222,5 +218,4 @@
   }
 
   return getIdentity();
-};
->>>>>>> 67eb040e
+};
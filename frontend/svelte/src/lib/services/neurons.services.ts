import type { Identity } from "@dfinity/agent";
<<<<<<< HEAD
import type { NeuronId, NeuronInfo } from "@dfinity/nns";
import { ICP } from "@dfinity/nns";
=======
import { ICP, NeuronId, NeuronInfo } from "@dfinity/nns";
import { get } from "svelte/store";
>>>>>>> fb40a475
import {
  increaseDissolveDelay,
  queryNeuron,
  queryNeurons,
  stakeNeuron,
} from "../api/neurons.api";
import { E8S_PER_ICP } from "../constants/icp.constants";
import { i18n } from "../stores/i18n";
import { neuronsStore } from "../stores/neurons.store";
import { toastsStore } from "../stores/toasts.store";
import { getLastPathDetailId } from "../utils/app-path.utils";

/**
 * Uses governance and ledger canisters to create a neuron and adds it to the store
 *
 * TODO: L2-322 Create neurons from subaccount
 */
export const stakeAndLoadNeuron = async ({
  amount,
  identity,
}: {
  amount: number;
  identity: Identity | null | undefined;
}): Promise<NeuronId> => {
  const stake = ICP.fromString(String(amount));

  if (!(stake instanceof ICP)) {
    throw new Error(`Amount ${amount} is not valid`);
  }

  if (stake.toE8s() < E8S_PER_ICP) {
    throw new Error("Need a minimum of 1 ICP to stake a neuron");
  }

  if (!identity) {
    // TODO: https://dfinity.atlassian.net/browse/L2-346
    throw new Error("No identity");
  }

  const neuronId: NeuronId = await stakeNeuron({ stake, identity });

  await loadNeuron({
    neuronId,
    identity,
    setNeuron: (neuron: NeuronInfo) => neuronsStore.pushNeurons([neuron]),
  });

  return neuronId;
};

// Gets neurons and adds them to the store
export const listNeurons = async ({
  identity,
}: {
  identity: Identity | null | undefined;
}): Promise<void> => {
  if (!identity) {
    // TODO: https://dfinity.atlassian.net/browse/L2-346
    throw new Error("No identity found listing neurons");
  }

  const neurons: NeuronInfo[] = await queryNeurons({ identity });
  neuronsStore.setNeurons(neurons);
};

export const updateDelay = async ({
  neuronId,
  dissolveDelayInSeconds,
  identity,
}: {
  neuronId: NeuronId;
  dissolveDelayInSeconds: number;
  identity: Identity | null | undefined;
}): Promise<void> => {
  if (!identity) {
    // TODO: https://dfinity.atlassian.net/browse/L2-346
    throw new Error("No identity");
  }

  await increaseDissolveDelay({ neuronId, dissolveDelayInSeconds, identity });

  await loadNeuron({
    neuronId,
    identity,
    setNeuron: (neuron: NeuronInfo) => neuronsStore.pushNeurons([neuron]),
  });
};

/**
 * Return single neuron from neuronsStore or fetch it (in case of page reload or direct navigation to neuron-detail page)
 */
const getNeuron = async ({
  neuronId,
  identity,
}: {
  neuronId: NeuronId;
  identity: Identity | null | undefined;
}): Promise<NeuronInfo | undefined> => {
  // TODO: https://dfinity.atlassian.net/browse/L2-346
  if (!identity) {
    throw new Error(get(i18n).error.missing_identity);
  }

  const neuron = get(neuronsStore).find(
    (neuron) => neuron.neuronId === neuronId
  );
  return neuron || queryNeuron({ neuronId, identity });
};

/**
 * Get from store or query a neuron and apply the result to the callback (`setNeuron`).
 * The function propagate error to the toast and call an optional callback in case of error.
 */
export const loadNeuron = async ({
  neuronId,
  identity,
  setNeuron,
  handleError,
}: {
  neuronId: NeuronId;
  identity: Identity | undefined | null;
  setNeuron: (neuron: NeuronInfo) => void;
  handleError?: () => void;
}): Promise<void> => {
  const catchError = (error: unknown) => {
    console.error(error);

    toastsStore.show({
      labelKey: "error.neuron_not_found",
      level: "error",
      detail: `id: "${neuronId}"`,
    });

    handleError?.();
  };

  try {
    const neuron: NeuronInfo | undefined = await getNeuron({
      neuronId,
      identity,
    });

    if (!neuron) {
      catchError(new Error("Neuron not found"));
      return;
    }

    setNeuron(neuron);
  } catch (error: unknown) {
    catchError(error);
  }
};

export const getNeuronId = (path: string): NeuronId | undefined =>
  getLastPathDetailId(path);<|MERGE_RESOLUTION|>--- conflicted
+++ resolved
@@ -1,11 +1,7 @@
 import type { Identity } from "@dfinity/agent";
-<<<<<<< HEAD
 import type { NeuronId, NeuronInfo } from "@dfinity/nns";
 import { ICP } from "@dfinity/nns";
-=======
-import { ICP, NeuronId, NeuronInfo } from "@dfinity/nns";
 import { get } from "svelte/store";
->>>>>>> fb40a475
 import {
   increaseDissolveDelay,
   queryNeuron,

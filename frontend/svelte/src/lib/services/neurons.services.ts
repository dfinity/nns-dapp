import type { Identity } from "@dfinity/agent";
import type {
  Followees,
  ICP,
  Neuron,
  NeuronId,
  NeuronInfo,
  Topic,
} from "@dfinity/nns";
import { get } from "svelte/store";
import { makeDummyProposals as makeDummyProposalsApi } from "../api/dev.api";
import {
  claimOrRefreshNeuron,
  increaseDissolveDelay,
  joinCommunityFund as joinCommunityFundApi,
  queryNeuron,
  queryNeurons,
  setFollowees,
  splitNeuron as splitNeuronApi,
  stakeNeuron,
  startDissolving as startDissolvingApi,
  stopDissolving as stopDissolvingApi,
} from "../api/governance.api";
import { getNeuronBalance } from "../api/ledger.api";
import type { SubAccountArray } from "../canisters/nns-dapp/nns-dapp.types";
import { IS_TESTNET } from "../constants/environment.constants";
import { E8S_PER_ICP } from "../constants/icp.constants";
<<<<<<< HEAD
import { MAX_CONCURRENCY } from "../constants/neurons.constants";
import { neuronsStore } from "../stores/neurons.store";
=======
import { definedNeuronsStore, neuronsStore } from "../stores/neurons.store";
>>>>>>> 1fe8114b
import { toastsStore } from "../stores/toasts.store";
import {
  InsufficientAmountError,
  NotAuthorizedError,
  NotFoundError,
} from "../types/errors";
import { getLastPathDetailId } from "../utils/app-path.utils";
import { mapNeuronErrorToToastMessage } from "../utils/error.utils";
import {
  convertNumberToICP,
  isEnoughToStakeNeuron,
  isIdentityController,
} from "../utils/neuron.utils";
import { createChunks, isDefined } from "../utils/utils";
import { getIdentity } from "./auth.services";
import { queryAndUpdate } from "./utils.services";

const getIdentityAndNeuron = async (
  neuronId: NeuronId
): Promise<{ identity: Identity; neuron: NeuronInfo }> => {
  const currentIdentity = await getIdentity();
  const neuron = await getNeuron({ neuronId, identity: currentIdentity });

  if (neuron === undefined) {
    throw new NotFoundError();
  }

  return {
    neuron,
    identity: currentIdentity,
  };
};
/**
 * Return single neuron from neuronsStore or fetch it (in case of page reload or direct navigation to neuron-detail page)
 *
 * forceFetch: boolean. Forces to make a call to the canister to get the neuron again.
 */
const getNeuron = async ({
  neuronId,
  identity,
  certified = false,
  forceFetch = false,
}: {
  neuronId: NeuronId;
  identity: Identity;
  certified?: boolean;
  forceFetch?: boolean;
}): Promise<NeuronInfo | undefined> => {
  if (forceFetch) {
    return queryNeuron({ neuronId, identity, certified });
  }
  const neuron = getNeuronFromStore(neuronId);

  return neuron || queryNeuron({ neuronId, identity, certified });
};

const getNeuronFromStore = (neuronId: NeuronId): NeuronInfo | undefined =>
  get(definedNeuronsStore).find((neuron) => neuron.neuronId === neuronId);

export const getIdentityByNeuron = async (
  neuronId: NeuronId
): Promise<Identity> => {
  const { identity, neuron } = await getIdentityAndNeuron(neuronId);

  if (isIdentityController({ neuron, identity })) {
    return identity;
  }
  // TODO: Check Linked Hardware Wallets
  throw new NotAuthorizedError();
};

export const getIdentityByNeuronOrHotkey = async (
  neuronId: NeuronId
): Promise<Identity> => {
  try {
    return getIdentityByNeuron(neuronId);
  } catch (_) {
    // Check if hotkey
    const { identity, neuron } = await getIdentityAndNeuron(neuronId);

    // Check if current identity is in the hotkeys
    const isAuthIdentityHotkey = (neuron.fullNeuron?.hotKeys ?? []).reduce(
      (isHotkey, principal) => {
        if (isHotkey) {
          return isHotkey;
        }
        return principal === identity.getPrincipal().toText();
      },
      false
    );

    if (isAuthIdentityHotkey) {
      return identity;
    }

    // TODO: Check linked hwardware wallets
    throw new NotAuthorizedError();
  }
};

/**
 * Uses governance api to create a neuron and adds it to the store
 *
 */
export const stakeAndLoadNeuron = async ({
  amount,
  fromSubAccount,
}: {
  amount: number;
  fromSubAccount?: SubAccountArray;
}): Promise<NeuronId | undefined> => {
  try {
    const stake = convertNumberToICP(amount);

    if (!isEnoughToStakeNeuron({ stake })) {
      toastsStore.error({
        labelKey: "error.amount_not_enough",
      });
      return;
    }
    const identity: Identity = await getIdentity();

    const neuronId: NeuronId = await stakeNeuron({
      stake,
      identity,
      fromSubAccount,
    });

    await loadNeuron({
      neuronId,
      setNeuron: ({
        neuron,
        certified,
      }: {
        neuron: NeuronInfo;
        certified: boolean;
      }) => neuronsStore.pushNeurons({ neurons: [neuron], certified }),
    });

    return neuronId;
  } catch (err) {
    toastsStore.error({
      labelKey: "error.stake_neuron",
      err,
    });
  }
};

/**
 * This gets all neurons linked to the current user's principal, even those with a stake of 0. And adds them to the store
 * @param skipCheck it true, the neurons' balance won't be checked and those that are not synced won't be refreshed. Useful because the function `checkNeuronBalances` that does this check might ultimately call the current function `listNeurons` again.
 * @param callback an optional callback that can be called when the data are successfully loaded (certified or not). Useful for example to close synchronously a busy spinner once all data have been fetched.
 */
export const listNeurons = async ({
  skipCheck = false,
  callback,
}: {
  skipCheck?: boolean;
  callback?: (certified: boolean) => void;
} = {}): Promise<void> => {
  return queryAndUpdate<NeuronInfo[], unknown>({
    request: ({ certified, identity }) => queryNeurons({ certified, identity }),
    onLoad: async ({ response: neurons, certified }) => {
      neuronsStore.setNeurons({ neurons, certified });

      callback?.(certified);

      if (!certified || skipCheck) {
        return;
      }
      // Query the ledger for each neuron
      // refresh those whose stake does not match their ledger balance.
      try {
        await checkNeuronBalances(neurons);
      } catch (error) {
        // TODO: Manage errors https://dfinity.atlassian.net/browse/L2-424
        console.error(error);
      }
    },
    onError: ({ error, certified }) => {
      if (certified !== true) {
        return;
      }

      // Explicitly handle only UPDATE errors
      neuronsStore.setNeurons({ neurons: [], certified });

      toastsStore.error({
        labelKey: "error.get_neurons",
        err: error,
      });
    },
  });
};

const balanceMatchesStake = ({
  balance,
  fullNeuron,
}: {
  balance: ICP;
  fullNeuron: Neuron;
}): boolean => balance.toE8s() === fullNeuron.cachedNeuronStake;

const balanceIsMoreThanOne = ({ balance }: { balance: ICP }): boolean =>
  balance.toE8s() > E8S_PER_ICP;

const findNeuronsStakeNotBalance = async ({
  neurons,
  identity,
}: {
  neurons: Neuron[];
  identity: Identity;
}): Promise<NeuronId[]> => {
  // TODO switch to getting multiple balances in a single request once it is supported by the ledger.
  // Until the above is supported we must limit the max concurrency otherwise our requests may be throttled.

  const neuronChunks: Neuron[][] = createChunks(neurons, MAX_CONCURRENCY);

  let neuronIdsToRefresh: NeuronId[] = [];

  for (const neuronChunk of neuronChunks) {
    const notMatchingNeuronIds: NeuronId[] = (
      await getNeuronsBalance({ neurons: neuronChunk, identity })
    )
      .filter((params) => !balanceMatchesStake(params))
      // We can only refresh a neuron if its balance is at least 1 ICP
      .filter(balanceIsMoreThanOne)
      .map(({ fullNeuron }) => fullNeuron.id)
      .filter(isDefined);

    neuronIdsToRefresh = [...neuronIdsToRefresh, ...notMatchingNeuronIds];
  }

  return neuronIdsToRefresh;
};

const getNeuronsBalance = async ({
  neurons,
  identity,
}: {
  neurons: Neuron[];
  identity: Identity;
}): Promise<
  {
    balance: ICP;
    fullNeuron: Neuron;
  }[]
> =>
  Promise.all(
    neurons.map(
      async (fullNeuron): Promise<{ balance: ICP; fullNeuron: Neuron }> => ({
        // NOTE: We fetch the balance in an uncertified way as it's more efficient,
        // and a malicious actor wouldn't gain anything by spoofing this value.
        // This data is used only to now which neurons need to be refreshed.
        // This data is not shown to the user, nor stored in any store.
        balance: await getNeuronBalance({
          neuron: fullNeuron,
          identity,
          certified: false,
        }),
        fullNeuron,
      })
    )
  );

const claimNeurons =
  (identity: Identity) =>
  (neuronIds: NeuronId[]): Promise<Array<NeuronId | undefined>> =>
    Promise.all(
      neuronIds.map((neuronId) => claimOrRefreshNeuron({ identity, neuronId }))
    );

const checkNeuronBalances = async (neurons: NeuronInfo[]): Promise<void> => {
  const identity = await getIdentity();

  const fullNeurons: Neuron[] = neurons
    .map(({ fullNeuron }) => fullNeuron)
    .filter(isDefined);

  if (fullNeurons.length === 0) {
    return;
  }

  const neuronIdsToRefresh: NeuronId[] = await findNeuronsStakeNotBalance({
    neurons: fullNeurons,
    identity,
  });

  if (neuronIdsToRefresh.length === 0) {
    return;
  }

  // We found neurons that need to be refreshed.
  const neuronIdsChunks: NeuronId[][] = createChunks(
    neuronIdsToRefresh,
    MAX_CONCURRENCY
  );
  await Promise.all(neuronIdsChunks.map(claimNeurons(identity)));

  return listNeurons({ skipCheck: true });
};

const getAndLoadNeuronHelper = async ({
  neuronId,
  identity,
}: {
  neuronId: NeuronId;
  identity: Identity;
}) => {
  const neuron: NeuronInfo | undefined = await getNeuron({
    neuronId,
    identity,
    certified: true,
    forceFetch: true,
  });
  if (!neuron) {
    throw new NotFoundError();
  }
  neuronsStore.pushNeurons({ neurons: [neuron], certified: true });
};

export const updateDelay = async ({
  neuronId,
  dissolveDelayInSeconds,
}: {
  neuronId: NeuronId;
  dissolveDelayInSeconds: number;
}): Promise<NeuronId | undefined> => {
  try {
    const identity: Identity = await getIdentityByNeuron(neuronId);

    await increaseDissolveDelay({ neuronId, dissolveDelayInSeconds, identity });

    await getAndLoadNeuronHelper({ neuronId, identity });

    return neuronId;
  } catch (err) {
    toastsStore.error({
      labelKey: mapNeuronErrorToToastMessage(err),
    });
    // To inform there was an error
    return undefined;
  }
};

export const joinCommunityFund = async (
  neuronId: NeuronId
): Promise<NeuronId | undefined> => {
  try {
    const identity: Identity = await getIdentityByNeuron(neuronId);

    await joinCommunityFundApi({ neuronId, identity });

    await getAndLoadNeuronHelper({ neuronId, identity });

    return neuronId;
  } catch (err) {
    toastsStore.error({
      labelKey: mapNeuronErrorToToastMessage(err),
    });

    // To inform there was an error
    return undefined;
  }
};

export const splitNeuron = async ({
  neuronId,
  amount,
}: {
  neuronId: NeuronId;
  amount: number;
}): Promise<NeuronId | undefined> => {
  try {
    const identity: Identity = await getIdentityByNeuron(neuronId);

    const stake = convertNumberToICP(amount);

    if (!isEnoughToStakeNeuron({ stake, withTransactionFee: true })) {
      throw new InsufficientAmountError();
    }

    await splitNeuronApi({ neuronId, identity, amount: stake });
    toastsStore.show({
      labelKey: "neuron_detail.split_neuron_success",
      level: "info",
    });

    await getAndLoadNeuronHelper({ neuronId, identity });

    return neuronId;
  } catch (err) {
    toastsStore.error({
      labelKey: mapNeuronErrorToToastMessage(err),
    });
    return undefined;
  }
};

export const startDissolving = async (
  neuronId: NeuronId
): Promise<NeuronId | undefined> => {
  try {
    const identity: Identity = await getIdentityByNeuron(neuronId);

    await startDissolvingApi({ neuronId, identity });

    await getAndLoadNeuronHelper({ neuronId, identity });

    return neuronId;
  } catch (err) {
    toastsStore.error({
      labelKey: mapNeuronErrorToToastMessage(err),
    });

    return undefined;
  }
};

export const stopDissolving = async (
  neuronId: NeuronId
): Promise<NeuronId | undefined> => {
  try {
    const identity: Identity = await getIdentityByNeuron(neuronId);

    await stopDissolvingApi({ neuronId, identity });

    await getAndLoadNeuronHelper({ neuronId, identity });

    return neuronId;
  } catch (err) {
    toastsStore.error({
      labelKey: mapNeuronErrorToToastMessage(err),
    });

    return undefined;
  }
};

const setFolloweesHelper = async ({
  neuronId,
  topic,
  followees,
  labelKey,
}: {
  neuronId: NeuronId;
  topic: Topic;
  followees: NeuronId[];
  labelKey: "add_followee" | "remove_followee";
}) => {
  try {
    const identity: Identity = await getIdentityByNeuronOrHotkey(neuronId);

    await setFollowees({
      identity,
      neuronId,
      topic,
      followees,
    });
    await getAndLoadNeuronHelper({ neuronId, identity });

    toastsStore.show({
      labelKey: `new_followee.success_${labelKey}`,
      level: "info",
    });
  } catch (err) {
    toastsStore.error({
      labelKey: mapNeuronErrorToToastMessage(err),
    });
  }
};

export const addFollowee = async ({
  neuronId,
  topic,
  followee,
}: {
  neuronId: NeuronId;
  topic: Topic;
  followee: NeuronId;
}): Promise<void> => {
  const neuron = getNeuronFromStore(neuronId);

  const topicFollowees = neuron?.fullNeuron?.followees.find(
    ({ topic: currentTopic }) => currentTopic === topic
  );
  const newFollowees: NeuronId[] =
    topicFollowees === undefined
      ? [followee]
      : [...topicFollowees.followees, followee];

  await setFolloweesHelper({
    neuronId,
    topic,
    followees: newFollowees,
    labelKey: "add_followee",
  });
};

export const removeFollowee = async ({
  neuronId,
  topic,
  followee,
}: {
  neuronId: NeuronId;
  topic: Topic;
  followee: NeuronId;
}): Promise<void> => {
  const neuron = getNeuronFromStore(neuronId);

  const topicFollowees: Followees | undefined =
    neuron?.fullNeuron?.followees.find(
      ({ topic: currentTopic }) => currentTopic === topic
    );
  if (topicFollowees === undefined) {
    // Followee in that topic already does not exist.
    toastsStore.error({
      labelKey: "error.followee_does_not_exist",
    });
    return;
  }
  const newFollowees: NeuronId[] = topicFollowees.followees.filter(
    (id) => id !== followee
  );
  await setFolloweesHelper({
    neuronId,
    topic,
    followees: newFollowees,
    labelKey: "remove_followee",
  });
};

/**
 * Get from store or query a neuron and apply the result to the callback (`setNeuron`).
 * The function propagate error to the toast and call an optional callback in case of error.
 */
export const loadNeuron = ({
  neuronId,
  setNeuron,
  handleError,
}: {
  neuronId: NeuronId;
  setNeuron: (params: { neuron: NeuronInfo; certified: boolean }) => void;
  handleError?: () => void;
}): Promise<void> => {
  const catchError = (err: unknown) => {
    toastsStore.error({
      labelKey: "error.neuron_not_found",
      err,
    });

    handleError?.();
  };

  return queryAndUpdate<NeuronInfo | undefined, unknown>({
    request: (options) =>
      getNeuron({
        neuronId,
        ...options,
      }),
    onLoad: ({ response: neuron, certified }) => {
      if (neuron === undefined) {
        catchError(new Error("Neuron not found"));
        return;
      }

      setNeuron({ neuron, certified });
    },
    onError: ({ error, certified }) => {
      console.error(error);

      if (certified !== true) {
        return;
      }
      catchError(error);
    },
  });
};

export const makeDummyProposals = async (neuronId: NeuronId): Promise<void> => {
  // Only available in testnet
  if (!IS_TESTNET) {
    return;
  }
  try {
    const identity: Identity = await getIdentityByNeuron(neuronId);
    await makeDummyProposalsApi({
      neuronId,
      identity,
    });
    toastsStore.show({
      labelKey: "neuron_detail.dummy_proposal_success",
      level: "info",
    });
    return;
  } catch (error) {
    console.error(error);
    toastsStore.error({
      labelKey: mapNeuronErrorToToastMessage(error),
    });
  }
};

export const getNeuronId = (path: string): NeuronId | undefined =>
  getLastPathDetailId(path);<|MERGE_RESOLUTION|>--- conflicted
+++ resolved
@@ -25,12 +25,8 @@
 import type { SubAccountArray } from "../canisters/nns-dapp/nns-dapp.types";
 import { IS_TESTNET } from "../constants/environment.constants";
 import { E8S_PER_ICP } from "../constants/icp.constants";
-<<<<<<< HEAD
 import { MAX_CONCURRENCY } from "../constants/neurons.constants";
-import { neuronsStore } from "../stores/neurons.store";
-=======
 import { definedNeuronsStore, neuronsStore } from "../stores/neurons.store";
->>>>>>> 1fe8114b
 import { toastsStore } from "../stores/toasts.store";
 import {
   InsufficientAmountError,

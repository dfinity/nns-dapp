import type { Identity } from "@dfinity/agent";
import {
  GovernanceCanister,
  ListProposalsResponse,
  ProposalId,
  ProposalInfo,
} from "@dfinity/nns";
import { get } from "svelte/store";
import { LIST_PAGINATION_LIMIT } from "../constants/constants";
import {
  proposalsFiltersStore,
  ProposalsFiltersStore,
  proposalsStore,
} from "../stores/proposals.store";
<<<<<<< HEAD
import { excludeTopics } from "../utils/proposals.utils";
=======
import { createAgent } from "../utils/agent.utils";
>>>>>>> 1acf8aad

export const listProposals = async ({
  clearBeforeQuery = false,
  identity,
}: {
  clearBeforeQuery?: boolean;
  identity: Identity | null | undefined;
}) => {
  if (clearBeforeQuery) {
    proposalsStore.setProposals([]);
  }

  const proposals: ProposalInfo[] = await queryProposals({
    beforeProposal: undefined,
    identity,
  });

  proposalsStore.setProposals(proposals);
};

export const listNextProposals = async ({
  beforeProposal,
  identity,
}: {
  beforeProposal: ProposalId | undefined;
  identity: Identity | null | undefined;
}) => {
  const proposals: ProposalInfo[] = await queryProposals({
    beforeProposal,
    identity,
  });

  if (!proposals.length) {
    // There is no more proposals to fetch for the current filters.
    // We do not update the store with empty ([]) otherwise it will re-render the component and therefore triggers the Infinite Scrolling again.
    return;
  }

  proposalsStore.pushProposals(proposals);
};

const queryProposals = async ({
  beforeProposal,
  identity,
}: {
  beforeProposal: ProposalId | undefined;
  identity: Identity | null | undefined;
}): Promise<ProposalInfo[]> => {
  // If no identity is provided, we do not fetch any proposals. We have an identical pattern in accounts.
  if (!identity) {
    return [];
  }

  const governance: GovernanceCanister = GovernanceCanister.create({
    agent: await createAgent({ identity, host: process.env.HOST }),
  });

  const { rewards, status, topics }: ProposalsFiltersStore = get(
    proposalsFiltersStore
  );

  // TODO(L2-2069: implement 'Hide "Open" proposals where all your neurons have voted or are ineligible to vote'

  const { proposals }: ListProposalsResponse = await governance.listProposals({
    request: {
      limit: LIST_PAGINATION_LIMIT,
      beforeProposal,
      excludeTopic: excludeTopics(topics),
      includeRewardStatus: rewards,
      includeStatus: status,
    },
  });

  return proposals;
};<|MERGE_RESOLUTION|>--- conflicted
+++ resolved
@@ -12,11 +12,8 @@
   ProposalsFiltersStore,
   proposalsStore,
 } from "../stores/proposals.store";
-<<<<<<< HEAD
+import { createAgent } from "../utils/agent.utils";
 import { excludeTopics } from "../utils/proposals.utils";
-=======
-import { createAgent } from "../utils/agent.utils";
->>>>>>> 1acf8aad
 
 export const listProposals = async ({
   clearBeforeQuery = false,

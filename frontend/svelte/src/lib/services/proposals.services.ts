--- conflicted
+++ resolved
@@ -15,12 +15,9 @@
 import { toastsStore } from "../stores/toasts.store";
 import { getLastPathDetailId } from "../utils/app-path.utils";
 import { errorToString } from "../utils/error.utils";
-<<<<<<< HEAD
 import { replacePlaceholders } from "../utils/i18n.utils";
-=======
 import { stringifyJson, uniqueObjects } from "../utils/utils";
 import { getIdentity } from "./auth.services";
->>>>>>> 99013170
 import { listNeurons } from "./neurons.services";
 
 export const listProposals = async ({
@@ -165,9 +162,8 @@
     });
   }
 
-<<<<<<< HEAD
   try {
-    await listNeurons({ identity });
+    await listNeurons();
   } catch (err) {
     console.error(err);
     toastsStore.error({
@@ -175,9 +171,6 @@
       err,
     });
   }
-=======
-  await listNeurons();
->>>>>>> 99013170
 
   busyStore.stop("vote");
 };

import type { LedgerIdentity } from "../identities/ledger.identity";
import type {
  ConnectToHardwareWalletParams,
  RegisterHardwareWalletParams,
} from "../services/ledger.services";

const importLedgerServices = () => import("../services/ledger.services");

export const connectToHardwareWalletProxy = async (
  callback: (params: ConnectToHardwareWalletParams) => void
): Promise<void> => {
  const { connectToHardwareWallet } = await importLedgerServices();

  return connectToHardwareWallet(callback);
};

export const registerHardwareWalletProxy = async (
  params: RegisterHardwareWalletParams
): Promise<void> => {
  const { registerHardwareWallet } = await importLedgerServices();

  return registerHardwareWallet(params);
};

export const getLedgerIdentityProxy = async (
  identifier: string
): Promise<LedgerIdentity> => {
  const { getLedgerIdentity } = await importLedgerServices();

  return getLedgerIdentity(identifier);
<<<<<<< HEAD
=======
};

export const showAddressAndPubKeyOnHardwareWalletProxy = async () => {
  const { showAddressAndPubKeyOnHardwareWallet } = await importLedgerServices();
  return showAddressAndPubKeyOnHardwareWallet();
>>>>>>> be51e1aa
};<|MERGE_RESOLUTION|>--- conflicted
+++ resolved
@@ -28,12 +28,9 @@
   const { getLedgerIdentity } = await importLedgerServices();
 
   return getLedgerIdentity(identifier);
-<<<<<<< HEAD
-=======
 };
 
 export const showAddressAndPubKeyOnHardwareWalletProxy = async () => {
   const { showAddressAndPubKeyOnHardwareWallet } = await importLedgerServices();
   return showAddressAndPubKeyOnHardwareWallet();
->>>>>>> be51e1aa
 };
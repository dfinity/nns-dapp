{
  "core": {
    "close": "Close",
    "icp": "ICP",
    "create": "Create",
    "filter": "Filter",
    "back": "Back",
    "confirm_yes": "Yes, I'm sure",
    "confirm_no": "Cancel"
  },
  "error": {
    "auth_sync": "There was an unexpected issue while syncing the status of your authentication. Try to refresh your browser.",
    "sign_in": "The sign-in process was aborted or did not succeed.",
    "proposal_not_found": "An error occurred while loading the proposal.",
    "list_proposals": "There was an unexpected issue while searching for the proposals.",
    "list_canisters": "There was an unexpected issue while searching for the canisters.",
    "missing_identity": "The operation cannot be executed without any identity.",
    "create_subaccount": "Sorry, there was an expected error when creating your subaccount, please try again",
    "create_subaccount_too_long": "The name of the subaccount is too long. Please, choose a shorter name.",
    "create_subaccount_limit_exceeded": "Sorry, you reached the limit of subaccounts in this account.",
    "get_neurons": "There was an unexpected issue while searching for the neurons.",
<<<<<<< HEAD
    "get_neuron": "There was an unexpected issue while loading the neuron."
=======
    "register_vote": "Sorry, there was an error while registering the vote. Please try again.",
    "register_vote_unknown": "Sorry, there was an unexpectedf error while registering the vote. Please try again later."
>>>>>>> fbed5238
  },
  "navigation": {
    "icp": "ICP",
    "neurons": "Neurons",
    "voting": "Voting",
    "canisters": "Canisters"
  },
  "header": {
    "title": "NETWORK NERVOUS SYSTEM",
    "logout": "Logout"
  },
  "auth": {
    "ic": "INTERNET COMPUTER",
    "nns": "NETWORK NERVOUS SYSTEM",
    "icp_governance": "ICP and governance",
    "login": "Login",
    "powered_by": "Powered by IC Banner"
  },
  "accounts": {
    "title": "Accounts",
    "main": "Main",
    "copy_identifier": "Copy identifier to clipboard",
    "new_transaction": "New Transaction",
    "add_account": "Add Account",
    "new_linked_title": "New Linked-Account",
    "new_linked_subtitle": "Create a new linked account",
    "attach_hardware_title": "Attach Hardware Wallet",
    "attach_hardware_subtitle": "Link a hardware wallet to this account",
    "new_linked_account_title": "New Linked Account",
    "new_linked_account_placeholder": "Account Name"
  },
  "neurons": {
    "title": "Neurons",
    "text": "Earn rewards by staking your ICP in neurons. Neurons allow you to participate in governance on the Internet Computer by voting on Network Nervous System (NNS) proposals.",
    "principal_is": "Your principal id is",
    "stake_neurons": "Stake Neurons",
    "select_source": "Select Source Account",
    "set_dissolve_delay": "Set Dissolve Delay",
    "my_accounts": "My Accounts",
    "stake_neuron": "Stake Neuron",
    "source": "Source",
    "transaction_fee": "Transaction Fee",
    "current_balance": "Current Balance",
    "may_take_while": "(This may take up to 1 minute)",
    "amount": "Amount",
    "max": "Max",
    "create": "Create",
    "status_locked": "Locked",
    "status_unspecified": "",
    "status_dissolved": "Unlocked",
    "status_dissolving": "Dissolving",
    "community_fund": "[community fund]",
    "hotkey_control": "[hotkey control]",
    "stake": "Stake",
    "staked": "Staked",
    "aria_label_neuron_card": "Go to neuron details",
    "neuron_id": "Neuron ID",
    "neuron_balance": "Balance",
    "current_dissolve_delay": "Current Dissolve Delay",
    "dissolve_delay_title": "Dissolve Delay",
    "no_delay": "0",
    "dissolve_delay_description": "Voting power is given when neurons are locked for at least 6 months",
    "voting_power": "Voting Power",
    "skip": "Skip",
    "update_delay": "Update Delay"
  },
  "voting": {
    "title": "Voting",
    "text": "The Internet Computer network runs under the control of the Network Nervous System, which adopts proposals and automatically executes corresponding actions. Anyone can submit a proposal, which are decided as the result of voting activity by neurons.",
    "topics": "Topics",
    "rewards": "Reward Status",
    "status": "Proposal Status",
    "hide_unavailable_proposals": "Hide \"Open\" proposals where all your neurons have voted or are ineligible to vote",
    "nothing_found": "No proposals found for the filters."
  },
  "canisters": {
    "title": "Canisters",
    "text": "Canisters are computational units (a form of smart contracts). They are powered by “cycles”, which they must be pre-charged with. You create cycles by converting ICP tokens.",
    "step1": "Create new canisters",
    "step2": "Link canisters to your account",
    "step3": "Send cycles to canisters",
    "principal_is": "Your principal id is",
    "create_or_link": "Create or Link Canister"
  },
  "topics": {
    "Unspecified": "Unspecified",
    "ManageNeuron": "Manage neuron",
    "ExchangeRate": "Exchange Rate",
    "NetworkEconomics": "Network Economics",
    "Governance": "Governance",
    "NodeAdmin": "Node Admin",
    "ParticipantManagement": "Participant Management",
    "SubnetManagement": "Subnet Management",
    "NetworkCanisterManagement": "Network Canister Management",
    "Kyc": "Kyc",
    "NodeProviderRewards": "Node Provider Rewards"
  },
  "rewards": {
    "PROPOSAL_REWARD_STATUS_UNKNOWN": "Unknown",
    "PROPOSAL_REWARD_STATUS_ACCEPT_VOTES": "Accepting Votes",
    "PROPOSAL_REWARD_STATUS_READY_TO_SETTLE": "Processing Votes",
    "PROPOSAL_REWARD_STATUS_SETTLED": "Rewards Disbursed",
    "PROPOSAL_REWARD_STATUS_INELIGIBLE": "Ineligible"
  },
  "status": {
    "PROPOSAL_STATUS_UNKNOWN": "Unknown",
    "PROPOSAL_STATUS_OPEN": "Open",
    "PROPOSAL_STATUS_REJECTED": "Rejected",
    "PROPOSAL_STATUS_ACCEPTED": "Adopted",
    "PROPOSAL_STATUS_EXECUTED": "Executed",
    "PROPOSAL_STATUS_FAILED": "Failed"
  },
  "wallet": {
    "title": "Account"
  },
  "proposal_detail": {
    "title": "Proposal",
    "summary": "Proposal Summary",
    "topic_prefix": "Topic:",
    "id_prefix": "Id:",
    "proposer_prefix": "Proposer:",
    "adopt": "Adopt",
    "reject": "Reject",
    "my_votes": "My Votes"
  },
  "proposal_detail__vote": {
    "headline": "Cast Vote",
    "neurons": "neurons",
    "voting_power": "voting power",
    "total": "total",
    "adopt": "Adopt",
    "reject": "Reject",
    "confirm_adopt_headline": "Adopt Proposal",
    "confirm_adopt_text": "You are about to cast $votingPower votes for this proposal, are you sure you want to proceed?",
    "confirm_reject_headline": "Reject Proposal",
    "confirm_reject_text": "You are about to cast $votingPower votes against this proposal, are you sure you want to proceed?"
  },
  "neuron_detail": {
    "title": "Neuron",
    "proposer": "Proposer"
  },
  "time": {
    "year": "year",
    "year_plural": "years",
    "day": "day",
    "day_plural": "days",
    "hour": "hour",
    "hour_plural": "hours",
    "minute": "minute",
    "minute_plural": "minutes"
  }
}<|MERGE_RESOLUTION|>--- conflicted
+++ resolved
@@ -19,12 +19,9 @@
     "create_subaccount_too_long": "The name of the subaccount is too long. Please, choose a shorter name.",
     "create_subaccount_limit_exceeded": "Sorry, you reached the limit of subaccounts in this account.",
     "get_neurons": "There was an unexpected issue while searching for the neurons.",
-<<<<<<< HEAD
-    "get_neuron": "There was an unexpected issue while loading the neuron."
-=======
+    "get_neuron": "There was an unexpected issue while loading the neuron.",
     "register_vote": "Sorry, there was an error while registering the vote. Please try again.",
     "register_vote_unknown": "Sorry, there was an unexpectedf error while registering the vote. Please try again later."
->>>>>>> fbed5238
   },
   "navigation": {
     "icp": "ICP",

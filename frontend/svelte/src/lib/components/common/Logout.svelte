<script lang="ts">
  import { i18n } from "../../stores/i18n";
  import { logout } from "../../services/auth.services";
</script>

<<<<<<< HEAD
<button data-tid="logout" on:click={() => logout({})} class="text">{$i18n.header.logout}</button>
=======
<button data-tid="logout" on:click={() => logout({})} class="text"
  >{$i18n.header.logout}</button
>
>>>>>>> adae9c97

<style lang="scss">
  button {
    justify-self: flex-end;
  }
</style><|MERGE_RESOLUTION|>--- conflicted
+++ resolved
@@ -3,13 +3,9 @@
   import { logout } from "../../services/auth.services";
 </script>
 
-<<<<<<< HEAD
-<button data-tid="logout" on:click={() => logout({})} class="text">{$i18n.header.logout}</button>
-=======
 <button data-tid="logout" on:click={() => logout({})} class="text"
   >{$i18n.header.logout}</button
 >
->>>>>>> adae9c97
 
 <style lang="scss">
   button {

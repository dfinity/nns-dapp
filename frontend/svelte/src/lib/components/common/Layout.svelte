<script lang="ts">
  import Footer from "./Footer.svelte";
  import Header from "./Header.svelte";
  import Nav from "./Nav.svelte";
<<<<<<< HEAD
=======
  import Toasts from "../ui/Toasts.svelte";
  import Banner from "./Banner.svelte";
>>>>>>> 65cac689
</script>

<Banner />

<Header />

<Nav />

<main>
  <slot />
</main>

<Footer>
  <slot name="footer" />
</Footer>

<style lang="scss">
  main {
    position: absolute;
    top: calc(
      var(--header-offset, 0px) + var(--header-height) + var(--nav-height) +
        (2 * var(--padding))
    );
    left: 0;
    right: 0;
    bottom: 0;

    overflow: auto;
  }
</style><|MERGE_RESOLUTION|>--- conflicted
+++ resolved
@@ -2,11 +2,7 @@
   import Footer from "./Footer.svelte";
   import Header from "./Header.svelte";
   import Nav from "./Nav.svelte";
-<<<<<<< HEAD
-=======
-  import Toasts from "../ui/Toasts.svelte";
   import Banner from "./Banner.svelte";
->>>>>>> 65cac689
 </script>
 
 <Banner />

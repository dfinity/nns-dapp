<script lang="ts">
  import Footer from "./Footer.svelte";
  import Banner from "./Banner.svelte";
  import Header from "./Header.svelte";
  import Back from "./Back.svelte";

  export let showFooter = true;
</script>

<Banner headless={true} />

<Header>
  <Back slot="start" on:nnsBack />
  <svelte:fragment><slot name="header" /></svelte:fragment>
</Header>

<main>
  <slot />
</main>

{#if showFooter}
  <Footer>
    <slot name="footer" />
  </Footer>
{/if}

<style lang="scss">
<<<<<<< HEAD
  header {
    display: grid;
    grid-template-columns: var(--header-height) 1fr var(--header-height);
    align-items: center;
    height: var(--header-height);

    // to make the shadow visible
    position: relative;
    z-index: 1;

    // Fallback
    background: var(--header-background-fallback);
    background: var(--header-background);
    color: var(--header-color);

    :global(.tooltip-wrapper) {
      height: 100%;
    }

    button {
      display: flex;
      justify-content: center;
      align-items: center;

      // maximise click area
      width: 100%;
      height: 100%;
    }

    h2 {
      text-align: center;
      color: inherit;
    }
  }

  main {
    position: absolute;

    inset: calc(var(--header-height)) 0 0;
=======
  main {
    position: absolute;

    inset: var(--header-height) 0 0;
>>>>>>> f85be528

    overflow-y: auto;
    overflow-x: hidden;

    background-color: var(--gray-50-background);
  }
</style><|MERGE_RESOLUTION|>--- conflicted
+++ resolved
@@ -25,52 +25,10 @@
 {/if}
 
 <style lang="scss">
-<<<<<<< HEAD
-  header {
-    display: grid;
-    grid-template-columns: var(--header-height) 1fr var(--header-height);
-    align-items: center;
-    height: var(--header-height);
-
-    // to make the shadow visible
-    position: relative;
-    z-index: 1;
-
-    // Fallback
-    background: var(--header-background-fallback);
-    background: var(--header-background);
-    color: var(--header-color);
-
-    :global(.tooltip-wrapper) {
-      height: 100%;
-    }
-
-    button {
-      display: flex;
-      justify-content: center;
-      align-items: center;
-
-      // maximise click area
-      width: 100%;
-      height: 100%;
-    }
-
-    h2 {
-      text-align: center;
-      color: inherit;
-    }
-  }
-
-  main {
-    position: absolute;
-
-    inset: calc(var(--header-height)) 0 0;
-=======
   main {
     position: absolute;
 
     inset: var(--header-height) 0 0;
->>>>>>> f85be528
 
     overflow-y: auto;
     overflow-x: hidden;

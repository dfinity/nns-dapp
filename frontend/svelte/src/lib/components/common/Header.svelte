<script lang="ts">
<<<<<<< HEAD
  import Logout from "./Logout.svelte";
  import { triggerDebugReport } from "../../utils/dev.utils";
  import Header from "../ui/Header.svelte";
  import Toolbar from "../ui/Toolbar.svelte";
</script>

<Header>
  <Toolbar>
    <svelte:fragment slot="start"><slot name="start" /></svelte:fragment>
    <h4 use:triggerDebugReport><slot /></h4>
    <Logout slot="end" />
  </Toolbar>
</Header>
=======
  import { i18n } from "../../stores/i18n";
  import { triggerDebugReport } from "../../utils/dev.utils";
  import Menu from "./Menu.svelte";
  import AccountMenu from "./AccountMenu.svelte";
</script>

<header>
  <Menu />
  <h4 use:triggerDebugReport>{$i18n.header.title}</h4>
  <AccountMenu />
</header>
>>>>>>> 19f9d756

<style lang="scss">
  @use "../../themes/mixins/text";
  @use "../../themes/mixins/header";

  h4 {
    @include header.title;
  }
</style><|MERGE_RESOLUTION|>--- conflicted
+++ resolved
@@ -1,6 +1,5 @@
 <script lang="ts">
-<<<<<<< HEAD
-  import Logout from "./Logout.svelte";
+  import AccountMenu from "./AccountMenu.svelte";
   import { triggerDebugReport } from "../../utils/dev.utils";
   import Header from "../ui/Header.svelte";
   import Toolbar from "../ui/Toolbar.svelte";
@@ -10,22 +9,9 @@
   <Toolbar>
     <svelte:fragment slot="start"><slot name="start" /></svelte:fragment>
     <h4 use:triggerDebugReport><slot /></h4>
-    <Logout slot="end" />
+    <AccountMenu />
   </Toolbar>
 </Header>
-=======
-  import { i18n } from "../../stores/i18n";
-  import { triggerDebugReport } from "../../utils/dev.utils";
-  import Menu from "./Menu.svelte";
-  import AccountMenu from "./AccountMenu.svelte";
-</script>
-
-<header>
-  <Menu />
-  <h4 use:triggerDebugReport>{$i18n.header.title}</h4>
-  <AccountMenu />
-</header>
->>>>>>> 19f9d756
 
 <style lang="scss">
   @use "../../themes/mixins/text";

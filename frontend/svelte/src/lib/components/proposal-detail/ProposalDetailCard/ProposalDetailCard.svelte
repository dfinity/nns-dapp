--- conflicted
+++ resolved
@@ -1,5 +1,6 @@
 <script lang="ts">
-  import { ProposalStatus } from "@dfinity/nns";
+  import {ProposalStatus} from "@dfinity/nns";
+  import type {ProposalId} from "@dfinity/nns";
   import type { Proposal, ProposalInfo } from "@dfinity/nns";
   import Badge from "../../ui/Badge.svelte";
   import CardInfo from "../../ui/CardInfo.svelte";
@@ -13,6 +14,7 @@
   export let proposalInfo: ProposalInfo;
 
   let proposal: Proposal | undefined;
+  let id: ProposalId | undefined;
   let title: string | undefined;
   let status: ProposalStatus = ProposalStatus.PROPOSAL_STATUS_UNKNOWN;
   let color: ProposalColor;
@@ -31,13 +33,8 @@
     <ProposalMeta {proposalInfo} />
   </div>
 
-<<<<<<< HEAD
-  <ProposalActions {proposal} />
+  <ProposalActions proposalId={id} {proposal} />
 </CardInfo>
-=======
-  <ProposalActions proposalId={id} {proposal} />
-</Card>
->>>>>>> d2e720ab
 
 <style lang="scss">
   @use "../../../themes/mixins/media";

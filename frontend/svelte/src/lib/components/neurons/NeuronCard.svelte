--- conflicted
+++ resolved
@@ -40,13 +40,13 @@
       <svelte:component this={stateInfo.Icon} />
     </p>
 
-    {#if neuron.state === NeuronState.DISSOLVING && "WhenDissolvedTimestampSeconds" in neuron.fullNeuron.dissolveState}
-      <p class="duration">
-        {secondsToDuration(
-          neuron.fullNeuron.dissolveState.WhenDissolvedTimestampSeconds
-        )} - {$i18n.neurons.staked}
-      </p>
-    {/if}
+  {#if neuron.state === NeuronState.DISSOLVING && neuron.fullNeuron?.dissolveState && "WhenDissolvedTimestampSeconds" in neuron.fullNeuron.dissolveState}
+    <p class="duration">
+      {secondsToDuration(
+        neuron.fullNeuron.dissolveState.WhenDissolvedTimestampSeconds
+      )} - {$i18n.neurons.staked}
+    </p>
+  {/if}
 
     {#if neuron.state === NeuronState.LOCKED && neuron.dissolveDelaySeconds}
       <p class="duration">
@@ -59,21 +59,6 @@
     <ICPComponent icp={neuronICP} />
     <p class="info">{$i18n.neurons.stake}</p>
   </div>
-<<<<<<< HEAD
-=======
-
-  {#if neuron.state === NeuronState.DISSOLVING && neuron.fullNeuron?.dissolveState && "WhenDissolvedTimestampSeconds" in neuron.fullNeuron.dissolveState}
-    <p class="duration">
-      {secondsToDuration(
-        neuron.fullNeuron.dissolveState.WhenDissolvedTimestampSeconds
-      )}
-    </p>
-  {/if}
-
-  {#if neuron.state === NeuronState.LOCKED && neuron.dissolveDelaySeconds}
-    <p class="duration">{secondsToDuration(neuron.dissolveDelaySeconds)}</p>
-  {/if}
->>>>>>> 6251e1ec
 </Card>
 
 <style lang="scss">

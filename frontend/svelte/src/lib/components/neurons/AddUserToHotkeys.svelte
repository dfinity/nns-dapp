--- conflicted
+++ resolved
@@ -1,11 +1,8 @@
 <script lang="ts">
   import { createEventDispatcher } from "svelte";
-  import { getIdentity } from "../../services/auth.services";
   import { addHotkeyForHardwareWalletNeuron } from "../../services/neurons.services";
-  import { startBusy, stopBusy } from "../../stores/busy.store";
   import { i18n } from "../../stores/i18n";
   import Spinner from "../ui/Spinner.svelte";
-  import { toastsStore } from "../../stores/toasts.store";
   import type { Account } from "../../types/account";
   import type { NeuronId } from "@dfinity/nns";
   import { authStore } from "../../stores/auth.store";
@@ -24,33 +21,13 @@
   const addCurrentUserToHotkey = async () => {
     loading = true;
     // This screen is only for hardware wallet.
-<<<<<<< HEAD
     const {success} = await addHotkeyForHardwareWalletNeuron({
-      neuronId: neuron.neuronId,
+      neuronId,
       accountIdentifier: account.identifier,
     });
     loading = false;
     if (success) {
-      dispatchNext();
-=======
-    startBusy({
-      initiator: "add-hotkey-neuron",
-      labelKey: "busy_screen.pending_approval_hw",
-    });
-    const identity = await getIdentity();
-    const maybeNeuronId = await addHotkeyFromHW({
-      neuronId,
-      principal: identity.getPrincipal(),
-      accountIdentifier: account.identifier,
-    });
-    loading = false;
-    stopBusy("add-hotkey-neuron");
-    if (maybeNeuronId !== undefined) {
-      toastsStore.success({
-        labelKey: "neurons.add_user_as_hotkey_success",
-      });
-      dispatcher("nnsHotkeyAdded");
->>>>>>> e2498615
+      dispatcher("nnsHotkeyAdded")
     }
   };
 </script>

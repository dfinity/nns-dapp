<script lang="ts">
  import { createEventDispatcher } from "svelte";
  import Input from "../ui/Input.svelte";
  import Spinner from "../ui/Spinner.svelte";
  import {
    E8S_PER_ICP,
    TRANSACTION_FEE_E8S,
  } from "../../constants/icp.constants";
  import { syncAccounts } from "../../services/accounts.services";
  import { stakeAndLoadNeuron } from "../../services/neurons.services";
  import { i18n } from "../../stores/i18n";
  import type { Account } from "../../types/account";
<<<<<<< HEAD
  import { formatICP, formattedTransactionFeeICP } from "../../utils/icp.utils";
=======
  import { formatICP } from "../../utils/icp.utils";
  import { startBusy, stopBusy } from "../../stores/busy.store";
>>>>>>> fe1a26b9

  export let account: Account;
  let amount: number;
  let creating: boolean = false;
  const dispatcher = createEventDispatcher();

  const createNeuron = async () => {
    startBusy("stake-neuron");
    creating = true;
    const neuronId = await stakeAndLoadNeuron({
      amount,
      fromSubAccount: "subAccount" in account ? account.subAccount : undefined,
    });
    if (neuronId !== undefined) {
      // We don't wait for `syncAccounts` to finish to give a better UX to the user.
      // `syncAccounts` might be slow since it loads all accounts and balances.
      // in the neurons page there are no balances nor accounts
      syncAccounts();

      dispatcher("nnsNeuronCreated", { neuronId });
    }
    creating = false;
    stopBusy("stake-neuron");
  };

  const stakeMaximum = () => {
    amount =
      (Number(account.balance.toE8s()) - TRANSACTION_FEE_E8S) / E8S_PER_ICP;
  };
</script>

<div class="wizard-wrapper">
  <div>
    <h5>{$i18n.neurons.source}</h5>
    <small class="identifier">{account.identifier}</small>
  </div>
  <div class="transaction-fee">
    <h5>{$i18n.neurons.transaction_fee}</h5>
    <small>
      <span>{formattedTransactionFeeICP()}</span>
      <span>ICP</span>
    </small>
  </div>
  <div class="form">
    <p class="title">{$i18n.neurons.current_balance}</p>
    <h4 class="balance">
      {`${formatICP(account.balance.toE8s())}`}
    </h4>
    <form on:submit|preventDefault={createNeuron}>
      <Input
        placeholderLabelKey="neurons.amount"
        name="amount"
        bind:value={amount}
        theme="dark"
        inputType="number"
      >
        <button
          type="button"
          on:click|preventDefault={stakeMaximum}
          class="secondary small"
          slot="button">{$i18n.neurons.max}</button
        >
      </Input>
      <small>{$i18n.neurons.may_take_while}</small>
      <!-- TODO: L2-252 -->
      <button
        class="primary full-width"
        type="submit"
        data-tid="create-neuron-button"
        disabled={amount === undefined || amount <= 0 || creating}
      >
        {#if creating}
          <Spinner />
        {:else}
          {$i18n.neurons.create}
        {/if}
      </button>
    </form>
  </div>
</div>

<style lang="scss">
  small {
    word-break: break-all;
  }

  .form {
    display: flex;
    flex-direction: column;
    align-items: center;

    .title {
      color: var(--gray-400);
      font-size: var(--font-size-h3);
    }

    .balance {
      font-size: var(--font-size-h1);
    }
  }

  form {
    display: flex;
    flex-direction: column;
    align-items: center;

    width: 100%;
    --input-width: 100%;

    small {
      margin-top: calc(2 * var(--padding));
    }

    button[type="submit"] {
      margin-top: var(--padding);
    }
  }

  .transaction-fee {
    flex-grow: 1;
  }
</style><|MERGE_RESOLUTION|>--- conflicted
+++ resolved
@@ -10,12 +10,8 @@
   import { stakeAndLoadNeuron } from "../../services/neurons.services";
   import { i18n } from "../../stores/i18n";
   import type { Account } from "../../types/account";
-<<<<<<< HEAD
+  import { startBusy, stopBusy } from "../../stores/busy.store";
   import { formatICP, formattedTransactionFeeICP } from "../../utils/icp.utils";
-=======
-  import { formatICP } from "../../utils/icp.utils";
-  import { startBusy, stopBusy } from "../../stores/busy.store";
->>>>>>> fe1a26b9
 
   export let account: Account;
   let amount: number;

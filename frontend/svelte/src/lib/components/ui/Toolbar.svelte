--- conflicted
+++ resolved
@@ -34,12 +34,6 @@
   .main {
     grid-column: 2 / 3;
 
-<<<<<<< HEAD
-      @include media.min-width(medium) {
-        max-width: 220px;
-      }
-    }
-=======
     display: flex;
     justify-content: center;
     align-items: stretch;
@@ -47,6 +41,5 @@
     justify-self: center;
 
     gap: var(--padding);
->>>>>>> f85be528
   }
 </style>
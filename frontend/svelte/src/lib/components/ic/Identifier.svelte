<script lang="ts">
  import IconCopy from "../../icons/IconCopy.svelte";
  import { i18n } from "../../stores/i18n";

  export let identifier: string;
  export let showCopy: boolean = false;

  const copyToClipboard = async () =>
    await navigator.clipboard.writeText(identifier);
</script>

<p>
  <small>{identifier}</small>
<<<<<<< HEAD
  <button
    on:click|stopPropagation={copyToClipboard}
    aria-label={$i18n.accounts.copy_identifier}
    class="icon-only"
  >
    <IconCopy />
  </button>
=======
  {#if showCopy}
    <button
      on:click|stopPropagation={copyToClipboard}
      aria-label={$i18n.accounts.copy_identifier}
      class="icon-only"
    >
      <IconCopy />
    </button>
  {/if}
>>>>>>> a5fe0d6f
</p>

<style lang="scss">
  small {
    word-break: break-all;
  }

  p {
    margin: 0;
  }
</style><|MERGE_RESOLUTION|>--- conflicted
+++ resolved
@@ -11,15 +11,6 @@
 
 <p>
   <small>{identifier}</small>
-<<<<<<< HEAD
-  <button
-    on:click|stopPropagation={copyToClipboard}
-    aria-label={$i18n.accounts.copy_identifier}
-    class="icon-only"
-  >
-    <IconCopy />
-  </button>
-=======
   {#if showCopy}
     <button
       on:click|stopPropagation={copyToClipboard}
@@ -29,7 +20,6 @@
       <IconCopy />
     </button>
   {/if}
->>>>>>> a5fe0d6f
 </p>
 
 <style lang="scss">

<script lang="ts">
  import { getContext } from "svelte";
  import { i18n } from "../../stores/i18n";
  import type { TransactionContext } from "../../stores/transaction.store";
  import { NEW_TRANSACTION_CONTEXT_KEY } from "../../stores/transaction.store";
  import CurrentBalance from "./CurrentBalance.svelte";
  import AmountInput from "../ui/AmountInput.svelte";
  import { E8S_PER_ICP } from "../../constants/icp.constants";
  import { toastsStore } from "../../stores/toasts.store";
  import NewTransactionInfo from "./NewTransactionInfo.svelte";
  import { ICP } from "@dfinity/nns";
  import { maxICP } from "../../utils/icp.utils";
  import {
    convertNumberToICP,
    isValidInputAmount,
  } from "../../utils/neuron.utils";

  const context: TransactionContext = getContext<TransactionContext>(
    NEW_TRANSACTION_CONTEXT_KEY
  );
  const { store }: TransactionContext = context;

  let amount: number | undefined = $store.amount
    ? Number($store.amount.toE8s()) / E8S_PER_ICP
    : undefined;

  let max: number = 0;
  $: max = maxICP($store.selectedAccount?.balance);

  let validForm: boolean;
  $: validForm = isValidInputAmount({ amount, max });

  let balance: ICP;
  $: ({ balance } = $store.selectedAccount ?? {
    balance: ICP.fromE8s(BigInt(0)),
  });

  const onMax = () => (amount = max);
  const onSubmit = () => {
    // TS not smart enough to know that validForm also covers `amount === undefiend`
    if (!validForm || amount === undefined) {
      toastsStore.error({
        labelKey: "error.transaction_invalid_amount",
      });
      return;
    }

    const icp: ICP | undefined = convertNumberToICP(amount);

    if (icp === undefined) {
      toastsStore.error({
        labelKey: "error.amount_not_valid",
      });
      return;
    }

    const { store, next }: TransactionContext = context;

    store.update((data) => ({
      ...data,
      amount: icp,
    }));

    next?.();
  };
</script>

<form on:submit|preventDefault={onSubmit} class="wizard-wrapper">
<<<<<<< HEAD
  <div class="head">
    <CurrentBalance account={$store.selectedAccount} />
=======
  <CurrentBalance {balance} />
>>>>>>> 066c04ed

    <AmountInput bind:amount on:nnsMax={onMax} {max} />
  </div>

  <NewTransactionInfo />

  <button class="primary full-width" type="submit" disabled={!validForm}>
    {$i18n.accounts.review_transaction}
  </button>
</form>

<style lang="scss">
  @use "../../themes/mixins/modal";

  .head {
    @include modal.header;
  }

  button {
    margin-top: var(--padding);
  }
</style><|MERGE_RESOLUTION|>--- conflicted
+++ resolved
@@ -66,12 +66,8 @@
 </script>
 
 <form on:submit|preventDefault={onSubmit} class="wizard-wrapper">
-<<<<<<< HEAD
   <div class="head">
-    <CurrentBalance account={$store.selectedAccount} />
-=======
-  <CurrentBalance {balance} />
->>>>>>> 066c04ed
+    <CurrentBalance {balance} />
 
     <AmountInput bind:amount on:nnsMax={onMax} {max} />
   </div>

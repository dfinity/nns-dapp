<script lang="ts">
  import type { Account } from "../../types/account";
  import Card from "../ui/Card.svelte";
  import ICP from "../ic/ICP.svelte";
  import Identifier from "../ic/Identifier.svelte";
  import { routeStore } from "../../stores/route.store";
  import { AppPath } from "../../../routes/routes";

  export let account: Account;
  export let showCopy: boolean = false;
  export let role: "button" | undefined = undefined;

  $: ({ identifier, balance } = account);

  const cardClick = () =>
    routeStore.navigate({ path: `${AppPath.Wallet}/${identifier}` });
</script>

<<<<<<< HEAD
<Card on:click={cardClick}>
=======
<Card on:click {role}>
>>>>>>> a5fe0d6f
  <p slot="start"><slot /></p>
  <ICP slot="end" icp={balance} />
  <Identifier {identifier} {showCopy} />
</Card><|MERGE_RESOLUTION|>--- conflicted
+++ resolved
@@ -16,11 +16,7 @@
     routeStore.navigate({ path: `${AppPath.Wallet}/${identifier}` });
 </script>
 
-<<<<<<< HEAD
-<Card on:click={cardClick}>
-=======
 <Card on:click {role}>
->>>>>>> a5fe0d6f
   <p slot="start"><slot /></p>
   <ICP slot="end" icp={balance} />
   <Identifier {identifier} {showCopy} />

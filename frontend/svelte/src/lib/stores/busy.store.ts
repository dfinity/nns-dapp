import type { Readable } from "svelte/store";
import { derived, writable } from "svelte/store";

<<<<<<< HEAD
export type BusyStateInitiator = "vote" | "accounts";
=======
export type BusyStateInitiator = "vote" | "test" | "join-community-fund";
>>>>>>> eee6baac

/**
 * Store that reflects the app busy state.
 * Is used to show the busy-screen that locks the UI
 */
const initBusyStore = () => {
  const { subscribe, update } = writable<Set<BusyStateInitiator>>(new Set());

  return {
    subscribe,

    /**
     * Show the busy-screen if not visible
     */
    startBusy(initiator: BusyStateInitiator) {
      update((state) => state.add(initiator));
    },

    /**
     * Hide the busy-screen if no other initiators are done
     */
    stopBusy(initiator: BusyStateInitiator) {
      update((state) => {
        state.delete(initiator);
        return state;
      });
    },
  };
};

const busyStore = initBusyStore();

export const { startBusy, stopBusy } = busyStore;

export const busy: Readable<boolean> = derived(
  busyStore,
  ($busyStore) => $busyStore.size > 0
);<|MERGE_RESOLUTION|>--- conflicted
+++ resolved
@@ -1,11 +1,7 @@
 import type { Readable } from "svelte/store";
 import { derived, writable } from "svelte/store";
 
-<<<<<<< HEAD
-export type BusyStateInitiator = "vote" | "accounts";
-=======
-export type BusyStateInitiator = "vote" | "test" | "join-community-fund";
->>>>>>> eee6baac
+export type BusyStateInitiator = "vote" | "accounts" | "join-community-fund";
 
 /**
  * Store that reflects the app busy state.

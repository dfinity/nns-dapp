import type { ProposalInfo } from "@dfinity/nns";
import type { Principal } from "@dfinity/principal";
import { SnsSwapLifecycle } from "@dfinity/sns";
import { derived, writable, type Readable } from "svelte/store";
<<<<<<< HEAD
import type { SnsSummary, SnsSwapState } from "../types/sns";
import { isProposalOpenForVotes } from "../utils/proposals.utils";
import { isNullable } from "../utils/utils";
=======
import type { SnsSummary, SnsSwapCommitment } from "../types/sns";
>>>>>>> d52f6976

export type SnsSummariesStore =
  | {
      summaries: SnsSummary[];
      certified: boolean;
    }
  | undefined
  | null;

export type SnsSwapCommitmentsStore =
  | {
      swapCommitment: SnsSwapCommitment;
      certified: boolean;
    }[]
  | undefined
  | null;

export interface SnsFullProject {
  rootCanisterId: Principal;
  summary: SnsSummary;
  swapCommitment: SnsSwapCommitment | undefined;
}

export type SnsFullProjectsStore = SnsFullProject[] | undefined;

export type SnsProposalsStore =
  | {
      proposals: ProposalInfo[];
      certified: boolean;
    }
  | undefined
  | null;

const initSnsProposalsStore = () => {
  const { subscribe, set } = writable<SnsProposalsStore>(undefined);

  return {
    subscribe,

    reset() {
      set(undefined);
    },

    setLoadingState() {
      set(null);
    },

    setProposals({
      proposals,
      certified,
    }: {
      proposals: ProposalInfo[];
      certified: boolean;
    }) {
      set({
        proposals,
        certified,
      });
    },
  };
};

const initOpenForVotesSnsProposalsStore = () =>
  derived([snsProposalsStore], ([$snsProposalsStore]): ProposalInfo[] =>
    isNullable($snsProposalsStore)
      ? []
      : $snsProposalsStore.proposals.filter(isProposalOpenForVotes)
  );

const initSnsSummariesStore = () => {
  const { subscribe, set } = writable<SnsSummariesStore>(undefined);

  return {
    subscribe,

    reset() {
      set(undefined);
    },

    setLoadingState() {
      set(null);
    },

    setSummaries({
      summaries,
      certified,
    }: {
      summaries: SnsSummary[];
      certified: boolean;
    }) {
      set({ summaries: [...summaries], certified });
    },
  };
};

const initSnsSwapCommitmentsStore = () => {
  const { subscribe, update, set } =
    writable<SnsSwapCommitmentsStore>(undefined);

  return {
    subscribe,

    setSwapCommitment({
      swapCommitment,
      certified,
    }: {
      swapCommitment: SnsSwapCommitment;
      certified: boolean;
    }) {
      update((items) => [
        ...(items ?? []).filter(
          ({ swapCommitment: { rootCanisterId } }) =>
            rootCanisterId.toText() !== swapCommitment.rootCanisterId.toText()
        ),
        {
          swapCommitment,
          certified,
        },
      ]);
    },

    reset() {
      set(undefined);
    },

    setLoadingState() {
      set(null);
    },
  };
};

// used to improve loading state display only
export const snsesCountStore = writable<number | undefined>(undefined);

export const snsProposalsStore = initSnsProposalsStore();
export const openForVotesSnsProposalsStore =
  initOpenForVotesSnsProposalsStore();

export const snsSummariesStore = initSnsSummariesStore();
export const snsSwapCommitmentsStore = initSnsSwapCommitmentsStore();

// TODO:
// 1. snsFullProjectsStore should not be exposed
// 2. it can be renamed to projectsStore
/**
 * Filter snsSummariesStore entries with projects that are open (for swap) only.
 * Additionally, contains SwapCommitment for every summary (when loaded).
 */
export const snsFullProjectsStore: Readable<SnsFullProject[] | undefined> =
  derived(
    [snsSummariesStore, snsSwapCommitmentsStore],
    ([$snsSummariesStore, $snsSwapStatesStore]): SnsFullProject[] | undefined =>
      $snsSummariesStore === undefined
        ? undefined
        : $snsSummariesStore?.summaries.map((summary) => {
            const { rootCanisterId } = summary;
            const summaryPrincipalAsText = rootCanisterId.toText();
            const swapCommitmentStoreEntry = $snsSwapStatesStore?.find(
              ({ swapCommitment: { rootCanisterId } }) =>
                rootCanisterId.toText() === summaryPrincipalAsText
            );

            return {
              rootCanisterId,
              summary,
              swapCommitment: swapCommitmentStoreEntry?.swapCommitment,
            };
          })
  );

const filterProjectsStore = ({
  swapLifecycle,
  $snsFullProjectsStore,
}: {
  swapLifecycle: SnsSwapLifecycle;
  $snsFullProjectsStore: SnsFullProject[] | undefined;
}) =>
  $snsFullProjectsStore === undefined
    ? undefined
    : $snsFullProjectsStore.filter(
        ({
          summary: {
            swap: {
              state: { lifecycle },
            },
          },
        }) => swapLifecycle === lifecycle
      );

export const openProjectsStore = derived(
  snsFullProjectsStore,
  ($snsFullProjectsStore: SnsFullProject[] | undefined) =>
    filterProjectsStore({
      swapLifecycle: SnsSwapLifecycle.Open,
      $snsFullProjectsStore,
    })
);

export const committedProjectsStore = derived(
  snsFullProjectsStore,
  ($snsFullProjectsStore: SnsFullProject[] | undefined) =>
    filterProjectsStore({
      swapLifecycle: SnsSwapLifecycle.Committed,
      $snsFullProjectsStore,
    })
);<|MERGE_RESOLUTION|>--- conflicted
+++ resolved
@@ -2,13 +2,9 @@
 import type { Principal } from "@dfinity/principal";
 import { SnsSwapLifecycle } from "@dfinity/sns";
 import { derived, writable, type Readable } from "svelte/store";
-<<<<<<< HEAD
-import type { SnsSummary, SnsSwapState } from "../types/sns";
+import type { SnsSummary, SnsSwapCommitment } from "../types/sns";
 import { isProposalOpenForVotes } from "../utils/proposals.utils";
 import { isNullable } from "../utils/utils";
-=======
-import type { SnsSummary, SnsSwapCommitment } from "../types/sns";
->>>>>>> d52f6976
 
 export type SnsSummariesStore =
   | {

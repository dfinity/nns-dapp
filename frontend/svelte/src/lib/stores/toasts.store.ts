--- conflicted
+++ resolved
@@ -44,11 +44,7 @@
     }: {
       labelKey: string;
       err?: unknown;
-<<<<<<< HEAD
       substitutions?: I18nSubstitutions;
-=======
-      substitutions?: { [from: string]: string };
->>>>>>> 80f9b7ab
     }) {
       this.show({
         labelKey,

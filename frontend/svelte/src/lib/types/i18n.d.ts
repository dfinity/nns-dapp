/**
 * Auto-generated definitions file ("npm run i18n")
 */

interface I18nCore {
  close: string;
  icp: string;
  create: string;
  filter: string;
  back: string;
  confirm_yes: string;
  confirm_no: string;
  confirm: string;
  yes: string;
  no: string;
  unspecified: string;
  continue: string;
  amount: string;
  max: string;
}

interface I18nError {
  auth_sync: string;
  sign_in: string;
  proposal_not_found: string;
  neuron_not_found: string;
  list_proposals: string;
  list_canisters: string;
  missing_identity: string;
  create_subaccount: string;
  create_subaccount_too_long: string;
  create_subaccount_limit_exceeded: string;
  get_neurons: string;
  get_known_neurons: string;
  register_vote: string;
  register_vote_neuron: string;
  register_vote_unknown: string;
  add_followee: string;
  remove_followee: string;
  followee_does_not_exist: string;
  accounts_not_found: string;
  fail: string;
  join_community_fund: string;
  suspicious_response: string;
  start_dissolving: string;
  stop_dissolving: string;
  dummy_proposal: string;
  update_delay: string;
  unknown: string;
  amount_not_valid: string;
  amount_not_enough: string;
  stake_neuron: string;
  transaction_invalid_amount: string;
<<<<<<< HEAD
  transaction_no_source_account: string;
  transaction_no_destination_address: string;
  transaction_error: string;
=======
  split_neuron: string;
>>>>>>> 066c04ed
}

interface I18nWarning {
  auth_sign_out: string;
}

interface I18nNavigation {
  icp: string;
  neurons: string;
  voting: string;
  canisters: string;
}

interface I18nHeader {
  title: string;
  logout: string;
}

interface I18nAuth {
  ic: string;
  nns: string;
  icp_governance: string;
  login: string;
  on_chain: string;
}

interface I18nAccounts {
  title: string;
  main: string;
  copy_identifier: string;
  new_transaction: string;
  add_account: string;
  new_linked_title: string;
  new_linked_subtitle: string;
  attach_hardware_title: string;
  attach_hardware_subtitle: string;
  new_linked_account_title: string;
  new_linked_account_placeholder: string;
  linked_account: string;
  select_source: string;
  select_destination: string;
  address: string;
  enter_address_or_select: string;
  my_accounts: string;
  enter_icp_amount: string;
  source: string;
  destination: string;
  transaction_fee: string;
  review_transaction: string;
  current_balance: string;
  confirm_and_send: string;
}

interface I18nNeurons {
  title: string;
  text: string;
  principal_is: string;
  stake_neurons: string;
  set_dissolve_delay: string;
  confirm_dissolve_delay: string;
  follow_neurons_screen: string;
  stake_neuron: string;
  source: string;
  transaction_fee: string;
  current_balance: string;
  may_take_while: string;
  create: string;
  status_locked: string;
  status_unspecified: string;
  status_dissolved: string;
  status_dissolving: string;
  community_fund: string;
  hotkey_control: string;
  stake: string;
  icp_stake: string;
  staked: string;
  remaining: string;
  aria_label_neuron_card: string;
  neuron_id: string;
  neuron_balance: string;
  current_dissolve_delay: string;
  dissolve_delay_title: string;
  no_delay: string;
  dissolve_delay_description: string;
  voting_power: string;
  skip: string;
  update_delay: string;
  confirm_delay: string;
  dissolve_delay_success: string;
}

interface I18nNew_followee {
  title: string;
  address_placeholder: string;
  follow_neuron: string;
  options_title: string;
  follow: string;
  unfollow: string;
  success_add_followee: string;
  success_remove_followee: string;
}

interface I18nFollow_neurons {
  description: string;
  topic_0_title: string;
  topic_0_subtitle: string;
  topic_1_title: string;
  topic_1_subtitle: string;
  topic_2_title: string;
  topic_2_subtitle: string;
  topic_3_title: string;
  topic_3_subtitle: string;
  topic_4_title: string;
  topic_4_subtitle: string;
  topic_5_title: string;
  topic_5_subtitle: string;
  topic_6_title: string;
  topic_6_subtitle: string;
  topic_7_title: string;
  topic_7_subtitle: string;
  topic_8_title: string;
  topic_8_subtitle: string;
  topic_9_title: string;
  topic_9_subtitle: string;
  topic_10_title: string;
  topic_10_subtitle: string;
  current_followees: string;
  add: string;
}

interface I18nVoting {
  title: string;
  text: string;
  topics: string;
  rewards: string;
  status: string;
  hide_unavailable_proposals: string;
  nothing_found: string;
}

interface I18nCanisters {
  title: string;
  text: string;
  step1: string;
  step2: string;
  step3: string;
  principal_is: string;
  create_or_link: string;
}

interface I18nTopics {
  Unspecified: string;
  ManageNeuron: string;
  ExchangeRate: string;
  NetworkEconomics: string;
  Governance: string;
  NodeAdmin: string;
  ParticipantManagement: string;
  SubnetManagement: string;
  NetworkCanisterManagement: string;
  Kyc: string;
  NodeProviderRewards: string;
}

interface I18nRewards {
  PROPOSAL_REWARD_STATUS_UNKNOWN: string;
  PROPOSAL_REWARD_STATUS_ACCEPT_VOTES: string;
  PROPOSAL_REWARD_STATUS_READY_TO_SETTLE: string;
  PROPOSAL_REWARD_STATUS_SETTLED: string;
  PROPOSAL_REWARD_STATUS_INELIGIBLE: string;
}

interface I18nStatus {
  PROPOSAL_STATUS_UNKNOWN: string;
  PROPOSAL_STATUS_OPEN: string;
  PROPOSAL_STATUS_REJECTED: string;
  PROPOSAL_STATUS_ACCEPTED: string;
  PROPOSAL_STATUS_EXECUTED: string;
  PROPOSAL_STATUS_FAILED: string;
}

interface I18nWallet {
  title: string;
}

interface I18nProposal_detail {
  title: string;
  summary: string;
  topic_prefix: string;
  id_prefix: string;
  proposer_prefix: string;
  adopt: string;
  reject: string;
  my_votes: string;
}

interface I18nProposal_detail__vote {
  headline: string;
  neurons: string;
  voting_power: string;
  total: string;
  adopt: string;
  reject: string;
  confirm_adopt_headline: string;
  confirm_adopt_text: string;
  confirm_reject_headline: string;
  confirm_reject_text: string;
}

interface I18nProposal_detail__ineligible {
  headline: string;
  text: string;
  reason_since: string;
  reason_short: string;
}

interface I18nNeuron_detail {
  title: string;
  proposer: string;
  voting_history: string;
  vote: string;
  join_community_fund: string;
  increase_dissolve_delay: string;
  start_dissolving: string;
  stop_dissolving: string;
  disburse: string;
  increase_stake: string;
  split_neuron: string;
  voting_power_tooltip: string;
  join_community_fund_description: string;
  maturity_title: string;
  merge_maturity: string;
  spawn_neuron: string;
  maturity_tooltip: string;
  start_dissolve_description: string;
  stop_dissolve_description: string;
  join_community_fund_success: string;
  start_dissolve_success: string;
  stop_dissolve_success: string;
  dummy_proposal_success: string;
  following_title: string;
  following_description: string;
  follow_neurons: string;
  no_ballots: string;
  split_neuron_confirm: string;
  split_neuron_success: string;
  split_neuron_disabled_tooltip: string;
}

interface I18nTime {
  year: string;
  year_plural: string;
  day: string;
  day_plural: string;
  hour: string;
  hour_plural: string;
  minute: string;
  minute_plural: string;
}

interface I18n {
  lang: Languages;
  core: I18nCore;
  error: I18nError;
  warning: I18nWarning;
  navigation: I18nNavigation;
  header: I18nHeader;
  auth: I18nAuth;
  accounts: I18nAccounts;
  neurons: I18nNeurons;
  new_followee: I18nNew_followee;
  follow_neurons: I18nFollow_neurons;
  voting: I18nVoting;
  canisters: I18nCanisters;
  topics: I18nTopics;
  rewards: I18nRewards;
  status: I18nStatus;
  wallet: I18nWallet;
  proposal_detail: I18nProposal_detail;
  proposal_detail__vote: I18nProposal_detail__vote;
  proposal_detail__ineligible: I18nProposal_detail__ineligible;
  neuron_detail: I18nNeuron_detail;
  time: I18nTime;
}<|MERGE_RESOLUTION|>--- conflicted
+++ resolved
@@ -50,14 +50,11 @@
   amount_not_valid: string;
   amount_not_enough: string;
   stake_neuron: string;
+  split_neuron: string;
   transaction_invalid_amount: string;
-<<<<<<< HEAD
   transaction_no_source_account: string;
   transaction_no_destination_address: string;
   transaction_error: string;
-=======
-  split_neuron: string;
->>>>>>> 066c04ed
 }
 
 interface I18nWarning {

/**
 * Auto-generated definitions file ("npm run i18n")
 */

interface I18nCore {
  close: string;
  icp: string;
  create: string;
  filter: string;
  back: string;
}

interface I18nError {
  auth_sync: string;
  sign_in: string;
  proposal_not_found: string;
  list_proposals: string;
  missing_identity: string;
  create_subaccount: string;
  create_subaccount_too_long: string;
  create_subaccount_limit_exceeded: string;
}

interface I18nNavigation {
  icp: string;
  neurons: string;
  voting: string;
  canisters: string;
}

interface I18nHeader {
  title: string;
  logout: string;
}

interface I18nAuth {
  ic: string;
  nns: string;
  icp_governance: string;
  login: string;
  powered_by: string;
}

interface I18nAccounts {
  title: string;
  main: string;
  copy_identifier: string;
  new_transaction: string;
  add_account: string;
  new_linked_title: string;
  new_linked_subtitle: string;
  attach_hardware_title: string;
  attach_hardware_subtitle: string;
  new_linked_account_title: string;
  new_linked_account_placeholder: string;
}

interface I18nNeurons {
  title: string;
  text: string;
  principal_is: string;
  stake_neurons: string;
  select_source: string;
  my_accounts: string;
  stake_neuron: string;
  source: string;
  transaction_fee: string;
  current_balance: string;
  may_take_while: string;
  amount: string;
  max: string;
  create: string;
}

interface I18nVoting {
  title: string;
  text: string;
  topics: string;
  rewards: string;
  status: string;
  hide_unavailable_proposals: string;
  nothing_found: string;
}

interface I18nCanisters {
  title: string;
  text: string;
  step1: string;
  step2: string;
  step3: string;
  principal_is: string;
  create_or_link: string;
}

interface I18nTopics {
  Unspecified: string;
  ManageNeuron: string;
  ExchangeRate: string;
  NetworkEconomics: string;
  Governance: string;
  NodeAdmin: string;
  ParticipantManagement: string;
  SubnetManagement: string;
  NetworkCanisterManagement: string;
  Kyc: string;
  NodeProviderRewards: string;
}

interface I18nRewards {
  PROPOSAL_REWARD_STATUS_UNKNOWN: string;
  PROPOSAL_REWARD_STATUS_ACCEPT_VOTES: string;
  PROPOSAL_REWARD_STATUS_READY_TO_SETTLE: string;
  PROPOSAL_REWARD_STATUS_SETTLED: string;
  PROPOSAL_REWARD_STATUS_INELIGIBLE: string;
}

interface I18nStatus {
  PROPOSAL_STATUS_UNKNOWN: string;
  PROPOSAL_STATUS_OPEN: string;
  PROPOSAL_STATUS_REJECTED: string;
  PROPOSAL_STATUS_ACCEPTED: string;
  PROPOSAL_STATUS_EXECUTED: string;
  PROPOSAL_STATUS_FAILED: string;
}

interface I18nWallet {
  title: string;
}

interface I18nProposal_detail {
  title: string;
  summary: string;
  topic_prefix: string;
  id_prefix: string;
  proposer_prefix: string;
  adopt: string;
  reject: string;
}

interface I18nNeuron {
  title: string;
}

interface I18n {
  lang: Languages;
  core: I18nCore;
  error: I18nError;
  navigation: I18nNavigation;
  header: I18nHeader;
  auth: I18nAuth;
  accounts: I18nAccounts;
  neurons: I18nNeurons;
  voting: I18nVoting;
  canisters: I18nCanisters;
  topics: I18nTopics;
  rewards: I18nRewards;
  status: I18nStatus;
  wallet: I18nWallet;
<<<<<<< HEAD
  proposal_details: I18nProposal_details;
  neuron: I18nNeuron;
=======
  proposal_detail: I18nProposal_detail;
  modals: I18nModals;
>>>>>>> be17bda9
}<|MERGE_RESOLUTION|>--- conflicted
+++ resolved
@@ -156,11 +156,6 @@
   rewards: I18nRewards;
   status: I18nStatus;
   wallet: I18nWallet;
-<<<<<<< HEAD
-  proposal_details: I18nProposal_details;
+  proposal_detail: I18nProposal_detail;
   neuron: I18nNeuron;
-=======
-  proposal_detail: I18nProposal_detail;
-  modals: I18nModals;
->>>>>>> be17bda9
 }
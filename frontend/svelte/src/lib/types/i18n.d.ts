--- conflicted
+++ resolved
@@ -127,12 +127,9 @@
   canisters: I18nCanisters;
   topics: I18nTopics;
   rewards: I18nRewards;
-<<<<<<< HEAD
   proposals: I18nProposals;
   wallet: I18nWallet;
   proposal_details: I18nProposal_details;
-=======
   status: I18nStatus;
->>>>>>> a5fe0d6f
   modals: I18nModals;
 }
@use "mixins/effect";
@use "mixins/media";

button {
  &[disabled],
  &[disabled]:hover {
    cursor: default;
  }

  &.text {
    z-index: var(--z-index);

    width: fit-content;

    margin: 0 var(--padding);

    color: var(--background-contrast);

    &:hover,
    &:focus {
      text-decoration: underline;
    }
  }

  &.full-width {
    width: 100%;
  }

  &.icon-only {
    display: inline-flex;
    align-items: center;
    justify-content: center;

    vertical-align: bottom;

    padding: var(--padding-0_5x);

    border-radius: 50%;

    @include effect.ripple-effect(--gray-50-background);
  }

  &.primary,
  &.danger,
  &.warning,
  &.input-button {
    border-radius: 50px;
    box-shadow: 0 1px 3px rgb(0 0 0 / 12%);

    position: relative;
    min-height: var(--button-min-height);

    font-size: var(--font-size-small);
    line-height: var(--line-height-standard);

    @include media.min-width(medium) {
      font-size: var(--font-size-h4);
    }

    &.small {
      min-height: inherit;
      font-size: inherit;
<<<<<<< HEAD
      padding: var(--padding-0_5x) var(--padding-2x);
=======
      line-height: var(--line-height-title);
      padding: var(--padding-0_5x) var(--padding);
>>>>>>> 472b6e9e
    }
  }

  &.primary,
  &.input-button {
    &[disabled],
    &[disabled]:hover {
      background: var(--gray-400);
      color: var(--gray-600);
      cursor: default;
    }

    background: var(--blue-500);
    color: var(--blue-500-contrast);

    @include effect.ripple-effect(--blue-500-tint);

    &:focus {
      background: var(--blue-500-tint);
      @include effect.ripple-effect(--blue-500-tint);
    }
  }

  &.primary {
    padding: var(--padding) var(--padding-2x);

    &:hover {
      background: var(--blue-500-tint);
    }
  }

  &.input-button {
    padding: var(--padding-0_5x) var(--padding-1_5x);

    font-size: var(--font-size-ultra-small);

    @include media.min-width(medium) {
      padding: var(--padding-0_5x) var(--padding-2x);

      font-size: var(--font-size-small);
      font-weight: bold;
    }

    // shadow animation
    transition: box-shadow var(--animation-time-normal);
    box-shadow: 1px 2px 2px 0 rgba(var(--background-rgb), 0.75);
    &:hover {
      box-shadow: 2px 3px 3px 0 rgba(var(--background-rgb), 0.65);
    }
  }

  &.danger {
    --background-color-button: var(--pink);
    --background-color-button-tint: var(--pink-tint);
    --color-button: var(--pink-contrast);
  }

  &.warning {
    --background-color-button: var(--yellow-500);
    --background-color-button-tint: var(--yellow-500-tint);
    --color-button: var(--background-contrast);
  }

  &.danger,
  &.warning {
    background: var(--background-color-button);
    color: var(--color-button);

    font-size: var(--font-size-small);

    @include media.min-width(medium) {
      font-size: var(--font-size-h3);
    }

    &[disabled],
    &[disabled]:hover {
      background: var(--gray-400);
      color: var(--gray-600);
      cursor: default;
    }

    @include effect.ripple-effect(--background-color-button-tint);

    &:focus {
      @include effect.ripple-effect(--background-color-button-tint);
      color: var(--color-button);
    }

    &:hover,
    &:focus {
      background: var(--background-color-button-tint);
    }
  }
}<|MERGE_RESOLUTION|>--- conflicted
+++ resolved
@@ -60,12 +60,8 @@
     &.small {
       min-height: inherit;
       font-size: inherit;
-<<<<<<< HEAD
+      line-height: var(--line-height-title);
       padding: var(--padding-0_5x) var(--padding-2x);
-=======
-      line-height: var(--line-height-title);
-      padding: var(--padding-0_5x) var(--padding);
->>>>>>> 472b6e9e
     }
   }
 

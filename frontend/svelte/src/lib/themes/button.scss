@use "mixins/effect";
@use "mixins/media";

button {
  &.text {
    z-index: var(--z-index);

    width: fit-content;

    margin: 0 var(--padding);

    color: white;

    &:hover,
    &:focus {
      text-decoration: underline;
    }
  }

  &.full-width {
    width: 100%;
  }

  &.icon-only {
    display: inline-flex;
    align-items: center;
    justify-content: center;

    vertical-align: bottom;

    padding: calc(var(--padding) / 2);

    border-radius: 50%;

    @include effect.ripple-effect(--gray-50-background);
  }

  &.primary,
  &.dark,
<<<<<<< HEAD
  &.danger,
=======
  &.secondary,
>>>>>>> c02f00cd
  &.input-button {
    border-radius: var(--border-radius);

    position: relative;
    min-height: 60px;

    &.small {
      min-height: inherit;
      font-size: inherit;
      padding: calc(var(--padding) / 2) var(--padding);
    }
  }

  &.primary,
  &.input-button {
    &[disabled] {
      background: var(--gray-400);
      color: var(--gray-600);
    }

    background: var(--blue-500);
    color: var(--blue-500-contrast);

    @include effect.ripple-effect(--blue-500-tint);

    &:focus {
      background: var(--blue-600);
      @include effect.ripple-effect(--blue-600-tint);
    }
  }

  &.primary {
    padding: var(--padding);

    font-size: var(--font-size-small);

    @include media.min-width(medium) {
      font-size: var(--font-size-h3);
    }

    &:hover {
      background: var(--blue-400);
    }
  }

  &.secondary {
    &[disabled] {
      background: var(--gray-400);
      color: var(--gray-600);
    }

    background: var(--gray-500);
    color: var(--background-contrast);

    @include effect.ripple-effect(--gray-500-tint);

    &:focus {
      background: var(--gray-600);
      @include effect.ripple-effect(--gray-600-tint);
    }
  }

  &.input-button {
    padding: calc(0.5 * var(--padding)) calc(1.5 * var(--padding));

    font-size: var(--font-size-ultra-small);

    @include media.min-width(medium) {
      padding: calc(0.5 * var(--padding)) calc(2 * var(--padding));

      font-size: var(--font-size-small);
      font-weight: bold;
    }

    // shadow animation
    transition: box-shadow 0.1s;
    box-shadow: 1px 2px 2px 0 rgba(var(--background-rgb), 0.75);
    &:hover {
      box-shadow: 2px 3px 3px 0 rgba(var(--background-rgb), 0.65);
    }
  }

  &.dark {
    background: var(--gray-600);
    color: var(--gray-50);

    &[disabled] {
      background: rgba(var(--gray-600-rgb), 0.8);
      color: var(--gray-800);
    }

    @include effect.ripple-effect(--gray-600-tint);

    &:focus {
      @include effect.ripple-effect(--gray-500-tint);
      color: var(--gray-500-contrast);
    }

    &:hover,
    &:focus {
      background: var(--gray-500);
    }
  }

  &.danger {
    background: var(--pink);
    color: var(--pink-contrast);

    &[disabled] {
      background: rgba(var(--gray-600-rgb), 0.8);
      color: var(--gray-800);
    }

    @include effect.ripple-effect(--pink-tint);

    &:focus {
      @include effect.ripple-effect(--pink-tint);
      color: var(--pink-contrast);
    }

    &:hover,
    &:focus {
      background: var(--pink-tint);
    }
  }
}<|MERGE_RESOLUTION|>--- conflicted
+++ resolved
@@ -37,11 +37,8 @@
 
   &.primary,
   &.dark,
-<<<<<<< HEAD
   &.danger,
-=======
   &.secondary,
->>>>>>> c02f00cd
   &.input-button {
     border-radius: var(--border-radius);
 

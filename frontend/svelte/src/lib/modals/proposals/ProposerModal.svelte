<script lang="ts">
  import Modal from "../Modal.svelte";
  import type { NeuronId } from "@dfinity/nns";
  import { i18n } from "../../stores/i18n";
<<<<<<< HEAD
  import { NeuronInfo } from "@dfinity/nns";
=======
  import Card from "../../components/ui/Card.svelte";
  import type { NeuronInfo } from "@dfinity/nns";
>>>>>>> e3274834
  import { getNeuron } from "../../services/neurons.services";
  import Spinner from "../../components/ui/Spinner.svelte";
  import NeuronCard from "../../components/neurons/NeuronCard.svelte";
  import { toastsStore } from "../../stores/toasts.store";
  import { onMount } from "svelte";
  import VotingHistoryCard from "../../components/neurons/VotingHistoryCard.svelte";

  export let proposer: NeuronId;
  let neuron: NeuronInfo | undefined;

  onMount(async () => {
    try {
      neuron = await getNeuron(proposer);
    } catch (err) {
      neuron = undefined;

      toastsStore.show({ labelKey: "error.get_neuron", level: "error" });
      console.error(err);
    }
  });
</script>

<Modal on:nnsClose theme="dark">
  <span slot="title">{$i18n.neuron_detail.title}</span>

  {#if neuron !== undefined}
    <div class="content">
      <NeuronCard {neuron} />

      <VotingHistoryCard {neuron} />
    </div>
  {:else}
    <Spinner />
  {/if}
</Modal>

<style lang="scss">
  .content {
    padding: calc(2 * var(--padding));
  }
</style><|MERGE_RESOLUTION|>--- conflicted
+++ resolved
@@ -2,12 +2,7 @@
   import Modal from "../Modal.svelte";
   import type { NeuronId } from "@dfinity/nns";
   import { i18n } from "../../stores/i18n";
-<<<<<<< HEAD
-  import { NeuronInfo } from "@dfinity/nns";
-=======
-  import Card from "../../components/ui/Card.svelte";
   import type { NeuronInfo } from "@dfinity/nns";
->>>>>>> e3274834
   import { getNeuron } from "../../services/neurons.services";
   import Spinner from "../../components/ui/Spinner.svelte";
   import NeuronCard from "../../components/neurons/NeuronCard.svelte";

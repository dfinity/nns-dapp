--- conflicted
+++ resolved
@@ -13,7 +13,6 @@
   import { formatICP } from "../../utils/icp.utils";
   import { votingPower } from "../../utils/neuron.utils";
   import { replacePlaceholders } from "../../utils/i18n.utils";
-  import { authStore } from "../../stores/auth.store";
 
   export let neuron: NeuronInfo;
   export let delayInSeconds: number;
@@ -39,26 +38,8 @@
   let neuronICP: bigint;
   $: neuronICP = neuron.fullNeuron?.cachedNeuronStake ?? BigInt(0);
 
-<<<<<<< HEAD
-  const updateNeuron = async () => {
-    loading = true;
-    try {
-      await updateDelay({
-        neuronId: neuron.neuronId,
-        dissolveDelayInSeconds: delayInSeconds,
-        identity: $authStore.identity,
-      });
-      goToNext();
-    } catch (error) {
-      // TODO: Manage errors https://dfinity.atlassian.net/browse/L2-329
-      console.error(error);
-    } finally {
-      loading = false;
-    }
-=======
   const goToConfirmation = async () => {
     dispatcher("nnsConfirmDelay");
->>>>>>> a47e7136
   };
 </script>
 

--- conflicted
+++ resolved
@@ -55,16 +55,11 @@
             >
           {/if}
           <h3 id="modalTitle"><slot name="title" /></h3>
-<<<<<<< HEAD
-          <button data-tid="close-modal" on:click|stopPropagation={close} aria-label={$i18n.core.close}
-            ><IconClose /></button
-=======
           <button
             data-tid="close-modal"
             on:click|stopPropagation={close}
             aria-label={$i18n.core.close}
             disabled={$busy}><IconClose /></button
->>>>>>> adae9c97
           >
         </div>
       {/if}

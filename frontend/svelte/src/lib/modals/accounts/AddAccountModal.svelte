--- conflicted
+++ resolved
@@ -1,19 +1,10 @@
 <script lang="ts">
-<<<<<<< HEAD
-  import AddNewAccount from "./AddNewAccount.svelte";
-  import SelectTypeAccount from "./SelectTypeAccount.svelte";
+  import AddNewAccount from "../../components/accounts/AddNewAccount.svelte";
+  import SelectTypeAccount from "../../components/accounts/SelectTypeAccount.svelte";
   import WizardModal from "../WizardModal.svelte";
   import { i18n } from "../../stores/i18n";
   import type { Step } from "../../stores/steps.state";
   import { stepIndex } from "../../utils/step.utils";
-=======
-  import Transition from "../../components/ui/Transition.svelte";
-  import { StepsState } from "../../services/stepsState.services";
-  import { i18n } from "../../stores/i18n";
-  import Modal from "../Modal.svelte";
-  import AddNewAccount from "../../components/accounts/AddNewAccount.svelte";
-  import SelectTypeAccount from "../../components/accounts/SelectTypeAccount.svelte";
->>>>>>> 7d767fe4
 
   const steps: Step[] = [
     {

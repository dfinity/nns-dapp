<script lang="ts">
  import { onMount } from "svelte";
  import { AuthClient } from "@dfinity/auth-client";
  import { AuthSync } from "./AuthSync";

  // Login status
  export let signedIn = false;
  export let principal = "";

  // Signs in, out, round and all about.
  let authClient;
  let identityProvider = process.env.IDENTITY_SERVICE_URL;

  // Check for any change in authentication status and act upon it.
  const checkAuth = async () => {
    const wasSignedIn = signedIn;
    authClient = await AuthClient.create();
    const isAuthenticated = await authClient.isAuthenticated();
    if (wasSignedIn !== isAuthenticated) {
      if (isAuthenticated) {
        onSignIn();
      } else {
        signOut();
      }
    }
  };

  // Synchronise login status across tabs.
  const authSync = new AuthSync(checkAuth);

  // Asks the user to authenticate themselves with a TPM or similar.
  const signIn = async () => {
    await new Promise((resolve, reject) => {
      authClient.login({
        identityProvider,
        onSuccess: () => {
          resolve(null);
        },
        onError: reject,
      });
    });
    onSignIn();
  };

  // Gets a local copy of user data.
  const onSignIn = async () => {
<<<<<<< HEAD
    authSync.onSignIn();
    if (process.env.REDIRECT_TO_LEGACY) {
      window.location.replace(`/${window.location.hash}`);
    }
=======
>>>>>>> f1587150
    const identity = authClient.getIdentity();
    principal = identity.getPrincipal().toString();
    signedIn = true;
  };

  // Signs out, erasing all local user data.
  const signOut = async () => {
    await authClient.logout();
    signedIn = false;
    authSync.onSignOut();
    // Ensure that all data is wiped
    // ... if we have data in local storage, (delegations, account data, ...), delete it here.
    window.localStorage.clear();
    // ... wipe data in ephemeral state, but in the next tick allow repaint to finish first.
    setTimeout(() => location.reload(), 100);
  };

  // Sets login status on first load.
<<<<<<< HEAD
  onMount(async () => {
    await checkAuth();
    // If logged out by flutter, we still need to broadcast the logout status.
    if (!signedIn) {
      authSync.onSignOut();
    }
  });
=======
  onMount(checkAuth);
>>>>>>> f1587150
</script>

<div class="auth-expandable">
  {#if !signedIn && authClient}
    <div class="auth-overlay">
      <div />
      <h1>INTERNET COMPUTER</h1>
      <h2>
        <span class="blue">NETWORK</span> . <span class="pink">NERVOUS</span> .
        <span class="green">SYSTEM</span>
      </h2>
      <div class="dfinity">
        <img src="/assets/assets/ic_colour_logo.svg" />
      </div>
      <div class="tagline">
        <span class="yellow">ICP</span> and <span class="blue">governance</span>
      </div>
      <button on:click={signIn} class="auth-button">LOGIN</button>
    </div>
  {/if}

  <div class="auth-section">
    {#if signedIn}
      <button on:click={signOut} class="auth-button">Logout</button>
    {/if}
  </div>
</div>

<style>
  .auth-section {
    padding: 1em;
    display: flex;
    justify-content: flex-end;
    align-items: center;
    text-align: right;
    position: fixed;
    top: 0;
    right: 0;
  }

  .auth-button {
    background: white;
    padding: 0 2em;
    border-radius: 60px;
    font-size: 1em;
    line-height: 40px;
    height: 33px;
    outline: 0;
    border: 0;
    cursor: pointer;
    display: flex;
    align-items: center;
  }

  .auth-overlay {
    position: absolute;
    top: 0;
    left: 0;
    width: 100vw;
    height: 100vh;
    z-index: 100;
    background-color: black;
    background-image: url("/assets/assets/nns_background.jpeg");
    background-repeat: no-repeat;
    background-size: cover;
    background-position: center;
    display: grid;
    grid-template-rows: 75px 30px 40px auto 40px 140px auto;
  }
  @media (max-width: 1600px) {
    .auth-overlay {
      background-size: 1600px auto;
    }
  }
  .auth-overlay h1 {
    color: #a19996;
    font-size: var(--font-size-normal);
    letter-spacing: 1ex;
  }
  .auth-overlay h2 {
    font-size: var(--font-size-normal);
    color: #777;
    letter-spacing: 0.5ex;
  }
  .auth-overlay .tagline {
    font-size: var(--font-size-normal);
    letter-spacing: 0.5ex;
    color: #a19996;
  }
  .auth-overlay span.blue {
    color: #2ca8df;
  }
  .auth-overlay span.pink {
    color: #d81c6f;
  }
  .auth-overlay span.green {
    color: #859d44;
  }
  .auth-overlay span.yellow {
    color: #b2b081;
  }

  .auth-overlay > * {
    text-align: center;
    margin-left: auto;
    margin-right: auto;
    color: #e4f0f0;
  }
  .auth-overlay button {
    padding-left: 10px;
    padding-right: 10px;
    width: 140px;
    height: 55px;
    line-height: 55px;
    display: block;
    margin-left: auto;
    margin-right: auto;
    background-color: #141f33;
    border: var(--widget-border);
    border-radius: var(--widget-border-radius-small);
    font-size: 20px;
    color: #aeb7b7;
    letter-spacing: 0.5ex;
  }
  .dfinity img {
    width: 5em;
  }
</style><|MERGE_RESOLUTION|>--- conflicted
+++ resolved
@@ -44,13 +44,10 @@
 
   // Gets a local copy of user data.
   const onSignIn = async () => {
-<<<<<<< HEAD
     authSync.onSignIn();
     if (process.env.REDIRECT_TO_LEGACY) {
       window.location.replace(`/${window.location.hash}`);
     }
-=======
->>>>>>> f1587150
     const identity = authClient.getIdentity();
     principal = identity.getPrincipal().toString();
     signedIn = true;
@@ -69,7 +66,6 @@
   };
 
   // Sets login status on first load.
-<<<<<<< HEAD
   onMount(async () => {
     await checkAuth();
     // If logged out by flutter, we still need to broadcast the logout status.
@@ -77,9 +73,6 @@
       authSync.onSignOut();
     }
   });
-=======
-  onMount(checkAuth);
->>>>>>> f1587150
 </script>
 
 <div class="auth-expandable">

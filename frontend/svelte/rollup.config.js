import svelte from "rollup-plugin-svelte";
import commonjs from "@rollup/plugin-commonjs";
import resolve from "@rollup/plugin-node-resolve";
import livereload from "rollup-plugin-livereload";
import { terser } from "rollup-plugin-terser";
import sveltePreprocess from "svelte-preprocess";
import replace from "@rollup/plugin-replace";
import typescript from "@rollup/plugin-typescript";
import css from "rollup-plugin-css-only";
import inject from "@rollup/plugin-inject";
import json from "@rollup/plugin-json";

const production = !process.env.ROLLUP_WATCH;

function serve() {
  let server;

  function toExit() {
    if (server) server.kill(0);
  }

  return {
    writeBundle() {
      if (server) return;
      server = require("child_process").spawn(
        "npm",
        ["run", "start", "--", "--dev"],
        {
          stdio: ["ignore", "inherit", "inherit"],
          shell: true,
        }
      );

      process.on("SIGTERM", toExit);
      process.on("exit", toExit);
    },
  };
}

export default {
  input: "src/main.ts",
  output: {
    sourcemap: true,
    format: "es",
    name: "app",
    file: "public/build/bundle.js",
  },
  plugins: [
    svelte({
      preprocess: sveltePreprocess({ sourceMap: !production }),
      compilerOptions: {
        // enable run-time checks when not in production
        dev: !production,
      },
    }),
    // we'll extract any component CSS out into
    // a separate file - better for performance
    css({ output: "bundle.css" }),

    // If you have external dependencies installed from
    // npm, you'll most likely need these plugins. In
    // some cases you'll need additional configuration -
    // consult the documentation for details:
    // https://github.com/rollup/plugins/tree/master/packages/commonjs
    resolve({
      preferBuiltins: false,
      browser: true,
      dedupe: ["svelte"],
    }),
    commonjs(),
    typescript({
      sourceMap: !production,
      inlineSources: !production,
    }),
    inject({ Buffer: ["buffer", "Buffer"] }),
    json(),
    replace({
      preventAssignment: true,
      "process.env.ROLLUP_WATCH": !!process.env.ROLLUP_WATCH,
      "process.env.IDENTITY_SERVICE_URL": JSON.stringify(
        process.env.IDENTITY_SERVICE_URL ||
          (process.env.DEPLOY_ENV === "testnet"
            ? "https://qjdve-lqaaa-aaaaa-aaaeq-cai.nnsdapp.dfinity.network/"
            : "https://identity.ic0.app/")
      ),
<<<<<<< HEAD
      // When developing with live reload in svelte, redirecting to flutter is
      // not desirable, so when there is no deployment target we don't do it.
      // More direct control is possible by setting the environment variable
      // REDIRECT_TO_LEGACY to true or false when building.
      "process.env.REDIRECT_TO_LEGACY": JSON.stringify(
        process.env.REDIRECT_TO_LEGACY === undefined
          ? process.env.DEPLOY_ENV !== undefined
          : !process.env.REDIRECT_TO_LEGACY.match(/^(false|no)$/i)
      ),
=======
>>>>>>> 3d86b78b
    }),

    // In dev mode, call `npm run start` once
    // the bundle has been generated
    !production && serve(),

    // Watch the `public` directory and refresh the
    // browser on changes when not in production
    !production && livereload("public"),

    // If we're building for production (npm run build
    // instead of npm run dev), minify
    production && terser(),
  ],
  watch: {
    clearScreen: false,
  },
};<|MERGE_RESOLUTION|>--- conflicted
+++ resolved
@@ -83,18 +83,6 @@
             ? "https://qjdve-lqaaa-aaaaa-aaaeq-cai.nnsdapp.dfinity.network/"
             : "https://identity.ic0.app/")
       ),
-<<<<<<< HEAD
-      // When developing with live reload in svelte, redirecting to flutter is
-      // not desirable, so when there is no deployment target we don't do it.
-      // More direct control is possible by setting the environment variable
-      // REDIRECT_TO_LEGACY to true or false when building.
-      "process.env.REDIRECT_TO_LEGACY": JSON.stringify(
-        process.env.REDIRECT_TO_LEGACY === undefined
-          ? process.env.DEPLOY_ENV !== undefined
-          : !process.env.REDIRECT_TO_LEGACY.match(/^(false|no)$/i)
-      ),
-=======
->>>>>>> 3d86b78b
     }),
 
     // In dev mode, call `npm run start` once

import commonjs from "@rollup/plugin-commonjs";
import inject from "@rollup/plugin-inject";
import json from "@rollup/plugin-json";
import resolve from "@rollup/plugin-node-resolve";
import replace from "@rollup/plugin-replace";
import typescript from "@rollup/plugin-typescript";
import OMT from "@surma/rollup-plugin-off-main-thread";
import * as fs from "fs";
import css from "rollup-plugin-css-only";
import livereload from "rollup-plugin-livereload";
import svelte from "rollup-plugin-svelte";
import { terser } from "rollup-plugin-terser";
import sveltePreprocess from "svelte-preprocess";
import { envConfig } from "./env.config.mjs";

const { ENVIRONMENT } = envConfig;
const prodBuild = ENVIRONMENT !== "local";

function serve() {
  let server;

  function toExit() {
    if (server) server.kill(0);
  }

  return {
    writeBundle() {
      if (server) return;
      server = require("child_process").spawn(
        "npm",
        ["run", "start", "--", "--dev"],
        {
          stdio: ["ignore", "inherit", "inherit"],
          shell: true,
        }
      );

      process.on("SIGTERM", toExit);
      process.on("exit", toExit);
    },
  };
}

const replaceMap = [
  "ROLLUP_WATCH",
  "IDENTITY_SERVICE_URL",
<<<<<<< HEAD
  "DFX_NETWORK",
  "REDIRECT_TO_LEGACY",
=======
  "DEPLOY_ENV",
>>>>>>> 470809d9
  "FETCH_ROOT_KEY",
  "HOST",
  "OWN_CANISTER_ID",
  "LEDGER_CANISTER_ID",
  "GOVERNANCE_CANISTER_ID",
  "CYCLES_MINTING_CANISTER_ID",
].reduce(
  (ans, key) => {
    // Each key is transferred from envConfig as a string.
    // Theoretically it is possible to pass other types, such as a bool, however
    // the linter assumes that process.env.X is a string so it is best to comply.
    let value = envConfig[key];
    if (undefined === value) {
      throw new Error(`In rollup, envConfig[${key}] is undefined.`);
    }
    ans[`process.env.${key}`] = JSON.stringify(String(envConfig[key]));
    return ans;
  },
  {
    // This is a rollup configuration, it is not inserted into the compiled code.
    // Quote: @rollup/plugin-replace: 'preventAssignment' currently defaults to false.
    //        It is recommended to set this option to true, as the next major version
    //        will default this option to true.
    preventAssignment: true,
  }
);

const configApp = {
  input: "src/main.ts",
  output: {
    sourcemap: !prodBuild,
    format: "es",
    name: "app",
    dir: "public/build/",
    manualChunks: {
      nns: ["@dfinity/nns"],
      agent: [
        "@dfinity/agent",
        "@dfinity/auth-client",
        "@dfinity/authentication",
        "@dfinity/candid",
        "@dfinity/identity",
        "@dfinity/principal",
      ],
    },
  },
  plugins: [
    svelte({
      preprocess: sveltePreprocess({
        sourceMap: !prodBuild,
        postcss: {
          plugins: [require("autoprefixer")()],
        },
      }),
      compilerOptions: {
        // enable run-time checks when not in production
        dev: !prodBuild,
      },
    }),
    // we'll extract any component CSS out into
    // a separate file - better for performance
    css({
      output: (styles, stylesNodes) => {
        // Here we sort the CSS content to ensure reproducibility, see
        // https://github.com/thgh/rollup-plugin-css-only/issues/42.
        if (!fs.existsSync("public/build")) {
          fs.mkdirSync("public/build", { recursive: true });
        }
        fs.writeFileSync(
          "public/build/bundle.css",
          // stylesNodes is a map from filename (e.g.
          // 'src/lib/components/ui/FiltersCard.css') to css content (e.g.
          // '.filter.svelte-1f2mdt{display:flex;justify-content:space-between;...').
          Object.values(stylesNodes).sort().join("")
        );
      },
    }),

    // If you have external dependencies installed from
    // npm, you'll most likely need these plugins. In
    // some cases you'll need additional configuration -
    // consult the documentation for details:
    // https://github.com/rollup/plugins/tree/master/packages/commonjs
    resolve({
      preferBuiltins: false,
      browser: true,
      dedupe: ["svelte"],
    }),
    commonjs(),
    typescript({
      sourceMap: !prodBuild,
      inlineSources: !prodBuild,
    }),
    inject({ Buffer: ["buffer", "Buffer"] }),
    json(),
    replace(replaceMap),

    // In dev mode, call `npm run start` once
    // the bundle has been generated
    !prodBuild && serve(),

    // Watch the `public` directory and refresh the
    // browser on changes when not in production
    !prodBuild && livereload("public"),

    // If we're building for production (npm run build
    // instead of npm run dev), minify
    prodBuild && terser(),
  ],
  watch: {
    clearScreen: false,
  },
};

const configWorker = {
  input: "src/worker.ts",
  output: {
    sourcemap: false,
    format: "amd",
    file: "public/build/worker.js",
  },
  plugins: [
    resolve({
      preferBuiltins: false,
      browser: true,
    }),
    commonjs(),
    typescript({
      sourceMap: !prodBuild,
      inlineSources: !prodBuild,
    }),
    json(),
    replace(replaceMap),
    OMT(),
  ],
};

export default [configApp, configWorker];<|MERGE_RESOLUTION|>--- conflicted
+++ resolved
@@ -44,12 +44,7 @@
 const replaceMap = [
   "ROLLUP_WATCH",
   "IDENTITY_SERVICE_URL",
-<<<<<<< HEAD
   "DFX_NETWORK",
-  "REDIRECT_TO_LEGACY",
-=======
-  "DEPLOY_ENV",
->>>>>>> 470809d9
   "FETCH_ROOT_KEY",
   "HOST",
   "OWN_CANISTER_ID",

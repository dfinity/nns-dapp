import svelte from "rollup-plugin-svelte";
import commonjs from "@rollup/plugin-commonjs";
import resolve from "@rollup/plugin-node-resolve";
import livereload from "rollup-plugin-livereload";
import { terser } from "rollup-plugin-terser";
import sveltePreprocess from "svelte-preprocess";
import replace from "@rollup/plugin-replace";
import typescript from "@rollup/plugin-typescript";
import css from "rollup-plugin-css-only";
import inject from "@rollup/plugin-inject";
import json from "@rollup/plugin-json";

const production = !process.env.ROLLUP_WATCH;

function serve() {
  let server;

  function toExit() {
    if (server) server.kill(0);
  }

  return {
    writeBundle() {
      if (server) return;
      server = require("child_process").spawn(
        "npm",
        ["run", "start", "--", "--dev"],
        {
          stdio: ["ignore", "inherit", "inherit"],
          shell: true,
        }
      );

      process.on("SIGTERM", toExit);
      process.on("exit", toExit);
    },
  };
}

export default {
  input: "src/main.ts",
  output: {
    sourcemap: true,
    format: "es",
    name: "app",
    file: "public/build/bundle.js",
  },
  plugins: [
    svelte({
      preprocess: sveltePreprocess({ sourceMap: !production }),
      compilerOptions: {
        // enable run-time checks when not in production
        dev: !production,
      },
    }),
    // we'll extract any component CSS out into
    // a separate file - better for performance
    css({ output: "bundle.css" }),

    // If you have external dependencies installed from
    // npm, you'll most likely need these plugins. In
    // some cases you'll need additional configuration -
    // consult the documentation for details:
    // https://github.com/rollup/plugins/tree/master/packages/commonjs
    resolve({
      preferBuiltins: false,
      browser: true,
      dedupe: ["svelte"],
    }),
    commonjs(),
    typescript({
      sourceMap: !production,
      inlineSources: !production,
    }),
    inject({ Buffer: ["buffer", "Buffer"] }),
    json(),
    replace({
      preventAssignment: true,
<<<<<<< HEAD
      "compile_time_const.ROLLUP_WATCH": JSON.stringify(!production),
      "compile_time_const.INTERNET_IDENTITY_URL": JSON.stringify(
        process.env.DEPLOY_ENV === "testnet"
          ? "https://qjdve-lqaaa-aaaaa-aaaeq-cai.nnsdapp.dfinity.network/"
          : "https://identity.ic0.app/"
=======
      "process.env.ROLLUP_WATCH": !!process.env.ROLLUP_WATCH,
      "process.env.INTERNET_IDENTITY_URL": JSON.stringify(
        process.env.INTERNET_IDENTITY_URL ||
          (process.env.DEPLOY_ENV === "testnet"
            ? "https://qjdve-lqaaa-aaaaa-aaaeq-cai.nnsdapp.dfinity.network/"
            : "https://identity.ic0.app/")
>>>>>>> 3b432520
      ),
    }),

    // In dev mode, call `npm run start` once
    // the bundle has been generated
    !production && serve(),

    // Watch the `public` directory and refresh the
    // browser on changes when not in production
    !production && livereload("public"),

    // If we're building for production (npm run build
    // instead of npm run dev), minify
    production && terser(),
  ],
  watch: {
    clearScreen: false,
  },
};<|MERGE_RESOLUTION|>--- conflicted
+++ resolved
@@ -76,20 +76,12 @@
     json(),
     replace({
       preventAssignment: true,
-<<<<<<< HEAD
-      "compile_time_const.ROLLUP_WATCH": JSON.stringify(!production),
-      "compile_time_const.INTERNET_IDENTITY_URL": JSON.stringify(
-        process.env.DEPLOY_ENV === "testnet"
-          ? "https://qjdve-lqaaa-aaaaa-aaaeq-cai.nnsdapp.dfinity.network/"
-          : "https://identity.ic0.app/"
-=======
       "process.env.ROLLUP_WATCH": !!process.env.ROLLUP_WATCH,
       "process.env.INTERNET_IDENTITY_URL": JSON.stringify(
         process.env.INTERNET_IDENTITY_URL ||
           (process.env.DEPLOY_ENV === "testnet"
             ? "https://qjdve-lqaaa-aaaaa-aaaeq-cai.nnsdapp.dfinity.network/"
             : "https://identity.ic0.app/")
->>>>>>> 3b432520
       ),
     }),
 

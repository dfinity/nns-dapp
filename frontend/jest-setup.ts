import { Principal } from "@dfinity/principal";
import { Crypto as SubtleCrypto } from "@peculiar/webcrypto";
import "@testing-library/jest-dom";
import { configure } from "@testing-library/svelte";
// jsdom does not implement TextEncoder
// Polyfill the encoders with node
import { TextDecoder, TextEncoder } from "util";
import { IntersectionObserverPassive } from "./src/tests/mocks/infinitescroll.mock";
import localStorageMock from "./src/tests/mocks/local-storage.mock";
import { failTestsThatLogToConsole } from "./src/tests/utils/console.test-utils";

// Mock SubtleCrypto to test @dfinity/auth-client
const crypto = new SubtleCrypto();
Object.defineProperty(global, "crypto", {
  value: crypto,
});

global.TextEncoder = TextEncoder;
(global as { TextDecoder: typeof TextDecoder }).TextDecoder = TextDecoder;
(
  global as { IntersectionObserver: typeof IntersectionObserver }
).IntersectionObserver = IntersectionObserverPassive;

// Environment Variables Setup
jest.mock("./src/lib/constants/identity.constants.ts", () => ({
  IDENTITY_SERVICE_URL: "http://localhost:8000/",
  AUTH_SESSION_DURATION: BigInt(30 * 60 * 1_000_000_000),
}));

jest.mock("./src/lib/constants/canister-ids.constants.ts", () => ({
  OWN_CANISTER_ID_TEXT: "qhbym-qaaaa-aaaaa-aaafq-cai",
  OWN_CANISTER_ID: Principal.fromText("qhbym-qaaaa-aaaaa-aaafq-cai"),
  LEDGER_CANISTER_ID: Principal.fromText("ryjl3-tyaaa-aaaaa-aaaba-cai"),
  GOVERNANCE_CANISTER_ID: Principal.fromText("rrkah-fqaaa-aaaaa-aaaaq-cai"),
  CYCLES_MINTING_CANISTER_ID: Principal.fromText("rkp4c-7iaaa-aaaaa-aaaca-cai"),
  WASM_CANISTER_ID: "u7xn3-ciaaa-aaaaa-aaa4a-cai",
  CKBTC_MINTER_CANISTER_ID: Principal.fromText("q3fc5-haaaa-aaaaa-aaahq-cai"),
  CKBTC_LEDGER_CANISTER_ID: Principal.fromText("mc6ru-gyaaa-aaaar-qaaaq-cai"),
  CKBTC_INDEX_CANISTER_ID: Principal.fromText("si2b5-pyaaa-aaaaa-aaaja-cai"),
  CKBTC_UNIVERSE_CANISTER_ID: Principal.fromText("mc6ru-gyaaa-aaaar-qaaaq-cai"),
  TVL_CANISTER_ID: Principal.fromText("ewh3f-3qaaa-aaaap-aazjq-cai"),
}));

jest.mock("./src/lib/constants/environment.constants.ts", () => ({
  DFX_NETWORK: "testnet",
  HOST: "https://icp-api.io",
  DEV: false,
  FETCH_ROOT_KEY: false,
  FEATURE_FLAG_ENVIRONMENT: {
    ENABLE_SNS_2: true,
    ENABLE_SNS_VOTING: true,
    ENABLE_SNS_AGGREGATOR: true,
    ENABLE_CKBTC_LEDGER: true,
    ENABLE_CKBTC_MINTER: true,
    TEST_FLAG_EDITABLE: true,
    TEST_FLAG_NOT_EDITABLE: true,
  },
  SNS_AGGREGATOR_CANISTER_URL:
    "https://5v72r-4aaaa-aaaaa-aabnq-cai.small12.testnet.dfinity.network",
  STAKE_MATURITY: true,
<<<<<<< HEAD
  ENABLE_METRICS: false,
=======
  FORCE_CALL_STRATEGY: undefined,
>>>>>>> 57670a2a
}));

global.localStorage = localStorageMock;

failTestsThatLogToConsole();

// testing-library setup
configure({
  testIdAttribute: "data-tid",
});<|MERGE_RESOLUTION|>--- conflicted
+++ resolved
@@ -58,11 +58,8 @@
   SNS_AGGREGATOR_CANISTER_URL:
     "https://5v72r-4aaaa-aaaaa-aabnq-cai.small12.testnet.dfinity.network",
   STAKE_MATURITY: true,
-<<<<<<< HEAD
   ENABLE_METRICS: false,
-=======
   FORCE_CALL_STRATEGY: undefined,
->>>>>>> 57670a2a
 }));
 
 global.localStorage = localStorageMock;

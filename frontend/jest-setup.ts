import { Principal } from "@dfinity/principal";
import "@testing-library/jest-dom";
import { configure } from "@testing-library/svelte";
// jsdom does not implement TextEncoder
// Polyfill the encoders with node
import { TextDecoder, TextEncoder } from "util";
import { IntersectionObserverPassive } from "./src/tests/mocks/infinitescroll.mock";
import localStorageMock from "./src/tests/mocks/local-storage.mock";

global.TextEncoder = TextEncoder;
(global as { TextDecoder: typeof TextDecoder }).TextDecoder = TextDecoder;
(
  global as { IntersectionObserver: typeof IntersectionObserver }
).IntersectionObserver = IntersectionObserverPassive;

// Environment Variables Setup
jest.mock("./src/lib/constants/identity.constants.ts", () => ({
  IDENTITY_SERVICE_URL: "http://localhost:8000/",
  AUTH_SESSION_DURATION: BigInt(30 * 60 * 1_000_000_000),
}));

jest.mock("./src/lib/constants/canister-ids.constants.ts", () => ({
  OWN_CANISTER_ID: Principal.fromText("qhbym-qaaaa-aaaaa-aaafq-cai"),
  LEDGER_CANISTER_ID: Principal.fromText("ryjl3-tyaaa-aaaaa-aaaba-cai"),
  GOVERNANCE_CANISTER_ID: Principal.fromText("rrkah-fqaaa-aaaaa-aaaaq-cai"),
  CYCLES_MINTING_CANISTER_ID: Principal.fromText("rkp4c-7iaaa-aaaaa-aaaca-cai"),
}));

jest.mock("./src/lib/constants/environment.constants.ts", () => ({
  DFX_NETWORK: "testnet",
  HOST: "https://ic0.app",
  DEV: false,
  FETCH_ROOT_KEY: false,
  WASM_CANISTER_ID: "u7xn3-ciaaa-aaaaa-aaa4a-cai",
  ENABLE_SNS: true,
<<<<<<< HEAD
}));
=======
  ENABLE_SNS_2: true,
  STAKE_MATURITY: true,
});
>>>>>>> 90a733c5

global.localStorage = localStorageMock;

// testing-library setup
configure({
  testIdAttribute: "data-tid",
});

const DOMPurify = require("dompurify");
const { JSDOM } = require("jsdom");
const { window } = new JSDOM("<!DOCTYPE html>");
global.DOMPurify = DOMPurify(window);<|MERGE_RESOLUTION|>--- conflicted
+++ resolved
@@ -33,13 +33,9 @@
   FETCH_ROOT_KEY: false,
   WASM_CANISTER_ID: "u7xn3-ciaaa-aaaaa-aaa4a-cai",
   ENABLE_SNS: true,
-<<<<<<< HEAD
-}));
-=======
   ENABLE_SNS_2: true,
   STAKE_MATURITY: true,
-});
->>>>>>> 90a733c5
+}));
 
 global.localStorage = localStorageMock;
 

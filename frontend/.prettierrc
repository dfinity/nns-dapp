{
  "plugins": ["prettier-plugin-svelte", "prettier-plugin-organize-imports"],
<<<<<<< HEAD
  "overrides": [{ "files": "*.svelte", "options": { "parser": "svelte" } }]
=======
  "overrides": [{ "files": "*.svelte", "options": { "parser": "svelte" } }],
  "trailingComma": "es5"
>>>>>>> c6a5f4d3
}<|MERGE_RESOLUTION|>--- conflicted
+++ resolved
@@ -1,9 +1,5 @@
 {
   "plugins": ["prettier-plugin-svelte", "prettier-plugin-organize-imports"],
-<<<<<<< HEAD
-  "overrides": [{ "files": "*.svelte", "options": { "parser": "svelte" } }]
-=======
   "overrides": [{ "files": "*.svelte", "options": { "parser": "svelte" } }],
   "trailingComma": "es5"
->>>>>>> c6a5f4d3
 }
--- conflicted
+++ resolved
@@ -122,13 +122,9 @@
         http-equiv="Content-Security-Policy"
         content="default-src 'none';
         connect-src 'self' ${cspConnectSrc()};
-<<<<<<< HEAD
-        img-src 'self' data: https://nns.ic0.app/;
-=======
-        img-src 'self' data: https://nns.ic0.app/ https://nns.raw.ic0.app/ ${
+        img-src 'self' data: https://nns.ic0.app/ ${
           isAggregatorCanisterUrlDefined ? aggregatorCanisterUrl : ""
         };
->>>>>>> 8ed060b5
         child-src 'self';
         manifest-src 'self';
         script-src 'unsafe-eval' 'unsafe-inline' 'strict-dynamic' ${indexHashes.join(

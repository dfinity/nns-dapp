/**
 * Methods exposed globally to be invoked by Dart code.
 */
import AuthApi from "./src/AuthApi";
import HardwareWalletApi from "./src/HardwareWalletApi";
import { SignIdentity } from "@dfinity/agent";
import { Principal } from "@dfinity/principal";
import { LedgerIdentity } from "./src/ledger/identity";
import { principalToAccountIdentifier } from "./src/canisters/converter";
import ServiceApi from "./src/ServiceApi";

// Represent Principals as strings rather than as byte arrays when serializing to JSON strings
<<<<<<< HEAD
(Principal.prototype as any).toJSON = function() {
  return this.toString();
}
=======
Principal.prototype.toJSON = function () {
  return this.toString();
};
>>>>>>> a85a62ac

// @ts-ignore
window["createAuthApi"] = (onLoggedOut: () => void): Promise<AuthApi> => {
  return AuthApi.create(onLoggedOut);
};

// @ts-ignore
window["createServiceApi"] = (identity: SignIdentity): Promise<ServiceApi> => {
  return ServiceApi.create(identity);
};

// @ts-ignore
window["createHardwareWalletApi"] = (
  identity: LedgerIdentity
): Promise<HardwareWalletApi> => {
  return HardwareWalletApi.create(identity);
};

// This is needed because Dart interop doesn't yet understand bigint
// @ts-ignore
// eslint-disable-next-line
window["Serializer"] = function (object: any): string {
  return JSON.stringify(
    object,
    (_key, value) => (typeof value === "bigint" ? value.toString() : value) // return everything else unchanged
  );
};

// This is needed because Dart interop doesn't yet understand bigint
// @ts-ignore
window["createBigInt"] = function (bigIntString: string): BigInt {
  return BigInt(bigIntString);
};

// This is needed because Dart interop doesn't yet understand bigint
// @ts-ignore
window["convertBigIntToString"] = function (bigInt: bigint): string {
  return bigInt.toString();
};

// @ts-ignore
window["getAccountIdentifier"] = (identity: SignIdentity): string => {
  return principalToAccountIdentifier(identity.getPrincipal());
};

// @ts-ignore
window["getPublicKey"] = (identity: SignIdentity): string => {
  return identity.getPublicKey().toDer().toString("hex");
};<|MERGE_RESOLUTION|>--- conflicted
+++ resolved
@@ -10,15 +10,9 @@
 import ServiceApi from "./src/ServiceApi";
 
 // Represent Principals as strings rather than as byte arrays when serializing to JSON strings
-<<<<<<< HEAD
-(Principal.prototype as any).toJSON = function() {
-  return this.toString();
-}
-=======
 Principal.prototype.toJSON = function () {
   return this.toString();
 };
->>>>>>> a85a62ac
 
 // @ts-ignore
 window["createAuthApi"] = (onLoggedOut: () => void): Promise<AuthApi> => {

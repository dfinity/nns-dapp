--- conflicted
+++ resolved
@@ -320,15 +320,9 @@
       summary: request.summary,
       action: {
         Motion: {
-<<<<<<< HEAD
-          motionText: request.text
-        }
-      }
-=======
           motionText: request.text,
         },
       },
->>>>>>> a85a62ac
     });
     const rawResponse = await this.service.manage_neuron(rawRequest);
     return this.responseConverters.toMakeProposalResponse(rawResponse);
@@ -342,13 +336,8 @@
       url: request.url,
       summary: request.summary,
       action: {
-<<<<<<< HEAD
-        ManageNetworkEconomics: request.networkEconomics
-      }
-=======
         ManageNetworkEconomics: request.networkEconomics,
       },
->>>>>>> a85a62ac
     });
     const rawResponse = await this.service.manage_neuron(rawRequest);
     return this.responseConverters.toMakeProposalResponse(rawResponse);
@@ -364,21 +353,12 @@
       action: {
         RewardNodeProvider: {
           nodeProvider: {
-<<<<<<< HEAD
-            id: request.nodeProvider
-          },
-          rewardMode: request.rewardMode,
-          amountE8s: request.amount
-        }
-      }
-=======
             id: request.nodeProvider,
           },
           rewardMode: request.rewardMode,
           amountE8s: request.amount,
         },
       },
->>>>>>> a85a62ac
     });
     const rawResponse = await this.service.manage_neuron(rawRequest);
     return this.responseConverters.toMakeProposalResponse(rawResponse);
@@ -393,26 +373,16 @@
       summary: request.summary,
       action: {
         SetDefaultFollowees: {
-<<<<<<< HEAD
-          defaultFollowees: request.followees
-        }
-      }
-=======
           defaultFollowees: request.followees,
         },
       },
->>>>>>> a85a62ac
     });
     const rawResponse = await this.service.manage_neuron(rawRequest);
     return this.responseConverters.toMakeProposalResponse(rawResponse);
   };
 
   public makeExecuteNnsFunctionProposal = async (
-<<<<<<< HEAD
-      request: MakeExecuteNnsFunctionProposalRequest
-=======
     request: MakeExecuteNnsFunctionProposalRequest
->>>>>>> a85a62ac
   ): Promise<MakeProposalResponse> => {
     const rawRequest = this.requestConverters.fromMakeProposalRequest({
       neuronId: request.neuronId,
@@ -423,15 +393,9 @@
           nnsFunctionId: request.nnsFunction,
           nnsFunctionName: null,
           payload: {},
-<<<<<<< HEAD
-          payloadBytes: request.payload
-        }
-      }
-=======
           payloadBytes: request.payload,
         },
       },
->>>>>>> a85a62ac
     });
     const rawResponse = await this.service.manage_neuron(rawRequest);
     return this.responseConverters.toMakeProposalResponse(rawResponse);

import { DerEncodedBlob } from "@dfinity/candid";
import { Option } from "../option";
import {
  AccountIdentifier,
  CanisterIdString,
  E8s,
  NeuronId,
  PrincipalString,
} from "../common/types";
import { Principal } from "@dfinity/principal";

export type Action =
  | { ExecuteNnsFunction: ExecuteNnsFunction }
  | { ManageNeuron: ManageNeuron }
  | { ApproveGenesisKyc: ApproveGenesisKyc }
  | { ManageNetworkEconomics: NetworkEconomics }
  | { RewardNodeProvider: RewardNodeProvider }
  | { RewardNodeProviders: RewardNodeProviders }
  | { AddOrRemoveNodeProvider: AddOrRemoveNodeProvider }
  | { SetDefaultFollowees: SetDefaultFollowees }
  | { Motion: Motion };
export interface AddHotKey {
  newHotKey: Option<PrincipalString>;
}
export interface AddOrRemoveNodeProvider {
  change: Option<Change>;
}
export interface ApproveGenesisKyc {
  principals: Array<PrincipalString>;
}
export type AuthzChangeOp =
  | { Authorize: { addSelf: boolean } }
  | { Deauthorize: null };
export interface Ballot {
  neuronId: bigint;
  vote: Vote;
  votingPower: bigint;
}
export interface BallotInfo {
  vote: Vote;
  proposalId: Option<ProposalId>;
}
export type By =
  | { NeuronIdOrSubaccount: Record<string, never> }
  | { MemoAndController: ClaimOrRefreshNeuronFromAccount }
  | { Memo: bigint };
export interface CanisterAuthzInfo {
  methodsAuthz: Array<MethodAuthzInfo>;
}
export type Change = { ToRemove: NodeProvider } | { ToAdd: NodeProvider };
export type ClaimOrRefresh = { by: Option<By> };
export interface ClaimOrRefreshNeuronFromAccount {
  controller: Option<Principal>;
  memo: bigint;
}
export type ClaimOrRefreshNeuronRequest = {
  neuronId: NeuronId;
  by: Option<By>;
};
export type Command =
  | { Spawn: Spawn }
  | { Split: Split }
  | { Follow: Follow }
  | { ClaimOrRefresh: ClaimOrRefresh }
  | { Configure: Configure }
  | { RegisterVote: RegisterVote }
  | { DisburseToNeuron: DisburseToNeuron }
  | { MergeMaturity: MergeMaturity }
  | { MakeProposal: Proposal }
  | { Disburse: Disburse };
export interface Configure {
  operation: Option<Operation>;
}
export interface Disburse {
  toAccountId: Option<AccountIdentifier>;
  amount: Option<E8s>;
}
export interface DisburseResponse {
  transferBlockHeight: bigint;
}
export interface DisburseToNeuron {
  dissolveDelaySeconds: bigint;
  kycVerified: boolean;
  amount: E8s;
  newController: Option<PrincipalString>;
  nonce: bigint;
}
export type DissolveState =
  | { DissolveDelaySeconds: bigint }
  | { WhenDissolvedTimestampSeconds: bigint };
export interface ExecuteNnsFunction {
  nnsFunctionId: number;
<<<<<<< HEAD
  nnsFunctionName: Option<string>,
  payload: Option<Record<string, unknown>>,
=======
  nnsFunctionName: Option<string>;
  payload: Option<Record<string, unknown>>;
>>>>>>> a85a62ac
  payloadBytes: ArrayBuffer;
}
export interface Follow {
  topic: Topic;
  followees: Array<NeuronId>;
}
export interface Followees {
  topic: Topic;
  followees: Array<NeuronId>;
}
export interface GovernanceError {
  errorMessage: string;
  errorType: number;
}
export interface IncreaseDissolveDelay {
  additionalDissolveDelaySeconds: number;
}
export interface SetDissolveTimestamp {
  dissolveTimestampSeconds: bigint;
}
export interface ListProposalsRequest {
  // Limit on the number of [ProposalInfo] to return. If no value is
  // specified, or if a value greater than 100 is specified, 100
  // will be used.
  limit: number;

  // If specified, only return proposals that are stricty earlier than
  // the specified proposal according to the proposal ID. If not
  // specified, start with the most recent proposal.
  beforeProposal: Option<ProposalId>;

  // Include proposals that have a reward status in this list (see
  // [ProposalRewardStatus] for more information). If this list is
  // empty, no restriction is applied. For example, many users listing
  // proposals will only be interested in proposals for which they can
  // receive voting rewards, i.e., with reward status
  // PROPOSAL_REWARD_STATUS_ACCEPT_VOTES.
  includeRewardStatus: Array<ProposalRewardStatus>;

  // Exclude proposals with a topic in this list. This is particularly
  // useful to exclude proposals on the topics TOPIC_EXCHANGE_RATE and
  // TOPIC_KYC which most users are not likely to be interested in
  // seeing
  excludeTopic: Array<Topic>;

  // Include proposals that have a status in this list (see
  // [ProposalStatus] for more information). If this list is empty, no
  // restriction is applied.
  includeStatus: Array<ProposalStatus>;
}
export interface ListProposalsResponse {
  proposals: Array<ProposalInfo>;
}
export interface MakeProposalResponse {
  proposalId: ProposalId;
}
export interface ManageNeuron {
  id: Option<NeuronId>;
  command: Option<Command>;
  neuronIdOrSubaccount: Option<NeuronIdOrSubaccount>;
}
export interface MergeMaturity {
  percentageToMerge: number;
}
export interface MergeMaturityRequest {
  neuronId: NeuronId;
  percentageToMerge: number;
}
export interface MergeMaturityResponse {
  mergedMaturityE8s: bigint;
  newStakeE8s: bigint;
}
export interface MethodAuthzChange {
  principal: Option<PrincipalString>;
  methodName: string;
  canister: CanisterIdString;
  operation: AuthzChangeOp;
}
export interface MethodAuthzInfo {
  methodName: string;
  principalIds: Array<ArrayBuffer>;
}
export interface Motion {
  motionText: string;
}
export interface NetworkEconomics {
  neuronMinimumStake: E8s;
  maxProposalsToKeepPerTopic: number;
  neuronManagementFeePerProposal: E8s;
  rejectCost: E8s;
  transactionFee: E8s;
  neuronSpawnDissolveDelaySeconds: bigint;
  minimumIcpXdrRate: bigint;
  maximumNodeProviderRewards: bigint;
}
export interface Neuron {
  id: Option<NeuronId>;
  isCurrentUserController: Option<boolean>;
  controller: Option<PrincipalString>;
  recentBallots: Array<BallotInfo>;
  kycVerified: boolean;
  notForProfit: boolean;
  cachedNeuronStake: E8s;
  createdTimestampSeconds: bigint;
  maturityE8sEquivalent: bigint;
  agingSinceTimestampSeconds: bigint;
  neuronFees: E8s;
  hotKeys: Array<PrincipalString>;
  accountIdentifier: AccountIdentifier;
  dissolveState: Option<DissolveState>;
  followees: Array<Followees>;
}
export type NeuronIdOrSubaccount =
  | { Subaccount: Array<number> }
  | { NeuronId: NeuronId };
export enum NeuronState {
  UNSPECIFIED = 0,
  LOCKED = 1,
  DISSOLVING = 2,
  DISSOLVED = 3,
}
export interface NeuronInfo {
  neuronId: NeuronId;
  dissolveDelaySeconds: bigint;
  recentBallots: Array<BallotInfo>;
  createdTimestampSeconds: bigint;
  state: NeuronState;
  retrievedAtTimestampSeconds: bigint;
  votingPower: bigint;
  ageSeconds: bigint;
  fullNeuron: Option<Neuron>;
}
export interface NeuronInfoForHw {
  id: string;
  amount: string;
  hotKeys: Array<PrincipalString>;
}
export interface NodeProvider {
  id: Option<PrincipalString>;
}
export type Operation =
  | { RemoveHotKey: RemoveHotKey }
  | { AddHotKey: AddHotKey }
  | { StopDissolving: Record<string, never> }
  | { StartDissolving: Record<string, never> }
  | { IncreaseDissolveDelay: IncreaseDissolveDelay }
  | { SetDissolveTimestamp: SetDissolveTimestamp };
export interface Proposal {
<<<<<<< HEAD
  title: string,
=======
  title: Option<string>;
>>>>>>> a85a62ac
  url: string;
  action: Option<Action>;
  summary: string;
}
export type ProposalId = bigint;

export interface ProposalInfo {
  id: Option<ProposalId>;
  ballots: Array<Ballot>;
  rejectCost: E8s;
  proposalTimestampSeconds: bigint;
  rewardEventRound: bigint;
  failedTimestampSeconds: bigint;
  decidedTimestampSeconds: bigint;
  latestTally: Option<Tally>;
  proposal: Option<Proposal>;
  proposer: Option<NeuronId>;
  executedTimestampSeconds: bigint;
  topic: Topic;
  status: ProposalStatus;
  rewardStatus: ProposalRewardStatus;
}

// The proposal status, with respect to reward distribution.
// See also ProposalStatus.
export enum ProposalRewardStatus {
  PROPOSAL_REWARD_STATUS_UNKNOWN = 0,

  // The proposal still accept votes, for the purpose of
  // vote rewards. This implies nothing on the ProposalStatus.
  PROPOSAL_REWARD_STATUS_ACCEPT_VOTES = 1,

  // The proposal no longer accepts votes. It is due to settle
  // at the next reward event.
  PROPOSAL_REWARD_STATUS_READY_TO_SETTLE = 2,

  // The proposal has been taken into account in a reward event.
  PROPOSAL_REWARD_STATUS_SETTLED = 3,

  // The proposal is not eligible to be taken into account in a reward event.
  PROPOSAL_REWARD_STATUS_INELIGIBLE = 4,
}

// The proposal status, with respect to decision making and execution.
// See also ProposalRewardStatus.
export enum ProposalStatus {
  PROPOSAL_STATUS_UNKNOWN = 0,

  // A decision (accept/reject) has yet to be made.
  PROPOSAL_STATUS_OPEN = 1,

  // The proposal has been rejected.
  PROPOSAL_STATUS_REJECTED = 2,

  // The proposal has been accepted. At this time, either execution
  // as not yet started, or it has but the outcome is not yet known.
  PROPOSAL_STATUS_ACCEPTED = 3,

  // The proposal was accepted and successfully executed.
  PROPOSAL_STATUS_EXECUTED = 4,

  // The proposal was accepted, but execution failed.
  PROPOSAL_STATUS_FAILED = 5,
}

export enum Vote {
  UNSPECIFIED = 0,
  YES = 1,
  NO = 2,
}
export interface RegisterVote {
  vote: Vote;
  proposal: Option<ProposalId>;
}
export interface RemoveHotKey {
  hotKeyToRemove: Option<PrincipalString>;
}
export type RewardMode =
  | { RewardToNeuron: RewardToNeuron }
  | { RewardToAccount: RewardToAccount };
export type RewardNodeProviders = { rewards: Array<RewardNodeProvider> };
export interface RewardToAccount {
  toAccount: Option<AccountIdentifier>;
}
export interface RewardToNeuron {
  dissolveDelaySeconds: bigint;
}

export type ClaimNeuronRequest = {
  publicKey: DerEncodedBlob;
  nonce: bigint;
  dissolveDelayInSecs: bigint;
};

export type ClaimNeuronResponse = { Ok: null } | { Err: GovernanceError };
export type GetFullNeuronResponse = { Ok: Neuron } | { Err: GovernanceError };
export type GetNeuronInfoResponse =
  | { Ok: NeuronInfo }
  | { Err: GovernanceError };
export interface RewardNodeProvider {
  nodeProvider: Option<NodeProvider>;
  rewardMode: Option<RewardMode>;
  amountE8s: bigint;
}
export interface SetDefaultFollowees {
  defaultFollowees: Array<Followees>;
}
export interface Spawn {
  newController: Option<PrincipalString>;
}
export interface SpawnResponse {
  createdNeuronId: NeuronId;
}
export interface Split {
  amount: E8s;
}
export interface Tally {
  no: bigint;
  yes: bigint;
  total: bigint;
  timestampSeconds: bigint;
}
export enum Topic {
  // https://github.com/dfinity/ic/blob/master/rs/nns/governance/proto/ic_nns_governance/pb/v1/governance.proto#L27
  Unspecified = 0,
  ManageNeuron = 1,
  ExchangeRate = 2,
  NetworkEconomics = 3,
  Governance = 4,
  NodeAdmin = 5,
  ParticipantManagement = 6,
  SubnetManagement = 7,
  NetworkCanisterManagement = 8,
  Kyc = 9,
  NodeProviderRewards = 10,
}

export interface AddHotKeyRequest {
  neuronId: NeuronId;
  principal: PrincipalString;
}

export interface RemoveHotKeyRequest {
  neuronId: NeuronId;
  principal: PrincipalString;
}

export interface StartDissolvingRequest {
  neuronId: NeuronId;
}

export interface StopDissolvingRequest {
  neuronId: NeuronId;
}

export interface IncreaseDissolveDelayRequest {
  neuronId: NeuronId;
  additionalDissolveDelaySeconds: number;
}

export interface FollowRequest {
  neuronId: NeuronId;
  topic: Topic;
  followees: Array<NeuronId>;
}

export interface RegisterVoteRequest {
  neuronId: NeuronId;
  vote: Vote;
  proposal: ProposalId;
}

export interface SpawnRequest {
  neuronId: NeuronId;
  newController: Option<PrincipalString>;
}

export interface SplitRequest {
  neuronId: NeuronId;
  amount: E8s;
}

export interface DisburseRequest {
  neuronId: NeuronId;
  toAccountId?: AccountIdentifier;
  amount?: E8s;
}

export interface DisburseToNeuronRequest {
  neuronId: NeuronId;
  dissolveDelaySeconds: bigint;
  kycVerified: boolean;
  amount: E8s;
  newController: Option<PrincipalString>;
  nonce: bigint;
}

export interface MakeProposalRequest {
  neuronId: NeuronId;
  url: string;
  summary: string;
  action: Action;
}

export interface MakeMotionProposalRequest {
  neuronId: NeuronId;
  url: string;
  text: string;
  summary: string;
}

export interface MakeNetworkEconomicsProposalRequest {
  neuronId: NeuronId;
  summary: string;
  url: string;
  networkEconomics: NetworkEconomics;
}

export interface MakeRewardNodeProviderProposalRequest {
  neuronId: NeuronId;
  summary: string;
  url: string;
  nodeProvider: PrincipalString;
  amount: E8s;
  rewardMode: Option<RewardMode>;
}

export interface MakeSetDefaultFolloweesProposalRequest {
  neuronId: NeuronId;
  summary: string;
  url: string;
  followees: Array<Followees>;
}

export interface MakeExecuteNnsFunctionProposalRequest {
  neuronId: NeuronId;
  summary: string;
  url: string;
  nnsFunction: number;
  payload: ArrayBuffer;
}

export interface DisburseToNeuronResponse {
  createdNeuronId: NeuronId;
}
export interface SpawnResponse {
  createdNeuronId: NeuronId;
}
export type EmptyResponse = { Ok: null } | { Err: GovernanceError };

export default interface ServiceInterface {
  getNeurons: (
    certified: boolean,
    neuronIds?: NeuronId[]
  ) => Promise<Array<NeuronInfo>>;
  getNeuronsForHW: () => Promise<Array<NeuronInfoForHw>>;
  getPendingProposals: () => Promise<Array<ProposalInfo>>;
  getProposalInfo: (proposalId: bigint) => Promise<Option<ProposalInfo>>;
  listProposals: (
    request: ListProposalsRequest
  ) => Promise<ListProposalsResponse>;
  addHotKey: (request: AddHotKeyRequest) => Promise<EmptyResponse>;
  removeHotKey: (request: RemoveHotKeyRequest) => Promise<EmptyResponse>;
  startDissolving: (request: StartDissolvingRequest) => Promise<EmptyResponse>;
  stopDissolving: (request: StopDissolvingRequest) => Promise<EmptyResponse>;
  increaseDissolveDelay: (
    request: IncreaseDissolveDelayRequest
  ) => Promise<EmptyResponse>;
  follow: (request: FollowRequest) => Promise<EmptyResponse>;
  mergeMaturity: (
    request: MergeMaturityRequest
  ) => Promise<MergeMaturityResponse>;
  registerVote: (request: RegisterVoteRequest) => Promise<EmptyResponse>;
  spawn: (request: SpawnRequest) => Promise<SpawnResponse>;
  split: (request: SplitRequest) => Promise<EmptyResponse>;
  disburse: (request: DisburseRequest) => Promise<DisburseResponse>;
  disburseToNeuron: (
    request: DisburseToNeuronRequest
  ) => Promise<DisburseToNeuronResponse>;
  makeMotionProposal: (
    request: MakeMotionProposalRequest
  ) => Promise<MakeProposalResponse>;
  makeNetworkEconomicsProposal: (
    request: MakeNetworkEconomicsProposalRequest
  ) => Promise<MakeProposalResponse>;
  makeRewardNodeProviderProposal: (
    request: MakeRewardNodeProviderProposalRequest
  ) => Promise<MakeProposalResponse>;
  makeSetDefaultFolloweesProposal: (
    request: MakeSetDefaultFolloweesProposalRequest
  ) => Promise<MakeProposalResponse>;
  makeExecuteNnsFunctionProposal: (
<<<<<<< HEAD
      request: MakeExecuteNnsFunctionProposalRequest
=======
    request: MakeExecuteNnsFunctionProposalRequest
>>>>>>> a85a62ac
  ) => Promise<MakeProposalResponse>;
  claimOrRefreshNeuron: (
    request: ClaimOrRefreshNeuronRequest
  ) => Promise<Option<NeuronId>>;
  claimOrRefreshNeuronFromAccount: (
    request: ClaimOrRefreshNeuronFromAccount
  ) => Promise<NeuronId>;
}<|MERGE_RESOLUTION|>--- conflicted
+++ resolved
@@ -90,13 +90,8 @@
   | { WhenDissolvedTimestampSeconds: bigint };
 export interface ExecuteNnsFunction {
   nnsFunctionId: number;
-<<<<<<< HEAD
-  nnsFunctionName: Option<string>,
-  payload: Option<Record<string, unknown>>,
-=======
   nnsFunctionName: Option<string>;
   payload: Option<Record<string, unknown>>;
->>>>>>> a85a62ac
   payloadBytes: ArrayBuffer;
 }
 export interface Follow {
@@ -245,11 +240,7 @@
   | { IncreaseDissolveDelay: IncreaseDissolveDelay }
   | { SetDissolveTimestamp: SetDissolveTimestamp };
 export interface Proposal {
-<<<<<<< HEAD
-  title: string,
-=======
   title: Option<string>;
->>>>>>> a85a62ac
   url: string;
   action: Option<Action>;
   summary: string;
@@ -542,11 +533,7 @@
     request: MakeSetDefaultFolloweesProposalRequest
   ) => Promise<MakeProposalResponse>;
   makeExecuteNnsFunctionProposal: (
-<<<<<<< HEAD
-      request: MakeExecuteNnsFunctionProposalRequest
-=======
     request: MakeExecuteNnsFunctionProposalRequest
->>>>>>> a85a62ac
   ) => Promise<MakeProposalResponse>;
   claimOrRefreshNeuron: (
     request: ClaimOrRefreshNeuronRequest

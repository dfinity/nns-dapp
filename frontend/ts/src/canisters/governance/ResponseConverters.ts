--- conflicted
+++ resolved
@@ -1,58 +1,5 @@
 import { Principal } from "@dfinity/principal";
 import {
-<<<<<<< HEAD
-    accountIdentifierFromBytes,
-    arrayOfNumberToArrayBuffer,
-    arrayOfNumberToUint8Array,
-    principalToAccountIdentifier
-} from "../converter";
-import GOVERNANCE_CANISTER_ID from "./canisterId";
-import { AccountIdentifier, E8s, NeuronId } from "../common/types";
-import {
-    Action,
-    Ballot,
-    BallotInfo,
-    Change,
-    Command,
-    DisburseResponse,
-    DisburseToNeuronResponse,
-    DissolveState,
-    Followees,
-    ListProposalsResponse,
-    MakeProposalResponse,
-    Neuron,
-    NeuronInfo,
-    NodeProvider,
-    Operation,
-    Proposal,
-    ProposalInfo,
-    RewardMode,
-    SpawnResponse,
-    Tally
-} from "./model";
-import {
-    AccountIdentifier as RawAccountIdentifier,
-    Action as RawAction,
-    Amount as RawAmount,
-    Ballot as RawBallot,
-    BallotInfo as RawBallotInfo,
-    Change as RawChange,
-    Command as RawCommand,
-    DissolveState as RawDissolveState,
-    Followees as RawFollowees,
-    ListNeuronsResponse as RawListNeuronsResponse,
-    ListProposalInfoResponse as RawListProposalInfoResponse,
-    ManageNeuronResponse as RawManageNeuronResponse,
-    Neuron as RawNeuron,
-    NeuronId as RawNeuronId,
-    NeuronInfo as RawNeuronInfo,
-    NodeProvider as RawNodeProvider,
-    Operation as RawOperation,
-    Proposal as RawProposal,
-    ProposalInfo as RawProposalInfo,
-    RewardMode as RawRewardMode,
-    Tally as RawTally,
-=======
   accountIdentifierFromBytes,
   arrayOfNumberToArrayBuffer,
 } from "../converter";
@@ -103,7 +50,6 @@
   ProposalInfo as RawProposalInfo,
   RewardMode as RawRewardMode,
   Tally as RawTally,
->>>>>>> 93251026
 } from "./rawService";
 import { UnsupportedValueError } from "../../utils";
 
@@ -301,33 +247,12 @@
     };
   };
 
-<<<<<<< HEAD
-    private toNeuron = (neuron: RawNeuron, principalString: string) : Neuron => {
-        return {
-            id: neuron.id.length ? this.toNeuronId(neuron.id[0]): null,
-            isCurrentUserController: neuron.controller.length ? neuron.controller[0].toString() === principalString: null,
-            controller: neuron.controller.length ? neuron.controller[0].toString(): null,
-            recentBallots: neuron.recent_ballots.map(this.toBallotInfo),
-            kycVerified: neuron.kyc_verified,
-            notForProfit: neuron.not_for_profit,
-            cachedNeuronStake: neuron.cached_neuron_stake_e8s,
-            createdTimestampSeconds: neuron.created_timestamp_seconds,
-            maturityE8sEquivalent: neuron.maturity_e8s_equivalent,
-            agingSinceTimestampSeconds: neuron.aging_since_timestamp_seconds,
-            neuronFees: neuron.neuron_fees_e8s,
-            hotKeys: neuron.hot_keys.map(p => p.toString()),
-            accountIdentifier: principalToAccountIdentifier(GOVERNANCE_CANISTER_ID, arrayOfNumberToUint8Array(neuron.account)),
-            dissolveState: neuron.dissolve_state.length ? this.toDissolveState(neuron.dissolve_state[0]) : null,
-            followees: neuron.followees.map(([n, f]) => this.toFollowees(n, f)),
-        };
-=======
   private toNeuronStakeTransfer = (
     neuronStakeTransfer: RawNeuronStakeTransfer
   ): NeuronStakeTransfer | null => {
     if (!neuronStakeTransfer) {
       // This can be null for a genesis neuron
       return null;
->>>>>>> 93251026
     }
 
     return {
@@ -460,10 +385,6 @@
       };
     }
 
-<<<<<<< HEAD
-    private toNeuronId = (neuronId: RawNeuronId) : NeuronId => {
-        return neuronId.id;
-=======
     throw new UnsupportedValueError(action);
   };
 
@@ -486,7 +407,6 @@
             : null,
         },
       };
->>>>>>> 93251026
     }
     if ("Split" in command) {
       const split = command.Split;

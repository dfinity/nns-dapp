--- conflicted
+++ resolved
@@ -111,14 +111,13 @@
     result.setConfigure(configure);
     const neuronId = new PbNeuronId();
     neuronId.setId(request.neuronId.toString());
-    result.setId(neuronId);
+    result.setNeuronId(neuronId);
 
     return result;
   };
 
   public fromRemoveHotKeyRequest = (
     request: RemoveHotKeyRequest
-<<<<<<< HEAD
   ): PbManageNeuron => {
     const hotkeyPrincipal = new PbPrincipalId();
     hotkeyPrincipal.setSerializedId(
@@ -136,28 +135,13 @@
 
     const neuronId = new PbNeuronId();
     neuronId.setId(request.neuronId.toString());
-    result.setId(neuronId);
+    result.setNeuronId(neuronId);
 
     return result;
-=======
-  ): RawManageNeuron => {
-    const rawOperation: RawOperation = {
-      RemoveHotKey: {
-        hot_key_to_remove: [Principal.fromText(request.principal)],
-      },
-    };
-    const rawCommand: RawCommand = { Configure: { operation: [rawOperation] } };
-    return {
-      id: [],
-      command: [rawCommand],
-      neuron_id_or_subaccount: [{ NeuronId: { id: request.neuronId } }],
-    };
->>>>>>> 9b821d7b
   };
 
   public fromStartDissolvingRequest = (
     request: StartDissolvingRequest
-<<<<<<< HEAD
   ): PbManageNeuron => {
     const configure = new PbManageNeuron.Configure();
     configure.setStartDissolving(new PbManageNeuron.StartDissolving());
@@ -167,7 +151,7 @@
 
     const neuronId = new PbNeuronId();
     neuronId.setId(request.neuronId.toString());
-    result.setId(neuronId);
+    result.setNeuronId(neuronId);
 
     return result;
   };
@@ -183,36 +167,13 @@
 
     const neuronId = new PbNeuronId();
     neuronId.setId(request.neuronId.toString());
-    result.setId(neuronId);
+    result.setNeuronId(neuronId);
 
     return result;
-=======
-  ): RawManageNeuron => {
-    const rawOperation: RawOperation = { StartDissolving: {} };
-    const rawCommand: RawCommand = { Configure: { operation: [rawOperation] } };
-    return {
-      id: [],
-      command: [rawCommand],
-      neuron_id_or_subaccount: [{ NeuronId: { id: request.neuronId } }],
-    };
-  };
-
-  public fromStopDissolvingRequest = (
-    request: StartDissolvingRequest
-  ): RawManageNeuron => {
-    const rawOperation: RawOperation = { StopDissolving: {} };
-    const rawCommand: RawCommand = { Configure: { operation: [rawOperation] } };
-    return {
-      id: [],
-      command: [rawCommand],
-      neuron_id_or_subaccount: [{ NeuronId: { id: request.neuronId } }],
-    };
->>>>>>> 9b821d7b
   };
 
   public fromIncreaseDissolveDelayRequest = (
     request: IncreaseDissolveDelayRequest
-<<<<<<< HEAD
   ): PbManageNeuron => {
     const command = new PbManageNeuron.IncreaseDissolveDelay();
     command.setAdditionalDissolveDelaySeconds(request.additionalDissolveDelaySeconds);
@@ -225,24 +186,9 @@
 
     const neuronId = new PbNeuronId();
     neuronId.setId(request.neuronId.toString());
-    result.setId(neuronId);
+    result.setNeuronId(neuronId);
 
     return result;
-=======
-  ): RawManageNeuron => {
-    const rawOperation: RawOperation = {
-      IncreaseDissolveDelay: {
-        additional_dissolve_delay_seconds:
-          request.additionalDissolveDelaySeconds,
-      },
-    };
-    const rawCommand: RawCommand = { Configure: { operation: [rawOperation] } };
-    return {
-      id: [],
-      command: [rawCommand],
-      neuron_id_or_subaccount: [{ NeuronId: { id: request.neuronId } }],
-    };
->>>>>>> 9b821d7b
   };
 
   public fromFollowRequest = (request: FollowRequest): RawManageNeuron => {

--- conflicted
+++ resolved
@@ -9,7 +9,6 @@
 ## Unreleased
 
 ### Added
-<<<<<<< HEAD
 
 ### Changed
 
@@ -40,10 +39,8 @@
 - More tests that the SNS aggregator contains the expected number of SNSs.
 - Display commit, branch name and similar data when deploying to a test canister.
 
-=======
 * More tests that the SNS aggregator contains the expected number of SNSs.
 * Display commit, branch name and similar data when deploying to a test canister.
->>>>>>> 9a5c01c7
 ### Changed
 - Ensure that the last paginated entry is incomplete.
 ### Fixed

# Changelog SNS Aggregator

All notable changes to the SNS Aggregator will be documented in this file.

The format is based on [Keep a Changelog](https://keepachangelog.com/en/1.0.0/).

The SNS Aggregator is released through proposals in the Network Nervous System. Therefore, each proposal is documented below, following the relevant changes.

## Unreleased

### Added
### Changed
<<<<<<< HEAD
- Shortened patch files by namespacing Principal automatically.
=======
>>>>>>> 328b0741
- Shortened the patch files by automating the use of EmptyRecord.
- Shortened the patch files used when importing NNS types.
### Fixed
### Security
### Not Published
### Removed
### Deprecated<|MERGE_RESOLUTION|>--- conflicted
+++ resolved
@@ -10,12 +10,7 @@
 
 ### Added
 ### Changed
-<<<<<<< HEAD
-- Shortened patch files by namespacing Principal automatically.
-=======
->>>>>>> 328b0741
-- Shortened the patch files by automating the use of EmptyRecord.
-- Shortened the patch files used when importing NNS types.
+- Shortened patch files by namespacing Principal automatically, automating the use of EmptyRecord and using CallResult in API declarations.
 ### Fixed
 ### Security
 ### Not Published

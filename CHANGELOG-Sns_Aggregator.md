# Changelog SNS Aggregator

All notable changes to the SNS Aggregator will be documented in this file.

The format is based on [Keep a Changelog](https://keepachangelog.com/en/1.0.0/).

The SNS Aggregator is released through proposals in the Network Nervous System. Therefore, each proposal is documented below, following the relevant changes.

## Unreleased

### Added
### Changed
<<<<<<< HEAD
- Updated `ic-cdk` to the latest version and use the, now separate, `ic-cdk-timers`.
=======
- Updated IC commit to `06f339b83ce37e3fc9571e1b4251fbcf5c1a8239`, made on Mon July 3 2023.
>>>>>>> 98143436
- Shortened patch files by namespacing Principal automatically, automating the use of EmptyRecord and using CallResult in API declarations.
### Fixed
### Security
### Not Published
### Removed
### Deprecated<|MERGE_RESOLUTION|>--- conflicted
+++ resolved
@@ -10,11 +10,8 @@
 
 ### Added
 ### Changed
-<<<<<<< HEAD
 - Updated `ic-cdk` to the latest version and use the, now separate, `ic-cdk-timers`.
-=======
 - Updated IC commit to `06f339b83ce37e3fc9571e1b4251fbcf5c1a8239`, made on Mon July 3 2023.
->>>>>>> 98143436
 - Shortened patch files by namespacing Principal automatically, automating the use of EmptyRecord and using CallResult in API declarations.
 ### Fixed
 ### Security

# Use this with
#
# docker build . -t nns-dapp
# container_id=$(docker create nns-dapp no-op)
# docker cp $container_id:nns-dapp.wasm nns-dapp.wasm
# docker rm --volumes $container_id

# This is the "builder", i.e. the base image used later to build the final
# code.
FROM ubuntu:20.04 as builder
SHELL ["bash", "-c"]

ARG rust_version=1.64.0
ENV NODE_VERSION=16.17.1

ENV TZ=UTC

RUN ln -snf /usr/share/zoneinfo/$TZ /etc/localtime && echo $TZ > /etc/timezone && \
    apt -yq update && \
    apt -yqq install --no-install-recommends curl ca-certificates \
        build-essential pkg-config libssl-dev llvm-dev liblmdb-dev clang cmake \
        git jq

# Install node
RUN curl --fail -sSf https://raw.githubusercontent.com/creationix/nvm/v0.34.0/install.sh | bash
ENV NVM_DIR=/root/.nvm
RUN . "$NVM_DIR/nvm.sh" && nvm install ${NODE_VERSION}
RUN . "$NVM_DIR/nvm.sh" && nvm use v${NODE_VERSION}
RUN . "$NVM_DIR/nvm.sh" && nvm alias default v${NODE_VERSION}
ENV PATH="/root/.nvm/versions/node/v${NODE_VERSION}/bin/:${PATH}"
RUN node --version
RUN npm --version

# Install Rust and Cargo in /opt
ENV RUSTUP_HOME=/opt/rustup \
    CARGO_HOME=/opt/cargo \
    PATH=/opt/cargo/bin:$PATH

RUN curl --fail https://sh.rustup.rs -sSf \
        | sh -s -- -y --default-toolchain ${rust_version}-x86_64-unknown-linux-gnu --no-modify-path && \
    rustup default ${rust_version}-x86_64-unknown-linux-gnu && \
    rustup target add wasm32-unknown-unknown

ENV PATH=/cargo/bin:$PATH

# Install IC CDK optimizer
RUN cargo install --version 0.3.1 ic-cdk-optimizer

# Pre-build all cargo dependencies. Because cargo doesn't have a build option
# to build only the dependencies, we pretend that our project is a simple, empty
# `lib.rs`. Then we remove the dummy source files to make sure cargo rebuild
# everything once the actual source code is COPYed (and e.g. doesn't trip on
# timestamps being older)
WORKDIR /build
COPY Cargo.lock .
COPY Cargo.toml .
COPY rs/backend/Cargo.toml rs/backend/Cargo.toml
COPY rs/sns_aggregator/Cargo.toml rs/sns_aggregator/Cargo.toml
RUN mkdir -p rs/backend/src rs/sns_aggregator/src && touch rs/backend/src/lib.rs && touch rs/sns_aggregator/src/lib.rs && cargo build --target wasm32-unknown-unknown --release --package nns-dapp && rm -rf rs/backend/src rs/sns_aggregator/src

# Install dfx
COPY dfx.json dfx.json
RUN DFX_VERSION="$(jq -cr .dfx dfx.json)" sh -ci "$(curl -fsSL https://sdk.dfinity.org/install.sh)"

<<<<<<< HEAD
# Start the second container
FROM builder AS build
SHELL ["bash", "-c"]
ARG DFX_NETWORK=mainnet
RUN echo "DFX_NETWORK: '$DFX_NETWORK'"

# Build
# ... put only git-tracked files in the build directory
COPY . /build
WORKDIR /build
RUN find . -type f | sed 's/^..//g' > ../build-inputs.txt
RUN ./build.sh

RUN ls -sh nns-dapp.wasm; sha256sum nns-dapp.wasm

=======
>>>>>>> bb65b44e
FROM builder AS build_frontend
ARG DFX_NETWORK=mainnet
RUN echo "DFX_NETWORK: '$DFX_NETWORK'"
SHELL ["bash", "-c"]
COPY ./frontend /build/frontend
COPY ./config.sh /build/
COPY ./build-frontend.sh /build/
COPY ./dfx.json /build/
COPY ./scripts/require-dfx-network.sh /build/scripts/
WORKDIR /build
RUN ( cd frontend && npm ci )
RUN export DFX_NETWORK && . config.sh && ./build-frontend.sh

FROM builder AS build_nnsdapp
ARG DFX_NETWORK=mainnet
RUN echo "DFX_NETWORK: '$DFX_NETWORK'"
SHELL ["bash", "-c"]
COPY ./rs /build/rs
COPY ./config.sh /build/
COPY ./build-backend.sh /build/
COPY ./build-rs.sh /build/
COPY ./Cargo.toml /build/
COPY ./Cargo.lock /build/
COPY ./dfx.json /build/
COPY --from=build_frontend /build/assets.tar.xz /build/
WORKDIR /build
RUN export DFX_NETWORK && ./build-backend.sh

FROM builder AS build_aggregate
SHELL ["bash", "-c"]
COPY ./rs /build/rs
COPY ./build-sns-aggregator.sh /build/build-sns-aggregator.sh
COPY ./build-rs.sh /build/build-rs.sh
COPY ./Cargo.toml /build/Cargo.toml
COPY ./Cargo.lock /build/Cargo.lock
COPY ./dfx.json /build/dfx.json
WORKDIR /build
RUN RUSTFLAGS="--cfg feature=\"reconfigurable\"" ./build-sns-aggregator.sh
RUN mv sns_aggregator.wasm sns_aggregator_dev.wasm
RUN ./build-sns-aggregator.sh

FROM scratch AS scratch
COPY --from=build_nnsdapp /build/nns-dapp.wasm /
COPY --from=build_nnsdapp /build/assets.tar.xz /
COPY --from=build_frontend /build/deployment-config.json /
COPY --from=build_frontend /build/frontend/.env /frontend-config.sh
COPY --from=build_aggregate /build/sns_aggregator.wasm /
COPY --from=build_aggregate /build/sns_aggregator_dev.wasm /<|MERGE_RESOLUTION|>--- conflicted
+++ resolved
@@ -62,24 +62,6 @@
 COPY dfx.json dfx.json
 RUN DFX_VERSION="$(jq -cr .dfx dfx.json)" sh -ci "$(curl -fsSL https://sdk.dfinity.org/install.sh)"
 
-<<<<<<< HEAD
-# Start the second container
-FROM builder AS build
-SHELL ["bash", "-c"]
-ARG DFX_NETWORK=mainnet
-RUN echo "DFX_NETWORK: '$DFX_NETWORK'"
-
-# Build
-# ... put only git-tracked files in the build directory
-COPY . /build
-WORKDIR /build
-RUN find . -type f | sed 's/^..//g' > ../build-inputs.txt
-RUN ./build.sh
-
-RUN ls -sh nns-dapp.wasm; sha256sum nns-dapp.wasm
-
-=======
->>>>>>> bb65b44e
 FROM builder AS build_frontend
 ARG DFX_NETWORK=mainnet
 RUN echo "DFX_NETWORK: '$DFX_NETWORK'"

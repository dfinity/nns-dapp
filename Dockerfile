--- conflicted
+++ resolved
@@ -156,11 +156,7 @@
 ARG COMMIT
 RUN scripts/dfx-wasm-metadata-add --commit "$COMMIT" --canister_name nns-dapp --verbose
 
-<<<<<<< HEAD
-# Title: Image to build the nns-dapp backend.
-=======
 # Title: Image to build the nns-dapp backend without assets.
->>>>>>> ecbdbc8c
 FROM builder AS build_nnsdapp_without_assets
 SHELL ["bash", "-c"]
 COPY ./rs/backend /build/rs/backend
@@ -172,10 +168,7 @@
 COPY ./Cargo.lock /build/
 COPY ./dfx.json /build/
 WORKDIR /build
-<<<<<<< HEAD
-=======
 # Create an empty assets tarfile.
->>>>>>> ecbdbc8c
 RUN tar -cJf assets.tar.xz -T /dev/null
 # We need to make sure that the rebuild happens if the code has changed.
 # - Docker checks whether the filesystem or command line have changed, so it will
@@ -189,14 +182,11 @@
 # We don't wish to update the code from main.rs to lib.rs and then have builds break.
 RUN touch --no-create rs/backend/src/main.rs rs/backend/src/lib.rs
 RUN ./build-backend.sh
-<<<<<<< HEAD
-=======
 COPY ./scripts/dfx-wasm-metadata-add /build/scripts/dfx-wasm-metadata-add
 # TODO: Move this to the apt install at the beginning of this file.
 RUN apt-get update -yq && apt-get install -yqq --no-install-recommends file
 ARG COMMIT
 RUN scripts/dfx-wasm-metadata-add --commit "$COMMIT" --canister_name nns-dapp --verbose
->>>>>>> ecbdbc8c
 
 # Title: Image to build the sns aggregator, used to increase performance and reduce load.
 # Args: None.

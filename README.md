# Network Nervous System Dapp

The [NNS front-end Dapp](https://nns.ic0.app/) is a dapp that provides a user friendly way to interact with the NNS of the Internet Computer. With it, you can:

- Send/receive ICP
- Stake neurons
- Create canisters
- Top up canisters with cycles
- View and vote on NNS proposals

### Additional resources

- [The Network Nervous System: Governing the Internet Computer](https://medium.com/dfinity/the-network-nervous-system-governing-the-internet-computer-1d176605d66a)
- [The Internet Computer’s NNS Front-End Dapp Is Now Open Source](https://medium.com/dfinity/the-internet-computers-nns-front-end-dapp-is-now-open-source-3925edc21c49)
- [How to Deploy Your First Canister Smart Contract Using the NNS Dapp](https://medium.com/dfinity/how-to-deploy-your-first-canister-using-the-nns-dapp-c8b75e01a05b)
- [The Community-Led Governance of the Internet Computer](https://medium.com/dfinity/the-community-led-governance-of-the-internet-computer-b863cd2975ba)
- [Earn Substantial Voting Rewards by Staking in the Network Nervous System](https://medium.com/dfinity/earn-substantial-voting-rewards-by-staking-in-the-network-nervous-system-7eb5cf988182)
- [Get Started Using the NNS Front-End Dapp and ICP Wallet on the Internet Computer](https://medium.com/dfinity/getting-started-on-the-internet-computers-network-nervous-system-app-wallet-61ecf111ea11)

### What it looks like

![image](./nns-dapp-governance.png)

## Official build

The official build should ideally be reproducible, so that independent parties
can validate that we really deploy what we claim to deploy.

We try to achieve some level of reproducibility using a Dockerized build
environment. The following steps _should_ build the official Wasm image

```sh
./scripts/docker-build
sha256sum nns-dapp.wasm
```

The resulting `nns-dapp.wasm` is ready for deployment as
`qoctq-giaaa-aaaaa-aaaea-cai`, which is the reserved principal for this service.

Our CI also performs these steps; you can compare the SHA256 with the output there, or download the artifact there.

## Development

Development relies on the presence of a testnet that is setup with the II, governance, ledger, and cycle minting canisters. Fully local development is unfortunately not yet supported and the tools for setting up a testnet are not yet available publicly. It is on the roadmap to make these tools available publicly for developers.

When deploying the governance, ledger, and cycle minting canisters to the testnet you must first create a file called `test-accounts.json` in the root of the IC repo whose contents is:

```json
{
  "init_ledger_accounts": [
    "5b315d2f6702cb3a27d826161797d7b2c2e131cd312aece51d4d5574d1247087"
  ]
}
```

Then run the following from the root directory of the IC repo:

```sh
./testnet/tools/icos_deploy.sh --git-revision <commit_id> nnsdapp --ansible-args "-e @$PWD/test-accounts.json"
```

To deploy the NNS Dapp canister to the testnet, run the following:

```sh
./deploy.sh testnet
```

You can now access the frontend using:

```sh
open "https://$(dfx canister --network testnet id nns-dapp).nnsdapp.dfinity.network"
```

To work on the UI locally, either use your IDE, or run the following:

```sh
cd frontend/dart
flutter run --no-sound-null-safety --dart-define=DEPLOY_ENV=staging --web-port 5021
```

## Environment variables

### `REDIRECT_TO_LEGACY`

This environment varibale controls whether the svelte or flutter implementation will be available.

<<<<<<< HEAD
| `REDIRECT_` | Login     | Accounts tab | Neurons tab | Proposals tab | Canisters tab |
| `TO_LEGACY` | page      |              |             |               |               |
|-------------|-----------|--------------|-------------|---------------|---------------|
| prod        | svelte    | svelte       | svelte      | svelte        | svelte        |
| staging     | svelte    | svelte       | svelte      | svelte        | svelte        |
| svelte      | svelte    | svelte       | svelte      | svelte        | svelte        |
| flutter     | svelte    | flutter      | flutter     | flutter       | flutter       |
| both        | svelte    | both         | both        | both          | both          |
=======
| `REDIRECT_ TO_LEGACY` | Login Page | Accounts tab | Neurons tab | Proposals tab | Canisters tab |
| --------------------- | ---------- | ------------ | ----------- | ------------- | ------------- |
| prod                  | svelte     | flutter      | flutter     | flutter       | flutter       |
| staging               | svelte     | flutter      | flutter     | svelte        | flutter       |
| svelte                | svelte     | svelte       | svelte      | svelte        | svelte        |
| flutter               | svelte     | flutter      | flutter     | flutter       | flutter       |
| both                  | svelte     | both         | both        | both          | both          |
>>>>>>> aee53572
<|MERGE_RESOLUTION|>--- conflicted
+++ resolved
@@ -84,21 +84,10 @@
 
 This environment varibale controls whether the svelte or flutter implementation will be available.
 
-<<<<<<< HEAD
-| `REDIRECT_` | Login     | Accounts tab | Neurons tab | Proposals tab | Canisters tab |
-| `TO_LEGACY` | page      |              |             |               |               |
-|-------------|-----------|--------------|-------------|---------------|---------------|
-| prod        | svelte    | svelte       | svelte      | svelte        | svelte        |
-| staging     | svelte    | svelte       | svelte      | svelte        | svelte        |
-| svelte      | svelte    | svelte       | svelte      | svelte        | svelte        |
-| flutter     | svelte    | flutter      | flutter     | flutter       | flutter       |
-| both        | svelte    | both         | both        | both          | both          |
-=======
-| `REDIRECT_ TO_LEGACY` | Login Page | Accounts tab | Neurons tab | Proposals tab | Canisters tab |
-| --------------------- | ---------- | ------------ | ----------- | ------------- | ------------- |
-| prod                  | svelte     | flutter      | flutter     | flutter       | flutter       |
-| staging               | svelte     | flutter      | flutter     | svelte        | flutter       |
-| svelte                | svelte     | svelte       | svelte      | svelte        | svelte        |
-| flutter               | svelte     | flutter      | flutter     | flutter       | flutter       |
-| both                  | svelte     | both         | both        | both          | both          |
->>>>>>> aee53572
+| `REDIRECT_TO_LEGACY` | Login Page | Accounts tab | Neurons tab | Proposals tab | Canisters tab |
+| -------------------- | ---------- | ------------ | ----------- | ------------- | ------------- |
+| prod                 | svelte     | svelte       | svelte      | svelte        | svelte        |
+| staging              | svelte     | svelte       | svelte      | svelte        | svelte        |
+| svelte               | svelte     | svelte       | svelte      | svelte        | svelte        |
+| flutter              | svelte     | flutter      | flutter     | flutter       | flutter       |
+| both                 | svelte     | both         | both        | both          | both          |
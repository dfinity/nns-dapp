import 'package:core/core.dart';
import 'package:dfinity_wallet/ui/home/auth_widget.dart';
import 'package:dfinity_wallet/ui/neurons/tab/neurons_tab_widget.dart';
import 'package:dfinity_wallet/ui/proposals/governance_tab_widget.dart';
import 'package:dfinity_wallet/ui/wallet/accounts_tab_widget.dart';
import 'package:hive/hive.dart';

import '../../dfinity.dart';

class HomePage extends StatefulWidget {
  final int initialTabIndex;

  const HomePage({Key? key, this.initialTabIndex = 0}) : super(key: key);

  @override
  _HomePageState createState() => _HomePageState();
}

class _HomePageState extends State<HomePage> {
  @override
  Widget build(BuildContext context) {
    final screenSize = context.mediaQuery.size;
    return DefaultTabController(
      initialIndex: widget.initialTabIndex,
      length: 4,
      child: Scaffold(
        backgroundColor: AppColors.lightBackground,
        appBar: PreferredSize(
          preferredSize: Size(screenSize.width, 160),
          child: Stack(
            children: [
              SizedBox.expand(
                  child: Image.asset(
                "assets/dfinity_gradient.jpg",
                fit: BoxFit.fill,
              )),
              AppBar(
                centerTitle: true,
                title: Padding(
                  padding: const EdgeInsets.only(top: 4.0),
                  child: Text(
                    "NETWORK NERVOUS SYSTEM",
                    style: TextStyle(
                        fontSize: 24,
                        color: AppColors.white,
                        fontFamily: Fonts.circularMedium,
                        letterSpacing: 4),
                  ),
                ),
                actions: [
<<<<<<< HEAD
                  if(true)
                  Padding(
                    padding: const EdgeInsets.all(8.0),
                    child: TextButton(
                      child: Text(
                        "Receive",
                        style: TextStyle(color: AppColors.white),
                      ),
                      onPressed: () async {
                        OverlayBaseWidget.show(
                            context,
                            TextFieldDialogWidget(
                                title: "How much?",
                                buttonTitle: "Get",
                                fieldName: "ICP",
                                onComplete: (name) {
                                  final amount = BigInt.from(name.toDouble()) *
                                      BigInt.from(100000000);
                                  context.performLoading(() => context.icApi
                                      .acquireICPTs(
                                          accountIdentifier: context
                                              .boxes
                                              .accounts
                                              .primary
                                              .accountIdentifier,
                                          doms: amount));
                                }),
                            borderRadius: 20);
                      },
                    ),
                  ),
                  if(true)
                  TextButton(
                      child: Text(
                        "Test",
                        style: TextStyle(color: AppColors.white),
                      ),
                      onPressed: () async {
                        context.icApi.test();
                      }),
=======
>>>>>>> 0321250e
                  Padding(
                    padding: const EdgeInsets.all(8.0),
                    child: TextButton(
                      child: Text(
                        "Logout",
                        style: TextStyle(color: AppColors.white),
                      ),
                      onPressed: () async {
                        context.boxes.hiveCoordinator.deleteAllData();
                        context.nav.replaceAll(AuthPage);
                      },
                    ),
                  )
                ],
                backgroundColor: Colors.transparent,
                shadowColor: Colors.transparent,
                bottom: PreferredSize(
                  preferredSize: Size(screenSize.width, 150),
                  child: Container(
                    color: Color(0xff0B0C0C),
                    child: Padding(
                      padding: const EdgeInsets.all(16.0),
                      child: Container(
                        decoration: BoxDecoration(
                            color: Color(0xff282A2D),
                            borderRadius: BorderRadius.circular(16)),
                        child: TabBar(
                          indicator: BoxDecoration(
                              color: Color(0xff0081FF),
                              borderRadius: BorderRadius.circular(16)),
                          indicatorSize: TabBarIndicatorSize.tab,
                          labelPadding: EdgeInsets.symmetric(
                              vertical: 15, horizontal: 10),
                          unselectedLabelColor: AppColors.gray400,
                          labelColor: AppColors.white,
                          labelStyle: TextStyle(
                              fontFamily: Fonts.circularMedium,
                              fontSize: 20,
                              letterSpacing: 1.2),
                          tabs: [
                            Tab(text: "ICP"),
                            Tab(text: "NEURONS"),
                            Tab(text: "VOTING"),
                            Tab(text: "DEPLOY"),
                          ],
                        ),
                      ),
                    ),
                  ),
                ),
              ),
            ],
          ),
        ),
        body: SizedBox.expand(
          child: TabBarView(
            children: [
              AccountsTabWidget(),
              NeuronsPage(),
              GovernanceTabWidget(),
              CansitersPage()
            ],
          ),
        ),
      ),
    );
  }
}<|MERGE_RESOLUTION|>--- conflicted
+++ resolved
@@ -48,49 +48,6 @@
                   ),
                 ),
                 actions: [
-<<<<<<< HEAD
-                  if(true)
-                  Padding(
-                    padding: const EdgeInsets.all(8.0),
-                    child: TextButton(
-                      child: Text(
-                        "Receive",
-                        style: TextStyle(color: AppColors.white),
-                      ),
-                      onPressed: () async {
-                        OverlayBaseWidget.show(
-                            context,
-                            TextFieldDialogWidget(
-                                title: "How much?",
-                                buttonTitle: "Get",
-                                fieldName: "ICP",
-                                onComplete: (name) {
-                                  final amount = BigInt.from(name.toDouble()) *
-                                      BigInt.from(100000000);
-                                  context.performLoading(() => context.icApi
-                                      .acquireICPTs(
-                                          accountIdentifier: context
-                                              .boxes
-                                              .accounts
-                                              .primary
-                                              .accountIdentifier,
-                                          doms: amount));
-                                }),
-                            borderRadius: 20);
-                      },
-                    ),
-                  ),
-                  if(true)
-                  TextButton(
-                      child: Text(
-                        "Test",
-                        style: TextStyle(color: AppColors.white),
-                      ),
-                      onPressed: () async {
-                        context.icApi.test();
-                      }),
-=======
->>>>>>> 0321250e
                   Padding(
                     padding: const EdgeInsets.all(8.0),
                     child: TextButton(

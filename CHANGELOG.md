# Changelog

<<<<<<< HEAD
## Proposal 122512

* Feat reload account and transactions regardless of ckBTC update balance success or error.
=======
## Proposal 122509

* Fix ckBTC transfer status visibility.
* Improve ckBTC transactions reload.
>>>>>>> 841a25dc

## Proposal 122355

* Improve participation UX.
* Simplifications to reduce stress on the system during upcoming SNS swaps.
* Fix metrics API.
* Fix number formatting on max button click.
* Minor fixes and UI improvements.

## Proposal 122282

* UI improvements.
* Minor bugfixes.

## Proposal 122267

* Receive BTC.
* Convert ckBTC to BTC.
* Minor bugfixes.

## Proposal 122210

* Performance optimization (accounts).
* Minor fixes and UI improvements.

## Proposal 121690

* Add BitcoinSetConfig proposal payload support.
* Minor fixes and UI improvements.

## Proposal 120468
* UI fixes.
* Testing improvements.
* Minor configuration clean up.
* Fix bug when filtering proposals.
* Upgrade dependencies to IC to prepare for new NNS Proposal Action.
* Improve modal width.
* Some copy changes.

## Proposal 119296
* Display info text for Last Distribution.
* Add new field to NNS payload to show arguments as hex string.
* Accessibility improvement: colors and proposal payload/summary contrast.
* Performance improvements (neuron caching).
* Redesign and review of transaction confirmation step.
* Narrowed modal design.
* Modal wizard animation.
* Make followees modal UI more compact.
* Minor style fixes.
* Fix settings title glitch.
* Label updates.
* Minor fixes.

## Proposal 115271
* Fix back to detail from "Settings" page.
* UX improvements:
  * Transaction edit submit form with "Enter".
  * Back button from SNS Proposal Detail page keeps universe.
* Minor bugfixes.

## Proposal 114127
* Select send and receive address by scanning a QR code.
* "Receive" action added to main screen and "Add account" action moved as a card.
* New settings page which displays user principal and session duration
* New proposal payload.
* New data in the project detail.
* Better validations in address inputs.
* Remove unnecessary calls when updating accounts after an action.

## Proposal 112386
* Remove button to increase stake for CF SNS neurons.
* Improve validations in address inputs.

## Proposal 111715
* Upgrade agent-js.
* Bugfixes and minor improvements.

## Proposal 111317
* Stake maturity for SNS neurons.
* Reenable update calls.
* Optimize project calls.
* Minor text updates and fixes.
* Fix bug after voting.
* Upgrade Sveltekit.
* Clean up unused state.

## Proposal 110588
* "high-load" warning fix.

## Proposal 110166
* SNS participation progress screen.
* SNS aggregator improvements.
* Network "high load" notification.
* Polling and request optimization.
* Minor UI and text updates

## Proposal 110166
* Enable SNS aggregator.
* Switch to TVL canister.
* Sale process improvement.
* Minor fixes and improvements.

## Proposal 109947
* Performance improvements by delaying requests when needed.
* Setup caching layer for neurons.
* Payment flow upgrade.
* SNS Aggregator improvements.
* Derived state api.
* Fixes and UI improvements.

## Proposal 108160
* Migration to nns.internetcomputer.org

## Proposal 106377
* Launch ckBTC wallet functionality!
* Fix bug in transactions list.
* Introduce GZIP encoding for assets.
* Fetch data with "query" for not logged in users.

## Proposal 105498
* Remove dashboard routing fallback.
* Login screen minor changes.
* Extended dissolve delay input.
* Payload rendering fix.
* Text and style updates.

## Proposal 104642
* Fix bug encoding and decoding ICRC-1 subaccounts.

## Proposal 104287
* Auto-stake for non-controlled neurons.
* Enable Merge HW controlled neurons.
* Add "created at" parameter in transactions.
* Poll and display canister status (cycles, memory and status).
* Use new library "dfinity/ledger".
* Update proposal rendering (new types).
* Minor fixes and improvements.

## Proposal 103049
* Split layout and new token selector for "Accounts" and "Neurons".
* Display TVL (total value locked) in USD.
* Remove badge "new" next to menu entry "Launchpad".
* Fixes and UI improvements.

## Proposal 101945
* Increase sns neuron stake.
* Split sns neuron.
* Permission update for sns hotkeys.
* UX changes:
  * Theme switcher on login screen.
  * Improve proposal payment and summary rendering.
* Bugfixes.

## Proposal 99659
* Fix disburse button in SNS neurons
* Fix rounding error in sns transactions

## Proposal 98559
* Gzip wasm for proposal payload
* Staking sns neuron.
* Main “Login” page.
* Update main menu entries.
* Dependencies upgrade.
* Minor bugfixes and UI improvements.

## Proposal 98082
* Enable stake maturity for HW.
* Hide vote pane from detail page if proposal reward status has settled.
* Update tcycles fee description.
* Keep track of http agent (optimisation).
* Label updates and bugfixes.

## Proposal 95968
* fix sns minimum dissolve delay description calculation
* fix sns hotkeys permissions
* minor styling and label update

## Proposal 95714
* Followees and dissolve delay in SNS neurons.
* Improvements in rendering proposal payload.
* Unspecific topic in sns.
* Documentation update.
* Tag releases in GitHub automatically.
* Bugfixes.

## Proposal 94588
* UI Improvements in Wallet page.
* UI Improvements in Neuron detail page.
* UI Improvements in Canister detail page.
* Show "undefined" properties in proposal payload.
* Parse bytes from candid payloads and show them as hash.
* UI improvements when showing the payload as JSON.
* Change order of NNS topics when adding new followees.
* Change in some colors.
* Improved title in wallet and sns neuron detail page.
* Fix calculation with voting power in dissolbe delay modal.
* Use absolute path in meta image tag.
* Fix issue with rounding of the amount in transactions.

## Proposal 93596
* Remove redirection in Launchpad page.

## Proposal 93588
* Enable Launchpad and SNS Sale pages.
* Fix bug in voting power calculation.
* UI improvements.

## Proposal 93416
* Fix bug on proposals public page.
* Improvements in wording.
* Improve error message on canister detail page.
* UI improvements in neuron detail page.

## Proposal 93366
* UI redistribution in Neuron details.
* New cards for neurons and accounts.
* Proposals list and proposal details are now public.
* UI improvements on automatic logout.

## Proposal 92180
* New design colors, spacing and layout
* Link to sub-pages on main login screen
* UI/UX fixes
* Stake SNS neuron functionality
* Improve Participate Button

## Proposal 90917
* New routing.
* New login.
* New public page for each tab.
* UI improvements.
* Fonts and font size update.
* Fix bug in topics filter.

## Proposal 89325
* Text improvements in Maturity card.
* Two new NNS Proposal topics.
* Two new nnsFunctions.
* Fix backwards compatibility of the CSP policy for older Android devices.

## Proposal 87079
* Support for new payload type.
* Support for new proposal topic.
* UI Improvements in Stake Maturity.
* Reduce bundle by removing imported test script.

## Proposal 86114
* Enable Stake Maturity for II neurons.
* Fix CSP 'strict-dynamic' issue on Firefox.

## Proposal 86090
* UI fixes for Modal in small devices.
* Fix Buffer polyfill race condition.

## Proposal 86037
* SvelteKit implementation (without routing changes).
* New Modal UI.
* Bump agent-js to v0.14.0
* New flow to top up neurons.
* Fix overflow in proposal details.

## Proposal 84936
* New login page.
* Minor UI improvements.
* Clean unused code.

## Proposal 84287
* Upgrade nns-js, sns-js and utils-js.
* Refactor to support multiple tokens in Accounts.
* Extract CMC functionality to its own library cmc-js.
* Add new proposal types.
* UI fixes on iPad.
* Add sitemap and robots.txt.

## Proposal 81792
* New Voting screens:
  * refreshed design (new cards, new buttons’ color, etc.)
  * information structure modified to present firstly “system information”
  * better use of the space for a quicker and better overview
  * ability to navigate from previous or to next proposal
  * quicker access to voting actions notably on mobile devices thanks to a sticky bottom sheet
* CSP fallback for old devices
* New transaction flow.

## Proposal 80618
* Fix android issues with modal.
* Add pending transaction state in canister.
* Persist proposal filters in local storage
* Upgrade agent-js v0.13.x (uses indexeddb instead of localstorage)
* Upgrade nns-js
* Improve CSP rules and script loader
* Infinite scrolling observer modified to handle list of cards
* Governance labels and descriptions reviewed
* Console output moves to debug information

## Proposal 77051
* Fix android issues with modal.
* Add pending transaction state in canister.

## Proposal 76202
* sanitize proposal title and account identifier for placeholders

## Proposal 75912
* Optimistic voting update
* Toast redesign
* Update nns-js, sns-js, agent-js (0.12.2) and integrate utils-js
* bump IC to the latest version
* extract some ui components and integrate gix-components
* replace .ttf with .woff2 fonts
* add org package.json "name" field
* various improvements in build scripts
* light cleanup of README.md

## Proposal 72733
* Update on maturity text info.
* Upgrade sns-js

## Proposal 72588
* Maturity is displayed without %.
* Fix a bug when adding cycles to a canister.
* Fix a bug in the transaction list.
* Various improvements in the deployment pipeline.
* Changes in font colors.
* Disable agent-js idle observer

## Proposal 71474
* Fix: Update the proposal schema to match the governance canister

## Proposal 71197
* Maturity modulation when spawning a new neuron.
* UI improvements in the modals.
* Add new SNS Proposal topic.
* Make voting for proposals available till duration expires
* Scope proposal detail data load to improve UX navigation between proposals

## Proposal 70821
* e2e tests: Update the way SNS is deployed to the current standard, which is via the wasm canister.
* Update dfx to version 0.11.0-beta.1
* User can leave community fund.
* New Input element.
* New Checkbox element.
* Split "Create or Link Canister" in two buttons.
* Improved error messages when working with hardware wallet.

## Proposal 67969
* Polyfill CSS to support older browsers
* Buttons realignment in Neuron Detail Page
* UI improvements

## Proposal 67799
* Add light theme
* Review dark theme
* Enable theming
* Upgrade agent-js
* Improve signout flow
* Improvements in error management
* No tooltip when not needed. It had problems with Android devices
* Lazy load routes to improve performance

## Proposal 66831
* Update canister payment flow
* New Navigation menu
* Improvements getting the Proposal payload
* Other UI improvements
* Removal of now unused flutter code

## Proposal 65319
* New Canisters Tab built on Svelte
* Fix minor UI issues in the Neurons tab for smaller devices
* Add tooltip to Wallet page to display all ICP
* Fix voting power amount in the Proposal page

## Proposal 63234
* Provide more detailed values for neuron ICP
* Improve support for earlier versions of iPhone

## Proposal 63105
* Truncate ICP per request

## Proposal 62937
* Fix styling of modals on Safari

## Proposal 62896
* Display the svelte version of the accounts and neurons tabs.
* Move the hardware wallet CLI out into a separate repository.
* Improvements to the UI.
* More tests

## Proposal 61859
* Do not offer merging hardware wallet controlled neurons in the UI, as it is currently not supported.
* Add the ability to dump debug info.
* Prepare for more tabs to be released as svelte.
* Improve the infrastructure for third party contributions.
* More tests.

## Proposal 60694
- Update mechanics for creating canisters
- Prepare to release the neuron and accounts tabs in svelte

## Proposal 59149
* Remove slider option for spawning maturity on wallets that don't support it.
* Confirmation screen in Merge Maturity

## Proposal 58993
* Render 32 byte hashes in proposals as strings rather than byte arrays
* New JSON payload renderer
* Refactor the configuration to suport more testing scenarios
* Prepare to render the Neurons tab using svelte
* Fix CSP domains

## Proposal 58151
- Usability and accessibility improvements
  - Add a question that reminds title and topic of the proposal before vote on related detail page
  - Add titles to my votes icons (a11y improvement)
  - Display topic and proposal ID to the proposal detail page
  - Update colours
  - Better loading skeletons
  - Add button titles
- Prevent duplicate hardware wallets from being attached to an account
- Preparations for svelte neurons tab
- Test with NNS canisters running in dfx

## Proposal 56265
* UI fixes:
  * Show the ID of followed neurons again
  * Proposal filtering
* UI improvements
* More tests

## Proposal 55738
* Fix rendering of large payloads.
* Fix double-voting error message.
* Rate limit API calls to reduce the risk of errors for users with large numbers of neurons.
* Add log messages to help diagnose issues experienced by users.
* Update dfx to 0.9.2
* A filter that excludes all proposals was previously ignored, whereas now such a filter will show no results.
* Preparation for switching more of the UI to svelte.
* UI improvements.
* More tests.

## Proposal 54295
- Display the proposals tab using svelte

## Proposal 53536
- Merge neuron functionality (using quill, not the GUI).
- Updated logo
- UI improvements
- More tests

## Proposal 47824
* Update changelog for the last release
* Remove upgrade code needed for the last release only
* Show new `node_provider_id` field in `UpdateNodeOperatorConfigPayload` proposals.
* Svelte UI development
* Fix tests
* Update js library dependencies

## Proposal 47476
* Update dependencies and Rust version.
* Enable merge maturity for hardware wallets.
* End to end test for login.
* Update icon when installed as an Android app.
* More svelte front end changes.

## Proposal 45369
* Upgrade agent-js to 0.10.3 (to resolve some issues with proposal rendering)
* Add "Powered by IC" badge to the login page
* Update the "Follow all" description as now this setting causes the neuron to follow for all proposals except governance proposals
* More Svelte changes (WIP)

## Proposal 44009
* Added entries to the whitelist of proposal types where the payload is small and useful enough to display.
* Small improvements to the UI.

## Proposal 43521
* Proposal types RemoveNodeOperatorsPayload and RerouteCanisterRangePayload are now displayed in the UI.
* Proposal type UpdateNodeOperatorConfigPayload has additional fields: `rewardable_nodes` and `dc_id`
* Small improvements to the UI.
* Resolved reproducibility issue.

## Proposal 42027
* Add custom followees
* Update styling
* Add principal to hardware wallet accounts page
* Security and technical improvements

## Proposal 39269

* Downgrade agent-js back to 0.9.1, as it was breaking hardware wallets
* UI enhancements

## Proposal 39120

* Add a console command to assist with account access
* Replace the svelte routing logic
* Serve the login page as svelte

## Proposal 36273

* Update the flutter login page graphics.
* Fix docker build scripts.
* Update the svelte login page but do not switch it live.

## Proposal 32611

* Fixed an issue where a user's expired session can lead to triggering code related to hardware wallets, even if the user has no hardware wallet accounts.
* Fixed an issue where the "Session expired" dialog didn't redirect to the login page after the user clicked "Ok".
* Removed displaying the user's principal from the Neurons page.

## Proposal 31664

* Switch mainnet to using the HTML renderer for all browsers, rather than only for mobile browsers. This has shown to resolve flickering and rendering issues observed by Monterey and iPads running iOS15. The previous upgrade only switched the renderer in the testnet setup and not production.

## Proposal 31606

*  Switch testnet to using the HTML renderer for all browsers, rather than only for mobile browsers. This has shown to resolve flickering and rendering issues observed by Monterey and iPads running iOS15.

## Proposal 30605

* Adds a 'Split Neuron' button which allows users to split a neuron into 2.
* Adds proposal definitions for 3 new NNS functions allowing their payloads to be randered properly.
* Updates the UpdateSubnetPayload definition to include a few new fields.
* Fix bug where pop-up would not automatically close after adding a hardware wallet.
* Allow payload text to be selected.

## Proposal 27241

* Display the payloads of 'Execute NNS Function' proposals
* Allow markdown in proposal summaries
* Display the new 'title' field on proposals
* Add a `metrics` endpoint for creating dashboards on Prometheus.
* Fetch accounts, balances, and neurons more securely. Rather than fetching sensitive data (e.g. ledger balances) as query calls, we now fetch the data twice in parallel: once as a query call for UI snappiness, and another as an update call to get a certified response. The certified response overwrites the result of the query.
* Ledger wallet: Allow disbursing neurons to a different account.
* Minor UI enhancements.<|MERGE_RESOLUTION|>--- conflicted
+++ resolved
@@ -1,15 +1,13 @@
 # Changelog
 
-<<<<<<< HEAD
 ## Proposal 122512
 
 * Feat reload account and transactions regardless of ckBTC update balance success or error.
-=======
+
 ## Proposal 122509
 
 * Fix ckBTC transfer status visibility.
 * Improve ckBTC transactions reload.
->>>>>>> 841a25dc
 
 ## Proposal 122355
 

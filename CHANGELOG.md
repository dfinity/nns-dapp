# Changelog

<<<<<<< HEAD
## Proposal TODO
=======
## Proposal 39269

* Downgrade agent-js back to 0.9.1, as it was breaking hardware wallets
* UI enhancements

## Proposal 39120

* Add a console command to assist with account access
* Replace the svelte routing logic
* Serve the login page as svelte
>>>>>>> f6d27ceb

## Proposal 36273

* Update the flutter login page graphics.
* Fix docker build scripts.
* Update the svelte login page but do not switch it live.

## Proposal 32611

* Fixed an issue where a user's expired session can lead to triggering code related to hardware wallets, even if the user has no hardware wallet accounts.
* Fixed an issue where the "Session expired" dialog didn't redirect to the login page after the user clicked "Ok".
* Removed displaying the user's principal from the Neurons page.

## Proposal 31664

* Switch mainnet to using the HTML renderer for all browsers, rather than only for mobile browsers. This has shown to resolve flickering and rendering issues observed by Monterey and iPads running iOS15. The previous upgrade only switched the renderer in the testnet setup and not production.

## Proposal 31606

*  Switch testnet to using the HTML renderer for all browsers, rather than only for mobile browsers. This has shown to resolve flickering and rendering issues observed by Monterey and iPads running iOS15.

## Proposal 30605

* Adds a 'Split Neuron' button which allows users to split a neuron into 2.
* Adds proposal definitions for 3 new NNS functions allowing their payloads to be randered properly.
* Updates the UpdateSubnetPayload definition to include a few new fields.
* Fix bug where pop-up would not automatically close after adding a hardware wallet.
* Allow payload text to be selected.

## Proposal 27241

* Display the payloads of 'Execute NNS Function' proposals
* Allow markdown in proposal summaries
* Display the new 'title' field on proposals
* Add a `metrics` endpoint for creating dashboards on Prometheus.
* Fetch accounts, balances, and neurons more securely. Rather than fetching sensitive data (e.g. ledger balances) as query calls, we now fetch the data twice in parallel: once as a query call for UI snappiness, and another as an update call to get a certified response. The certified response overwrites the result of the query.
* Ledger wallet: Allow disbursing neurons to a different account.
* Minor UI enhancements.<|MERGE_RESOLUTION|>--- conflicted
+++ resolved
@@ -1,8 +1,5 @@
 # Changelog
 
-<<<<<<< HEAD
-## Proposal TODO
-=======
 ## Proposal 39269
 
 * Downgrade agent-js back to 0.9.1, as it was breaking hardware wallets
@@ -13,7 +10,6 @@
 * Add a console command to assist with account access
 * Replace the svelte routing logic
 * Serve the login page as svelte
->>>>>>> f6d27ceb
 
 ## Proposal 36273
 

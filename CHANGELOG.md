# Changelog

<<<<<<< HEAD
## Proposal 63234
* Provide more detailed values for neuron ICP
* Improve support for earlier versions of iPhone
=======
## Proposal XXX
* Fix styling of modals on Safari

## Proposal 62896
* Display the svelte version of the accounts and neurons tabs.
* Move the hardware wallet CLI out into a separate repository.
* Improvements to the UI.
* More tests
>>>>>>> cb9bac20

## Proposal 61859
* Do not offer merging hardware wallet controlled neurons in the UI, as it is currently not supported.
* Add the ability to dump debug info.
* Prepare for more tabs to be released as svelte.
* Improve the infrastructure for third party contributions.
* More tests.

## Proposal 60694
- Update mechanics for creating canisters
- Prepare to release the neuron and accounts tabs in svelte

## Proposal 59149
* Remove slider option for spawning maturity on wallets that don't support it.
* Confirmation screen in Merge Maturity

## Proposal 58993
* Render 32 byte hashes in proposals as strings rather than byte arrays
* New JSON payload renderer
* Refactor the configuration to suport more testing scenarios
* Prepare to render the Neurons tab using svelte
* Fix CSP domains

## Proposal 58151
- Usability and accessibility improvements
  - Add a question that reminds title and topic of the proposal before vote on related detail page
  - Add titles to my votes icons (a11y improvement)
  - Display topic and proposal ID to the proposal detail page
  - Update colours
  - Better loading skeletons
  - Add button titles
- Prevent duplicate hardware wallets from being attached to an account
- Preparations for svelte neurons tab
- Test with NNS canisters running in dfx

## Proposal 56265
* UI fixes:
  * Show the ID of followed neurons again
  * Proposal filtering
* UI improvements
* More tests

## Proposal 55738
* Fix rendering of large payloads.
* Fix double-voting error message.
* Rate limit API calls to reduce the risk of errors for users with large numbers of neurons.
* Add log messages to help diagnose issues experienced by users.
* Update dfx to 0.9.2
* A filter that excludes all proposals was previously ignored, whereas now such a filter will show no results.
* Preparation for switching more of the UI to svelte.
* UI improvements.
* More tests.

## Proposal 54295
- Display the proposals tab using svelte

## Proposal 53536
- Merge neuron functionality (using quill, not the GUI).
- Updated logo
- UI improvements
- More tests

## Proposal 47824
* Update changelog for the last release
* Remove upgrade code needed for the last release only
* Show new `node_provider_id` field in `UpdateNodeOperatorConfigPayload` proposals.
* Svelte UI development
* Fix tests
* Update js library dependencies

## Proposal 47476
* Update dependencies and Rust version.
* Enable merge maturity for hardware wallets.
* End to end test for login.
* Update icon when installed as an Android app.
* More svelte front end changes.

## Proposal 45369
* Upgrade agent-js to 0.10.3 (to resolve some issues with proposal rendering)
* Add "Powered by IC" badge to the login page
* Update the "Follow all" description as now this setting causes the neuron to follow for all proposals except governance proposals
* More Svelte changes (WIP)

## Proposal 44009
* Added entries to the whitelist of proposal types where the payload is small and useful enough to display.
* Small improvements to the UI.

## Proposal 43521
* Proposal types RemoveNodeOperatorsPayload and RerouteCanisterRangePayload are now displayed in the UI.
* Proposal type UpdateNodeOperatorConfigPayload has additional fields: `rewardable_nodes` and `dc_id`
* Small improvements to the UI.
* Resolved reproducibility issue.

## Proposal 42027
* Add custom followees
* Update styling
* Add principal to hardware wallet accounts page
* Security and technical improvements

## Proposal 39269

* Downgrade agent-js back to 0.9.1, as it was breaking hardware wallets
* UI enhancements

## Proposal 39120

* Add a console command to assist with account access
* Replace the svelte routing logic
* Serve the login page as svelte

## Proposal 36273

* Update the flutter login page graphics.
* Fix docker build scripts.
* Update the svelte login page but do not switch it live.

## Proposal 32611

* Fixed an issue where a user's expired session can lead to triggering code related to hardware wallets, even if the user has no hardware wallet accounts.
* Fixed an issue where the "Session expired" dialog didn't redirect to the login page after the user clicked "Ok".
* Removed displaying the user's principal from the Neurons page.

## Proposal 31664

* Switch mainnet to using the HTML renderer for all browsers, rather than only for mobile browsers. This has shown to resolve flickering and rendering issues observed by Monterey and iPads running iOS15. The previous upgrade only switched the renderer in the testnet setup and not production.

## Proposal 31606

*  Switch testnet to using the HTML renderer for all browsers, rather than only for mobile browsers. This has shown to resolve flickering and rendering issues observed by Monterey and iPads running iOS15.

## Proposal 30605

* Adds a 'Split Neuron' button which allows users to split a neuron into 2.
* Adds proposal definitions for 3 new NNS functions allowing their payloads to be randered properly.
* Updates the UpdateSubnetPayload definition to include a few new fields.
* Fix bug where pop-up would not automatically close after adding a hardware wallet.
* Allow payload text to be selected.

## Proposal 27241

* Display the payloads of 'Execute NNS Function' proposals
* Allow markdown in proposal summaries
* Display the new 'title' field on proposals
* Add a `metrics` endpoint for creating dashboards on Prometheus.
* Fetch accounts, balances, and neurons more securely. Rather than fetching sensitive data (e.g. ledger balances) as query calls, we now fetch the data twice in parallel: once as a query call for UI snappiness, and another as an update call to get a certified response. The certified response overwrites the result of the query.
* Ledger wallet: Allow disbursing neurons to a different account.
* Minor UI enhancements.<|MERGE_RESOLUTION|>--- conflicted
+++ resolved
@@ -1,11 +1,13 @@
 # Changelog
 
-<<<<<<< HEAD
 ## Proposal 63234
 * Provide more detailed values for neuron ICP
 * Improve support for earlier versions of iPhone
-=======
-## Proposal XXX
+
+## Proposal 63105
+* Truncate ICP per request
+
+## Proposal 62937
 * Fix styling of modals on Safari
 
 ## Proposal 62896
@@ -13,7 +15,6 @@
 * Move the hardware wallet CLI out into a separate repository.
 * Improvements to the UI.
 * More tests
->>>>>>> cb9bac20
 
 ## Proposal 61859
 * Do not offer merging hardware wallet controlled neurons in the UI, as it is currently not supported.

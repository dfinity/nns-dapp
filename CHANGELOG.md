# Changelog

<<<<<<< HEAD
## Proposal XXX
... to fill with changelog from proposal
=======
## Proposal 62896
* Display the svelte version of the accounts and neurons tabs.
* Move the hardware wallet CLI out into a separate repository.
* Improvements to the UI.
* More tests
>>>>>>> e6f0d16f

## Proposal 61859
* Do not offer merging hardware wallet controlled neurons in the UI, as it is currently not supported.
* Add the ability to dump debug info.
* Prepare for more tabs to be released as svelte.
* Improve the infrastructure for third party contributions.
* More tests.

## Proposal 60694
- Update mechanics for creating canisters
- Prepare to release the neuron and accounts tabs in svelte

## Proposal 59149
* Remove slider option for spawning maturity on wallets that don't support it.
* Confirmation screen in Merge Maturity

## Proposal 58993
* Render 32 byte hashes in proposals as strings rather than byte arrays
* New JSON payload renderer
* Refactor the configuration to suport more testing scenarios
* Prepare to render the Neurons tab using svelte
* Fix CSP domains

## Proposal 58151
- Usability and accessibility improvements
  - Add a question that reminds title and topic of the proposal before vote on related detail page
  - Add titles to my votes icons (a11y improvement)
  - Display topic and proposal ID to the proposal detail page
  - Update colours
  - Better loading skeletons
  - Add button titles
- Prevent duplicate hardware wallets from being attached to an account
- Preparations for svelte neurons tab
- Test with NNS canisters running in dfx

## Proposal 56265
* UI fixes:
  * Show the ID of followed neurons again
  * Proposal filtering
* UI improvements
* More tests

## Proposal 55738
* Fix rendering of large payloads.
* Fix double-voting error message.
* Rate limit API calls to reduce the risk of errors for users with large numbers of neurons.
* Add log messages to help diagnose issues experienced by users.
* Update dfx to 0.9.2
* A filter that excludes all proposals was previously ignored, whereas now such a filter will show no results.
* Preparation for switching more of the UI to svelte.
* UI improvements.
* More tests.

## Proposal 54295
- Display the proposals tab using svelte

## Proposal 53536
- Merge neuron functionality (using quill, not the GUI).
- Updated logo
- UI improvements
- More tests

## Proposal 47824
* Update changelog for the last release
* Remove upgrade code needed for the last release only
* Show new `node_provider_id` field in `UpdateNodeOperatorConfigPayload` proposals.
* Svelte UI development
* Fix tests
* Update js library dependencies

## Proposal 47476
* Update dependencies and Rust version.
* Enable merge maturity for hardware wallets.
* End to end test for login.
* Update icon when installed as an Android app.
* More svelte front end changes.

## Proposal 45369
* Upgrade agent-js to 0.10.3 (to resolve some issues with proposal rendering)
* Add "Powered by IC" badge to the login page
* Update the "Follow all" description as now this setting causes the neuron to follow for all proposals except governance proposals
* More Svelte changes (WIP)

## Proposal 44009
* Added entries to the whitelist of proposal types where the payload is small and useful enough to display.
* Small improvements to the UI.

## Proposal 43521
* Proposal types RemoveNodeOperatorsPayload and RerouteCanisterRangePayload are now displayed in the UI.
* Proposal type UpdateNodeOperatorConfigPayload has additional fields: `rewardable_nodes` and `dc_id`
* Small improvements to the UI.
* Resolved reproducibility issue.

## Proposal 42027
* Add custom followees
* Update styling
* Add principal to hardware wallet accounts page
* Security and technical improvements

## Proposal 39269

* Downgrade agent-js back to 0.9.1, as it was breaking hardware wallets
* UI enhancements

## Proposal 39120

* Add a console command to assist with account access
* Replace the svelte routing logic
* Serve the login page as svelte

## Proposal 36273

* Update the flutter login page graphics.
* Fix docker build scripts.
* Update the svelte login page but do not switch it live.

## Proposal 32611

* Fixed an issue where a user's expired session can lead to triggering code related to hardware wallets, even if the user has no hardware wallet accounts.
* Fixed an issue where the "Session expired" dialog didn't redirect to the login page after the user clicked "Ok".
* Removed displaying the user's principal from the Neurons page.

## Proposal 31664

* Switch mainnet to using the HTML renderer for all browsers, rather than only for mobile browsers. This has shown to resolve flickering and rendering issues observed by Monterey and iPads running iOS15. The previous upgrade only switched the renderer in the testnet setup and not production.

## Proposal 31606

*  Switch testnet to using the HTML renderer for all browsers, rather than only for mobile browsers. This has shown to resolve flickering and rendering issues observed by Monterey and iPads running iOS15.

## Proposal 30605

* Adds a 'Split Neuron' button which allows users to split a neuron into 2.
* Adds proposal definitions for 3 new NNS functions allowing their payloads to be randered properly.
* Updates the UpdateSubnetPayload definition to include a few new fields.
* Fix bug where pop-up would not automatically close after adding a hardware wallet.
* Allow payload text to be selected.

## Proposal 27241

* Display the payloads of 'Execute NNS Function' proposals
* Allow markdown in proposal summaries
* Display the new 'title' field on proposals
* Add a `metrics` endpoint for creating dashboards on Prometheus.
* Fetch accounts, balances, and neurons more securely. Rather than fetching sensitive data (e.g. ledger balances) as query calls, we now fetch the data twice in parallel: once as a query call for UI snappiness, and another as an update call to get a certified response. The certified response overwrites the result of the query.
* Ledger wallet: Allow disbursing neurons to a different account.
* Minor UI enhancements.<|MERGE_RESOLUTION|>--- conflicted
+++ resolved
@@ -1,15 +1,13 @@
 # Changelog
 
-<<<<<<< HEAD
 ## Proposal XXX
-... to fill with changelog from proposal
-=======
+* Fix styling of modals on Safari
+
 ## Proposal 62896
 * Display the svelte version of the accounts and neurons tabs.
 * Move the hardware wallet CLI out into a separate repository.
 * Improvements to the UI.
 * More tests
->>>>>>> e6f0d16f
 
 ## Proposal 61859
 * Do not offer merging hardware wallet controlled neurons in the UI, as it is currently not supported.

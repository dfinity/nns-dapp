--- conflicted
+++ resolved
@@ -1,12 +1,5 @@
 # Changelog
 
-<<<<<<< HEAD
-## Proposal 103049
-* Split layout and new token selector for "Accounts" and "Neurons".
-* Display TVL (total value locked) in USD.
-* Remove badge "new" next to menu entry "Launchpad".
-* Fixes and UI improvements.
-=======
 ## Proposal 104642
 * Fix bug encoding and decoding ICRC-1 subaccounts
 
@@ -18,7 +11,12 @@
 * Use new library "dfinity/ledger".
 * Update proposal rendering (new types).
 * Minor fixes and improvements.
->>>>>>> 0dda0b04
+
+## Proposal 103049
+* Split layout and new token selector for "Accounts" and "Neurons".
+* Display TVL (total value locked) in USD.
+* Remove badge "new" next to menu entry "Launchpad".
+* Fixes and UI improvements.
 
 ## Proposal 101945
 * Increase sns neuron stake.

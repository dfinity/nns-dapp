--- conflicted
+++ resolved
@@ -1,15 +1,13 @@
 # Changelog
 
-<<<<<<< HEAD
 ## Proposal 108160
 * Migration to nns.internetcomputer.org
-=======
+
 ## Proposal 106377
 * Launch ckBTC wallet functionality!
 * Fix bug in transactions list.
 * Introduce GZIP encoding for assets.
 * Fetch data with "query" for not logged in users.
->>>>>>> b418883a
 
 ## Proposal 105498
 * Remove dashboard routing fallback.

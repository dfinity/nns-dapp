# Changelog

<<<<<<< HEAD
## Proposal 58993
* Render 32 byte hashes in proposals as strings rather than byte arrays
* New JSON payload renderer
* Refactor the configuration to suport more testing scenarios
* Prepare to render the Neurons tab using svelte
* Fix CSP domains
=======
## Proposal 58151
- Usability and accessibility improvements
  - Add a question that reminds title and topic of the proposal before vote on related detail page
  - Add titles to my votes icons (a11y improvement)
  - Display topic and proposal ID to the proposal detail page
  - Update colours
  - Better loading skeletons
  - Add button titles
- Prevent duplicate hardware wallets from being attached to an account
- Preparations for svelte neurons tab
- Test with NNS canisters running in dfx
>>>>>>> f568cd02

## Proposal 56265
* UI fixes:
  * Show the ID of followed neurons again
  * Proposal filtering
* UI improvements
* More tests

## Proposal 55738
* Fix rendering of large payloads.
* Fix double-voting error message.
* Rate limit API calls to reduce the risk of errors for users with large numbers of neurons.
* Add log messages to help diagnose issues experienced by users.
* Update dfx to 0.9.2
* A filter that excludes all proposals was previously ignored, whereas now such a filter will show no results.
* Preparation for switching more of the UI to svelte.
* UI improvements.
* More tests.

## Proposal 54295
- Display the proposals tab using svelte

## Proposal 53536
- Merge neuron functionality (using quill, not the GUI).
- Updated logo
- UI improvements
- More tests

## Proposal 47824
* Update changelog for the last release
* Remove upgrade code needed for the last release only
* Show new `node_provider_id` field in `UpdateNodeOperatorConfigPayload` proposals.
* Svelte UI development
* Fix tests
* Update js library dependencies

## Proposal 47476
* Update dependencies and Rust version.
* Enable merge maturity for hardware wallets.
* End to end test for login.
* Update icon when installed as an Android app.
* More svelte front end changes.

## Proposal 45369
* Upgrade agent-js to 0.10.3 (to resolve some issues with proposal rendering)
* Add "Powered by IC" badge to the login page
* Update the "Follow all" description as now this setting causes the neuron to follow for all proposals except governance proposals
* More Svelte changes (WIP)

## Proposal 44009
* Added entries to the whitelist of proposal types where the payload is small and useful enough to display.
* Small improvements to the UI.

## Proposal 43521
* Proposal types RemoveNodeOperatorsPayload and RerouteCanisterRangePayload are now displayed in the UI.
* Proposal type UpdateNodeOperatorConfigPayload has additional fields: `rewardable_nodes` and `dc_id`
* Small improvements to the UI.
* Resolved reproducibility issue.

## Proposal 42027
* Add custom followees
* Update styling
* Add principal to hardware wallet accounts page
* Security and technical improvements

## Proposal 39269

* Downgrade agent-js back to 0.9.1, as it was breaking hardware wallets
* UI enhancements

## Proposal 39120

* Add a console command to assist with account access
* Replace the svelte routing logic
* Serve the login page as svelte

## Proposal 36273

* Update the flutter login page graphics.
* Fix docker build scripts.
* Update the svelte login page but do not switch it live.

## Proposal 32611

* Fixed an issue where a user's expired session can lead to triggering code related to hardware wallets, even if the user has no hardware wallet accounts.
* Fixed an issue where the "Session expired" dialog didn't redirect to the login page after the user clicked "Ok".
* Removed displaying the user's principal from the Neurons page.

## Proposal 31664

* Switch mainnet to using the HTML renderer for all browsers, rather than only for mobile browsers. This has shown to resolve flickering and rendering issues observed by Monterey and iPads running iOS15. The previous upgrade only switched the renderer in the testnet setup and not production.

## Proposal 31606

*  Switch testnet to using the HTML renderer for all browsers, rather than only for mobile browsers. This has shown to resolve flickering and rendering issues observed by Monterey and iPads running iOS15.

## Proposal 30605

* Adds a 'Split Neuron' button which allows users to split a neuron into 2.
* Adds proposal definitions for 3 new NNS functions allowing their payloads to be randered properly.
* Updates the UpdateSubnetPayload definition to include a few new fields.
* Fix bug where pop-up would not automatically close after adding a hardware wallet.
* Allow payload text to be selected.

## Proposal 27241

* Display the payloads of 'Execute NNS Function' proposals
* Allow markdown in proposal summaries
* Display the new 'title' field on proposals
* Add a `metrics` endpoint for creating dashboards on Prometheus.
* Fetch accounts, balances, and neurons more securely. Rather than fetching sensitive data (e.g. ledger balances) as query calls, we now fetch the data twice in parallel: once as a query call for UI snappiness, and another as an update call to get a certified response. The certified response overwrites the result of the query.
* Ledger wallet: Allow disbursing neurons to a different account.
* Minor UI enhancements.<|MERGE_RESOLUTION|>--- conflicted
+++ resolved
@@ -1,13 +1,12 @@
 # Changelog
 
-<<<<<<< HEAD
 ## Proposal 58993
 * Render 32 byte hashes in proposals as strings rather than byte arrays
 * New JSON payload renderer
 * Refactor the configuration to suport more testing scenarios
 * Prepare to render the Neurons tab using svelte
 * Fix CSP domains
-=======
+
 ## Proposal 58151
 - Usability and accessibility improvements
   - Add a question that reminds title and topic of the proposal before vote on related detail page
@@ -19,7 +18,6 @@
 - Prevent duplicate hardware wallets from being attached to an account
 - Preparations for svelte neurons tab
 - Test with NNS canisters running in dfx
->>>>>>> f568cd02
 
 ## Proposal 56265
 * UI fixes:
